--- conflicted
+++ resolved
@@ -48,18 +48,11 @@
 # 6.7.4:  August 17, 2023.
 # 6.7.5:  November 7, 2023.
 # 6.7.6:  December 19, 2023.
-<<<<<<< HEAD
-# 6.7.7:  January 18, 2024.
+# 6.7.7:  January 20, 2024.
 # 6.7.8:  March 15, 2024.
 #@-<< version dates >>
 version = '6.7.8'
 static_date = 'March 15, 2024'
-=======
-# 6.7.7:  January 20, 2024.
-#@-<< version dates >>
-version = '6.7.7'
-static_date = 'January 20, 2024'
->>>>>>> d8c07f20
 #@@language python
 #@@tabwidth -4
 #@-leo