--- conflicted
+++ resolved
@@ -35,14 +35,8 @@
 # 6.1:    November 8, 2019.
 # 6.2:    March 27, 2020.
 #@-<< version dates >>
-<<<<<<< HEAD
-version = '6.2.1 final'
-static_date = 'March 29, 2020'
-
-=======
 version = '6.3-devel'
 static_date = 'March 19, 2020'
->>>>>>> d50b16dd
 #@@language python
 #@@tabwidth -4
 #@-leo