--- conflicted
+++ resolved
@@ -45,11 +45,7 @@
 # 
 # The install_hooks.py script copies these two files to leo-editor/.git/hooks.
 #@-<< about install hooks >>
-<<<<<<< HEAD
 version = "5.7.2 devel"
-=======
-version = "5.7.1"
->>>>>>> 5b09e439
 date, build = g.jsonCommitInfo()
 branch = g.gitBranchName()
 #@@language python
