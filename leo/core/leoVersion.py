--- conflicted
+++ resolved
@@ -34,17 +34,10 @@
 # 6.0:    August 2, 2019.
 # 6.1:    November 8, 2019.
 # 6.2:    March 27, 2020.
-<<<<<<< HEAD
-# 6.3-b1: October 22, 2020.
-#@-<< version dates >>
-version = '6.4-b1'
-static_date = 'October 22, 2020'
-=======
 # 6.3:    November 6, 2020.
 #@-<< version dates >>
-version = '6.3'
+version = '6.4-devel'
 static_date = 'November 6, 2020'
->>>>>>> d06fa582
 #@@language python
 #@@tabwidth -4
 #@-leo