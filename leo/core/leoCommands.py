--- conflicted
+++ resolved
@@ -3874,15 +3874,8 @@
     def deletePositionsInList(self, aList, redraw=True):
         """
         Delete all vnodes corresponding to the positions in aList.
-<<<<<<< HEAD
-
-        This is *very* tricky code. The theory of operation section explains why.
-        
-        returns the undo data
-=======
-        
+
         See "Theory of operation of c.deletePositionsInList" in LeoDocs.leo.
->>>>>>> 04d3a7d3
         """
         # New implementation by Vitalije 2020-03-17 17:29 
         c = self
