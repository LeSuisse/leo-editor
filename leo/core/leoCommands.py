--- conflicted
+++ resolved
@@ -757,15 +757,9 @@
         'ruby': 'ruby',
         }
         #@+node:tom.20230221151635.6: *4* get_external_maps
-<<<<<<< HEAD
-        def get_external_maps():
-            """Return processor, extension maps for @data node.
-
-=======
-        def get_external_maps() -> Tuple[Dict, Dict, str] :
+        def get_external_maps() -> Tuple[Dict, Dict, str]:
             r"""Return processor, extension maps for @data node.
-            
->>>>>>> 525c8f9c
+
             The data in the @data node body must have a PROCESSORS and an
             EXTENSIONS section, looking like this example:
 
@@ -791,15 +785,15 @@
             a tuple (processor_map, extension_map, terminal)
             """
 
-            data:str = c.config.getData(MAP_SETTING_NODE, None)
+            data: str = c.config.getData(MAP_SETTING_NODE, None)
             if not data:
                 return None, None, ''
 
-            processor_map:Dict[str, str] = {}
-            extension_map:Dict[str, str] = {}
+            processor_map: Dict[str, str] = {}
+            extension_map: Dict[str, str] = {}
             active_map = None
-            block:str = None
-            terminal:str = ''
+            block: str = None
+            terminal: str = ''
             TERM = 'TERMINAL'
             for line in data:
                 if not line or line.startswith('#'):
@@ -843,7 +837,7 @@
             return language
 
         #@+node:tom.20230221151635.8: *4* getProcessor
-        def getProcessor(language: str, path:str, extension:str) -> str:
+        def getProcessor(language: str, path: str, extension: str) -> str:
             """Return the name or path of a program able to run our external program."""
             processor = ''
             if language == 'python':
@@ -863,31 +857,21 @@
                     processor = ''
             return processor
         #@+node:tom.20230221151635.9: *4* Get Windows File Associations
-        def get_win_assoc(extension:str) -> str:
+        def get_win_assoc(extension: str) -> str:
             """Return Windows association for given file extension, or ''.
 
             The extension must include the dot.
             """
             cmd = f'assoc {extension}'
-<<<<<<< HEAD
+            # pylint: disable=subprocess-run-check
             proc = subprocess.run(cmd, shell=True, capture_output=True)
-=======
-            # pylint: disable=subprocess-run-check
-            proc = subprocess.run(cmd, shell = True, capture_output = True)
->>>>>>> 525c8f9c
             filetype = proc.stdout.decode('utf-8')  #e.g., ".py=Python.File"
             filetype = filetype.split('=')[1] if filetype else ''
             return filetype
 
-<<<<<<< HEAD
-        def get_win_processor(filetype):
-            """Get Windows' idea of the program to use for running this file type.
-
-=======
-        def get_win_processor(filetype:str) -> str:
+        def get_win_processor(filetype: str) -> str:
             r"""Get Windows' idea of the program to use for running this file type.
-            
->>>>>>> 525c8f9c
+
             Example return from ftype:
                 Lua.Script="C:\Program Files (x86)\Lua\5.1\lua.exe" "%1" %*
 
@@ -900,12 +884,8 @@
             if not filetype:
                 return ''
             cmd = f'ftype {filetype}'
-<<<<<<< HEAD
+            # pylint: disable=subprocess-run-check
             proc = subprocess.run(cmd, shell=True, capture_output=True)
-=======
-            # pylint: disable=subprocess-run-check
-            proc = subprocess.run(cmd, shell = True, capture_output = True)
->>>>>>> 525c8f9c
             ftype_str = proc.stdout.decode('utf-8') or 'none'
             if not ftype_str:
                 return ''
@@ -923,7 +903,7 @@
         #@+node:tom.20230221151635.11: *4* getTerminal
         #@+others
         #@+node:tom.20230221151635.12: *5* getTerminalFromDirectory
-        def getTerminalFromDirectory(dir:str) -> str:
+        def getTerminalFromDirectory(dir: str) -> str:
             BAD_NAMES = ('xdg-terminal', 'setterm', 'ppmtoterm', 'koi8rxterm')
             TERM_STRINGS = ('*-terminal', '*term')
             # pylint: disable=subprocess-run-check
@@ -937,7 +917,7 @@
                         return t
             return None
         #@+node:tom.20230221151635.13: *5* getCommonTerminal
-        def getCommonTerminal(names:Union[str, List, Tuple]) -> str:
+        def getCommonTerminal(names: Union[str, List, Tuple]) -> str:
             """Return a terminal name given candidate names.
 
             ARGUMENT
@@ -974,21 +954,17 @@
 
             #@+others
             #@+node:tom.20230221151635.15: *5* get_help_message
-            def get_help_message(terminal:str, help_cmd:str) -> str:
+            def get_help_message(terminal: str, help_cmd: str) -> str:
                 cmd = f'{terminal} {help_cmd}'
-<<<<<<< HEAD
+                # pylint: disable=subprocess-run-check
                 proc = subprocess.run(cmd, shell=True, capture_output=True)
-=======
-                # pylint: disable=subprocess-run-check
-                proc = subprocess.run(cmd, shell = True, capture_output = True)
->>>>>>> 525c8f9c
                 msg = proc.stdout.decode('utf-8')
                 if not msg:
                     # g.es('error:', proc.stderr.decode('utf-8'))
                     return ''
                 return msg
             #@+node:tom.20230221151635.16: *5* find_ex_arg
-            def find_ex_arg(help_msg:str) -> str:
+            def find_ex_arg(help_msg: str) -> str:
                 for line in help_msg.splitlines():
                     if '--command' in line:
                         return '--command'
@@ -1017,15 +993,15 @@
                 arg = '-e ' if 'xterm' in terminal else '-x '
             return arg
         #@+node:tom.20230221151635.17: *4* checkShebang
-        def checkShebang(path:str) -> bool:
+        def checkShebang(path: str) -> bool:
             """Return True if file begins with a shebang line, else False."""
             path = g.os_path_expanduser(path)
             with open(path, encoding='utf-8') as f:
                 first_line = f.readline()
             return first_line.startswith('#!')
         #@+node:tom.20230221151635.18: *4* runFile
-        def runfile(fullpath: str, processor:str, terminal: str) -> None:
-            direc:str = os.path.expanduser(os.path.dirname(fullpath))
+        def runfile(fullpath: str, processor: str, terminal: str) -> None:
+            direc: str = os.path.expanduser(os.path.dirname(fullpath))
             if g.isWindows:
                 fullpath = fullpath.replace('/', '\\')
                 if processor:
@@ -1052,19 +1028,11 @@
                 shell_name = getShell()
                 execute_arg = getTermExecuteCmd(term)
                 if (not processor) and checkShebang(fullpath):
-<<<<<<< HEAD
-                    cmd = f"""{term} {execute_arg}"{shell_name} -c 'cd {direc}; {fullpath} ;read'" """
-=======
                     cmd_ = f"""{term} {execute_arg}"{shell_name} -c 'cd {direc}; {fullpath} ;read'" """
->>>>>>> 525c8f9c
                 elif processor:
                     cmd_ = f"""{term} {execute_arg}"{shell_name} -c 'cd {direc};{processor} {fullpath} ;read'" """
                 else:
-<<<<<<< HEAD
-                    g.es(f'No processor for {ext}', color='red')
-=======
-                    g.es(f'No processor for {fullpath}', color = 'red')
->>>>>>> 525c8f9c
+                    g.es(f'No processor for {fullpath}', color='red')
                     return
 
                 subprocess.Popen(cmd_, shell=True, start_new_session=True)
