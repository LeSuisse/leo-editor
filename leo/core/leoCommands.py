--- conflicted
+++ resolved
@@ -1,7710 +1,7678 @@
-# -*- coding: utf-8 -*-
-#@+leo-ver=4-thin
-#@+node:ekr.20031218072017.2810:@thin leoCommands.py
-#@@first
-    # Needed because of unicode characters in tests.
-
-#@@language python
-#@@tabwidth -4
-#@@pagewidth 80
-
-#@<< imports >>
-#@+node:ekr.20040712045933:<< imports  >> (leoCommands)
-import leo.core.leoGlobals as g
-
-if g.app and g.app.use_psyco:
-    # g.pr("enabled psyco classes",__file__)
-    try: from psyco.classes import *
-    except ImportError: pass
-
-# These imports are now done in the ctor and c.finishCreate.
-    # import leo.core.leoAtFile as leoAtFile
-    # import leo.core.leoEditCommands as leoEditCommands
-    # import leo.core.leoFileCommands as leoFileCommands
-    # import leo.core.leoImport as leoImport
-    # import leo.core.leoTangle as leoTangle
-    # import leo.core.leoUndo as leoUndo
-
-import leo.core.leoNodes as leoNodes
-
-import keyword
-import os
-# import string
-import sys
-import tempfile
-import time
-import tokenize # for Check Python command
-
-try:
-    import tabnanny # for Check Python command # Does not exist in jython
-except ImportError:
-    tabnanny = None
-
-if g.isPython3:
-    pass # compiler module does not exist
-else:
-    try:
-        # IronPython has troubles with these.
-        import compiler # for Check Python command
-    except Exception:
-        pass
-
-try:
-    # IronPython has troubles with this.
-    import parser # needed only for weird Python 2.2 parser errors.
-except Exception:
-    pass
-
-subprocess = g.importExtension('subprocess',None,verbose=False)
-
-# The following import _is_ used.
-import token    # for Check Python command
-#@-node:ekr.20040712045933:<< imports  >> (leoCommands)
-#@nl
-
-#@+others
-#@+node:ekr.20041118104831:class commands
-class baseCommands:
-    """The base class for Leo's main commander."""
-    #@    @+others
-    #@+node:ekr.20031218072017.2811: c.Birth & death
-    #@+node:ekr.20031218072017.2812:c.__init__
-    def __init__(self,frame,fileName,relativeFileName=None):
-
-        c = self
-
-        self.requestedFocusWidget = None
-        self.requestRedrawFlag = False
-        self.requestRedrawScrollFlag = False
-        self.requestedIconify = '' # 'iconify','deiconify'
-        self.requestRecolorFlag = False
-
-        # g.trace('Commands')
-        self.exists = True # Indicate that this class exists and has not been destroyed.
-            # Do this early in the startup process so we can call hooks.
-
-        # Init ivars with self.x instead of c.x to keep Pychecker happy
-        self.chapterController = None
-        self.frame = frame
-
-        self.hiddenRootNode = leoNodes.vnode(context=c)
-        self.hiddenRootNode.setHeadString('<hidden root vnode>')
-        self.hiddenRootNode.t.vnodeList = [self.hiddenRootNode]
-        self.isZipped = False # May be set to True by g.openWithFileName.
-        self.mFileName = fileName
-            # Do _not_ use os_path_norm: it converts an empty path to '.' (!!)
-        self.mRelativeFileName = relativeFileName
-
-        # g.trace(c) # Do this after setting c.mFileName.
-        c.initIvars()
-        self.nodeHistory = nodeHistory(c)
-
-        self.contractVisitedNodes = c.config.getBool('contractVisitedNodes')
-        self.showMinibuffer = c.config.getBool('useMinibuffer')
-        self.stayInTree = c.config.getBool('stayInTreeAfterSelect')
-        self.fixed = c.config.getBool('fixedWindow',False)
-            # New in Leo 4.5: True: Don't write window position, expansion states, marks, etc.
-        self.fixedWindowPosition = c.config.getData('fixedWindowPosition')
-        if self.fixedWindowPosition:
-            try:
-                w,h,l,t = self.fixedWindowPosition
-                self.fixedWindowPosition = int(w),int(h),int(l),int(t)
-            except Exception:
-                g.es_print('bad @data fixedWindowPosition',
-                    repr(self.fixedWindowPosition),color='red')
-        else:
-            self.windowPosition = 500,700,50,50 # width,height,left,top.
-
-        # initialize the sub-commanders.
-        # c.finishCreate creates the sub-commanders for edit commands.
-
-        # Break circular import dependencies by importing here.
-        import leo.core.leoAtFile as leoAtFile
-        import leo.core.leoEditCommands as leoEditCommands
-        import leo.core.leoFileCommands as leoFileCommands
-        import leo.core.leoImport as leoImport
-        import leo.core.leoShadow as leoShadow
-        import leo.core.leoTangle as leoTangle
-        import leo.core.leoUndo as leoUndo
-
-        self.shadowController = leoShadow.shadowController(c)
-        self.fileCommands   = leoFileCommands.fileCommands(c)
-        self.atFileCommands = leoAtFile.atFile(c)
-        self.importCommands = leoImport.leoImportCommands(c)
-        self.tangleCommands = leoTangle.tangleCommands(c)
-        leoEditCommands.createEditCommanders(c)
-
-        if 0:
-            g.pr("\n*** using Null undoer ***\n")
-            self.undoer = leoUndo.nullUndoer(self)
-        else:
-            self.undoer = leoUndo.undoer(self)
-    #@-node:ekr.20031218072017.2812:c.__init__
-    #@+node:ekr.20040731071037:c.initIvars
-    def initIvars(self):
-
-        c = self
-        #@    << initialize ivars >>
-        #@+node:ekr.20031218072017.2813:<< initialize ivars >> (commands)
-        self._currentPosition = self.nullPosition()
-        self._rootPosition    = self.nullPosition()
-        self._topPosition     = self.nullPosition()
-
-        # Delayed focus.
-        self.doubleClickFlag = False
-        self.hasFocusWidget = None
-        self.requestedFocusWidget = None
-
-        # Official ivars.
-        self.gui = g.app.gui
-        self.ipythonController = None # Set only by the ipython plugin.
-
-        # Interlock to prevent setting c.changed when switching chapters.
-        c.suppressHeadChanged = False
-
-        # Interlocks to prevent premature closing of a window.
-        self.inCommand = False
-        self.requestCloseWindow = False
-
-        # For emacs/vim key handling.
-        self.commandsDict = None
-        self.keyHandler = self.k = None
-        self.miniBufferWidget = None
-
-        # per-document info...
-        self.disableCommandsMessage = ''
-            # The presence of this message disables all commands.
-        self.hookFunction = None
-        self.openDirectory = None
-
-        self.expansionLevel = 0  # The expansion level of this outline.
-        self.expansionNode = None # The last node we expanded or contracted.
-        self.changed = False # True if any data has been changed since the last save.
-        self.loading = False # True if we are loading a file: disables c.setChanged()
-        self.outlineToNowebDefaultFileName = "noweb.nw" # For Outline To Noweb dialog.
-        self.promptingForClose = False # To lock out additional closing dialogs.
-
-        # For tangle/untangle
-        self.tangle_errors = 0
-
-        # Global options
-        self.page_width = 132
-        self.tab_width = -4
-        self.tangle_batch_flag = False
-        self.untangle_batch_flag = False
-
-        # Default Tangle options
-        self.tangle_directory = ""
-        self.use_header_flag = False
-        self.output_doc_flag = False
-
-        # Default Target Language
-        self.target_language = "python" # Required if leoConfig.txt does not exist.
-
-        # For hoist/dehoist commands.
-        self.hoistStack = []
-            # Stack of nodes to be root of drawn tree.
-            # Affects drawing routines and find commands.
-        self.recentFiles = [] # List of recent files
-
-        # For outline navigation.
-        self.navPrefix = '' # Must always be a string.
-        self.navTime = None
-        #@-node:ekr.20031218072017.2813:<< initialize ivars >> (commands)
-        #@nl
-        self.config = configSettings(c)
-        g.app.config.setIvarsFromSettings(c)
-    #@-node:ekr.20040731071037:c.initIvars
-    #@+node:ekr.20081005065934.1:c.initAfterLoad
-    def initAfterLoad (self):
-
-        '''Provide an offical hook for late inits of the commander.'''
-
-        pass
-    #@nonl
-    #@-node:ekr.20081005065934.1:c.initAfterLoad
-    #@+node:ekr.20031218072017.2814:c.__repr__ & __str__
-    def __repr__ (self):
-
-        return "Commander %d: %s" % (id(self),repr(self.mFileName))
-
-    __str__ = __repr__
-    #@-node:ekr.20031218072017.2814:c.__repr__ & __str__
-    #@+node:ekr.20041130173135:c.hash
-    def hash (self):
-
-        c = self
-        if c.mFileName:
-            return c.os_path_finalize(c.mFileName).lower()
-        else:
-            return 0
-    #@-node:ekr.20041130173135:c.hash
-    #@+node:ekr.20050920093543:c.finishCreate & helper
-    def finishCreate (self,initEditCommanders=True):  # New in 4.4.
-
-        '''Finish creating the commander after frame.finishCreate.
-
-        Important: this is the last step in the startup process.'''
-
-        c = self ; p = c.currentPosition()
-        c.miniBufferWidget = c.frame.miniBufferWidget
-        # g.trace('Commands',c.fileName())
-
-        # Create a keyHandler even if there is no miniBuffer.
-        c.keyHandler = c.k = k = g.app.gui.createKeyHandlerClass(c,
-            useGlobalKillbuffer=True,
-            useGlobalRegisters=True)
-
-        if initEditCommanders:
-            # A 'real' .leo file.
-            import leo.core.leoEditCommands as leoEditCommands
-            c.commandsDict = leoEditCommands.finishCreateEditCommanders(c)
-            k.finishCreate()
-        else:
-            # A leoSettings.leo file.
-            c.commandsDict = {}
-
-        c.frame.log.finishCreate()
-        c.bodyWantsFocusNow()
-    #@+node:ekr.20051007143620:printCommandsDict
-    def printCommandsDict (self):
-
-        c = self
-
-        g.pr('Commands...')
-
-        for key in sorted(c.commandsDict):
-            command = c.commandsDict.get(key)
-            g.pr('%30s = %s' % (key,g.choose(command,command.__name__,'<None>')))
-        g.pr('')
-    #@-node:ekr.20051007143620:printCommandsDict
-    #@-node:ekr.20050920093543:c.finishCreate & helper
-    #@-node:ekr.20031218072017.2811: c.Birth & death
-    #@+node:ekr.20031218072017.2817: doCommand
-    command_count = 0
-
-    def doCommand (self,command,label,event=None):
-
-        """Execute the given command, invoking hooks and catching exceptions.
-
-        The code assumes that the "command1" hook has completely handled the command if
-        g.doHook("command1") returns False.
-        This provides a simple mechanism for overriding commands."""
-
-        c = self ; p = c.currentPosition()
-        commandName = command and command.__name__
-        c.setLog()
-
-        self.command_count += 1
-        if not g.app.unitTesting and c.config.getBool('trace_doCommand'):
-            g.trace(commandName)
-
-        # The presence of this message disables all commands.
-        if c.disableCommandsMessage:
-            g.es(c.disableCommandsMessage,color='blue')
-            return 'break' # Inhibit all other handlers.
-
-        if c.exists and c.inCommand and not g.unitTesting:
-            # g.trace('inCommand',c)
-            g.es('ignoring command: already executing a command.',color='red')
-            return 'break'
-
-        if label and event is None: # Do this only for legacy commands.
-            if label == "cantredo": label = "redo"
-            if label == "cantundo": label = "undo"
-            g.app.commandName = label
-
-        if not g.doHook("command1",c=c,p=p,v=p,label=label):
-            try:
-                c.inCommand = True
-                val = command(event)
-                if c and c.exists: # Be careful: the command could destroy c.
-                    c.inCommand = False
-                    c.k.funcReturn = val
-                # else: g.pr('c no longer exists',c)
-            except:
-                c.inCommand = False
-                if g.app.unitTesting:
-                    raise
-                else:
-                    g.es_print("exception executing command")
-                    g.es_exception(c=c)
-                    if c and c.exists and hasattr(c,'frame'):
-                        c.redraw_now()
-
-            if c and c.exists:
-                if c.requestCloseWindow:
-                    g.trace('Closing window after command')
-                    c.requestCloseWindow = False
-                    g.app.closeLeoWindow(c.frame)
-                else:
-                    c.outerUpdate()
-
-        # Be careful: the command could destroy c.
-        if c and c.exists:
-            p = c.currentPosition()
-            g.doHook("command2",c=c,p=p,v=p,label=label)
-
-        return "break" # Inhibit all other handlers.
-    #@-node:ekr.20031218072017.2817: doCommand
-    #@+node:ekr.20031218072017.2582: version & signon stuff
-    #@+node:ekr.20040629121554:getBuildNumber
-    def getBuildNumber(self):
-        c = self
-        return c.ver[10:-1] # Strip off "(dollar)Revision" and the trailing "$"
-    #@-node:ekr.20040629121554:getBuildNumber
-    #@+node:ekr.20040629121554.1:getSignOnLine (Contains hard-coded version info)
-    def getSignOnLine (self):
-        c = self
-        return "Leo 4.5.1 final, build %s, September 14, 2008" % c.getBuildNumber()
-    #@-node:ekr.20040629121554.1:getSignOnLine (Contains hard-coded version info)
-    #@+node:ekr.20040629121554.2:initVersion
-    def initVersion (self):
-        c = self
-        c.ver = "$Revision: 1.244 $" # CVS updates this.
-    #@-node:ekr.20040629121554.2:initVersion
-    #@+node:ekr.20040629121554.3:c.signOnWithVersion
-    def signOnWithVersion (self):
-
-        c = self
-        color = c.config.getColor("log_error_color")
-        signon = c.getSignOnLine()
-        n1,n2,n3,junk,junk=sys.version_info
-
-        if sys.platform.startswith('win'):
-            version = 'Windows '
-            try:
-                v = os.sys.getwindowsversion()
-                version += ', '.join([str(z) for z in v])
-            except Exception:
-                pass
-
-        else: version = sys.platform
-
-        if not g.unitTesting:
-            g.es("Leo Log Window...",color=color)
-            g.es(signon)
-            g.es('',"python %s.%s.%s, %s\n%s" % (n1,n2,n3,g.app.gui.getFullVersion(c),version))
-            g.enl()
-            if c.fixed:
-                g.es_print('This is a fixed window',color='red')
-    #@-node:ekr.20040629121554.3:c.signOnWithVersion
-    #@-node:ekr.20031218072017.2582: version & signon stuff
-    #@+node:ekr.20040312090934:c.iterators
-    #@+node:EKR.20040529091232:c.all_positions_iter == allNodes_iter
-    def allNodes_iter (self,copy=False):
-
-        r = self.rootPosition()
-        if copy:
-            cp = lambda p: p.copy()
-        else:
-            cp = lambda p: p
-        return r.iter_class(r, cp)
-
-    all_positions_iter = allNodes_iter
-    #@nonl
-    #@-node:EKR.20040529091232:c.all_positions_iter == allNodes_iter
-    #@+node:EKR.20040529091232.1:c.all_tnodes_iter
-    def all_tnodes_iter (self):
-
-        return self.rootPosition().tnodes_iter()
-    #@-node:EKR.20040529091232.1:c.all_tnodes_iter
-    #@+node:EKR.20040529091232.2:c.all_unique_tnodes_iter
-    def all_unique_tnodes_iter (self):
-
-        return self.rootPosition().unique_tnodes_iter()
-    #@-node:EKR.20040529091232.2:c.all_unique_tnodes_iter
-    #@+node:EKR.20040529091232.3:c.all_vnodes_iter
-    def all_vnodes_iter (self):
-        return self.rootPosition().vnodes_iter()
-    #@-node:EKR.20040529091232.3:c.all_vnodes_iter
-    #@+node:EKR.20040529091232.4:c.all_unique_vnodes_iter
-    def all_unique_vnodes_iter (self):
-
-        return self.rootPosition().unique_vnodes_iter()
-    #@-node:EKR.20040529091232.4:c.all_unique_vnodes_iter
-    #@+node:sps.20080317144948.3:c.all_positions_with_unique_tnodes_iter
-    def all_positions_with_unique_tnodes_iter (self):
-
-        r = self.rootPosition()
-        return r.unique_iter_class(r, lambda p: p)
-    #@-node:sps.20080317144948.3:c.all_positions_with_unique_tnodes_iter
-    #@+node:sps.20080327174748.4:c.all_positions_with_unique_vnodes_iter
-    def all_positions_with_unique_vnodes_iter (self):
-
-        r = self.rootPosition()
-        return r.unique_iter_class(r, lambda p: p, lambda u: u.v)
-    #@-node:sps.20080327174748.4:c.all_positions_with_unique_vnodes_iter
-    #@-node:ekr.20040312090934:c.iterators
-    #@+node:ekr.20051106040126:c.executeMinibufferCommand
-    def executeMinibufferCommand (self,commandName):
-
-        c = self ; k = c.k
-
-        func = c.commandsDict.get(commandName)
-
-        if func:
-            event = g.Bunch(c=c,char='',keysym=None,widget=c.frame.body.bodyCtrl)
-            stroke = None
-            k.masterCommand(event,func,stroke)
-            return k.funcReturn
-        else:
-            g.trace('no such command: %s' % (commandName),color='red')
-            return None
-    #@-node:ekr.20051106040126:c.executeMinibufferCommand
-    #@+node:bobjack.20080509080123.2:c.universalCallback
-    def universalCallback(self, function):
-
-        """Create a universal command callback.
-
-        Create and return a callback that wraps a function with an rClick
-        signature in a callback which adapts standard minibufer command
-        callbacks to a compatible format.
-
-        This also serves to allow rClick callback functions to handle
-        minibuffer commands from sources other than rClick menus so allowing
-        a single function to handle calls from all sources.
-
-        A function wrapped in this wrapper can handle rclick generator
-        and invocation commands and commands typed in the minibuffer.
-
-        It will also be able to handle commands from the minibuffer even
-        if rclick is not installed.
-        """
-        def minibufferCallback(event, function=function):
-
-            # Avoid a pylint complaint.
-            if hasattr(self,'theContextMenuController'):
-                cm = getattr(self,'theContextMenuController')
-                keywords = cm.mb_keywords
-            else:
-                cm = keywords = None
-
-            if not keywords:
-                # If rClick is not loaded or no keywords dict was provided
-                #  then the command must have been issued in a minibuffer
-                #  context.
-                keywords = {'c': self, 'rc_phase': 'minibuffer'}
-
-            keywords['mb_event'] = event     
-
-            retval = None
-            try:
-                retval = function(keywords)
-            finally:
-                if cm:
-                    # Even if there is an error:
-                    #   clear mb_keywords prior to next command and
-                    #   ensure mb_retval from last command is wiped
-                    cm.mb_keywords = None
-                    cm.mb_retval = retval
-
-        return minibufferCallback
-
-    #fix bobjacks spelling error
-    universallCallback = universalCallback
-    #@-node:bobjack.20080509080123.2:c.universalCallback
-    #@+node:ekr.20031218072017.2818:Command handlers...
-    #@+node:ekr.20031218072017.2819:File Menu
-    #@+node:ekr.20031218072017.2820:top level (file menu)
-    #@+node:ekr.20031218072017.1623:c.new
-    def new (self,event=None,gui=None):
-
-        '''Create a new Leo window.'''
-
-        c,frame = g.app.newLeoCommanderAndFrame(fileName=None,relativeFileName=None,gui=gui)
-
-        # Needed for plugins.
-        g.doHook("new",old_c=self,c=c,new_c=c)
-        # Use the config params to set the size and location of the window.
-        frame.setInitialWindowGeometry()
-        frame.deiconify()
-        frame.lift()
-        frame.resizePanesToRatio(frame.ratio,frame.secondary_ratio) # Resize the _new_ frame.
-        v = leoNodes.vnode(context=c)
-        p = leoNodes.position(v)
-        v.initHeadString("NewHeadline")
-        # New in Leo 4.5: p.moveToRoot would be wrong: the node hasn't been linked yet.
-        p._linkAsRoot(oldRoot=None)
-        c.setRootVnode(v) # New in Leo 4.4.2.
-        c.editPosition(p)
-        # New in Leo 4.4.8: create the menu as late as possible so it can use user commands.
-        p = c.currentPosition()
-        if not g.doHook("menu1",c=c,p=p,v=p):
-            frame.menu.createMenuBar(frame)
-            c.updateRecentFiles(fileName=None)
-            g.doHook("menu2",c=frame.c,p=p,v=p)
-            g.doHook("after-create-leo-frame",c=c)
-
-        # chapterController.finishCreate must be called after the first real redraw
-        # because it requires a valid value for c.rootPosition().
-        if c.config.getBool('use_chapters') and c.chapterController:
-            c.chapterController.finishCreate()
-            frame.c.setChanged(False) # Clear the changed flag set when creating the @chapters node.
-        if c.config.getBool('outline_pane_has_initial_focus'):
-            c.treeWantsFocusNow()
-        else:
-            c.bodyWantsFocusNow()
-        # Force a call to c.outerUpdate.
-        # This is needed when we execute this command from a menu.
-        c.redraw_now()
-        c.frame.initCompleteHint()
-
-        return c # For unit test.
-    #@nonl
-    #@-node:ekr.20031218072017.1623:c.new
-    #@+node:ekr.20031218072017.2821:c.open
-    def open (self,event=None):
-
-        '''Open a Leo window containing the contents of a .leo file.'''
-
-        c = self
-        #@    << Set closeFlag if the only open window is empty >>
-        #@+node:ekr.20031218072017.2822:<< Set closeFlag if the only open window is empty >>
-        #@+at 
-        #@nonl
-        # If this is the only open window was opened when the app started, and 
-        # the window has never been written to or saved, then we will 
-        # automatically close that window if this open command completes 
-        # successfully.
-        #@-at
-        #@@c
-
-        closeFlag = (
-            c.frame.startupWindow and # The window was open on startup
-            not c.changed and not c.frame.saved and # The window has never been changed
-            g.app.numberOfWindows == 1) # Only one untitled window has ever been opened
-        #@-node:ekr.20031218072017.2822:<< Set closeFlag if the only open window is empty >>
-        #@nl
-
-        fileName = ''.join(c.k.givenArgs) or g.app.gui.runOpenFileDialog(
-            title = "Open",
-            filetypes = [("Leo files","*.leo"), ("All files","*")],
-            defaultextension = ".leo")
-        c.bringToFront()
-
-        ok = False
-        if fileName:
-            ok, frame = g.openWithFileName(fileName,c)
-            if ok:
-                g.chdir(fileName)
-                g.setGlobalOpenDir(fileName)
-            if ok and closeFlag:
-                g.app.destroyWindow(c.frame)
-
-        # openWithFileName sets focus if ok.
-        if not ok:
-            if c.config.getBool('outline_pane_has_initial_focus'):
-                c.treeWantsFocusNow()
-            else:
-                c.bodyWantsFocusNow()
-    #@-node:ekr.20031218072017.2821:c.open
-    #@+node:ekr.20031218072017.2823:openWith and allies
-    def openWith(self,event=None,data=None):
-
-        """This routine handles the items in the Open With... menu.
-
-        These items can only be created by createOpenWithMenuFromTable().
-        Typically this would be done from the "open2" hook.
-
-        New in 4.3: The "os.spawnv" now works. You may specify arguments to spawnv
-        using a list, e.g.:
-
-        openWith("os.spawnv", ["c:/prog.exe","--parm1","frog","--switch2"], None)
-        """
-
-        c = self ; p = c.currentPosition()
-        n = data and len(data) or 0
-        if n != 3:
-            g.trace('bad data, length must be 3, got %d' % n)
-            return
-        try:
-            openType,arg,ext=data
-            if not g.doHook("openwith1",c=c,p=p,v=p.v,openType=openType,arg=arg,ext=ext):
-                g.enableIdleTimeHook(idleTimeDelay=100)
-                #@            << set ext based on the present language >>
-                #@+node:ekr.20031218072017.2824:<< set ext based on the present language >>
-                if not ext:
-                    theDict = c.scanAllDirectives()
-                    language = theDict.get("language")
-                    ext = g.app.language_extension_dict.get(language)
-                    # g.pr(language,ext)
-                    if ext == None:
-                        ext = "txt"
-
-                if ext[0] != ".":
-                    ext = "."+ext
-
-                # g.pr("ext",ext)
-                #@-node:ekr.20031218072017.2824:<< set ext based on the present language >>
-                #@nl
-                #@            << create or reopen temp file, testing for conflicting changes >>
-                #@+node:ekr.20031218072017.2825:<< create or reopen temp file, testing for conflicting changes >>
-                theDict = None ; path = None
-                #@<< set dict and path if a temp file already refers to p.v.t >>
-                #@+node:ekr.20031218072017.2826:<<set dict and path if a temp file already refers to p.v.t >>
-                searchPath = c.openWithTempFilePath(p,ext)
-
-                if g.os_path_exists(searchPath):
-                    for theDict in g.app.openWithFiles:
-                        if p.v == theDict.get('v') and searchPath == theDict.get("path"):
-                            path = searchPath
-                            break
-                #@-node:ekr.20031218072017.2826:<<set dict and path if a temp file already refers to p.v.t >>
-                #@nl
-                if path:
-                    #@    << create or recreate temp file as needed >>
-                    #@+node:ekr.20031218072017.2827:<< create or recreate temp file as needed >>
-                    #@+at 
-                    #@nonl
-                    # We test for changes in both p and the temp file:
-                    # 
-                    # - If only p's body text has changed, we recreate the 
-                    # temp file.
-                    # - If only the temp file has changed, do nothing here.
-                    # - If both have changed we must prompt the user to see 
-                    # which code to use.
-                    #@-at
-                    #@@c
-
-                    encoding = theDict.get("encoding")
-                    old_body = theDict.get("body")
-                    new_body = p.bodyString()
-                    new_body = g.toEncodedString(new_body,encoding,reportErrors=True)
-
-                    old_time = theDict.get("time")
-                    try:
-                        new_time = g.os_path_getmtime(path)
-                    except:
-                        new_time = None
-
-                    body_changed = old_body != new_body
-                    temp_changed = old_time != new_time
-
-                    if body_changed and temp_changed:
-                        #@    << Raise dialog about conflict and set result >>
-                        #@+node:ekr.20031218072017.2828:<< Raise dialog about conflict and set result >>
-                        message = (
-                            "Conflicting changes in outline and temp file\n\n" +
-                            "Do you want to use the code in the outline or the temp file?\n\n")
-
-                        result = g.app.gui.runAskYesNoCancelDialog(c,
-                            "Conflict!", message,
-                            yesMessage = "Outline",
-                            noMessage = "File",
-                            defaultButton = "Cancel")
-                        #@-node:ekr.20031218072017.2828:<< Raise dialog about conflict and set result >>
-                        #@nl
-                        if result == "cancel": return
-                        rewrite = result == "outline"
-                    else:
-                        rewrite = body_changed
-
-                    if rewrite:
-                        path = c.createOpenWithTempFile(p,ext)
-                    else:
-                        g.es("reopening:",g.shortFileName(path),color="blue")
-                    #@-node:ekr.20031218072017.2827:<< create or recreate temp file as needed >>
-                    #@nl
-                else:
-                    path = c.createOpenWithTempFile(p,ext)
-
-                if not path:
-                    return # An error has occured.
-                #@-node:ekr.20031218072017.2825:<< create or reopen temp file, testing for conflicting changes >>
-                #@nl
-                #@            << execute a command to open path in external editor >>
-                #@+node:ekr.20031218072017.2829:<< execute a command to open path in external editor >>
-                try:
-                    if arg == None: arg = ""
-                    shortPath = path # g.shortFileName(path)
-                    if openType == "os.system":
-                        if 1:
-                            # This works, _provided_ that arg does not contain blanks.  Sheesh.
-                            command = 'os.system(%s)' % (arg+shortPath)
-                            os.system(arg+shortPath)
-                        else:
-                            # XP does not like this format!
-                            command = 'os.system("%s" "%s")' % (arg,shortPath)
-                            os.system('"%s" "%s"' % (arg,shortPath))
-                    elif openType == "os.startfile":
-                        command = "os.startfile(%s)" % (arg+shortPath)
-                        os.startfile(arg+path)
-                    elif openType == "exec":
-                        command = "exec(%s)" % (arg+shortPath)
-                        exec(arg+path,{},{})
-                    elif openType == "os.spawnl":
-                        filename = g.os_path_basename(arg)
-                        command = "os.spawnl(%s,%s,%s)" % (arg,filename,path)
-                        os.spawnl(os.P_NOWAIT,arg,filename,path)
-                    elif openType == "os.spawnv":
-                        filename = os.path.basename(arg[0]) 
-                        vtuple = arg[1:]
-                        vtuple.insert(0, filename)
-                            # add the name of the program as the first argument.
-                            # Change suggested by Jim Sizelove.
-                        vtuple.append(path)
-                        command = "os.spawnv(%s,%s)" % (arg[0],repr(vtuple))
-                        os.spawnv(os.P_NOWAIT,arg[0],vtuple)
-                    # This clause by Jim Sizelove.
-                    elif openType == "subprocess.Popen":
-                        if isinstance(arg, basestring):
-                            vtuple = arg + " " + path
-                        elif isinstance(arg, (list, tuple)):
-                            vtuple = arg[:]
-                            vtuple.append(path)
-                        command = "subprocess.Popen(%s)" % repr(vtuple)
-                        if subprocess:
-                            subprocess.Popen(vtuple)
-                        else:
-                            g.trace('Can not import subprocess.  Skipping: "%s"' % command)
-                    else:
-                        command="bad command:"+str(openType)
-                        g.trace(command)
-                except Exception:
-                    g.es("exception executing:",command)
-                    g.es_exception()
-                #@-node:ekr.20031218072017.2829:<< execute a command to open path in external editor >>
-                #@nl
-            g.doHook("openwith2",c=c,p=p,v=p.v,openType=openType,arg=arg,ext=ext)
-        except Exception:
-            g.es("unexpected exception in c.openWith")
-            g.es_exception()
-
-        return "break"
-    #@+node:ekr.20031218072017.2830:createOpenWithTempFile
-    def createOpenWithTempFile (self,p,ext):
-
-        c = self
-        theFile = None # pylint complains if this is inited to ''.
-        path = c.openWithTempFilePath(p,ext)
-        try:
-            if g.os_path_exists(path):
-                g.es("recreating:  ",g.shortFileName(path),color="red")
-            else:
-                g.es("creating:  ",g.shortFileName(path),color="blue")
-            theFile = open(path,"w")
-            # Convert s to whatever encoding is in effect.
-            s = p.bodyString()
-            theDict = c.scanAllDirectives(p)
-            encoding = theDict.get("encoding",None)
-            if encoding == None:
-                encoding = c.config.default_derived_file_encoding
-            s = g.toEncodedString(s,encoding,reportErrors=True) 
-            theFile.write(s)
-            theFile.flush()
-            theFile.close()
-            try:    time = g.os_path_getmtime(path)
-            except: time = None
-            # g.es("time: " + str(time))
-            # New in 4.3: theDict now contains both 'p' and 'v' entries, of the expected type.
-            theDict = {
-                "body":s, "c":c, "encoding":encoding,
-                "f":theFile, "path":path, "time":time,
-                "p":p, "v":p.v }
-            #@        << remove previous entry from app.openWithFiles if it exists >>
-            #@+node:ekr.20031218072017.2831:<< remove previous entry from app.openWithFiles if it exists >>
-            for d in g.app.openWithFiles[:]:
-                p2 = d.get("p")
-                if p.v.t == p2.v.t:
-                    # g.pr("removing previous entry in g.app.openWithFiles for",p.headString())
-                    g.app.openWithFiles.remove(d)
-            #@-node:ekr.20031218072017.2831:<< remove previous entry from app.openWithFiles if it exists >>
-            #@nl
-            g.app.openWithFiles.append(theDict)
-            return path
-        except:
-            if theFile:
-                theFile.close()
-            theFile = None
-            g.es("exception creating temp file",color="red")
-            g.es_exception()
-            return None
-    #@-node:ekr.20031218072017.2830:createOpenWithTempFile
-    #@+node:ekr.20031218072017.2832:c.openWithTempFilePath
-    def openWithTempFilePath (self,p,ext):
-
-        """Return the path to the temp file corresponding to p and ext."""
-
-        name = "LeoTemp_%s_%s%s" % (
-            str(id(p.v.t)),
-            g.sanitize_filename(p.headString()),
-            ext)
-
-        name = g.toUnicode(name,g.app.tkEncoding)
-
-        td = g.os_path_finalize(tempfile.gettempdir())
-
-        path = g.os_path_join(td,name)
-
-        return path
-    #@-node:ekr.20031218072017.2832:c.openWithTempFilePath
-    #@-node:ekr.20031218072017.2823:openWith and allies
-    #@+node:ekr.20031218072017.2833:close
-    def close (self,event=None):
-
-        '''Close the Leo window, prompting to save it if it has been changed.'''
-
-        g.app.closeLeoWindow(self.frame)
-    #@-node:ekr.20031218072017.2833:close
-    #@+node:ekr.20031218072017.2834:save (commands)
-    def save (self,event=None):
-
-        '''Save a Leo outline to a file.'''
-
-        c = self ; w = g.app.gui.get_focus(c)
-
-        if g.app.disableSave:
-            g.es("save commands disabled",color="purple")
-            return
-
-        # Make sure we never pass None to the ctor.
-        if not c.mFileName:
-            c.frame.title = ""
-            c.mFileName = ""
-
-        if c.mFileName:
-            # Calls c.setChanged(False) if no error.
-            c.fileCommands.save(c.mFileName)
-        else:
-            fileName = ''.join(c.k.givenArgs) or g.app.gui.runSaveFileDialog(
-                initialfile = c.mFileName,
-                title="Save",
-                filetypes=[("Leo files", "*.leo")],
-                defaultextension=".leo")
-            c.bringToFront()
-
-            if fileName:
-                # Don't change mFileName until the dialog has suceeded.
-                c.mFileName = g.ensure_extension(fileName, ".leo")
-                c.frame.title = c.mFileName
-                c.frame.setTitle(g.computeWindowTitle(c.mFileName))
-                c.frame.openDirectory = g.os_path_dirname(c.mFileName) # Bug fix in 4.4b2.
-                c.fileCommands.save(c.mFileName)
-                c.updateRecentFiles(c.mFileName)
-                g.chdir(c.mFileName)
-
-        c.redraw()
-        c.widgetWantsFocusNow(w)
-    #@-node:ekr.20031218072017.2834:save (commands)
-    #@+node:ekr.20031218072017.2835:saveAs
-    def saveAs (self,event=None):
-
-        '''Save a Leo outline to a file with a new filename.'''
-
-        c = self ;  w = g.app.gui.get_focus(c)
-
-        if g.app.disableSave:
-            g.es("save commands disabled",color="purple")
-            return
-
-        # Make sure we never pass None to the ctor.
-        if not c.mFileName:
-            c.frame.title = ""
-
-        fileName = ''.join(c.k.givenArgs) or g.app.gui.runSaveFileDialog(
-            initialfile = c.mFileName,
-            title="Save As",
-            filetypes=[("Leo files", "*.leo")],
-            defaultextension=".leo")
-        c.bringToFront()
-
-        if fileName:
-            g.trace(fileName)
-            # 7/2/02: don't change mFileName until the dialog has suceeded.
-            c.mFileName = g.ensure_extension(fileName, ".leo")
-            c.frame.title = c.mFileName
-            c.frame.setTitle(g.computeWindowTitle(c.mFileName))
-            c.frame.openDirectory = g.os_path_dirname(c.mFileName) # Bug fix in 4.4b2.
-            # Calls c.setChanged(False) if no error.
-            c.fileCommands.saveAs(c.mFileName)
-            c.updateRecentFiles(c.mFileName)
-            g.chdir(c.mFileName)
-        c.redraw()
-        c.widgetWantsFocusNow(w)
-    #@-node:ekr.20031218072017.2835:saveAs
-    #@+node:ekr.20070413045221:saveAsUnzipped & saveAsZipped
-    def saveAsUnzipped (self,event=None):
-
-        '''Save a Leo outline to a file with a new filename,
-        ensuring that the file is not compressed.'''
-        self.saveAsZippedHelper(False)
-
-    def saveAsZipped (self,event=None):
-
-        '''Save a Leo outline to a file with a new filename,
-        ensuring that the file is compressed.'''
-        self.saveAsZippedHelper(True)
-
-    def saveAsZippedHelper (self,isZipped):
-
-        c = self
-        oldZipped = c.isZipped
-        c.isZipped = isZipped
-        try:
-            c.saveAs()
-        finally:
-            c.isZipped = oldZipped
-    #@-node:ekr.20070413045221:saveAsUnzipped & saveAsZipped
-    #@+node:ekr.20031218072017.2836:saveTo
-    def saveTo (self,event=None):
-
-        '''Save a Leo outline to a file, leaving the file associated with the Leo outline unchanged.'''
-
-        c = self ; w = g.app.gui.get_focus(c)
-
-        if g.app.disableSave:
-            g.es("save commands disabled",color="purple")
-            return
-
-        # Make sure we never pass None to the ctor.
-        if not c.mFileName:
-            c.frame.title = ""
-
-        # set local fileName, _not_ c.mFileName
-        fileName = ''.join(c.k.givenArgs) or g.app.gui.runSaveFileDialog(
-            initialfile = c.mFileName,
-            title="Save To",
-            filetypes=[("Leo files", "*.leo")],
-            defaultextension=".leo")
-        c.bringToFront()
-
-        if fileName:
-            fileName = g.ensure_extension(fileName, ".leo")
-            c.fileCommands.saveTo(fileName)
-            c.updateRecentFiles(fileName)
-            g.chdir(fileName)
-
-        c.redraw()
-        c.widgetWantsFocusNow(w)
-    #@-node:ekr.20031218072017.2836:saveTo
-    #@+node:ekr.20031218072017.2837:revert
-    def revert (self,event=None):
-
-        '''Revert the contents of a Leo outline to last saved contents.'''
-
-        c = self
-
-        # Make sure the user wants to Revert.
-        if not c.mFileName:
-            return
-
-        reply = g.app.gui.runAskYesNoDialog(c,"Revert",
-            "Revert to previous version of " + c.mFileName + "?")
-        c.bringToFront()
-
-        if reply=="no":
-            return
-
-        # Kludge: rename this frame so openWithFileName won't think it is open.
-        fileName = c.mFileName ; c.mFileName = ""
-
-        # Create a new frame before deleting this frame.
-        ok, frame = g.openWithFileName(fileName,c)
-        if ok:
-            frame.deiconify()
-            g.app.destroyWindow(c.frame)
-        else:
-            c.mFileName = fileName
-    #@-node:ekr.20031218072017.2837:revert
-    #@-node:ekr.20031218072017.2820:top level (file menu)
-    #@+node:ekr.20031218072017.2079:Recent Files submenu & allies
-    #@+node:ekr.20031218072017.2080:clearRecentFiles
-    def clearRecentFiles (self,event=None):
-
-        """Clear the recent files list, then add the present file."""
-
-        c = self ; f = c.frame ; u = c.undoer
-
-        bunch = u.beforeClearRecentFiles()
-
-        recentFilesMenu = f.menu.getMenu("Recent Files...")
-        f.menu.deleteRecentFilesMenuItems(recentFilesMenu)
-
-        c.recentFiles = []
-        g.app.config.recentFiles = [] # New in Leo 4.3.
-        f.menu.createRecentFilesMenuItems()
-        c.updateRecentFiles(c.relativeFileName())
-
-        g.app.config.appendToRecentFiles(c.recentFiles)
-
-        # g.trace(c.recentFiles)
-
-        u.afterClearRecentFiles(bunch)
-
-        # New in Leo 4.4.5: write the file immediately.
-        g.app.config.recentFileMessageWritten = False # Force the write message.
-        g.app.config.writeRecentFilesFile(c)
-    #@-node:ekr.20031218072017.2080:clearRecentFiles
-    #@+node:ekr.20031218072017.2081:openRecentFile
-    def openRecentFile(self,name=None):
-
-        if not name: return
-
-        c = self ; v = c.currentVnode()
-        #@    << Set closeFlag if the only open window is empty >>
-        #@+node:ekr.20031218072017.2082:<< Set closeFlag if the only open window is empty >>
-        #@+at 
-        #@nonl
-        # If this is the only open window was opened when the app started, and 
-        # the window has never been written to or saved, then we will 
-        # automatically close that window if this open command completes 
-        # successfully.
-        #@-at
-        #@@c
-
-        closeFlag = (
-            c.frame.startupWindow and # The window was open on startup
-            not c.changed and not c.frame.saved and # The window has never been changed
-            g.app.numberOfWindows == 1) # Only one untitled window has ever been opened
-        #@-node:ekr.20031218072017.2082:<< Set closeFlag if the only open window is empty >>
-        #@nl
-
-        fileName = name
-        if not g.doHook("recentfiles1",c=c,p=v,v=v,fileName=fileName,closeFlag=closeFlag):
-            ok, frame = g.openWithFileName(fileName,c)
-            if ok and closeFlag and frame != c.frame:
-                g.app.destroyWindow(c.frame) # 12/12/03
-                c = frame.c # Switch to the new commander so the "recentfiles2" hook doesn't crash.
-                c.setLog() # Sets the log stream for g.es
-
-        g.doHook("recentfiles2",c=c,p=v,v=v,fileName=fileName,closeFlag=closeFlag)
-    #@-node:ekr.20031218072017.2081:openRecentFile
-    #@+node:ekr.20031218072017.2083:c.updateRecentFiles
-    def updateRecentFiles (self,fileName):
-
-        """Create the RecentFiles menu.  May be called with Null fileName."""
-
-        c = self
-
-        if g.app.unitTesting: return
-
-        def munge(name):
-            return c.os_path_finalize(name or '').lower()
-        def munge2(name):
-            return c.os_path_finalize_join(g.app.loadDir,name or '')
-
-        # Update the recent files list in all windows.
-        if fileName:
-            compareFileName = munge(fileName)
-            # g.trace(fileName)
-            for frame in g.app.windowList:
-                c = frame.c
-                # Remove all versions of the file name.
-                for name in c.recentFiles:
-                    if munge(fileName) == munge(name) or munge2(fileName) == munge2(name):
-                        c.recentFiles.remove(name)
-                c.recentFiles.insert(0,fileName)
-                # g.trace('adding',fileName)
-                # Recreate the Recent Files menu.
-                frame.menu.createRecentFilesMenuItems()
-        else:
-            for frame in g.app.windowList:
-                frame.menu.createRecentFilesMenuItems()
-    #@-node:ekr.20031218072017.2083:c.updateRecentFiles
-    #@+node:tbrown.20080509212202.6:cleanRecentFiles
-    def cleanRecentFiles(self,event=None):
-
-        c = self
-
-        dat = c.config.getData('path-demangle')
-        if not dat:
-            g.es('No @data path-demangle setting')
-            return
-
-        changes = []
-        replace = None
-        for line in dat:
-            text = line.strip()
-            if text.startswith('REPLACE: '):
-                replace = text.split(None, 1)[1].strip()
-            if text.startswith('WITH:') and replace is not None:
-                with_ = text[5:].strip()
-                changes.append((replace, with_))
-                g.es('%s -> %s' % changes[-1])
-
-        orig = [i for i in c.recentFiles if i.startswith("/")]
-        c.clearRecentFiles()
-
-        for i in orig:
-            t = i
-            for change in changes:
-                t = t.replace(*change)
-
-            c.updateRecentFiles(t)
-
-        # code below copied from clearRecentFiles
-        g.app.config.recentFiles = [] # New in Leo 4.3.
-        g.app.config.appendToRecentFiles(c.recentFiles)
-        g.app.config.recentFileMessageWritten = False # Force the write message.
-        g.app.config.writeRecentFilesFile(c)
-    #@-node:tbrown.20080509212202.6:cleanRecentFiles
-    #@+node:tbrown.20080509212202.8:sortRecentFiles
-    def sortRecentFiles(self,event=None):
-
-        c = self
-
-        orig = c.recentFiles[:]
-        c.clearRecentFiles()
-        import os
-        orig.sort(cmp=lambda a,b:cmp(os.path.basename(b).lower(),     
-            os.path.basename(a).lower()))
-        for i in orig:
-            c.updateRecentFiles(i)
-
-        # code below copied from clearRecentFiles
-        g.app.config.recentFiles = [] # New in Leo 4.3.
-        g.app.config.appendToRecentFiles(c.recentFiles)
-        g.app.config.recentFileMessageWritten = False # Force the write message.
-        g.app.config.writeRecentFilesFile(c)
-    #@-node:tbrown.20080509212202.8:sortRecentFiles
-    #@-node:ekr.20031218072017.2079:Recent Files submenu & allies
-    #@+node:ekr.20031218072017.2838:Read/Write submenu
-    #@+node:ekr.20031218072017.2839:readOutlineOnly
-    def readOutlineOnly (self,event=None):
-
-        '''Open a Leo outline from a .leo file, but do not read any derived files.'''
-
-        fileName = g.app.gui.runOpenFileDialog(
-            title="Read Outline Only",
-            filetypes=[("Leo files", "*.leo"), ("All files", "*")],
-            defaultextension=".leo")
-
-        if not fileName:
-            return
-
-        try:
-            theFile = open(fileName,'r')
-            g.chdir(fileName)
-            c,frame = g.app.newLeoCommanderAndFrame(fileName=fileName)
-            frame.deiconify()
-            frame.lift()
-            g.app.root.update() # Force a screen redraw immediately.
-            c.fileCommands.readOutlineOnly(theFile,fileName) # closes file.
-        except:
-            g.es("can not open:",fileName)
-    #@-node:ekr.20031218072017.2839:readOutlineOnly
-    #@+node:ekr.20070915134101:readFileIntoNode
-    def readFileIntoNode (self,event=None):
-
-        '''Read a file into a single node.'''
-
-        c = self ; undoType = 'Read File Into Node'
-        filetypes = [("All files", "*"),("Python files","*.py"),("Leo files", "*.leo"),]
-        fileName = g.app.gui.runOpenFileDialog(
-            title="Read File Into Node",filetypes=filetypes,defaultextension=None)
-
-        if fileName:    
-            try:
-                theFile = open(fileName,'r')
-                g.chdir(fileName)
-                s = theFile.read()
-                s = '@nocolor\n' + s
-                w = c.frame.body.bodyCtrl
-                p = c.insertHeadline(op_name=undoType)
-                p.setHeadString('@read-file-into-node ' + fileName)
-                p.setBodyString(s)
-                w.setAllText(s)
-                c.redraw()
-            except:
-                g.es("can not open:",fileName)
-    #@-node:ekr.20070915134101:readFileIntoNode
-    #@+node:ekr.20070806105721.1:readAtAutoNodes (commands)
-    def readAtAutoNodes (self,event=None):
-
-        '''Read all @auto nodes in the presently selected outline.'''
-
-        c = self ; u = c.undoer ; p = c.currentPosition()
-
-        undoData = u.beforeChangeTree(p)
-        c.importCommands.readAtAutoNodes()
-        u.afterChangeTree(p,'Read @auto Nodes',undoData)
-        c.redraw()
-    #@-node:ekr.20070806105721.1:readAtAutoNodes (commands)
-    #@+node:ekr.20031218072017.1839:readAtFileNodes (commands)
-    def readAtFileNodes (self,event=None):
-
-        '''Read all @file nodes in the presently selected outline.'''
-
-        c = self ; u = c.undoer ; p = c.currentPosition()
-
-        undoData = u.beforeChangeTree(p)
-        c.fileCommands.readAtFileNodes()
-        u.afterChangeTree(p,'Read @file Nodes',undoData)
-        c.redraw()
-    #@-node:ekr.20031218072017.1839:readAtFileNodes (commands)
-    #@+node:ekr.20080801071227.4:readAtShadowNodes (commands)
-    def readAtShadowNodes (self,event=None):
-
-        '''Read all @shadow nodes in the presently selected outline.'''
-
-        c = self ; u = c.undoer ; p = c.currentPosition()
-
-        undoData = u.beforeChangeTree(p)
-        c.atFileCommands.readAtShadowNodes(p)
-        u.afterChangeTree(p,'Read @shadow Nodes',undoData)
-        c.redraw() 
-    #@-node:ekr.20080801071227.4:readAtShadowNodes (commands)
-    #@+node:ekr.20031218072017.1809:importDerivedFile
-    def importDerivedFile (self,event=None):
-
-        """Create a new outline from a 4.0 derived file."""
-
-        c = self ; p = c.currentPosition()
-
-        types = [
-            ("All files","*"),
-            ("C/C++ files","*.c"),
-            ("C/C++ files","*.cpp"),
-            ("C/C++ files","*.h"),
-            ("C/C++ files","*.hpp"),
-            ("Java files","*.java"),
-            ("Lua files", "*.lua"),
-            ("Pascal files","*.pas"),
-            ("Python files","*.py") ]
-
-        names = g.app.gui.runOpenFileDialog(
-            title="Import Derived File",
-            filetypes=types,
-            defaultextension=".py",
-            multiple=True)
-
-        if names:
-            g.chdir(names[0])
-            c.importCommands.importDerivedFiles(parent=p,paths=names)
-    #@-node:ekr.20031218072017.1809:importDerivedFile
-    #@+node:ekr.20070915142635:writeFileFromNode
-    def writeFileFromNode (self,event=None):
-
-        # If node starts with @read-file-into-node, use the full path name in the headline.
-        # Otherwise, prompt for a file name.
-
-        c = self ; p = c.currentPosition()
-        h = p.headString().rstrip()
-        s = p.bodyString()
-        tag = '@read-file-into-node'
-
-        if h.startswith(tag):
-            fileName = h[len(tag):].strip()
-        else:
-            fileName = None
-
-        if not fileName:
-            filetypes = [("All files", "*"),("Python files","*.py"),("Leo files", "*.leo"),]
-            fileName = g.app.gui.runSaveFileDialog(
-                initialfile=None,
-                title='Write File From Node',
-                filetypes=filetypes,
-                defaultextension=None)
-        if fileName:
-            try:
-                theFile = open(fileName,'w')
-                g.chdir(fileName)
-            except IOError:
-                theFile = None
-            if theFile:
-                if s.startswith('@nocolor\n'):
-                    s = s[len('@nocolor\n'):]
-                theFile.write(s)
-                theFile.flush()
-                g.es_print('wrote:',fileName,color='blue')
-                theFile.close()
-            else:
-                g.es('can not write %s',fileName,color='red')
-    #@nonl
-    #@-node:ekr.20070915142635:writeFileFromNode
-    #@-node:ekr.20031218072017.2838:Read/Write submenu
-    #@+node:ekr.20031218072017.2841:Tangle submenu
-    #@+node:ekr.20031218072017.2842:tangleAll
-    def tangleAll (self,event=None):
-
-        '''Tangle all @root nodes in the entire outline.'''
-
-        c = self
-        c.tangleCommands.tangleAll()
-    #@-node:ekr.20031218072017.2842:tangleAll
-    #@+node:ekr.20031218072017.2843:tangleMarked
-    def tangleMarked (self,event=None):
-
-        '''Tangle all marked @root nodes in the entire outline.'''
-
-        c = self
-        c.tangleCommands.tangleMarked()
-    #@-node:ekr.20031218072017.2843:tangleMarked
-    #@+node:ekr.20031218072017.2844:tangle
-    def tangle (self,event=None):
-
-        '''Tangle all @root nodes in the selected outline.'''
-
-        c = self
-        c.tangleCommands.tangle()
-    #@-node:ekr.20031218072017.2844:tangle
-    #@-node:ekr.20031218072017.2841:Tangle submenu
-    #@+node:ekr.20031218072017.2845:Untangle submenu
-    #@+node:ekr.20031218072017.2846:untangleAll
-    def untangleAll (self,event=None):
-
-        '''Untangle all @root nodes in the entire outline.'''
-
-        c = self
-        c.tangleCommands.untangleAll()
-        c.undoer.clearUndoState()
-    #@-node:ekr.20031218072017.2846:untangleAll
-    #@+node:ekr.20031218072017.2847:untangleMarked
-    def untangleMarked (self,event=None):
-
-        '''Untangle all marked @root nodes in the entire outline.'''
-
-        c = self
-        c.tangleCommands.untangleMarked()
-        c.undoer.clearUndoState()
-    #@-node:ekr.20031218072017.2847:untangleMarked
-    #@+node:ekr.20031218072017.2848:untangle
-    def untangle (self,event=None):
-
-        '''Untangle all @root nodes in the selected outline.'''
-
-        c = self
-        c.tangleCommands.untangle()
-        c.undoer.clearUndoState()
-    #@-node:ekr.20031218072017.2848:untangle
-    #@-node:ekr.20031218072017.2845:Untangle submenu
-    #@+node:ekr.20031218072017.2849:Import&Export submenu
-    #@+node:ekr.20031218072017.2850:exportHeadlines
-    def exportHeadlines (self,event=None):
-
-        '''Export all headlines to an external file.'''
-
-        c = self
-
-        filetypes = [("Text files", "*.txt"),("All files", "*")]
-
-        fileName = g.app.gui.runSaveFileDialog(
-            initialfile="headlines.txt",
-            title="Export Headlines",
-            filetypes=filetypes,
-            defaultextension=".txt")
-        c.bringToFront()
-
-        if fileName and len(fileName) > 0:
-            g.setGlobalOpenDir(fileName)
-            g.chdir(fileName)
-            c.importCommands.exportHeadlines(fileName)
-    #@-node:ekr.20031218072017.2850:exportHeadlines
-    #@+node:ekr.20031218072017.2851:flattenOutline
-    def flattenOutline (self,event=None):
-
-        '''Export the selected outline to an external file.
-        The outline is represented in MORE format.'''
-
-        c = self
-
-        filetypes = [("Text files", "*.txt"),("All files", "*")]
-
-        fileName = g.app.gui.runSaveFileDialog(
-            initialfile="flat.txt",
-            title="Flatten Outline",
-            filetypes=filetypes,
-            defaultextension=".txt")
-        c.bringToFront()
-
-        if fileName and len(fileName) > 0:
-            g.setGlobalOpenDir(fileName)
-            g.chdir(fileName)
-            c.importCommands.flattenOutline(fileName)
-    #@-node:ekr.20031218072017.2851:flattenOutline
-    #@+node:ekr.20031218072017.2852:importAtRoot
-    def importAtRoot (self,event=None):
-
-        '''Import one or more external files, creating @root trees.'''
-
-        c = self
-
-        types = [
-            ("All files","*"),
-            ("C/C++ files","*.c"),
-            ("C/C++ files","*.cpp"),
-            ("C/C++ files","*.h"),
-            ("C/C++ files","*.hpp"),
-            ("Java files","*.java"),
-            ("Lua files", "*.lua"),
-            ("Pascal files","*.pas"),
-            ("Python files","*.py") ]
-
-        names = g.app.gui.runOpenFileDialog(
-            title="Import To @root",
-            filetypes=types,
-            defaultextension=".py",
-            multiple=True)
-        c.bringToFront()
-
-        if names:
-            g.chdir(names[0])
-            c.importCommands.importFilesCommand (names,"@root")
-    #@-node:ekr.20031218072017.2852:importAtRoot
-    #@+node:ekr.20031218072017.2853:importAtFile
-    def importAtFile (self,event=None):
-
-        '''Import one or more external files, creating @file trees.'''
-
-        c = self
-
-        types = [
-            ("All files","*"),
-            ("C/C++ files","*.c"),
-            ("C/C++ files","*.cpp"),
-            ("C/C++ files","*.h"),
-            ("C/C++ files","*.hpp"),
-            ("Java files","*.java"),
-            ("Lua files", "*.lua"),
-            ("Pascal files","*.pas"),
-            ("Python files","*.py") ]
-
-        names = g.app.gui.runOpenFileDialog(
-            title="Import To @file",
-            filetypes=types,
-            defaultextension=".py",
-            multiple=True)
-        c.bringToFront()
-
-        if names:
-            g.chdir(names[0])
-            c.importCommands.importFilesCommand(names,"@file")
-    #@-node:ekr.20031218072017.2853:importAtFile
-    #@+node:ekr.20031218072017.2854:importCWEBFiles
-    def importCWEBFiles (self,event=None):
-
-        '''Import one or more external CWEB files, creating @file trees.'''
-
-        c = self
-
-        filetypes = [
-            ("CWEB files", "*.w"),
-            ("Text files", "*.txt"),
-            ("All files", "*")]
-
-        names = g.app.gui.runOpenFileDialog(
-            title="Import CWEB Files",
-            filetypes=filetypes,
-            defaultextension=".w",
-            multiple=True)
-        c.bringToFront()
-
-        if names:
-            g.chdir(names[0])
-            c.importCommands.importWebCommand(names,"cweb")
-    #@-node:ekr.20031218072017.2854:importCWEBFiles
-    #@+node:ekr.20031218072017.2855:importFlattenedOutline
-    def importFlattenedOutline (self,event=None):
-
-        '''Import an external created by the flatten-outline command.'''
-
-        c = self
-
-        types = [("Text files","*.txt"), ("All files","*")]
-
-        names = g.app.gui.runOpenFileDialog(
-            title="Import MORE Text",
-            filetypes=types,
-            defaultextension=".py",
-            multiple=True)
-        c.bringToFront()
-
-        if names:
-            g.chdir(names[0])
-            c.importCommands.importFlattenedOutline(names)
-    #@-node:ekr.20031218072017.2855:importFlattenedOutline
-    #@+node:ekr.20031218072017.2856:importNowebFiles
-    def importNowebFiles (self,event=None):
-
-        '''Import one or more external noweb files, creating @file trees.'''
-
-        c = self
-
-        filetypes = [
-            ("Noweb files", "*.nw"),
-            ("Text files", "*.txt"),
-            ("All files", "*")]
-
-        names = g.app.gui.runOpenFileDialog(
-            title="Import Noweb Files",
-            filetypes=filetypes,
-            defaultextension=".nw",
-            multiple=True)
-        c.bringToFront()
-
-        if names:
-            g.chdir(names[0])
-            c.importCommands.importWebCommand(names,"noweb")
-    #@-node:ekr.20031218072017.2856:importNowebFiles
-    #@+node:ekr.20031218072017.2857:outlineToCWEB
-    def outlineToCWEB (self,event=None):
-
-        '''Export the selected outline to an external file.
-        The outline is represented in CWEB format.'''
-
-        c = self
-
-        filetypes=[
-            ("CWEB files", "*.w"),
-            ("Text files", "*.txt"),
-            ("All files", "*")]
-
-        fileName = g.app.gui.runSaveFileDialog(
-            initialfile="cweb.w",
-            title="Outline To CWEB",
-            filetypes=filetypes,
-            defaultextension=".w")
-        c.bringToFront()
-
-        if fileName and len(fileName) > 0:
-            g.setGlobalOpenDir(fileName)
-            g.chdir(fileName)
-            c.importCommands.outlineToWeb(fileName,"cweb")
-    #@-node:ekr.20031218072017.2857:outlineToCWEB
-    #@+node:ekr.20031218072017.2858:outlineToNoweb
-    def outlineToNoweb (self,event=None):
-
-        '''Export the selected outline to an external file.
-        The outline is represented in noweb format.'''
-
-        c = self
-
-        filetypes=[
-            ("Noweb files", "*.nw"),
-            ("Text files", "*.txt"),
-            ("All files", "*")]
-
-        fileName = g.app.gui.runSaveFileDialog(
-            initialfile=self.outlineToNowebDefaultFileName,
-            title="Outline To Noweb",
-            filetypes=filetypes,
-            defaultextension=".nw")
-        c.bringToFront()
-
-        if fileName and len(fileName) > 0:
-            g.setGlobalOpenDir(fileName)
-            g.chdir(fileName)
-            c.importCommands.outlineToWeb(fileName,"noweb")
-            c.outlineToNowebDefaultFileName = fileName
-    #@-node:ekr.20031218072017.2858:outlineToNoweb
-    #@+node:ekr.20031218072017.2859:removeSentinels
-    def removeSentinels (self,event=None):
-
-        '''Import one or more files, removing any sentinels.'''
-
-        c = self
-
-        types = [
-            ("All files","*"),
-            ("C/C++ files","*.c"),
-            ("C/C++ files","*.cpp"),
-            ("C/C++ files","*.h"),
-            ("C/C++ files","*.hpp"),
-            ("Java files","*.java"),
-            ("Lua files", "*.lua"),
-            ("Pascal files","*.pas"),
-            ("Python files","*.py") ]
-
-        names = g.app.gui.runOpenFileDialog(
-            title="Remove Sentinels",
-            filetypes=types,
-            defaultextension=".py",
-            multiple=True)
-        c.bringToFront()
-
-        if names:
-            g.chdir(names[0])
-            c.importCommands.removeSentinelsCommand (names)
-    #@-node:ekr.20031218072017.2859:removeSentinels
-    #@+node:ekr.20031218072017.2860:weave
-    def weave (self,event=None):
-
-        '''Simulate a literate-programming weave operation by writing the outline to a text file.'''
-
-        c = self
-
-        filetypes = [("Text files", "*.txt"),("All files", "*")]
-
-        fileName = g.app.gui.runSaveFileDialog(
-            initialfile="weave.txt",
-            title="Weave",
-            filetypes=filetypes,
-            defaultextension=".txt")
-        c.bringToFront()
-
-        if fileName and len(fileName) > 0:
-            g.setGlobalOpenDir(fileName)
-            g.chdir(fileName)
-            c.importCommands.weave(fileName)
-    #@-node:ekr.20031218072017.2860:weave
-    #@-node:ekr.20031218072017.2849:Import&Export submenu
-    #@-node:ekr.20031218072017.2819:File Menu
-    #@+node:ekr.20031218072017.2861:Edit Menu...
-    #@+node:ekr.20031218072017.2862:Edit top level
-    #@+node:ekr.20031218072017.2140:c.executeScript & helpers
-    def executeScript(self,event=None,args=None,p=None,script=None,
-        useSelectedText=True,define_g=True,define_name='__main__',silent=False):
-
-        """This executes body text as a Python script.
-
-        We execute the selected text, or the entire body text if no text is selected."""
-
-        c = self ; script1 = script
-        writeScriptFile = c.config.getBool('write_script_file')
-        if not script:
-            script = g.getScript(c,p,useSelectedText=useSelectedText)
-        self.redirectScriptOutput()
-        try:
-            log = c.frame.log
-            if script.strip():
-                sys.path.insert(0,c.frame.openDirectory)
-                script += '\n' # Make sure we end the script properly.
-                # g.pr('*** script',script)
-                try:
-                    p = c.currentPosition()
-                    d = g.choose(define_g,{'c':c,'g':g,'p':p},{})
-                    if define_name: d['__name__'] = define_name
-                    if args:
-                        # g.trace('setting sys.argv',args)
-                        sys.argv = args
-                    # A kludge: reset c.inCommand here to handle the case where we *never* return.
-                    # (This can happen when there are multiple event loops.)
-                    # This does not prevent zombie windows if the script puts up a dialog...
-                    c.inCommand = False
-                    # g.trace('**** before',writeScriptFile)
-                    if writeScriptFile:
-                        scriptFile = self.writeScriptFile(script)
-                        execfile(scriptFile,d)
-                    else:
-                        exec(script,d)
-                    # g.trace('**** after')
-                    if not script1 and not silent:
-                        # Careful: the script may have changed the log tab.
-                        tabName = log and hasattr(log,'tabName') and log.tabName or 'Log'
-                        g.es("end of script",color="purple",tabName=tabName)
-                except Exception:
-                    g.handleScriptException(c,p,script,script1)
-                del sys.path[0]
-            else:
-                tabName = log and hasattr(log,'tabName') and log.tabName or 'Log'
-                g.es("no script selected",color="blue",tabName=tabName)
-        finally:
-            self.unredirectScriptOutput()
-    #@+node:ekr.20031218072017.2143:redirectScriptOutput
-    def redirectScriptOutput (self):
-
-        c = self
-
-        if c.config.redirect_execute_script_output_to_log_pane:
-
-            g.redirectStdout() # Redirect stdout
-            g.redirectStderr() # Redirect stderr
-    #@-node:ekr.20031218072017.2143:redirectScriptOutput
-    #@+node:EKR.20040627100424:unredirectScriptOutput
-    def unredirectScriptOutput (self):
-
-        c = self
-
-        if c.exists and c.config.redirect_execute_script_output_to_log_pane:
-
-            g.restoreStderr()
-            g.restoreStdout()
-    #@-node:EKR.20040627100424:unredirectScriptOutput
-    #@+node:ekr.20070115135502:writeScriptFile
-    def writeScriptFile (self,script):
-
-        # Get the path to the file.
-        c = self
-        path = c.config.getString('script_file_path')
-        if path:
-            parts = path.split('/')
-            path = g.app.homeLeoDir
-            for part in parts:
-                path = c.os_path_finalize_join(path,part)
-        else:
-            path = c.os_path_finalize_join(
-                g.app.homeLeoDir,'scriptFile.py')
-
-        # Write the file.
-        try:
-            f = open(path,'w')
-            f.write(script)
-            f.close()
-        except Exception:
-            g.es("Failed to write script to %s" % path)
-            g.es("Check your configuration of script_file_path, currently %s" % c.config.getString('script_file_path'))
-            path = None
-
-        return path
-    #@nonl
-    #@-node:ekr.20070115135502:writeScriptFile
-    #@-node:ekr.20031218072017.2140:c.executeScript & helpers
-    #@+node:ekr.20080710082231.10:c.gotoLineNumber and helpers
-    def goToLineNumber (self,n,p=None,scriptData=None):
-
-        '''Place the cursor on the n'th line of a derived file or script.
-        When present scriptData is a dict with 'root' and 'lines' keys.'''
-
-        c = self
-        delim = None ; gnx = None ; vnodeName = None
-        if n < 0: return
-
-        fileName,ignoreSentinels,isRaw,lines,n,root = c.goto_setup(n,p,scriptData)
-
-        if n==1:
-            p = root ; n2 = 1 ; found = True
-        elif n >= len(lines):
-            p = root ; n2 = root.bodyString().count('\n') ; found = False
-        elif isRaw:
-            p,n2,found = c.goto_countLines(root,n)
-        else:
-            vnodeName,gnx,n2,delim = c.goto_findVnode(root,lines,n,ignoreSentinels)
-            if delim:
-                p,found = c.goto_findPosition(
-                    root,lines,vnodeName,gnx,n,delim)
-            else:
-                p,found = root,False
-        if 0:
-            #@        << trace gotoLineNumber results >>
-            #@+node:ekr.20080905130513.40:<< trace gotoLineNumber results >>
-            g.trace(
-                '\n  found',found,'n2',n2,'gnx',gnx,'delim',repr(delim),
-                '\n  vnodeName',vnodeName,
-                '\n  p        ',p and p.headString(),
-                '\n  root     ',root and root.headString())
-            #@-node:ekr.20080905130513.40:<< trace gotoLineNumber results >>
-            #@nl
-        c.goto_showResults(found,p or root,n,n2,lines)
-    #@+node:ekr.20080708094444.65:goto_applyLineNumberMapping
-    def goto_applyLineNumberMapping(self, n):
-
-        c = self ; x = c.shadowController
-
-        if len(x.line_mapping) > n:
-            return x.line_mapping[n]
-        else:
-            return n
-    #@-node:ekr.20080708094444.65:goto_applyLineNumberMapping
-    #@+node:ekr.20080904071003.12:goto_countLines
-    def goto_countLines (self,root,n):
-
-        '''Scan through root's outline, looking for line n.
-        Return (p,n2,found) where p is the found node,
-        n2 is the actural line found, and found is True if the line was found.'''
-
-        p = lastv = root
-        prev = 0 ; found = False
-        isNosent = root.isAtNoSentFileNode()
-        isAuto = root.isAtAutoNode()
-
-        for p in p.self_and_subtree_iter():
-            lastv = p.copy()
-            s = p.bodyString()
-            if isNosent or isAuto:
-                s = ''.join([z for z in g.splitLines(s) if not z.startswith('@')])
-            n_lines = s.count('\n')
-            if len(s) > 0 and s[-1] != '\n': n_lines += 1
-            # g.trace(n,prev,n_lines,p.headString())
-            if prev + n_lines >= n:
-                found = True ; break
-            prev += n_lines
-
-        p = lastv
-        n2 = max(1,n-prev)
-
-        return p,n2,found
-    #@-node:ekr.20080904071003.12:goto_countLines
-    #@+node:ekr.20080904071003.4:goto_findPosition & helpers
-    def goto_findPosition(self,root,lines,vnodeName,gnx,n,delim):
-
-        c = self
-
-        # if scriptFind:
-            # p,found = c.scanForVnodeName(root,vnodeName
-
-        if gnx:
-            p,found = c.goto_findGnx(root,gnx,vnodeName)
-        else:
-            p,found = c.goto_scanTnodeList(root,delim,lines,n,vnodeName)
-
-        # if not found:
-            # g.es("not found:",vnodeName,color="red")
-
-        return p,found
-    #@+node:ekr.20080904071003.18:goto_findGnx
-    def goto_findGnx (self,root,gnx,vnodeName):
-
-        '''Scan root's tree for a node with the given gnx and vnodeName.
-
-        return (p,found)'''
-
-        gnx = g.app.nodeIndices.scanGnx(gnx,0)
-
-        for p in root.self_and_subtree_iter():
-            if p.matchHeadline(vnodeName):
-                if p.v.t.fileIndex == gnx:
-                    return p.copy(),True
-
-        return None,False
-    #@-node:ekr.20080904071003.18:goto_findGnx
-    #@+node:ekr.20080904071003.19:goto_scanTnodeList
-    def goto_scanTnodeList (self,root,delim,lines,n,vnodeName):
-
-        # This is about the best that can be done without replicating the entire atFile write logic.
-        found = False
-        ok = hasattr(root.v.t,"tnodeList")
-
-        if ok:
-            # Use getattr to keep pylint happy.
-            tnodeList = getattr(root.v.t,'tnodeList')
-            #@        << set tnodeIndex to the number of +node sentinels before line n >>
-            #@+node:ekr.20080904071003.8:<< set tnodeIndex to the number of +node sentinels before line n >>
-
-            tnodeIndex = -1 # Don't count the @file node.
-            scanned = 0 # count of lines scanned.
-
-            for s in lines:
-                if scanned >= n:
-                    break
-                i = g.skip_ws(s,0)
-                if g.match(s,i,delim):
-                    i += len(delim)
-                    if g.match(s,i,"+node"):
-                        # g.trace(tnodeIndex,s.rstrip())
-                        tnodeIndex += 1
-                scanned += 1
-            #@-node:ekr.20080904071003.8:<< set tnodeIndex to the number of +node sentinels before line n >>
-            #@nl
-            tnodeIndex = max(0,tnodeIndex)
-            #@        << set p to the first vnode whose tnode is tnodeList[tnodeIndex] or set ok = False >>
-            #@+node:ekr.20080904071003.9:<< set p to the first vnode whose tnode is tnodeList[tnodeIndex] or set ok = false >>
-            #@+at 
-            #@nonl
-            # We use the tnodeList to find a _tnode_ corresponding to the 
-            # proper node, so the user will for sure be editing the proper 
-            # text, even if several nodes happen to have the same headline.  
-            # This is really all that we need.
-            # 
-            # However, this code has no good way of distinguishing between 
-            # different cloned vnodes in the file: they all have the same 
-            # tnode.  So this code just picks p = t.vnodeList[0] and leaves it 
-            # at that.
-            # 
-            # The only way to do better is to scan the outline, replicating 
-            # the write logic to determine which vnode created the given 
-            # line.  That's way too difficult, and it would create an unwanted 
-            # dependency in this code.
-            #@-at
-            #@@c
-
-            # g.trace("tnodeIndex",tnodeIndex)
-            if tnodeIndex < len(tnodeList):
-                t = tnodeList[tnodeIndex]
-                # Find the first vnode whose tnode is t.
-                for p in root.self_and_subtree_iter():
-                    if p.v.t == t:
-                        found = True ; break
-                if not found:
-                    s = "tnode not found for " + vnodeName
-                    g.es_print(s, color="red") ; ok = False
-                elif p.headString().strip() != vnodeName:
-                    if 0: # Apparently this error doesn't prevent a later scan for working properly.
-                        s = "Mismatched vnodeName\nExpecting: %s\n got: %s" % (p.headString(),vnodeName)
-                        g.es_print(s, color="red")
-                    ok = False
-            else:
-                if root is None: # Kludge: disable this message when called by goToScriptLineNumber.
-                    s = "Invalid computed tnodeIndex: %d" % tnodeIndex
-                    g.es_print(s, color = "red")
-                ok = False
-            #@-node:ekr.20080904071003.9:<< set p to the first vnode whose tnode is tnodeList[tnodeIndex] or set ok = false >>
-            #@nl
-        else:
-            g.es_print("no child index for",root.headString(),color="red")
-
-        if not ok:
-            # Fall back to the old logic.
-            #@        << set p to the first node whose headline matches vnodeName >>
-            #@+node:ekr.20080904071003.10:<< set p to the first node whose headline matches vnodeName >>
-            for p in root.self_and_subtree_iter():
-                if p.matchHeadline(vnodeName):
-                    found = True ; break
-            #@-node:ekr.20080904071003.10:<< set p to the first node whose headline matches vnodeName >>
-            #@nl
-
-        return p,found
-    #@-node:ekr.20080904071003.19:goto_scanTnodeList
-    #@-node:ekr.20080904071003.4:goto_findPosition & helpers
-    #@+node:ekr.20031218072017.2877:goto_findVnode
-    def goto_findVnode (self,root,lines,n,ignoreSentinels):
-
-        '''Search the lines of a derived file containing sentinels for a vnode.
-        return (vnodeName,gnx,offset,delim):
-
-        vnodeName:  the name found in the previous @+body sentinel.
-        gnx:        the gnx of the found node.
-        offset:     the offset within the node of the desired line.
-        delim:      the comment delim from the @+leo sentinel.
-        '''
-
-        c = self ; at = c.atFileCommands
-        # g.trace('lines...\n',g.listToString(lines))
-        gnx = None
-        #@    << set delim, leoLine from the @+leo line >>
-        #@+node:ekr.20031218072017.2878:<< set delim, leoLine from the @+leo line >>
-        # Find the @+leo line.
-        tag = "@+leo"
-        i = 0 
-        while i < len(lines) and lines[i].find(tag)==-1:
-            i += 1
-        leoLine = i # Index of the line containing the leo sentinel
-
-        # Set delim from the @+leo line.
-        delim = None
-        if leoLine < len(lines):
-            s = lines[leoLine]
-            valid,newDerivedFile,start,end,thinFile = at.parseLeoSentinel(s)
-            # New in Leo 4.5.1: only support 4.x files.
-            if valid and newDerivedFile:
-                delim = start + '@'
-        #@-node:ekr.20031218072017.2878:<< set delim, leoLine from the @+leo line >>
-        #@nl
-        if not delim:
-            g.es('no sentinels in:',root.headString())
-            return None,None,None,None
-
-        #@    << scan back to @+node, setting offset,nodeSentinelLine >>
-        #@+node:ekr.20031218072017.2879:<< scan back to  @+node, setting offset,nodeSentinelLine >>
-        #@+at
-        # Scan backwards from the requested line, looking for an @-body line. 
-        # When found,
-        # we get the vnode's name from that line and set p to the indicated 
-        # vnode. This
-        # will fail if vnode names have been changed, and that can't be 
-        # helped.
-        # 
-        # We compute the offset of the requested line **within the found 
-        # node**.
-        #@-at
-        #@@c
-
-        offset = 0 # This is essentially the Tk line number.
-        nodeSentinelLine = -1
-        line = n - 1 # Start with the requested line.
-        while line >= 0:
-            progress = line
-            s = lines[line]
-            i = g.skip_ws(s,0)
-            if g.match(s,i,delim):
-                #@        << handle delim while scanning backward >>
-                #@+node:ekr.20031218072017.2880:<< handle delim while scanning backward >>
-                if line == n:
-                    g.es("line",str(n),"is a sentinel line")
-                i += len(delim)
-
-                if g.match(s,i,"-node"):
-                    # The end of a nested section.
-                    old_line = line
-                    line = c.goto_skipToMatchingNodeSentinel(lines,line,delim)
-                    assert line < old_line
-                    # g.trace('found',repr(lines[line]))
-                    nodeSentinelLine = line
-                    offset = n-line
-                    break
-                elif g.match(s,i,"+node"):
-                    # g.trace('found',repr(lines[line]))
-                    nodeSentinelLine = line
-                    offset = n-line
-                    break
-                elif g.match(s,i,"<<") or g.match(s,i,"@first"):
-                    # if not ignoreSentinels:
-                        # offset += 1 # Count these as a "real" lines.
-                    line -= 1
-                else:
-                    line -= 1
-                #@-node:ekr.20031218072017.2880:<< handle delim while scanning backward >>
-                #@nl
-            else:
-                ### offset += 1 # Assume the line is real.  A dubious assumption.
-                line -= 1
-            assert line < progress
-        #@-node:ekr.20031218072017.2879:<< scan back to  @+node, setting offset,nodeSentinelLine >>
-        #@nl
-        if nodeSentinelLine == -1:
-            # The line precedes the first @+node sentinel
-            g.trace('no @+node!!')
-            return root.headString(),gnx,1,delim
-
-        s = lines[nodeSentinelLine]
-
-        #@    << set gnx and vnodeName from s >>
-        #@+node:ekr.20031218072017.2881:<< set gnx and vnodeName from s >>
-        i = 0 ; gnx = None ; vnodeName = None
-
-        if thinFile:
-            # gnx is lies between the first and second ':':
-            i = s.find(':',i)
-            if i > 0:
-                i += 1
-                j = s.find(':',i)
-                if j > 0:   gnx = s[i:j]
-                else:       i = len(s) # Force an error.
-            else:
-                i = len(s) # Force an error.
-
-        # vnode name is everything following the first or second':'
-        i = s.find(':',i)
-        if i > -1:
-            vnodeName = s[i+1:].strip()
-        else:
-            vnodeName = None
-            g.es_print("bad @+node sentinel",color='red')
-        #@-node:ekr.20031218072017.2881:<< set gnx and vnodeName from s >>
-        #@nl
-        if delim and vnodeName:
-            # g.trace('offset',offset)
-            return vnodeName,gnx,offset,delim
-        else:
-            g.es("bad @+node sentinel")
-            return None,None,None,None
-    #@-node:ekr.20031218072017.2877:goto_findVnode
-    #@+node:ekr.20080904071003.28:goto_setup & helpers
-    def goto_setup (self,n,p=None,scriptData=None):
-
-        '''Return (fileName,isRaw,lines,n,p,root) where:
-
-        fileName is the name of the nearest @file node, or None.
-        isRaw is True if there are no sentinels in the file.
-        lines are the lines to be scanned.
-        n is the effective line number (munged for @shadow nodes).
-        root is the nearest @file node, or c.currentPosition.'''
-
-        c = self
-
-        if scriptData:
-            assert p is None
-            lines = scriptData.get('lines')
-            p = scriptData.get('p')
-            root,fileName = c.goto_findRoot(p)
-        else:
-            # p is for unit testing only!
-            if not p: p = c.currentPosition()
-            root,fileName = c.goto_findRoot(p)
-            if root and fileName:
-                c.shadowController.line_mapping = [] # Set by goto_open.
-                lines = c.goto_getFileLines(root,fileName)
-                n = c.goto_applyLineNumberMapping(n)
-            else:
-                lines = c.goto_getScriptLines(p)
-
-        isRaw = not root or (
-            root.isAtAsisFileNode() or root.isAtNoSentFileNode() or root.isAtAutoNode())
-
-        ignoreSentinels = root and root.isAtNoSentFileNode()
-
-        if scriptData:
-            if not root: root = p.copy()
-        else:
-            if not root: root = c.currentPosition()
-
-        return fileName,ignoreSentinels,isRaw,lines,n,root
-    #@+node:ekr.20080904071003.25:goto_findRoot
-    def goto_findRoot (self,p):
-
-        '''Find the closest ancestor @file node, of any type, except @all nodes.
-
-        return root, fileName.'''
-
-        c = self ; p1 = p.copy()
-
-        # First look for ancestor @file node.
-        for p in p.self_and_parents_iter():
-            fileName = not p.isAtAllNode() and p.anyAtFileNodeName()
-            if fileName:
-                return p.copy(),fileName
-
-        # Search the entire tree for joined nodes.
-        # Bug fix: Leo 4.5.1: *must* search *all* positions.
-        for p in c.all_positions_iter():
-            # if p.v.t == p1.v.t: g.trace('p1',p1,'p',p)
-            if p.v.t == p1.v.t and p != p1:
-                # Found a joined position.
-                for p2 in p.self_and_parents_iter():
-                    fileName = not p2.isAtAllNode() and p2.anyAtFileNodeName()
-                    if fileName:
-                        return p2.copy(),fileName
-
-        return None,None
-    #@-node:ekr.20080904071003.25:goto_findRoot
-    #@+node:ekr.20080904071003.26:goto_getFileLines
-    def goto_getFileLines (self,root,fileName):
-
-        '''Read the file into lines.'''
-
-        c = self
-
-        if root.isAtNoSentFileNode():
-            # Write a virtual file containing sentinels.
-            at = c.atFileCommands
-            at.write(root,nosentinels=False,toString=True)
-            lines = g.splitLines(at.stringOutput)
-        else:
-            # Calculate the full path.
-            d = g.scanDirectives(c,p=root)
-            path = d.get("path")
-            # g.trace('path',path,'fileName',fileName)
-            fileName = c.os_path_finalize_join(path,fileName)
-            lines    = c.goto_open(fileName)
-
-        return lines
-    #@-node:ekr.20080904071003.26:goto_getFileLines
-    #@+node:ekr.20080904071003.27:goto_getScriptLines
-    def goto_getScriptLines (self,p):
-
-        c = self
-
-        if not g.unitTesting:
-            g.es("no ancestor @file node: using script line numbers", color="blue")
-
-        lines = g.getScript (c,p,useSelectedText=False)
-        lines = g.splitLines(lines)
-
-        return lines
-    #@-node:ekr.20080904071003.27:goto_getScriptLines
-    #@+node:ekr.20080708094444.63:goto_open
-    def goto_open (self,filename):
-        """
-        Open a file for "goto linenumber" command and check if a shadow file exists.
-        Construct a line mapping. This ivar is empty i no shadow file exists.
-        Otherwise it contains a mapping shadow file number -> real file number.
-        """
-
-        c = self ; x = c.shadowController
-
-        try:
-            shadow_filename = x.shadowPathName(filename)
-            if os.path.exists(shadow_filename):
-                fn = shadow_filename
-                lines = open(shadow_filename).readlines()
-                x.line_mapping = x.push_filter_mapping(
-                    lines, x.marker_from_extension(shadow_filename))
-            else:
-                # Just open the original file.  This is not an error!
-                fn = filename
-                c.line_mapping = []
-                lines = open(filename).readlines()
-        except Exception:
-            # Make sure failures to open a file generate clear messages.
-            g.es_print('can not open',fn,color='blue')
-            # g.es_exception()
-            lines = []
-
-        return lines
-    #@-node:ekr.20080708094444.63:goto_open
-    #@-node:ekr.20080904071003.28:goto_setup & helpers
-    #@+node:ekr.20080904071003.14:goto_showResults
-    def goto_showResults(self,found,p,n,n2,lines):
-
-        c = self ; w = c.frame.body.bodyCtrl
-
-        # Select p and make it visible.
-        c.frame.tree.expandAllAncestors(p)
-        c.selectPosition(p)
-        c.redraw()
-
-        # Put the cursor on line n2 of the body text.
-        s = w.getAllText()
-        if found:
-            ins = g.convertRowColToPythonIndex(s,n2-1,0)    
-        else:
-            ins = len(s)
-            if len(lines) < n and not g.unitTesting:
-                g.es('only',len(lines),'lines',color="blue")
-
-        # g.trace(p.headString(),g.callers())
-
-        w.setInsertPoint(ins)
-        c.bodyWantsFocusNow()
-        w.seeInsertPoint()
-    #@-node:ekr.20080904071003.14:goto_showResults
-    #@+node:ekr.20031218072017.2882:goto_skipToMatchingNodeSentinel
-    def goto_skipToMatchingNodeSentinel (self,lines,n,delim):
-
-        s = lines[n]
-        i = g.skip_ws(s,0)
-        assert(g.match(s,i,delim))
-        i += len(delim)
-        if g.match(s,i,"+node"):
-            start="+node" ; end="-node" ; delta=1
-        else:
-            assert(g.match(s,i,"-node"))
-            start="-node" ; end="+node" ; delta=-1
-        # Scan to matching @+-node delim.
-        n += delta ; level = 0
-        while 0 <= n < len(lines):
-            s = lines[n] ; i = g.skip_ws(s,0)
-            if g.match(s,i,delim):
-                i += len(delim)
-                if g.match(s,i,start):
-                    level += 1
-                elif g.match(s,i,end):
-                    if level == 0: break
-                    else: level -= 1
-            n += delta
-
-        # g.trace(n)
-        return n
-    #@-node:ekr.20031218072017.2882:goto_skipToMatchingNodeSentinel
-    #@-node:ekr.20080710082231.10:c.gotoLineNumber and helpers
-    #@+node:EKR.20040612232221:c.goToScriptLineNumber
-    # Called from g.handleScriptException.
-
-    def goToScriptLineNumber (self,p,script,n):
-
-        """Go to line n of a script."""
-
-        c = self
-
-        scriptData = {'p':p.copy(),'lines':g.splitLines(script)}
-        c.goToLineNumber(n=n,scriptData=scriptData)
-    #@-node:EKR.20040612232221:c.goToScriptLineNumber
-    #@+node:ekr.20031218072017.2088:fontPanel
-    def fontPanel (self,event=None):
-
-        '''Open the font dialog.'''
-
-        c = self ; frame = c.frame
-
-        if not frame.fontPanel:
-            frame.fontPanel = g.app.gui.createFontPanel(c)
-
-        frame.fontPanel.bringToFront()
-    #@-node:ekr.20031218072017.2088:fontPanel
-    #@+node:ekr.20031218072017.2090:colorPanel
-    def colorPanel (self,event=None):
-
-        '''Open the color dialog.'''
-
-        c = self ; frame = c.frame
-
-        if not frame.colorPanel:
-            frame.colorPanel = g.app.gui.createColorPanel(c)
-
-        frame.colorPanel.bringToFront()
-    #@-node:ekr.20031218072017.2090:colorPanel
-    #@+node:ekr.20031218072017.2883:show/hide/toggleInvisibles
-    def hideInvisibles (self,event=None):
-        c = self ; c.showInvisiblesHelper(False)
-
-    def showInvisibles (self,event=None):
-        c = self ; c.showInvisiblesHelper(True)
-
-    def toggleShowInvisibles (self,event=None):
-        c = self ; colorizer = c.frame.body.getColorizer()
-        val = g.choose(colorizer.showInvisibles,0,1)
-        c.showInvisiblesHelper(val)
-
-    def showInvisiblesHelper (self,val):
-        c = self ; frame = c.frame ; p = c.currentPosition()
-        colorizer = frame.body.getColorizer()
-        colorizer.showInvisibles = val
-
-         # It is much easier to change the menu name here than in the menu updater.
-        menu = frame.menu.getMenu("Edit")
-        index = frame.menu.getMenuLabel(menu,g.choose(val,'Hide Invisibles','Show Invisibles'))
-        if index is None:
-            if val: frame.menu.setMenuLabel(menu,"Show Invisibles","Hide Invisibles")
-            else:   frame.menu.setMenuLabel(menu,"Hide Invisibles","Show Invisibles")
-
-        c.frame.body.recolor_now(p)
-    #@-node:ekr.20031218072017.2883:show/hide/toggleInvisibles
-    #@+node:ekr.20031218072017.2086:preferences
-    def preferences (self,event=None):
-
-        '''Handle the preferences command.'''
-
-        c = self
-        c.openLeoSettings()
-    #@-node:ekr.20031218072017.2086:preferences
-    #@-node:ekr.20031218072017.2862:Edit top level
-    #@+node:ekr.20031218072017.2884:Edit Body submenu
-    #@+node:ekr.20031218072017.1704:convertAllBlanks
-    def convertAllBlanks (self,event=None):
-
-        '''Convert all blanks to tabs in the selected outline.'''
-
-        c = self ; u = c.undoer ; undoType = 'Convert All Blanks'
-        current = c.currentPosition()
-
-        if g.app.batchMode:
-            c.notValidInBatchMode(undoType)
-            return
-
-        d = c.scanAllDirectives()
-        tabWidth  = d.get("tabwidth")
-        count = 0 ; dirtyVnodeList = []
-        u.beforeChangeGroup(current,undoType)
-        for p in current.self_and_subtree_iter():
-            # g.trace(p.headString(),tabWidth)
-            innerUndoData = u.beforeChangeNodeContents(p)
-            if p == current:
-                changed,dirtyVnodeList2 = c.convertBlanks(event)
-                if changed:
-                    count += 1
-                    dirtyVnodeList.extend(dirtyVnodeList2)
-            else:
-                changed = False ; result = []
-                text = p.t._bodyString
-                assert(g.isUnicode(text))
-                lines = text.split('\n')
-                for line in lines:
-                    i,w = g.skip_leading_ws_with_indent(line,0,tabWidth)
-                    s = g.computeLeadingWhitespace(w,abs(tabWidth)) + line[i:] # use positive width.
-                    if s != line: changed = True
-                    result.append(s)
-                if changed:
-                    count += 1
-                    dirtyVnodeList2 = p.setDirty()
-                    dirtyVnodeList.extend(dirtyVnodeList2)
-                    result = '\n'.join(result)
-                    p.setBodyString(result)
-                    u.afterChangeNodeContents(p,undoType,innerUndoData)
-        u.afterChangeGroup(current,undoType,dirtyVnodeList=dirtyVnodeList)
-        if not g.unitTesting:
-            g.es("blanks converted to tabs in",count,"nodes") # Must come before c.redraw().
-        if count > 0:
-            c.redraw()
-    #@-node:ekr.20031218072017.1704:convertAllBlanks
-    #@+node:ekr.20031218072017.1705:convertAllTabs
-    def convertAllTabs (self,event=None):
-
-        '''Convert all tabs to blanks in the selected outline.'''
-
-        c = self ; u = c.undoer ; undoType = 'Convert All Tabs'
-        current = c.currentPosition()
-
-        if g.app.batchMode:
-            c.notValidInBatchMode(undoType)
-            return
-        theDict = c.scanAllDirectives()
-        tabWidth  = theDict.get("tabwidth")
-        count = 0 ; dirtyVnodeList = []
-        u.beforeChangeGroup(current,undoType)
-        for p in current.self_and_subtree_iter():
-            undoData = u.beforeChangeNodeContents(p)
-            if p == current:
-                changed,dirtyVnodeList2 = self.convertTabs(event)
-                if changed:
-                    count += 1
-                    dirtyVnodeList.extend(dirtyVnodeList2)
-            else:
-                result = [] ; changed = False
-                text = p.t._bodyString
-                assert(g.isUnicode(text))
-                lines = text.split('\n')
-                for line in lines:
-                    i,w = g.skip_leading_ws_with_indent(line,0,tabWidth)
-                    s = g.computeLeadingWhitespace(w,-abs(tabWidth)) + line[i:] # use negative width.
-                    if s != line: changed = True
-                    result.append(s)
-                if changed:
-                    count += 1
-                    dirtyVnodeList2 = p.setDirty()
-                    dirtyVnodeList.extend(dirtyVnodeList2)
-                    result = '\n'.join(result)
-                    p.setBodyString(result)
-                    u.afterChangeNodeContents(p,undoType,undoData)
-        u.afterChangeGroup(current,undoType,dirtyVnodeList=dirtyVnodeList)
-        if not g.unitTesting:
-            g.es("tabs converted to blanks in",count,"nodes")
-        if count > 0:
-            c.redraw()
-    #@-node:ekr.20031218072017.1705:convertAllTabs
-    #@+node:ekr.20031218072017.1821:convertBlanks
-    def convertBlanks (self,event=None):
-
-        '''Convert all blanks to tabs in the selected node.'''
-
-        c = self ; changed = False ; dirtyVnodeList = []
-        head,lines,tail,oldSel,oldYview = c.getBodyLines(expandSelection=True)
-
-        # Use the relative @tabwidth, not the global one.
-        theDict = c.scanAllDirectives()
-        tabWidth  = theDict.get("tabwidth")
-        if tabWidth:
-            result = []
-            for line in lines:
-                s = g.optimizeLeadingWhitespace(line,abs(tabWidth)) # Use positive width.
-                if s != line: changed = True
-                result.append(s)
-            if changed:
-                undoType = 'Convert Blanks'
-                result = ''.join(result)
-                oldSel = None
-                dirtyVnodeList = c.updateBodyPane(head,result,tail,undoType,oldSel,oldYview) # Handles undo
-
-        return changed,dirtyVnodeList
-    #@-node:ekr.20031218072017.1821:convertBlanks
-    #@+node:ekr.20031218072017.1822:convertTabs
-    def convertTabs (self,event=None):
-
-        '''Convert all tabs to blanks in the selected node.'''
-
-        c = self ; changed = False ; dirtyVnodeList = []
-        head,lines,tail,oldSel,oldYview = self.getBodyLines(expandSelection=True)
-
-        # Use the relative @tabwidth, not the global one.
-        theDict = c.scanAllDirectives()
-        tabWidth  = theDict.get("tabwidth")
-        if tabWidth:
-            result = []
-            for line in lines:
-                i,w = g.skip_leading_ws_with_indent(line,0,tabWidth)
-                s = g.computeLeadingWhitespace(w,-abs(tabWidth)) + line[i:] # use negative width.
-                if s != line: changed = True
-                result.append(s)
-            if changed:
-                undoType = 'Convert Tabs'
-                result = ''.join(result)
-                oldSel = None
-                dirtyVnodeList = c.updateBodyPane(head,result,tail,undoType,oldSel,oldYview) # Handles undo
-
-        return changed,dirtyVnodeList
-    #@-node:ekr.20031218072017.1822:convertTabs
-    #@+node:ekr.20031218072017.1823:createLastChildNode
-    def createLastChildNode (self,parent,headline,body):
-
-        '''A helper function for the three extract commands.'''
-
-        c = self
-
-        if body and len(body) > 0:
-            body = body.rstrip()
-        if not body or len(body) == 0:
-            body = ""
-
-        p = parent.insertAsLastChild()
-        p.initHeadString(headline)
-        p.setBodyString(body)
-        p.setDirty()
-        c.validateOutline()
-        return p
-    #@-node:ekr.20031218072017.1823:createLastChildNode
-    #@+node:ekr.20031218072017.1824:dedentBody
-    def dedentBody (self,event=None):
-
-        '''Remove one tab's worth of indentation from all presently selected lines.'''
-
-        c = self ; current = c.currentPosition() ; undoType='Unindent'
-
-        d = c.scanAllDirectives(current) # Support @tab_width directive properly.
-        tab_width = d.get("tabwidth",c.tab_width)
-        head,lines,tail,oldSel,oldYview = self.getBodyLines()
-
-        result = [] ; changed = False
-        for line in lines:
-            i, width = g.skip_leading_ws_with_indent(line,0,tab_width)
-            s = g.computeLeadingWhitespace(width-abs(tab_width),tab_width) + line[i:]
-            if s != line: changed = True
-            result.append(s)
-
-        if changed:
-            result = ''.join(result)
-            c.updateBodyPane(head,result,tail,undoType,oldSel,oldYview)
-    #@-node:ekr.20031218072017.1824:dedentBody
-    #@+node:ekr.20031218072017.1706:extract (test)
-    def extract (self,event=None):
-
-        '''Create child node from the elected body text, deleting all selected text.
-        The text must start with a section reference.  This becomes the new child's headline.
-        The body text of the new child node contains all selected lines that follow the section reference line.'''
-
-        c = self ; u = c.undoer ; undoType = 'Extract'
-        current = c.currentPosition()
-        head,lines,tail,oldSel,oldYview = self.getBodyLines()
-        if lines:
-            headline = lines[0].strip()
-            del lines[0]
-        if not lines:
-            if not g.unitTesting:
-                g.es("nothing follows section name",color="blue")
-            return
-
-        # Remove leading whitespace from all body lines.
-        junk, ws = g.skip_leading_ws_with_indent(lines[0],0,c.tab_width)
-        strippedLines = [g.removeLeadingWhitespace(line,ws,c.tab_width)
-            for line in lines]
-        newBody = ''.join(strippedLines)
-        if head: head = head.rstrip()
-
-        u.beforeChangeGroup(current,undoType)
-        if 1: # In group...
-            undoData = u.beforeInsertNode(current)
-            p = c.createLastChildNode(current,headline,newBody)
-            u.afterInsertNode(p,undoType,undoData)
-            c.updateBodyPane(head+'\n',None,tail,undoType=undoType,oldSel=None,oldYview=oldYview)
-        u.afterChangeGroup(current,undoType=undoType)
-        c.redraw()
-    #@-node:ekr.20031218072017.1706:extract (test)
-    #@+node:ekr.20031218072017.1708:extractSection
-    def extractSection (self,event=None):
-
-        '''Create a section definition node from the selected body text.
-        The text must start with a section reference.  This becomes the new child's headline.
-        The body text of the new child node contains all selected lines that follow the section reference line.'''
-
-        c = self ; u = c.undoer ; undoType='Extract Section'
-        current = c.currentPosition()
-        head,lines,tail,oldSel,oldYview = self.getBodyLines()
-        if not lines: return
-
-        line1 = '\n' + lines[0]
-        headline = lines[0].strip() ; del lines[0]
-        #@    << Set headline for extractSection >>
-        #@+node:ekr.20031218072017.1709:<< Set headline for extractSection >>
-        if len(headline) < 5:
-            oops = True
-        else:
-            head1 = headline[0:2] == '<<'
-            head2 = headline[0:2] == '@<'
-            tail1 = headline[-2:] == '>>'
-            tail2 = headline[-2:] == '@>'
-            oops = not (head1 and tail1) and not (head2 and tail2)
-
-        if oops:
-            g.es("selected text should start with a section name",color="blue")
-            return
-        #@-node:ekr.20031218072017.1709:<< Set headline for extractSection >>
-        #@nl
-        if not lines:
-            if not g.unitTesting:
-                g.es("nothing follows section name",color="blue")
-            return
-
-        # Remove leading whitespace from all body lines.
-        junk, ws = g.skip_leading_ws_with_indent(lines[0],0,c.tab_width)
-        strippedLines = [g.removeLeadingWhitespace(line,ws,c.tab_width)
-            for line in lines]
-        newBody = ''.join(strippedLines)
-        if head: head = head.rstrip()
-
-        u.beforeChangeGroup(current,undoType)
-        if 1: # In group...
-            undoData = u.beforeInsertNode(current)
-            p = c.createLastChildNode(current,headline,newBody)
-            u.afterInsertNode(p,undoType,undoData)
-            c.updateBodyPane(head+line1,None,tail,undoType=undoType,oldSel=None,oldYview=oldYview)
-        u.afterChangeGroup(current,undoType=undoType)
-        c.redraw()
-    #@-node:ekr.20031218072017.1708:extractSection
-    #@+node:ekr.20031218072017.1710:extractSectionNames
-    def extractSectionNames(self,event=None):
-
-        '''Create child nodes for every section reference in the selected text.
-        The headline of each new child node is the section reference.
-        The body of each child node is empty.'''
-
-        c = self ; u = c.undoer ; undoType = 'Extract Section Names'
-        body = c.frame.body ; current = c.currentPosition()
-        head,lines,tail,oldSel,oldYview = self.getBodyLines()
-        if not lines: return
-
-        u.beforeChangeGroup(current,undoType)
-        if 1: # In group...
-            found = False
-            for s in lines:
-                #@            << Find the next section name >>
-                #@+node:ekr.20031218072017.1711:<< Find the next section name >>
-                head1 = s.find("<<")
-                if head1 > -1:
-                    head2 = s.find(">>",head1)
-                else:
-                    head1 = s.find("@<")
-                    if head1 > -1:
-                        head2 = s.find("@>",head1)
-
-                if head1 == -1 or head2 == -1 or head1 > head2:
-                    name = None
-                else:
-                    name = s[head1:head2+2]
-                #@-node:ekr.20031218072017.1711:<< Find the next section name >>
-                #@nl
-                if name:
-                    undoData = u.beforeInsertNode(current)
-                    p = self.createLastChildNode(current,name,None)
-                    u.afterInsertNode(p,undoType,undoData)
-                    found = True
-            c.selectPosition(current)
-            c.validateOutline()
-            if not found:
-                g.es("selected text should contain one or more section names",color="blue")
-        u.afterChangeGroup(current,undoType)
-        c.redraw()
-
-        # Restore the selection.
-        body.setSelectionRange(oldSel)
-        body.setFocus()
-    #@-node:ekr.20031218072017.1710:extractSectionNames
-    #@+node:ekr.20031218072017.1825:c.findBoundParagraph
-    def findBoundParagraph (self,event=None):
-
-        c = self
-        head,ins,tail = c.frame.body.getInsertLines()
-
-        if not ins or ins.isspace() or ins[0] == '@':
-            return None,None,None
-
-        head_lines = g.splitLines(head)
-        tail_lines = g.splitLines(tail)
-
-        if 0:
-            #@        << trace head_lines, ins, tail_lines >>
-            #@+node:ekr.20031218072017.1826:<< trace head_lines, ins, tail_lines >>
-            if 0:
-                g.pr("\nhead_lines")
-                for line in head_lines:
-                    g.pr(line)
-                g.pr("\nins", ins)
-                g.pr("\ntail_lines")
-                for line in tail_lines:
-                    g.pr(line)
-            else:
-                g.es_print("head_lines: ",head_lines)
-                g.es_print("ins: ",ins)
-                g.es_print("tail_lines: ",tail_lines)
-            #@-node:ekr.20031218072017.1826:<< trace head_lines, ins, tail_lines >>
-            #@nl
-
-        # Scan backwards.
-        i = len(head_lines)
-        while i > 0:
-            i -= 1
-            line = head_lines[i]
-            if len(line) == 0 or line.isspace() or line[0] == '@':
-                i += 1 ; break
-
-        pre_para_lines = head_lines[:i]
-        para_head_lines = head_lines[i:]
-
-        # Scan forwards.
-        i = 0
-        for line in tail_lines:
-            if not line or line.isspace() or line.startswith('@'):
-                break
-            i += 1
-
-        para_tail_lines = tail_lines[:i]
-        post_para_lines = tail_lines[i:]
-
-        head = g.joinLines(pre_para_lines)
-        result = para_head_lines 
-        result.extend([ins])
-        result.extend(para_tail_lines)
-        tail = g.joinLines(post_para_lines)
-
-        return head,result,tail # string, list, string
-    #@nonl
-    #@-node:ekr.20031218072017.1825:c.findBoundParagraph
-    #@+node:ekr.20031218072017.1827:c.findMatchingBracket, helper and test
-    def findMatchingBracket (self,event=None):
-
-        '''Select the text between matching brackets.'''
-
-        c = self ; w = c.frame.body.bodyCtrl
-
-        if g.app.batchMode:
-            c.notValidInBatchMode("Match Brackets")
-            return
-
-        brackets = "()[]{}<>"
-        s = w.getAllText()
-        ins = w.getInsertPoint()
-        ch1 = 0 <= ins-1 < len(s) and s[ins-1] or ''
-        ch2 = 0 <= ins   < len(s) and s[ins] or ''
-        # g.trace(repr(ch1),repr(ch2),ins)
-
-        # Prefer to match the character to the left of the cursor.
-        if ch1 and ch1 in brackets:
-            ch = ch1 ; index = max(0,ins-1)
-        elif ch2 and ch2 in brackets:
-            ch = ch2 ; index = ins
-        else:
-            return
-
-        index2 = self.findMatchingBracketHelper(s,ch,index)
-        # g.trace('index,index2',index,index2)
-        if index2 is not None:
-            if index2 < index:
-                w.setSelectionRange(index2,index+1,insert=index2) # was insert=index2+1
-                # g.trace('case 1',s[index2:index+1])
-            else:
-                w.setSelectionRange(index,index2+1,insert=min(len(s),index2+1))
-                # g.trace('case2',s[index:index2+1])
-            w.see(index2)
-        else:
-            g.es("unmatched",repr(ch))
-    #@nonl
-    #@+node:ekr.20061113221414:findMatchingBracketHelper
-    # To do: replace comments with blanks before scanning.
-    # Test  unmatched())
-    def findMatchingBracketHelper(self,s,ch,index):
-
-        c = self
-        open_brackets  = "([{<" ; close_brackets = ")]}>"
-        brackets = open_brackets + close_brackets
-        matching_brackets = close_brackets + open_brackets
-        forward = ch in open_brackets
-        # Find the character matching the initial bracket.
-        # g.trace('index',index,'ch',repr(ch),'brackets',brackets)
-        for n in range(len(brackets)):
-            if ch == brackets[n]:
-                match_ch = matching_brackets[n]
-                break
-        else:
-            return None
-        # g.trace('index',index,'ch',repr(ch),'match_ch',repr(match_ch))
-        level = 0
-        while 1:
-            if forward and index >= len(s):
-                # g.trace("not found")
-                return None
-            ch2 = 0 <= index < len(s) and s[index] or ''
-            # g.trace('forward',forward,'ch2',repr(ch2),'index',index)
-            if ch2 == ch:
-                level += 1
-            if ch2 == match_ch:
-                level -= 1
-                if level <= 0:
-                    return index
-            if not forward and index <= 0:
-                # g.trace("not found")
-                return None
-            index += g.choose(forward,1,-1)
-        return 0 # unreachable: keeps pychecker happy.
-    # Test  (
-    # ([(x){y}]))
-    # Test  ((x)(unmatched
-    #@-node:ekr.20061113221414:findMatchingBracketHelper
-    #@-node:ekr.20031218072017.1827:c.findMatchingBracket, helper and test
-    #@+node:ekr.20031218072017.1829:getBodyLines
-    def getBodyLines (self,expandSelection=False):
-
-        """Return head,lines,tail where:
-
-        before is string containg all the lines before the selected text
-        (or the text before the insert point if no selection)
-        lines is a list of lines containing the selected text (or the line containing the insert point if no selection)
-        after is a string all lines after the selected text
-        (or the text after the insert point if no selection)"""
-
-        c = self ; body = c.frame.body ; w = body.bodyCtrl
-        oldVview = body.getYScrollPosition()
-
-        if expandSelection:
-            s = w.getAllText()
-            head = tail = ''
-            oldSel = 0,len(s)
-            lines = g.splitLines(s) # Retain the newlines of each line.
-        else:
-            # Note: lines is the entire line containing the insert point if no selection.
-            head,s,tail = body.getSelectionLines()
-            lines = g.splitLines(s) # Retain the newlines of each line.
-
-            # Expand the selection.
-            i = len(head)
-            j = max(i,len(head)+len(s)-1)
-            oldSel = i,j
-
-        return head,lines,tail,oldSel,oldVview # string,list,string,tuple.
-    #@-node:ekr.20031218072017.1829:getBodyLines
-    #@+node:ekr.20031218072017.1830:indentBody (test)
-    def indentBody (self,event=None):
-
-        '''The indent-region command indents each line of the selected body text,
-        or each line of a node if there is no selected text. The @tabwidth directive
-        in effect determines amount of indentation. (not yet) A numeric argument
-        specifies the column to indent to.'''
-
-        c = self ; current = c.currentPosition() ; undoType='Indent Region'
-        d = c.scanAllDirectives(current) # Support @tab_width directive properly.
-        tab_width = d.get("tabwidth",c.tab_width)
-        head,lines,tail,oldSel,oldYview = self.getBodyLines()
-
-        result = [] ; changed = False
-        for line in lines:
-            i, width = g.skip_leading_ws_with_indent(line,0,tab_width)
-            s = g.computeLeadingWhitespace(width+abs(tab_width),tab_width) + line[i:]
-            if s != line: changed = True
-            result.append(s)
-
-        if changed:
-            result = ''.join(result)
-            c.updateBodyPane(head,result,tail,undoType,oldSel,oldYview)
-    #@-node:ekr.20031218072017.1830:indentBody (test)
-    #@+node:ekr.20031218072017.1831:insertBodyTime, helpers and tests
-    def insertBodyTime (self,event=None):
-
-        '''Insert a time/date stamp at the cursor.'''
-
-        c = self ; undoType = 'Insert Body Time'
-        w = c.frame.body.bodyCtrl
-
-        if g.app.batchMode:
-            c.notValidInBatchMode(undoType)
-            return
-
-        oldSel = c.frame.body.getSelectionRange()
-        w.deleteTextSelection()
-        s = self.getTime(body=True)
-        i = w.getInsertPoint()
-        w.insert(i,s)
-
-        c.frame.body.onBodyChanged(undoType,oldSel=oldSel)
-    #@+node:ekr.20031218072017.1832:getTime
-    def getTime (self,body=True):
-
-        c = self
-        default_format =  "%m/%d/%Y %H:%M:%S" # E.g., 1/30/2003 8:31:55
-
-        # Try to get the format string from leoConfig.txt.
-        if body:
-            format = c.config.getString("body_time_format_string")
-            gmt    = c.config.getBool("body_gmt_time")
-        else:
-            format = c.config.getString("headline_time_format_string")
-            gmt    = c.config.getBool("headline_gmt_time")
-
-        if format == None:
-            format = default_format
-
-        try:
-            import time
-            if gmt:
-                s = time.strftime(format,time.gmtime())
-            else:
-                s = time.strftime(format,time.localtime())
-        except (ImportError, NameError):
-            g.es("time.strftime not available on this platform",color="blue")
-            return ""
-        except:
-            g.es_exception() # Probably a bad format string in leoSettings.leo.
-            s = time.strftime(default_format,time.gmtime())
-        return s
-    #@-node:ekr.20031218072017.1832:getTime
-    #@-node:ekr.20031218072017.1831:insertBodyTime, helpers and tests
-    #@+node:ekr.20050312114529:insert/removeComments
-    #@+node:ekr.20050312114529.1:addComments (test)
-    def addComments (self,event=None):
-
-        '''Convert all selected lines in the body text to comment lines.'''
-
-        c = self ; p = c.currentPosition()
-        d = c.scanAllDirectives(p)
-        d1,d2,d3 = d.get('delims') # d1 is the line delim.
-        head,lines,tail,oldSel,oldYview = self.getBodyLines()
-        if not lines:
-            g.es('no text selected',color='blue')
-            return
-
-        d2 = d2 or '' ; d3 = d3 or ''
-        if d1: openDelim,closeDelim = d1+' ',''
-        else:  openDelim,closeDelim = d2+' ',d3+' '
-
-        # Comment out non-blank lines.
-        result = []
-        for line in lines:
-            if line.strip():
-                i = g.skip_ws(line,0)
-                result.append(line[0:i]+openDelim+line[i:]+closeDelim)
-            else:
-                result.append(line)
-
-        result = ''.join(result)
-        c.updateBodyPane(head,result,tail,undoType='Add Comments',oldSel=None,oldYview=oldYview)
-    #@-node:ekr.20050312114529.1:addComments (test)
-    #@+node:ekr.20050312114529.2:deleteComments (test)
-    def deleteComments (self,event=None):
-
-        '''Remove one level of comment delimiters from all selected lines in the body text.'''
-
-        c = self ; p = c.currentPosition()
-        d = c.scanAllDirectives(p)
-        # d1 is the line delim.
-        d1,d2,d3 = d.get('delims')
-
-        head,lines,tail,oldSel,oldYview = self.getBodyLines()
-        result = []
-        if not lines:
-            g.es('no text selected',color='blue')
-            return
-
-        if d1:
-            # Append the single-line comment delim in front of each line
-            for line in lines:
-                i = g.skip_ws(line,0)
-                if g.match(line,i,d1):
-                    j = g.skip_ws(line,i + len(d1))
-                    result.append(line[0:i] + line[j:])
-                else:
-                    result.append(line)
-        else:
-            n = len(lines)
-            for i in range(n):
-                line = lines[i]
-                if i not in (0,n-1):
-                    result.append(line)
-                if i == 0:
-                    j = g.skip_ws(line,0)
-                    if g.match(line,j,d2):
-                        k = g.skip_ws(line,j + len(d2))
-                        result.append(line[0:j] + line[k:])
-                    else:
-                        g.es('',"'%s'" % (d2),"not found",color='blue')
-                        return
-                if i == n-1:
-                    if i == 0:
-                        line = result[0] ; result = []
-                    s = line.rstrip()
-                    if s.endswith(d3):
-                        result.append(s[:-len(d3)].rstrip())
-                    else:
-                        g.es('',"'%s'" % (d3),"not found",color='blue')
-                        return
-
-        result = ''.join(result)
-        c.updateBodyPane(head,result,tail,undoType='Delete Comments',oldSel=None,oldYview=oldYview)
-    #@-node:ekr.20050312114529.2:deleteComments (test)
-    #@-node:ekr.20050312114529:insert/removeComments
-    #@+node:ekr.20031218072017.1833:reformatParagraph
-    def reformatParagraph (self,event=None,undoType='Reformat Paragraph'):
-
-        """Reformat a text paragraph in a Tk.Text widget
-
-    Wraps the concatenated text to present page width setting. Leading tabs are
-    sized to present tab width setting. First and second line of original text is
-    used to determine leading whitespace in reformatted text. Hanging indentation
-    is honored.
-
-    Paragraph is bound by start of body, end of body, blank lines, and lines
-    starting with "@". Paragraph is selected by position of current insertion
-    cursor."""
-
-        c = self ; body = c.frame.body ; w = body.bodyCtrl
-
-        if g.app.batchMode:
-            c.notValidInBatchMode("xxx")
-            return
-
-        if body.hasTextSelection():
-            i,j = w.getSelectionRange()
-            w.setInsertPoint(i)
-
-        #@    << compute vars for reformatParagraph >>
-        #@+node:ekr.20031218072017.1834:<< compute vars for reformatParagraph >>
-        theDict = c.scanAllDirectives()
-        pageWidth = theDict.get("pagewidth")
-        tabWidth  = theDict.get("tabwidth")
-
-        original = w.getAllText()
-        oldSel =  w.getSelectionRange()
-        oldYview = body.getYScrollPosition()
-
-        head,lines,tail = c.findBoundParagraph()
-        #@-node:ekr.20031218072017.1834:<< compute vars for reformatParagraph >>
-        #@nl
-        if lines:
-            #@        << compute the leading whitespace >>
-            #@+node:ekr.20031218072017.1835:<< compute the leading whitespace >>
-            indents = [0,0] ; leading_ws = ["",""]
-
-            for i in (0,1):
-                if i < len(lines):
-                    # Use the original, non-optimized leading whitespace.
-                    leading_ws[i] = ws = g.get_leading_ws(lines[i])
-                    indents[i] = g.computeWidth(ws,tabWidth)
-
-            indents[1] = max(indents)
-            if len(lines) == 1:
-                leading_ws[1] = leading_ws[0]
-            #@-node:ekr.20031218072017.1835:<< compute the leading whitespace >>
-            #@nl
-            #@        << compute the result of wrapping all lines >>
-            #@+node:ekr.20031218072017.1836:<< compute the result of wrapping all lines >>
-            trailingNL = lines and lines[-1].endswith('\n')
-            lines = [g.choose(z.endswith('\n'),z[:-1],z) for z in lines]
-
-            # Wrap the lines, decreasing the page width by indent.
-            result = g.wrap_lines(lines,
-                pageWidth-indents[1],
-                pageWidth-indents[0])
-
-            # prefix with the leading whitespace, if any
-            paddedResult = []
-            paddedResult.append(leading_ws[0] + result[0])
-            for line in result[1:]:
-                paddedResult.append(leading_ws[1] + line)
-
-            # Convert the result to a string.
-            result = '\n'.join(paddedResult)
-            if trailingNL: result = result + '\n'
-            #@nonl
-            #@-node:ekr.20031218072017.1836:<< compute the result of wrapping all lines >>
-            #@nl
-            #@        << update the body, selection & undo state >>
-            #@+node:ekr.20031218072017.1837:<< update the body, selection & undo state >>
-            # This destroys recoloring.
-            junk, ins = body.setSelectionAreas(head,result,tail)
-
-            # Advance to the next paragraph.
-            s = w.getAllText()
-            ins += 1 # Move past the selection.
-            while ins < len(s):
-                i,j = g.getLine(s,ins)
-                line = s[i:j]
-                if line.startswith('@') or line.isspace():
-                    ins = j+1
-                else:
-                    ins = i ; break
-
-            changed = original != head + result + tail
-            if changed:
-                body.onBodyChanged(undoType,oldSel=oldSel,oldYview=oldYview)
-            else:
-                # We must always recolor, even if the text has not changed,
-                # because setSelectionAreas above destroys the coloring.
-                c.recolor()
-
-            w.setSelectionRange(ins,ins,insert=ins)
-            w.see(ins)
-            #@-node:ekr.20031218072017.1837:<< update the body, selection & undo state >>
-            #@nl
-    #@nonl
-    #@-node:ekr.20031218072017.1833:reformatParagraph
-    #@+node:ekr.20031218072017.1838:updateBodyPane (handles changeNodeContents)
-    def updateBodyPane (self,head,middle,tail,undoType,oldSel,oldYview):
-
-        c = self ; body = c.frame.body ; p = c.currentPosition()
-
-        # Update the text and notify the event handler.
-        body.setSelectionAreas(head,middle,tail)
-
-        # Expand the selection.
-        head = head or ''
-        middle = middle or ''
-        tail = tail or ''
-        i = len(head)
-        j = max(i,len(head)+len(middle)-1)
-        newSel = i,j
-        body.setSelectionRange(newSel)
-
-        # This handles the undo.
-        body.onBodyChanged(undoType,oldSel=oldSel or newSel,oldYview=oldYview)
-
-        # Update the changed mark and icon.
-        c.setChanged(True)
-        if p.isDirty():
-            dirtyVnodeList = []
-        else:
-            dirtyVnodeList = p.setDirty()
-        c.redraw()
-
-        # Scroll as necessary.
-        if oldYview:
-            body.setYScrollPosition(oldYview)
-        else:
-            body.seeInsertPoint()
-
-        body.setFocus()
-        c.recolor()
-        return dirtyVnodeList
-    #@-node:ekr.20031218072017.1838:updateBodyPane (handles changeNodeContents)
-    #@-node:ekr.20031218072017.2884:Edit Body submenu
-    #@+node:ekr.20031218072017.2885:Edit Headline submenu
-    #@+node:ekr.20031218072017.2886:c.editHeadline
-    def editHeadline (self,event=None):
-
-        '''Begin editing the headline of the selected node.'''
-
-        c = self ; k = c.k ; tree = c.frame.tree
-
-        if g.app.batchMode:
-            c.notValidInBatchMode("Edit Headline")
-            return
-
-        if k:
-            k.setDefaultInputState()
-            k.showStateAndMode()
-
-        tree.editLabel(c.currentPosition())
-    #@-node:ekr.20031218072017.2886:c.editHeadline
-    #@+node:ekr.20031218072017.2290:toggleAngleBrackets
-    def toggleAngleBrackets (self,event=None):
-
-        '''Add or remove double angle brackets from the headline of the selected node.'''
-
-        c = self ; v = c.currentVnode()
-
-        if g.app.batchMode:
-            c.notValidInBatchMode("Toggle Angle Brackets")
-            return
-
-        c.endEditing()
-
-        s = v.headString().strip()
-        if (s[0:2] == "<<"
-            or s[-2:] == ">>"): # Must be on separate line.
-            if s[0:2] == "<<": s = s[2:]
-            if s[-2:] == ">>": s = s[:-2]
-            s = s.strip()
-        else:
-            s = g.angleBrackets(' ' + s + ' ')
-
-        c.frame.tree.editLabel(v)
-        w = c.edit_widget(v)
-        if w:
-            w.setAllText(s)
-            c.frame.tree.onHeadChanged(v,'Toggle Angle Brackets')
-    #@-node:ekr.20031218072017.2290:toggleAngleBrackets
-    #@-node:ekr.20031218072017.2885:Edit Headline submenu
-    #@+node:ekr.20031218072017.2887:Find submenu (frame methods)
-    #@+node:ekr.20051013084200:dismissFindPanel
-    def dismissFindPanel (self,event=None):
-
-        c = self
-
-        if c.frame.findPanel:
-            c.frame.findPanel.dismiss()
-    #@-node:ekr.20051013084200:dismissFindPanel
-    #@+node:ekr.20031218072017.2888:showFindPanel
-    def showFindPanel (self,event=None):
-
-        '''Open Leo's legacy Find dialog.'''
-
-        c = self
-
-        if not c.frame.findPanel:
-            c.frame.findPanel = g.app.gui.createFindPanel(c)
-
-        if c.frame.findPanel:
-            c.frame.findPanel.bringToFront()
-        else:
-            g.es('the',g.app.gui.guiName(),
-                'gui does not support a stand-alone find dialog',color='blue')
-    #@-node:ekr.20031218072017.2888:showFindPanel
-    #@+node:ekr.20031218072017.2889:findNext
-    def findNext (self,event=None):
-
-        c = self
-
-        if not c.frame.findPanel:
-            c.frame.findPanel = g.app.gui.createFindPanel(c)
-
-        c.frame.findPanel.findNextCommand(c)
-    #@-node:ekr.20031218072017.2889:findNext
-    #@+node:ekr.20031218072017.2890:findPrevious
-    def findPrevious (self,event=None):
-
-        c = self
-
-        if not c.frame.findPanel:
-            c.frame.findPanel = g.app.gui.createFindPanel(c)
-
-        c.frame.findPanel.findPreviousCommand(c)
-    #@-node:ekr.20031218072017.2890:findPrevious
-    #@+node:ekr.20031218072017.2891:replace
-    def replace (self,event=None):
-
-        c = self
-
-        if not c.frame.findPanel:
-            c.frame.findPanel = g.app.gui.createFindPanel(c)
-
-        c.frame.findPanel.changeCommand(c)
-    #@-node:ekr.20031218072017.2891:replace
-    #@+node:ekr.20031218072017.2892:replaceThenFind
-    def replaceThenFind (self,event=None):
-
-        c = self
-
-        if not c.frame.findPanel:
-            c.frame.findPanel = g.app.gui.createFindPanel(c)
-
-        c.frame.findPanel.changeThenFindCommand(c)
-    #@-node:ekr.20031218072017.2892:replaceThenFind
-    #@+node:ekr.20051013083241:replaceAll
-    def replaceAll (self,event=None):
-
-        c = self
-
-        if not c.frame.findPanel:
-            c.frame.findPanel = g.app.gui.createFindPanel(c)
-
-        c.frame.findPanel.changeAllCommand(c)
-    #@-node:ekr.20051013083241:replaceAll
-    #@-node:ekr.20031218072017.2887:Find submenu (frame methods)
-    #@+node:ekr.20031218072017.2893:notValidInBatchMode
-    def notValidInBatchMode(self, commandName):
-
-        g.es('the',commandName,"command is not valid in batch mode")
-    #@-node:ekr.20031218072017.2893:notValidInBatchMode
-    #@-node:ekr.20031218072017.2861:Edit Menu...
-    #@+node:ekr.20031218072017.2894:Outline menu...
-    #@+node:ekr.20031218072017.2895: Top Level... (Commands)
-    #@+node:ekr.20031218072017.1548:Cut & Paste Outlines
-    #@+node:ekr.20031218072017.1549:cutOutline
-    def cutOutline (self,event=None):
-
-        '''Delete the selected outline and send it to the clipboard.'''
-
-        c = self
-        if c.canDeleteHeadline():
-            c.copyOutline()
-            c.deleteOutline("Cut Node")
-            c.recolor()
-    #@-node:ekr.20031218072017.1549:cutOutline
-    #@+node:ekr.20031218072017.1550:copyOutline
-    def copyOutline (self,event=None):
-
-        '''Copy the selected outline to the clipboard.'''
-
-        # Copying an outline has no undo consequences.
-        c = self
-        c.endEditing()
-        s = c.fileCommands.putLeoOutline()
-        # g.trace('type(s)',type(s))
-        g.app.gui.replaceClipboardWith(s)
-    #@-node:ekr.20031218072017.1550:copyOutline
-    #@+node:ekr.20031218072017.1551:pasteOutline
-    # To cut and paste between apps, just copy into an empty body first, then copy to Leo's clipboard.
-
-    def pasteOutline(self,event=None,reassignIndices=True):
-
-        '''Paste an outline into the present outline from the clipboard.
-        Nodes do *not* retain their original identify.'''
-
-        c = self ; u = c.undoer ; current = c.currentPosition()
-        s = g.app.gui.getTextFromClipboard()
-        pasteAsClone = not reassignIndices
-        undoType = g.choose(reassignIndices,'Paste Node','Paste As Clone')
-
-        c.endEditing()
-
-        if not s or not c.canPasteOutline(s):
-            return # This should never happen.
-
-        isLeo = g.match(s,0,g.app.prolog_prefix_string)
-        tnodeInfoDict = {}
-        if pasteAsClone:
-            #@        << remember all data for undo/redo Paste As Clone >>
-            #@+node:ekr.20050418084539:<< remember all data for undo/redo Paste As Clone >>
-            #@+at
-            # 
-            # We don't know yet which nodes will be affected by the paste, so 
-            # we remember
-            # everything. This is expensive, but foolproof.
-            # 
-            # The alternative is to try to remember the 'before' values of 
-            # tnodes in the
-            # fileCommands read logic. Several experiments failed, and the 
-            # code is very ugly.
-            # In short, it seems wise to do things the foolproof way.
-            # 
-            #@-at
-            #@@c
-
-            for v in c.all_unique_vnodes_iter():
-                t = v.t
-                if t not in tnodeInfoDict:
-                    tnodeInfoDict[t] = g.Bunch(
-                        t=t,head=v.headString(),body=v.bodyString())
-            #@-node:ekr.20050418084539:<< remember all data for undo/redo Paste As Clone >>
-            #@nl
-        # create a *position* to be pasted.
-        if isLeo:
-            pasted = c.fileCommands.getLeoOutlineFromClipboard(s,reassignIndices)
-        else:
-            pasted = c.importCommands.convertMoreStringToOutlineAfter(s,current)
-        if not pasted: return
-
-        copiedBunchList = []
-        if pasteAsClone:
-            #@        << put only needed info in copiedBunchList >>
-            #@+node:ekr.20050418084539.2:<< put only needed info in copiedBunchList >>
-            # Create a dict containing only copied tnodes.
-            copiedTnodeDict = {}
-            for p in pasted.self_and_subtree_iter():
-                if p.v.t not in copiedTnodeDict:
-                    copiedTnodeDict[p.v.t] = p.v.t
-
-            # g.trace(copiedTnodeDict.keys())
-
-            for t in tnodeInfoDict:
-                bunch = tnodeInfoDict.get(t)
-                if copiedTnodeDict.get(t):
-                    copiedBunchList.append(bunch)
-
-            # g.trace('copiedBunchList',copiedBunchList)
-            #@-node:ekr.20050418084539.2:<< put only needed info in copiedBunchList >>
-            #@nl
-        undoData = u.beforeInsertNode(current,
-            pasteAsClone=pasteAsClone,copiedBunchList=copiedBunchList)
-        c.endEditing()
-        c.validateOutline()
-        c.selectPosition(pasted)
-        pasted.setDirty()
-        c.setChanged(True)
-        # paste as first child if back is expanded.
-        back = pasted.back()
-        if back and back.isExpanded():
-            pasted.moveToNthChildOf(back,0)
-        c.setRootPosition(c.findRootPosition(pasted)) # New in 4.4.2.
-        u.afterInsertNode(pasted,undoType,undoData)
-        c.redraw()
-        c.recolor()
-    #@-node:ekr.20031218072017.1551:pasteOutline
-    #@+node:EKR.20040610130943:pasteOutlineRetainingClones
-    def pasteOutlineRetainingClones (self,event=None):
-
-        '''Paste an outline into the present outline from the clipboard.
-        Nodes *retain* their original identify.'''
-
-        c = self
-
-        return c.pasteOutline(reassignIndices=False)
-    #@-node:EKR.20040610130943:pasteOutlineRetainingClones
-    #@-node:ekr.20031218072017.1548:Cut & Paste Outlines
-    #@+node:ekr.20031218072017.2028:Hoist & dehoist
-    def dehoist (self,event=None):
-
-        '''Undo a previous hoist of an outline.'''
-
-        c = self ; p = c.currentPosition()
-        if p and c.canDehoist():
-            bunch = c.hoistStack.pop()
-            if bunch.expanded: p.expand()
-            else:              p.contract()
-            c.redraw()
-
-            c.frame.clearStatusLine()
-            if c.hoistStack:
-                bunch = c.hoistStack[-1]
-                c.frame.putStatusLine("Hoist: " + bunch.p.headString())
-            else:
-                c.frame.putStatusLine("No hoist")
-            c.undoer.afterDehoist(p,'DeHoist')
-            g.doHook('hoist-changed',c=c)
-
-    def hoist (self,event=None):
-
-        '''Make only the selected outline visible.'''
-
-        c = self ; p = c.currentPosition()
-        if p and c.canHoist():
-            # Remember the expansion state.
-            bunch = g.Bunch(p=p.copy(),expanded=p.isExpanded())
-            c.hoistStack.append(bunch)
-            p.expand()
-            c.redraw()
-
-            c.frame.clearStatusLine()
-            c.frame.putStatusLine("Hoist: " + p.headString())
-            c.undoer.afterHoist(p,'Hoist')
-            g.doHook('hoist-changed',c=c)
-    #@-node:ekr.20031218072017.2028:Hoist & dehoist
-    #@+node:ekr.20031218072017.1759:Insert, Delete & Clone (Commands)
-    #@+node:ekr.20031218072017.1760:c.checkMoveWithParentWithWarning & c.checkDrag
-    #@+node:ekr.20070910105044:checkMoveWithParentWithWarning
-    def checkMoveWithParentWithWarning (self,root,parent,warningFlag):
-
-        """Return False if root or any of root's descedents is a clone of
-        parent or any of parents ancestors."""
-
-        message = "Illegal move or drag: no clone may contain a clone of itself"
-
-        # g.trace("root",root,"parent",parent)
-        clonedTnodes = {}
-        for ancestor in parent.self_and_parents_iter():
-            if ancestor.isCloned():
-                t = ancestor.v.t
-                clonedTnodes[t] = t
-
-        if not clonedTnodes:
-            return True
-
-        for p in root.self_and_subtree_iter():
-            if p.isCloned() and clonedTnodes.get(p.v.t):
-                if g.app.unitTesting:
-                    g.app.unitTestDict['checkMoveWithParentWithWarning']=True
-                elif warningFlag:
-                    g.alert(message)
-                return False
-        return True
-    #@-node:ekr.20070910105044:checkMoveWithParentWithWarning
-    #@+node:ekr.20070910105044.1:checkDrag
-    def checkDrag (self,root,target):
-
-        """Return False if target is any descendant of root."""
-
-        message = "Can not drag a node into its descendant tree."
-
-        # g.trace('root',root.headString(),'target',target.headString())
-
-        for z in root.subtree_iter():
-            if z == target:
-                if g.app.unitTesting:
-                    g.app.unitTestDict['checkMoveWithParentWithWarning']=True
-                else:
-                    g.alert(message)
-                return False
-        return True
-    #@nonl
-    #@-node:ekr.20070910105044.1:checkDrag
-    #@-node:ekr.20031218072017.1760:c.checkMoveWithParentWithWarning & c.checkDrag
-    #@+node:ekr.20031218072017.1193:c.deleteOutline
-    def deleteOutline (self,event=None,op_name="Delete Node"):
-
-        """Deletes the selected outline."""
-
-        c = self ; cc = c.chapterController ; u = c.undoer
-        p = c.currentPosition()
-        if not p: return
-
-        if p.hasVisBack(c): newNode = p.visBack(c)
-        else: newNode = p.next() # _not_ p.visNext(): we are at the top level.
-        if not newNode: return
-
-        # g.trace('newNode',newNode)
-
-        c.endEditing() # Make sure we capture the headline for Undo.
-
-        if cc: # Special cases for @chapter and @chapters nodes.
-            chapter = '@chapter ' ; chapters = '@chapters ' 
-            h = p.headString()
-            if h.startswith(chapters):
-                if p.hasChildren():
-                    return cc.error('Can not delete @chapters node with children.')
-            elif h.startswith(chapter):
-                name = h[len(chapter):].strip()
-                if name:
-                    return cc.removeChapterByName(name)
-
-        undoData = u.beforeDeleteNode(p)
-        dirtyVnodeList = p.setAllAncestorAtFileNodesDirty()
-        p.doDelete(newNode)
-        c.selectPosition(newNode)
-        c.setChanged(True)
-        u.afterDeleteNode(newNode,op_name,undoData,dirtyVnodeList=dirtyVnodeList)
-        c.redraw()
-
-        c.validateOutline()
-    #@-node:ekr.20031218072017.1193:c.deleteOutline
-    #@+node:ekr.20031218072017.1761:c.insertHeadline
-    def insertHeadline (self,event=None,op_name="Insert Node",as_child=False):
-
-        '''Insert a node after the presently selected node.'''
-
-        c = self ; u = c.undoer
-        current = c.currentPosition()
-
-        if not current: return
-
-        undoData = c.undoer.beforeInsertNode(current)
-        # Make sure the new node is visible when hoisting.
-        if (as_child or
-            (current.hasChildren() and current.isExpanded()) or
-            (c.hoistStack and current == c.hoistStack[-1].p)
-        ):
-            if c.config.getBool('insert_new_nodes_at_end'):
-                p = current.insertAsLastChild()
-            else:
-                p = current.insertAsNthChild(0)
-        else:
-            p = current.insertAfter()
-        dirtyVnodeList = p.setAllAncestorAtFileNodesDirty()
-        c.selectPosition(p)
-        c.setChanged(True)
-        u.afterInsertNode(p,op_name,undoData,dirtyVnodeList=dirtyVnodeList)
-
-        c.redraw()
-
-        c.editPosition(p,selectAll=True)
-
-        return p # for mod_labels plugin.
-    #@-node:ekr.20031218072017.1761:c.insertHeadline
-    #@+node:ekr.20071005173203.1:c.insertChild
-    def insertChild (self,event=None):
-
-        '''Insert a node after the presently selected node.'''
-
-        c = self
-
-        return c.insertHeadline(event=event,op_name='Insert Child',as_child=True)
-    #@-node:ekr.20071005173203.1:c.insertChild
-    #@+node:ekr.20031218072017.1762:c.clone
-    def clone (self,event=None):
-
-        '''Create a clone of the selected outline.'''
-
-        c = self ; u = c.undoer ; p = c.currentPosition()
-        if not p: return
-
-        undoData = c.undoer.beforeCloneNode(p)
-        clone = p.clone()
-        dirtyVnodeList = clone.setAllAncestorAtFileNodesDirty()
-        c.setChanged(True)
-        if c.validateOutline():
-            u.afterCloneNode(clone,'Clone Node',undoData,dirtyVnodeList=dirtyVnodeList)
-            c.selectPosition(clone)
-
-        c.redraw()
-
-        return clone # For mod_labels and chapters plugins.
-    #@-node:ekr.20031218072017.1762:c.clone
-    #@+node:ekr.20031218072017.1765:c.validateOutline
-    # Makes sure all nodes are valid.
-
-    def validateOutline (self,event=None):
-
-        c = self
-
-        if not g.app.debug:
-            return True
-
-        root = c.rootPosition()
-        parent = c.nullPosition()
-
-        if root:
-            return root.validateOutlineWithParent(parent)
-        else:
-            return True
-    #@-node:ekr.20031218072017.1765:c.validateOutline
-    #@-node:ekr.20031218072017.1759:Insert, Delete & Clone (Commands)
-    #@+node:ekr.20080425060424.1:Sort...
-    #@+node:ekr.20050415134809:c.sortChildren
-    def sortChildren (self,event=None,cmp=None):
-
-        '''Sort the children of a node.'''
-
-        c = self ; p = c.currentPosition()
-
-        if p and p.hasChildren():
-            c.sortSiblings(p=p.firstChild(),sortChildren=True)
-    #@-node:ekr.20050415134809:c.sortChildren
-    #@+node:ekr.20050415134809.1:c.sortSiblings
-    def sortSiblings (self,event=None,cmp=None,p=None,sortChildren=False):
-
-        '''Sort the siblings of a node.'''
-
-        c = self ; u = c.undoer
-        if p is None: p = c.currentPosition()
-        if not p: return
-
-        undoType = g.choose(sortChildren,'Sort Children','Sort Siblings')
-        parent_v = p._parentVnode()
-        parent = p.parent()
-        oldChildren = parent_v.t.children[:]
-        newChildren = parent_v.t.children[:]
-
-        def key (self):
-            return (self.headString().lower(), self)
-
-        if cmp: newChildren.sort(cmp,key=key)
-        else:   newChildren.sort(key=key)
-
-        # g.trace(g.listToString(newChildren))
-
-        bunch = u.beforeSort(p,undoType,oldChildren,newChildren,sortChildren)
-        parent_v.t.children = newChildren
-        if parent:
-            dirtyVnodeList = parent.setAllAncestorAtFileNodesDirty()
-        else:
-            dirtyVnodeList = []
-        u.afterSort(p,bunch,dirtyVnodeList)
-
-        # Sorting destroys position p, and possibly the root position.
-        c.setPositionAfterSort(sortChildren)
-        c.redraw()
-    #@-node:ekr.20050415134809.1:c.sortSiblings
-    #@+node:ekr.20080503055349.1:c.setPositionAfterSort
-    def setPositionAfterSort (self,sortChildren):
-
-        c = self
-        p = c.currentPosition()
-        p_v = p.v
-        parent = p.parent()
-        parent_v = p._parentVnode()
-
-        if sortChildren:
-            c.selectPosition(parent or c.rootPosition())
-        else:
-            if parent:
-                p = parent.firstChild()
-            else:
-                p = leoNodes.position(parent_v.t.children[0])
-            while p and p.v != p_v:
-                p.moveToNext()
-            c.selectPosition(p or parent)
-    #@-node:ekr.20080503055349.1:c.setPositionAfterSort
-    #@-node:ekr.20080425060424.1:Sort...
-    #@-node:ekr.20031218072017.2895: Top Level... (Commands)
-    #@+node:ekr.20040711135959.2:Check Outline submenu...
-    #@+node:ekr.20031218072017.2072:c.checkOutline
-    def checkOutline (self,event=None,verbose=True,unittest=False,full=True,root=None):
-
-        """Report any possible clone errors in the outline.
-
-        Remove any unused tnodeLists."""
-
-        c = self ; count = 1 ; errors = 0
-        isTkinter = g.app.gui and g.app.gui.guiName() == "tkinter"
-
-        if full and not unittest:
-            g.es("all tests enabled: this may take awhile",color="blue")
-
-        if root: iter = root.self_and_subtree_iter
-        else:    iter = c.allNodes_iter 
-
-        for p in iter():  # c.allNodes_iter():
-            try:
-                count += 1
-                #@            << remove unused tnodeList >>
-                #@+node:ekr.20040313150633:<< remove unused tnodeList >>
-                # Empty tnodeLists are not errors.
-                v = p.v
-
-                # New in 4.2: tnode list is in tnode.
-                if hasattr(v.t,"tnodeList") and len(v.t.tnodeList) > 0 and not v.isAnyAtFileNode():
-                    if 0:
-                        s = "deleting tnodeList for " + repr(v)
-                        g.es_print(s,color="blue")
-                    delattr(v.t,"tnodeList")
-                    v.t._p_changed = True
-                #@-node:ekr.20040313150633:<< remove unused tnodeList >>
-                #@nl
-                if full: # Unit tests usually set this false.
-                    #@                << do full tests >>
-                    #@+node:ekr.20040323155951:<< do full tests >>
-                    if not unittest:
-                        if count % 1000 == 0:
-                            g.es('','.',newline=False)
-                        if count % 8000 == 0:
-                            g.enl()
-
-                    #@+others
-                    #@+node:ekr.20040314035615:assert consistency of threadNext & threadBack links
-                    threadBack = p.threadBack()
-                    threadNext = p.threadNext()
-
-                    if threadBack:
-                        assert p == threadBack.threadNext(), "p==threadBack.threadNext"
-
-                    if threadNext:
-                        assert p == threadNext.threadBack(), "p==threadNext.threadBack"
-                    #@-node:ekr.20040314035615:assert consistency of threadNext & threadBack links
-                    #@+node:ekr.20040314035615.1:assert consistency of next and back links
-                    back = p.back()
-                    next = p.next()
-
-                    if back:
-                        assert p == back.next(), 'p!=back.next(),  back: %s back.next: %s' % (
-                            back,back.next())
-
-                    if next:
-                        assert p == next.back(), 'p!=next.back, next: %s next.back: %s' % (
-                            next,next.back())
-                    #@-node:ekr.20040314035615.1:assert consistency of next and back links
-                    #@+node:ekr.20040314035615.2:assert consistency of parent and child links
-                    if p.hasParent():
-                        n = p.childIndex()
-                        assert p == p.parent().moveToNthChild(n), "p==parent.moveToNthChild"
-
-                    for child in p.children_iter():
-                        assert p == child.parent(), "p==child.parent"
-
-                    if p.hasNext():
-                        assert p.next().parent() == p.parent(), "next.parent==parent"
-
-                    if p.hasBack():
-                        assert p.back().parent() == p.parent(), "back.parent==parent"
-                    #@-node:ekr.20040314035615.2:assert consistency of parent and child links
-                    #@+node:ekr.20040323162707:assert that clones actually share subtrees
-                    if p.isCloned() and p.hasChildren():
-                        for z in p.v.t.vnodeList:
-                            assert z.t == p.v.t
-                    #@-node:ekr.20040323162707:assert that clones actually share subtrees
-                    #@+node:ekr.20040314043623:assert consistency of vnodeList
-                    vnodeList = p.v.t.vnodeList
-
-                    for v in vnodeList:
-
-                        try:
-                            assert v.t == p.v.t
-                        except AssertionError:
-                            g.pr("p",p)
-                            g.pr("v",v)
-                            g.pr("p.v",p.v)
-                            g.pr("v.t",v.t)
-                            g.pr("p.v.t",p.v.t)
-                            raise AssertionError("v.t == p.v.t")
-
-                        if p.v.isCloned():
-                            assert v.isCloned(), "v.isCloned"
-                            assert len(vnodeList) > 1, "len(vnodeList) > 1"
-                        else:
-                            assert not v.isCloned(), "not v.isCloned"
-                            assert len(vnodeList) == 1, "len(vnodeList) == 1"
-                    #@-node:ekr.20040314043623:assert consistency of vnodeList
-                    #@+node:ekr.20040731053740:assert that p.headString() matches p.edit_text.get
-                    # Not a great test: it only tests visible nodes.
-                    # This test may fail if a joined node is being editred.
-
-                    if isTkinter:
-                        t = c.edit_widget(p)
-                        if t:
-                            s = t.getAllText()
-                            assert p.headString().strip() == s.strip(), "May fail if joined node is being edited"
-                    #@-node:ekr.20040731053740:assert that p.headString() matches p.edit_text.get
-                    #@+node:ekr.20080426051658.1:assert consistency of t.parent and t.children arrays
-                    #@+at
-                    # Every nodes gets visited, so we only check consistency
-                    # between p and its parent, not between p and its 
-                    # children.
-                    # 
-                    # In other words, this is a strong test.
-                    #@-at
-                    #@@c
-
-                    parent_v = p._parentVnode()
-                    n = p.childIndex()
-
-                    assert parent_v.t.children[n] == p.v,'fail 1'
-
-                    if not g.unified_nodes:
-
-                        assert parent_v in p.v.parents,'fail 2: parent_v: %s\nparents: %s' % (
-                            parent_v,g.listToString(p.v.parents))
-
-                        for z in p.v.parents:
-                            assert p.v in z.t.children,'fail 3'
-                    #@-node:ekr.20080426051658.1:assert consistency of t.parent and t.children arrays
-                    #@-others
-                    #@-node:ekr.20040323155951:<< do full tests >>
-                    #@nl
-            except AssertionError:
-                errors += 1
-                #@            << give test failed message >>
-                #@+node:ekr.20040314044652:<< give test failed message >>
-                junk, value, junk = sys.exc_info()
-
-                s = "test failed at position %s\n%s" % (repr(p),value)
-
-                g.es_print(s,color="red")
-                #@-node:ekr.20040314044652:<< give test failed message >>
-                #@nl
-        if verbose or not unittest:
-            #@        << print summary message >>
-            #@+node:ekr.20040314043900:<<print summary message >>
-            if full:
-                g.enl()
-
-            if errors or verbose:
-                color = g.choose(errors,'red','blue')
-                g.es_print('',count,'nodes checked',errors,'errors',color=color)
-            #@-node:ekr.20040314043900:<<print summary message >>
-            #@nl
-        return errors
-    #@-node:ekr.20031218072017.2072:c.checkOutline
-    #@+node:ekr.20040723094220:Check Outline commands & allies
-    #@+node:ekr.20040723094220.1:checkAllPythonCode
-    def checkAllPythonCode(self,event=None,unittest=False,ignoreAtIgnore=True):
-
-        '''Check all nodes in the selected tree for syntax and tab errors.'''
-
-        c = self ; count = 0 ; result = "ok"
-
-        for p in c.all_positions_with_unique_tnodes_iter():
-
-            count += 1
-            if not unittest:
-                #@            << print dots >>
-                #@+node:ekr.20040723094220.2:<< print dots >>
-                if count % 100 == 0:
-                    g.es('','.',newline=False)
-
-                if count % 2000 == 0:
-                    g.enl()
-                #@-node:ekr.20040723094220.2:<< print dots >>
-                #@nl
-
-            if g.scanForAtLanguage(c,p) == "python":
-                if not g.scanForAtSettings(p) and (not ignoreAtIgnore or not g.scanForAtIgnore(c,p)):
-                    try:
-                        c.checkPythonNode(p,unittest)
-                    except (SyntaxError,tokenize.TokenError,tabnanny.NannyNag):
-                        result = "error" # Continue to check.
-                    except:
-                        import traceback ; traceback.print_exc()
-                        return "surprise" # abort
-                    if unittest and result != "ok":
-                        g.pr("Syntax error in %s" % p.cleanHeadString())
-                        return result # End the unit test: it has failed.
-
-        if not unittest:
-            g.es("check complete",color="blue")
-
-        return result
-    #@-node:ekr.20040723094220.1:checkAllPythonCode
-    #@+node:ekr.20040723094220.3:checkPythonCode
-    def checkPythonCode (self,event=None,unittest=False,ignoreAtIgnore=True,suppressErrors=False):
-
-        '''Check the selected tree for syntax and tab errors.'''
-
-        c = self ; count = 0 ; result = "ok"
-
-        if not unittest:
-            g.es("checking Python code   ")
-
-        for p in c.currentPosition().self_and_subtree_iter():
-
-            count += 1
-            if not unittest:
-                #@            << print dots >>
-                #@+node:ekr.20040723094220.4:<< print dots >>
-                if count % 100 == 0:
-                    g.es('','.',newline=False)
-
-                if count % 2000 == 0:
-                    g.enl()
-                #@-node:ekr.20040723094220.4:<< print dots >>
-                #@nl
-
-            if g.scanForAtLanguage(c,p) == "python":
-                if not ignoreAtIgnore or not g.scanForAtIgnore(c,p):
-                    try:
-                        c.checkPythonNode(p,unittest,suppressErrors)
-                    except (parser.ParserError,SyntaxError,tokenize.TokenError,tabnanny.NannyNag):
-                        result = "error" # Continue to check.
-                    except:
-                        g.es("surprise in checkPythonNode")
-                        g.es_exception()
-                        return "surprise" # abort
-
-        if not unittest:
-            g.es("check complete",color="blue")
-
-        # We _can_ return a result for unit tests because we aren't using doCommand.
-        return result
-    #@-node:ekr.20040723094220.3:checkPythonCode
-    #@+node:ekr.20040723094220.5:checkPythonNode
-    def checkPythonNode (self,p,unittest=False,suppressErrors=False):
-
-        c = self
-
-        h = p.headString()
-        # We must call getScript so that we can ignore directives and section references.
-        body = g.getScript(c,p.copy())
-        if not body: return
-
-        try:
-            compiler.parse(body + '\n')
-        except (parser.ParserError,SyntaxError):
-            if not suppressErrors:
-                s = "Syntax error in: %s" % h
-                g.es_print(s,color="blue")
-            if unittest: raise
-            else:
-                g.es_exception(full=False,color="black")
-                c.setMarked(p)
-
-        c.tabNannyNode(p,h,body,unittest,suppressErrors)
-    #@-node:ekr.20040723094220.5:checkPythonNode
-    #@+node:ekr.20040723094220.6:tabNannyNode
-    # This code is based on tabnanny.check.
-
-    def tabNannyNode (self,p,headline,body,unittest=False,suppressErrors=False):
-
-        """Check indentation using tabnanny."""
-
-        c = self
-
-        try:
-            # readline = g.readLinesGenerator(body).next
-            readline = g.readLinesClass(body).next
-            tabnanny.process_tokens(tokenize.generate_tokens(readline))
-            return
-
-        except parser.ParserError:
-            junk, msg, junk = sys.exc_info()
-            if not suppressErrors:
-                g.es("ParserError in",headline,color="blue")
-                g.es('',str(msg))
-
-        except tokenize.TokenError:
-            junk, msg, junk = sys.exc_info()
-            if not suppressErrors:
-                g.es("TokenError in",headline,color="blue")
-                g.es('',str(msg))
-
-        except tabnanny.NannyNag:
-            junk, nag, junk = sys.exc_info()
-            if not suppressErrors:
-                badline = nag.get_lineno()
-                line    = nag.get_line()
-                message = nag.get_msg()
-                g.es("indentation error in",headline,"line",badline,color="blue")
-                g.es(message)
-                line2 = repr(str(line))[1:-1]
-                g.es("offending line:\n",line2)
-
-        except Exception:
-            g.trace("unexpected exception")
-            g.es_exception()
-
-        if unittest: raise
-        else: c.setMarked(p)
-    #@-node:ekr.20040723094220.6:tabNannyNode
-    #@-node:ekr.20040723094220:Check Outline commands & allies
-    #@+node:ekr.20040412060927:c.dumpOutline
-    def dumpOutline (self,event=None):
-
-        """ Dump all nodes in the outline."""
-
-        c = self
-
-        for p in c.allNodes_iter():
-            p.dump()
-    #@-node:ekr.20040412060927:c.dumpOutline
-    #@+node:ekr.20040711135959.1:Pretty Print commands
-    #@+node:ekr.20040712053025:prettyPrintAllPythonCode
-    def prettyPrintAllPythonCode (self,event=None,dump=False):
-
-        '''Reformat all Python code in the outline to make it look more beautiful.'''
-
-        c = self ; pp = c.prettyPrinter(c)
-
-        for p in c.all_positions_with_unique_tnodes_iter():
-
-            # Unlike c.scanAllDirectives, scanForAtLanguage ignores @comment.
-            if g.scanForAtLanguage(c,p) == "python":
-                pp.prettyPrintNode(p,dump=dump)
-
-        pp.endUndo()
-
-    # For unit test of inverse commands dict.
-    def beautifyAllPythonCode (self,event=None,dump=False):
-        return self.prettyPrintAllPythonCode (event,dump)
-    #@nonl
-    #@-node:ekr.20040712053025:prettyPrintAllPythonCode
-    #@+node:ekr.20040712053025.1:prettyPrintPythonCode
-    def prettyPrintPythonCode (self,event=None,p=None,dump=False):
-
-        '''Reformat all Python code in the selected tree to make it look more beautiful.'''
-
-        c = self
-
-        if p: root = p.copy()
-        else: root = c.currentPosition()
-
-        pp = c.prettyPrinter(c)
-
-        for p in root.self_and_subtree_iter():
-
-            # Unlike c.scanAllDirectives, scanForAtLanguage ignores @comment.
-            if g.scanForAtLanguage(c,p) == "python":
-
-                pp.prettyPrintNode(p,dump=dump)
-
-        pp.endUndo()
-
-    # For unit test of inverse commands dict.
-    def beautifyPythonCode (self,event=None,dump=False):
-        return self.prettyPrintPythonCode (event,dump)
-
-    #@-node:ekr.20040712053025.1:prettyPrintPythonCode
-    #@+node:ekr.20050729211526:prettyPrintPythonNode
-    def prettyPrintPythonNode (self,p=None,dump=False):
-
-        c = self
-
-        if not p:
-            p = c.currentPosition()
-
-        pp = c.prettyPrinter(c)
-
-        # Unlike c.scanAllDirectives, scanForAtLanguage ignores @comment.
-        if g.scanForAtLanguage(c,p) == "python":
-            pp.prettyPrintNode(p,dump=dump)
-
-        pp.endUndo()
-    #@-node:ekr.20050729211526:prettyPrintPythonNode
-    #@+node:ekr.20071001075704:prettyPrintPythonTree
-    def prettyPrintPythonTree (self,event=None,dump=False):
-
-        '''Reformat all Python code in the outline to make it look more beautiful.'''
-
-        c = self ; p = c.currentPosition() ; pp = c.prettyPrinter(c)
-
-        for p in p.self_and_subtree_iter():
-
-            # Unlike c.scanAllDirectives, scanForAtLanguage ignores @comment.
-            if g.scanForAtLanguage(c,p) == "python":
-
-                pp.prettyPrintNode(p,dump=dump)
-
-        pp.endUndo()
-
-    # For unit test of inverse commands dict.
-    def beautifyPythonTree (self,event=None,dump=False):
-        return self.prettyPrintPythonTree (event,dump)
-    #@nonl
-    #@-node:ekr.20071001075704:prettyPrintPythonTree
-    #@+node:ekr.20040711135244.5:class prettyPrinter
-    class prettyPrinter:
-
-        #@    @+others
-        #@+node:ekr.20040711135244.6:__init__
-        def __init__ (self,c):
-
-            self.array = []
-                # List of strings comprising the line being accumulated.
-                # Important: this list never crosses a line.
-            self.bracketLevel = 0
-            self.c = c
-            self.changed = False
-            self.dumping = False
-            self.erow = self.ecol = 0 # The ending row/col of the token.
-            self.lastName = None # The name of the previous token type.
-            self.line = 0 # Same as self.srow
-            self.lineParenLevel = 0
-            self.lines = [] # List of lines.
-            self.name = None
-            self.p = c.currentPosition()
-            self.parenLevel = 0
-            self.prevName = None
-            self.s = None # The string containing the line.
-            self.squareBracketLevel = 0
-            self.srow = self.scol = 0 # The starting row/col of the token.
-            self.startline = True # True: the token starts a line.
-            self.tracing = False
-            #@    << define dispatch dict >>
-            #@+node:ekr.20041021100850:<< define dispatch dict >>
-            self.dispatchDict = {
-
-                "comment":    self.doMultiLine,
-                "dedent":     self.doDedent,
-                "endmarker":  self.doEndMarker,
-                "errortoken": self.doErrorToken,
-                "indent":     self.doIndent,
-                "name":       self.doName,
-                "newline":    self.doNewline,
-                "nl" :        self.doNewline,
-                "number":     self.doNumber,
-                "op":         self.doOp,
-                "string":     self.doMultiLine,
-            }
-            #@-node:ekr.20041021100850:<< define dispatch dict >>
-            #@nl
-        #@-node:ekr.20040711135244.6:__init__
-        #@+node:ekr.20040713093048:clear
-        def clear (self):
-            self.lines = []
-        #@-node:ekr.20040713093048:clear
-        #@+node:ekr.20040713064323:dumpLines
-        def dumpLines (self,p,lines):
-
-            encoding = g.app.tkEncoding
-
-            g.pr('\n','-'*10,p.cleanHeadString())
-
-            if 0:
-                for line in lines:
-                    line2 = g.toEncodedString(line,encoding,reportErrors=True)
-                    g.pr(line2,newline=False) # Don't add a trailing newline!)
-            else:
-                for i in range(len(lines)):
-                    line = lines[i]
-                    line = g.toEncodedString(line,encoding,reportErrors=True)
-                    g.pr("%3d" % i, repr(lines[i]))
-        #@-node:ekr.20040713064323:dumpLines
-        #@+node:ekr.20040711135244.7:dumpToken
-        def dumpToken (self,token5tuple):
-
-            t1,t2,t3,t4,t5 = token5tuple
-            srow,scol = t3 ; erow,ecol = t4
-            line = str(t5) # can fail
-            name = token.tok_name[t1].lower()
-            val = str(t2) # can fail
-
-            startLine = self.line != srow
-            if startLine:
-                g.pr("----- line",srow,repr(line))
-            self.line = srow
-
-            g.pr("%10s (%2d,%2d) %-8s" % (name,scol,ecol,repr(val)))
-        #@-node:ekr.20040711135244.7:dumpToken
-        #@+node:ekr.20040713091855:endUndo
-        def endUndo (self):
-
-            c = self.c ; u = c.undoer ; undoType = 'Pretty Print'
-            current = c.currentPosition()
-
-            if self.changed:
-                # Tag the end of the command.
-                u.afterChangeGroup(current,undoType,dirtyVnodeList=self.dirtyVnodeList)
-        #@-node:ekr.20040713091855:endUndo
-        #@+node:ekr.20040711135244.8:get
-        def get (self):
-
-            if self.lastName != 'newline' and self.lines:
-                # Strip the trailing whitespace from the last line.
-                self.lines[-1] = self.lines[-1].rstrip()
-
-            return self.lines
-        #@-node:ekr.20040711135244.8:get
-        #@+node:ekr.20040711135244.4:prettyPrintNode
-        def prettyPrintNode(self,p,dump):
-
-            c = self.c
-            h = p.headString()
-            s = p.bodyString()
-            if not s: return
-
-            readlines = g.readLinesClass(s).next
-
-            try:
-                self.clear()
-                for token5tuple in tokenize.generate_tokens(readlines):
-                    self.putToken(token5tuple)
-                lines = self.get()
-
-            except tokenize.TokenError:
-                g.es("error pretty-printing",h,"not changed.",color="blue")
-                return
-
-            if dump:
-                self.dumpLines(p,lines)
-            else:
-                self.replaceBody(p,lines)
-        #@-node:ekr.20040711135244.4:prettyPrintNode
-        #@+node:ekr.20040711135244.9:put
-        def put (self,s,strip=True):
-
-            """Put s to self.array, and strip trailing whitespace if strip is True."""
-
-            if self.array and strip:
-                prev = self.array[-1]
-                if len(self.array) == 1:
-                    if prev.rstrip():
-                        # Stripping trailing whitespace doesn't strip leading whitespace.
-                        self.array[-1] = prev.rstrip()
-                else:
-                    # The previous entry isn't leading whitespace, so we can strip whitespace.
-                    self.array[-1] = prev.rstrip()
-
-            self.array.append(s)
-        #@-node:ekr.20040711135244.9:put
-        #@+node:ekr.20041021104237:putArray
-        def putArray (self):
-
-            """Add the next text by joining all the strings is self.array"""
-
-            self.lines.append(''.join(self.array))
-            self.array = []
-            self.lineParenLevel = 0
-        #@-node:ekr.20041021104237:putArray
-        #@+node:ekr.20040711135244.10:putNormalToken & allies
-        def putNormalToken (self,token5tuple):
-
-            t1,t2,t3,t4,t5 = token5tuple
-            self.name = token.tok_name[t1].lower() # The token type
-            self.val = t2  # the token string
-            self.srow,self.scol = t3 # row & col where the token begins in the source.
-            self.erow,self.ecol = t4 # row & col where the token ends in the source.
-            self.s = t5 # The line containing the token.
-            self.startLine = self.line != self.srow
-            self.line = self.srow
-
-            if self.startLine:
-                self.doStartLine()
-
-            f = self.dispatchDict.get(self.name,self.oops)
-            self.trace()
-            f()
-            self.lastName = self.name
-        #@+node:ekr.20041021102938:doEndMarker
-        def doEndMarker (self):
-
-            self.putArray()
-        #@-node:ekr.20041021102938:doEndMarker
-        #@+node:ekr.20041021102340.1:doErrorToken
-        def doErrorToken (self):
-
-            self.array.append(self.val)
-
-            # This code is executed for versions of Python earlier than 2.4
-            if self.val == '@':
-                # Preserve whitespace after @.
-                i = g.skip_ws(self.s,self.scol+1)
-                ws = self.s[self.scol+1:i]
-                if ws:
-                    self.array.append(ws)
-        #@-node:ekr.20041021102340.1:doErrorToken
-        #@+node:ekr.20041021102340.2:doIndent & doDedent
-        def doDedent (self):
-
-            pass
-
-        def doIndent (self):
-
-            self.array.append(self.val)
-        #@-node:ekr.20041021102340.2:doIndent & doDedent
-        #@+node:ekr.20041021102340:doMultiLine (strings, etc).
-        def doMultiLine (self):
-
-            # Ensure a blank before comments not preceded entirely by whitespace.
-
-            if self.val.startswith('#') and self.array:
-                prev = self.array[-1]
-                if prev and prev[-1] != ' ':
-                    self.put(' ') 
-
-            # These may span lines, so duplicate the end-of-line logic.
-            lines = g.splitLines(self.val)
-            for line in lines:
-                self.array.append(line)
-                if line and line[-1] == '\n':
-                    self.putArray()
-
-            # Add a blank after the string if there is something in the last line.
-            if self.array:
-                line = self.array[-1]
-                if line.strip():
-                    self.put(' ')
-
-            # Suppress start-of-line logic.
-            self.line = self.erow
-        #@-node:ekr.20041021102340:doMultiLine (strings, etc).
-        #@+node:ekr.20041021101911.5:doName
-        def doName(self):
-
-            # Ensure whitespace or start-of-line precedes the name.
-            if self.array:
-                last = self.array[-1]
-                ch = last[-1]
-                outer = self.parenLevel == 0 and self.squareBracketLevel == 0
-                chars = '@ \t{([.'
-                if not outer: chars += ',=<>*-+&|/'
-                if ch not in chars:
-                    self.array.append(' ')
-
-            self.array.append("%s " % self.val)
-
-            if self.prevName == "def": # A personal idiosyncracy.
-                self.array.append(' ') # Retain the blank before '('.
-
-            self.prevName = self.val
-        #@-node:ekr.20041021101911.5:doName
-        #@+node:ekr.20041021101911.3:doNewline
-        def doNewline (self):
-
-            # Remove trailing whitespace.
-            # This never removes trailing whitespace from multi-line tokens.
-            if self.array:
-                self.array[-1] = self.array[-1].rstrip()
-
-            self.array.append('\n')
-            self.putArray()
-        #@-node:ekr.20041021101911.3:doNewline
-        #@+node:ekr.20041021101911.6:doNumber
-        def doNumber (self):
-
-            self.array.append(self.val)
-        #@-node:ekr.20041021101911.6:doNumber
-        #@+node:ekr.20040711135244.11:doOp
-        def doOp (self):
-
-            val = self.val
-            outer = self.lineParenLevel <= 0 or (self.parenLevel == 0 and self.squareBracketLevel == 0)
-            # New in Python 2.4: '@' is an operator, not an error token.
-            if self.val == '@':
-                self.array.append(self.val)
-                # Preserve whitespace after @.
-                i = g.skip_ws(self.s,self.scol+1)
-                ws = self.s[self.scol+1:i]
-                if ws: self.array.append(ws)
-            elif val == '(':
-                # Nothing added; strip leading blank before function calls but not before Python keywords.
-                strip = self.lastName=='name' and not keyword.iskeyword(self.prevName)
-                self.put('(',strip=strip)
-                self.parenLevel += 1 ; self.lineParenLevel += 1
-            elif val in ('=','==','+=','-=','!=','<=','>=','<','>','<>','*','**','+','&','|','/','//'):
-                # Add leading and trailing blank in outer mode.
-                s = g.choose(outer,' %s ','%s')
-                self.put(s % val)
-            elif val in ('^','~','{','['):
-                # Add leading blank in outer mode.
-                s = g.choose(outer,' %s','%s')
-                self.put(s % val)
-                if val == '[': self.squareBracketLevel += 1
-            elif val in (',',':','}',']',')'):
-                # Add trailing blank in outer mode.
-                s = g.choose(outer,'%s ','%s')
-                self.put(s % val)
-                if val == ']': self.squareBracketLevel -= 1
-                if val == ')':
-                    self.parenLevel -= 1 ; self.lineParenLevel -= 1
-            # ----- no difference between outer and inner modes ---
-            elif val in (';','%'):
-                # Add leading and trailing blank.
-                self.put(' %s ' % val)
-            elif val == '>>':
-                # Add leading blank.
-                self.put(' %s' % val)
-            elif val == '<<':
-                # Add trailing blank.
-                self.put('%s ' % val)
-            elif val in ('-'):
-                # Could be binary or unary.  Or could be a hyphen in a section name.
-                # Add preceding blank only for non-id's.
-                if outer:
-                    if self.array:
-                        prev = self.array[-1].rstrip()
-                        if prev and not g.isWordChar(prev[-1]):
-                            self.put(' %s' % val)
-                        else: self.put(val)
-                    else: self.put(val) # Try to leave whitespace unchanged.
-                else:
-                    self.put(val)
-            else:
-                self.put(val)
-        #@-node:ekr.20040711135244.11:doOp
-        #@+node:ekr.20041021112219:doStartLine
-        def doStartLine (self):
-
-            before = self.s[0:self.scol]
-            i = g.skip_ws(before,0)
-            self.ws = self.s[0:i]
-
-            if self.ws:
-                self.array.append(self.ws)
-        #@-node:ekr.20041021112219:doStartLine
-        #@+node:ekr.20041021101911.1:oops
-        def oops(self):
-
-            g.pr("unknown PrettyPrinting code: %s" % (self.name))
-        #@-node:ekr.20041021101911.1:oops
-        #@+node:ekr.20041021101911.2:trace
-        def trace(self):
-
-            if self.tracing:
-
-                g.trace("%10s: %s" % (
-                    self.name,
-                    repr(g.toEncodedString(self.val,"utf-8"))
-                ))
-        #@-node:ekr.20041021101911.2:trace
-        #@-node:ekr.20040711135244.10:putNormalToken & allies
-        #@+node:ekr.20040711135244.12:putToken
-        def putToken (self,token5tuple):
-
-            if self.dumping:
-                self.dumpToken(token5tuple)
-            else:
-                self.putNormalToken(token5tuple)
-        #@-node:ekr.20040711135244.12:putToken
-        #@+node:ekr.20040713070356:replaceBody
-        def replaceBody (self,p,lines):
-
-            c = self.c ; u = c.undoer ; undoType = 'Pretty Print'
-            sel = c.frame.body.getInsertPoint()
-            oldBody = p.bodyString()
-            body = ''.join(lines)
-
-            if oldBody != body:
-                if not self.changed:
-                    # Start the group.
-                    u.beforeChangeGroup(p,undoType)
-                    self.changed = True
-                    self.dirtyVnodeList = []
-                undoData = u.beforeChangeNodeContents(p)
-                c.setBodyString(p,body)
-                dirtyVnodeList2 = p.setDirty()
-                self.dirtyVnodeList.extend(dirtyVnodeList2)
-                u.afterChangeNodeContents(p,undoType,undoData,dirtyVnodeList=self.dirtyVnodeList)
-        #@-node:ekr.20040713070356:replaceBody
-        #@-others
-    #@-node:ekr.20040711135244.5:class prettyPrinter
-    #@-node:ekr.20040711135959.1:Pretty Print commands
-    #@-node:ekr.20040711135959.2:Check Outline submenu...
-    #@+node:ekr.20031218072017.2898:Expand & Contract...
-    #@+node:ekr.20031218072017.2899:Commands (outline menu)
-    #@+node:ekr.20031218072017.2900:contractAllHeadlines
-    def contractAllHeadlines (self,event=None):
-
-        '''Contract all nodes in the outline.'''
-
-        c = self
-
-        for p in c.all_positions_with_unique_vnodes_iter():
-            p.contract()
-        # Select the topmost ancestor of the presently selected node.
-        p = c.currentPosition()
-        while p and p.hasParent():
-            p.moveToParent()
-        c.selectPosition(p)
-        c.redraw()
-        c.treeFocusHelper()
-
-        c.expansionLevel = 1 # Reset expansion level.
-    #@-node:ekr.20031218072017.2900:contractAllHeadlines
-    #@+node:ekr.20080819075811.3:contractAllOtherNodes & helper
-    def contractAllOtherNodes (self,event=None):
-
-        '''Contract all nodes except those needed to make the
-        presently selected node visible.'''
-
-        c = self ; leaveOpen = c.currentPosition()
-
-        for p in c.rootPosition().self_and_siblings_iter():
-            c.contractIfNotCurrent(p,leaveOpen)
-
-        c.redraw()
-
-    #@+node:ekr.20080819075811.7:contractIfNotCurrent
-    def contractIfNotCurrent(self,p,leaveOpen):
-
-        c = self
-
-        if p == leaveOpen or not p.isAncestorOf(leaveOpen):
-            p.contract()
-
-        for child in p.children_iter():
-            if child != leaveOpen and child.isAncestorOf(leaveOpen):
-                c.contractIfNotCurrent(child,leaveOpen)
-            else:
-                for p2 in child.self_and_subtree_iter():
-                    p2.contract()
-    #@-node:ekr.20080819075811.7:contractIfNotCurrent
-    #@-node:ekr.20080819075811.3:contractAllOtherNodes & helper
-    #@+node:ekr.20031218072017.2901:contractNode
-    def contractNode (self,event=None):
-
-        '''Contract the presently selected node.'''
-
-        c = self ; p = c.currentPosition()
-
-        # g.trace(p.headString())
-
-        p.contract()
-        c.redraw()
-        c.treeFocusHelper()
-    #@-node:ekr.20031218072017.2901:contractNode
-    #@+node:ekr.20040930064232:contractNodeOrGoToParent
-    def contractNodeOrGoToParent (self,event=None):
-
-        """Simulate the left Arrow Key in folder of Windows Explorer."""
-
-        c = self ; p = c.currentPosition()
-
-        if p.hasChildren() and p.isExpanded():
-            # g.trace('contract',p.headString())
-            c.contractNode()
-        elif p.hasParent() and p.parent().isVisible(c):
-            # g.trace('goto parent',p.headString())
-            c.goToParent()
-
-        c.treeFocusHelper()
-    #@nonl
-    #@-node:ekr.20040930064232:contractNodeOrGoToParent
-    #@+node:ekr.20031218072017.2902:contractParent
-    def contractParent (self,event=None):
-
-        '''Contract the parent of the presently selected node.'''
-
-        c = self ; p = c.currentPosition()
-
-        parent = p.parent()
-        if not parent: return
-
-        parent.contract()
-
-        c.treeSelectHelper(parent)
-    #@-node:ekr.20031218072017.2902:contractParent
-    #@+node:ekr.20031218072017.2903:expandAllHeadlines
-    def expandAllHeadlines (self,event=None):
-
-        '''Expand all headlines.
-        Warning: this can take a long time for large outlines.'''
-
-        c = self
-
-        p = c.rootPosition()
-        while p:
-            c.expandSubtree(p)
-            p.moveToNext()
-        c.selectVnode(c.rootPosition())
-        c.redraw()
-        c.treeFocusHelper()
-
-        c.expansionLevel = 0 # Reset expansion level.
-    #@-node:ekr.20031218072017.2903:expandAllHeadlines
-    #@+node:ekr.20031218072017.2904:expandAllSubheads
-    def expandAllSubheads (self,event=None):
-
-        '''Expand all children of the presently selected node.'''
-
-        c = self ; v = c.currentVnode()
-        if not v: return
-
-        child = v.firstChild()
-        c.expandSubtree(v)
-        while child:
-            c.expandSubtree(child)
-            child = child.next()
-        c.selectVnode(v)
-        c.redraw()
-        c.treeFocusHelper()
-    #@-node:ekr.20031218072017.2904:expandAllSubheads
-    #@+node:ekr.20031218072017.2905:expandLevel1..9
-    def expandLevel1 (self,event=None):
-        '''Expand the outline to level 1'''
-        self.expandToLevel(1)
-
-    def expandLevel2 (self,event=None):
-        '''Expand the outline to level 2'''
-        self.expandToLevel(2)
-
-    def expandLevel3 (self,event=None):
-        '''Expand the outline to level 3'''
-        self.expandToLevel(3)
-
-    def expandLevel4 (self,event=None):
-        '''Expand the outline to level 4'''
-        self.expandToLevel(4)
-
-    def expandLevel5 (self,event=None):
-        '''Expand the outline to level 5'''
-        self.expandToLevel(5)
-
-    def expandLevel6 (self,event=None):
-        '''Expand the outline to level 6'''
-        self.expandToLevel(6)
-
-    def expandLevel7 (self,event=None):
-        '''Expand the outline to level 7'''
-        self.expandToLevel(7)
-
-    def expandLevel8 (self,event=None):
-        '''Expand the outline to level 8'''
-        self.expandToLevel(8)
-
-    def expandLevel9 (self,event=None):
-        '''Expand the outline to level 9'''
-        self.expandToLevel(9)
-    #@-node:ekr.20031218072017.2905:expandLevel1..9
-    #@+node:ekr.20031218072017.2906:expandNextLevel
-    def expandNextLevel (self,event=None):
-
-        '''Increase the expansion level of the outline and
-        Expand all nodes at that level or lower.'''
-
-        c = self ; v = c.currentVnode()
-
-        # Expansion levels are now local to a particular tree.
-        if c.expansionNode != v:
-            c.expansionLevel = 1
-            c.expansionNode = v
-
-        self.expandToLevel(c.expansionLevel + 1)
-    #@-node:ekr.20031218072017.2906:expandNextLevel
-    #@+node:ekr.20031218072017.2907:expandNode
-    def expandNode (self,event=None):
-
-        '''Expand the presently selected node.'''
-
-        c = self ; p = c.currentPosition()
-
-        p.expand()
-        c.redraw()
-        c.treeFocusHelper()
-    #@-node:ekr.20031218072017.2907:expandNode
-    #@+node:ekr.20040930064232.1:expandNodeAnd/OrGoToFirstChild
-    def expandNodeAndGoToFirstChild (self,event=None):
-
-        """If a node has children, expand it if needed and go to the first child."""
-
-        c = self ; p = c.currentPosition()
-        if not p.hasChildren():
-            c.treeFocusHelper()
-            return
-
-        if not p.isExpanded():
-            c.expandNode()
-
-        c.selectVnode(p.firstChild())
-        c.redraw()
-        c.treeFocusHelper()
-
-    def expandNodeOrGoToFirstChild (self,event=None):
-
-        """Simulate the Right Arrow Key in folder of Windows Explorer."""
-
-        c = self ; p = c.currentPosition()
-        if p.hasChildren():
-            if not p.isExpanded():
-                c.expandNode()
-            else:
-                c.selectVnode(p.firstChild())
-                c.redraw()
-        c.treeFocusHelper()
-    #@-node:ekr.20040930064232.1:expandNodeAnd/OrGoToFirstChild
-    #@+node:ekr.20060928062431:expandOnlyAncestorsOfNode
-    def expandOnlyAncestorsOfNode (self,event=None):
-
-        '''Contract all nodes in the outline.'''
-
-        c = self ; level = 1
-
-        for p in c.all_positions_with_unique_vnodes_iter():
-            p.contract()
-        for p in c.currentPosition().parents_iter():
-            p.expand()
-            level += 1
-        c.redraw()
-        c.treeFocusHelper()
-
-        c.expansionLevel = level # Reset expansion level.
-    #@-node:ekr.20060928062431:expandOnlyAncestorsOfNode
-    #@+node:ekr.20031218072017.2908:expandPrevLevel
-    def expandPrevLevel (self,event=None):
-
-        '''Decrease the expansion level of the outline and
-        Expand all nodes at that level or lower.'''
-
-        c = self ; v = c.currentVnode()
-
-        # Expansion levels are now local to a particular tree.
-        if c.expansionNode != v:
-            c.expansionLevel = 1
-            c.expansionNode = v
-
-        self.expandToLevel(max(1,c.expansionLevel - 1))
-    #@-node:ekr.20031218072017.2908:expandPrevLevel
-    #@-node:ekr.20031218072017.2899:Commands (outline menu)
-    #@+node:ekr.20031218072017.2909:Utilities
-    #@+node:ekr.20031218072017.2910:contractSubtree
-    def contractSubtree (self,p):
-
-        for p in p.subtree_iter():
-            p.contract()
-    #@-node:ekr.20031218072017.2910:contractSubtree
-    #@+node:ekr.20031218072017.2911:expandSubtree
-    def expandSubtree (self,v):
-
-        c = self
-        last = v.lastNode()
-
-        while v and v != last:
-            v.expand()
-            v = v.threadNext()
-        c.redraw()
-    #@-node:ekr.20031218072017.2911:expandSubtree
-    #@+node:ekr.20031218072017.2912:expandToLevel (rewritten in 4.4)
-    def expandToLevel (self,level):
-
-        c = self
-        current = c.currentPosition()
-        n = current.level()
-        for p in current.self_and_subtree_iter():
-            if p.level() - n + 1 < level:
-                p.expand()
-            else:
-                p.contract()
-        c.expansionLevel = level
-        c.expansionNode = c.currentPosition()
-        c.redraw()
-    #@-node:ekr.20031218072017.2912:expandToLevel (rewritten in 4.4)
-    #@-node:ekr.20031218072017.2909:Utilities
-    #@-node:ekr.20031218072017.2898:Expand & Contract...
-    #@+node:ekr.20031218072017.2922:Mark...
-    #@+node:ekr.20031218072017.2923:markChangedHeadlines
-    def markChangedHeadlines (self,event=None):
-
-        '''Mark all nodes that have been changed.'''
-
-        c = self ; u = c.undoer ; undoType = 'Mark Changed'
-        current = c.currentPosition()
-
-        u.beforeChangeGroup(current,undoType)
-        for p in c.all_positions_with_unique_vnodes_iter():
-            if p.isDirty()and not p.isMarked():
-                bunch = u.beforeMark(p,undoType)
-                c.setMarked(p)
-                c.setChanged(True)
-                u.afterMark(p,undoType,bunch)
-        u.afterChangeGroup(current,undoType)
-        if not g.unitTesting:
-            g.es("done",color="blue")
-        c.redraw()
-    #@-node:ekr.20031218072017.2923:markChangedHeadlines
-    #@+node:ekr.20031218072017.2924:markChangedRoots
-    def markChangedRoots (self,event=None):
-
-        '''Mark all changed @root nodes.'''
-
-        c = self ; u = c.undoer ; undoType = 'Mark Changed'
-        current = c.currentPosition()
-
-        u.beforeChangeGroup(current,undoType)
-        for p in c.all_positions_with_unique_vnodes_iter():
-            if p.isDirty()and not p.isMarked():
-                s = p.bodyString()
-                flag, i = g.is_special(s,0,"@root")
-                if flag:
-                    bunch = u.beforeMark(p,undoType)
-                    c.setMarked(p)
-                    c.setChanged(True)
-                    u.afterMark(p,undoType,bunch)
-        u.afterChangeGroup(current,undoType)
-        if not g.unitTesting:
-            g.es("done",color="blue")
-        c.redraw()
-
-    #@-node:ekr.20031218072017.2924:markChangedRoots
-    #@+node:ekr.20031218072017.2925:markAllAtFileNodesDirty
-    def markAllAtFileNodesDirty (self,event=None):
-
-        '''Mark all @file nodes as changed.'''
-
-        c = self ; p = c.rootPosition()
-
-        while p:
-            if p.isAtFileNode() and not p.isDirty():
-                p.setDirty()
-                c.setChanged(True)
-                p.moveToNodeAfterTree()
-            else:
-                p.moveToThreadNext()
-        c.redraw()
-
-    #@-node:ekr.20031218072017.2925:markAllAtFileNodesDirty
-    #@+node:ekr.20031218072017.2926:markAtFileNodesDirty
-    def markAtFileNodesDirty (self,event=None):
-
-        '''Mark all @file nodes in the selected tree as changed.'''
-
-        c = self
-        p = c.currentPosition()
-        if not p: return
-
-        after = p.nodeAfterTree()
-        while p and p != after:
-            if p.isAtFileNode() and not p.isDirty():
-                p.setDirty()
-                c.setChanged(True)
-                p.moveToNodeAfterTree()
-            else:
-                p.moveToThreadNext()
-        c.redraw()
-
-    #@-node:ekr.20031218072017.2926:markAtFileNodesDirty
-    #@+node:ekr.20031218072017.2927:markClones
-    def markClones (self,event=None):
-
-        '''Mark all clones of the selected node.'''
-
-        c = self ; u = c.undoer ; undoType = 'Mark Clones'
-        current = c.currentPosition()
-        if not current or not current.isCloned():
-            g.es('the current node is not a clone',color='blue')
-            return
-
-        u.beforeChangeGroup(current,undoType)
-        dirtyVnodeList = []
-        for p in c.all_positions_with_unique_vnodes_iter():
-            if p.v.t == current.v.t:
-                bunch = u.beforeMark(p,undoType)
-                c.setMarked(p)
-                c.setChanged(True)
-                dirtyVnodeList2 = p.setDirty()
-                dirtyVnodeList.extend(dirtyVnodeList2)
-                u.afterMark(p,undoType,bunch)
-        u.afterChangeGroup(current,undoType,dirtyVnodeList=dirtyVnodeList)
-        c.redraw()
-
-    #@-node:ekr.20031218072017.2927:markClones
-    #@+node:ekr.20031218072017.2928:markHeadline & est
-    def markHeadline (self,event=None):
-
-        '''Toggle the mark of the selected node.'''
-
-        c = self ; u = c.undoer ; p = c.currentPosition()
-        if not p: return
-
-        undoType = g.choose(p.isMarked(),'Unmark','Mark')
-        bunch = u.beforeMark(p,undoType)
-        if p.isMarked():
-            c.clearMarked(p)
-        else:
-            c.setMarked(p)
-        dirtyVnodeList = p.setDirty()
-        c.setChanged(True)
-        u.afterMark(p,undoType,bunch,dirtyVnodeList=dirtyVnodeList)
-        c.redraw()
-
-    #@-node:ekr.20031218072017.2928:markHeadline & est
-    #@+node:ekr.20031218072017.2929:markSubheads
-    def markSubheads (self,event=None):
-
-        '''Mark all children of the selected node as changed.'''
-
-        c = self ; u = c.undoer ; undoType = 'Mark Subheads'
-        current = c.currentPosition()
-        if not current: return
-
-        u.beforeChangeGroup(current,undoType)
-        dirtyVnodeList = []
-        for p in current.children_iter():
-            if not p.isMarked():
-                bunch = u.beforeMark(p,undoType)
-                c.setMarked(p)
-                dirtyVnodeList2 = p.setDirty()
-                dirtyVnodeList.extend(dirtyVnodeList2)
-                c.setChanged(True)
-                u.afterMark(p,undoType,bunch)
-        u.afterChangeGroup(current,undoType,dirtyVnodeList=dirtyVnodeList)
-        c.redraw()
-
-    #@-node:ekr.20031218072017.2929:markSubheads
-    #@+node:ekr.20031218072017.2930:unmarkAll
-    def unmarkAll (self,event=None):
-
-        '''Unmark all nodes in the entire outline.'''
-
-        c = self ; u = c.undoer ; undoType = 'Unmark All'
-        current = c.currentPosition()
-        if not current: return
-
-        u.beforeChangeGroup(current,undoType)
-        changed = False
-        for p in c.all_positions_with_unique_vnodes_iter():
-            if p.isMarked():
-                bunch = u.beforeMark(p,undoType)
-                # c.clearMarked(p) # Very slow: calls a hook.
-                p.v.clearMarked()
-                p.v.t.setDirty()
-                u.afterMark(p,undoType,bunch)
-                changed = True
-        dirtyVnodeList = [p.v for p in c.all_positions_with_unique_vnodes_iter() if p.v.isDirty()]
-        if changed:
-            g.doHook("clear-all-marks",c=c,p=p,v=p)
-            c.setChanged(True)
-        u.afterChangeGroup(current,undoType,dirtyVnodeList=dirtyVnodeList)
-        c.redraw()
-
-    #@-node:ekr.20031218072017.2930:unmarkAll
-    #@-node:ekr.20031218072017.2922:Mark...
-    #@+node:ekr.20031218072017.1766:Move... (Commands)
-    #@+node:ekr.20070420092425:cantMoveMessage
-    def cantMoveMessage (self):
-
-        c = self ; h = c.rootPosition().headString()
-        kind = g.choose(h.startswith('@chapter'),'chapter','hoist')
-        g.es("can't move node out of",kind,color="blue")
-    #@-node:ekr.20070420092425:cantMoveMessage
-    #@+node:ekr.20031218072017.1767:demote
-    def demote (self,event=None):
-
-        '''Make all following siblings children of the selected node.'''
-
-        c = self ; u = c.undoer
-        p = c.currentPosition()
-        if not p or not p.hasNext():
-            c.treeFocusHelper() ; return
-
-        # Make sure all the moves will be valid.
-        next = p.next()
-        while next:
-            if not c.checkMoveWithParentWithWarning(next,p,True):
-                c.treeFocusHelper() ; return
-            next.moveToNext()
-
-        c.endEditing()
-        parent_v = p._parentVnode()
-        n = p.childIndex()
-        followingSibs = parent_v.t.children[n+1:]
-        # g.trace('sibs2\n',g.listToString(followingSibs2))
-        # Adjust the parent links of all moved nodes.
-        parent_v._computeParentsOfChildren(children=followingSibs)
-        # Remove the moved nodes from the parent's children.
-        parent_v.t.children = parent_v.t.children[:n+1]
-        # Add the moved nodes to p's children
-        p.v.t.children.extend(followingSibs)
-        p.expand()
-        # Even if p is an @ignore node there is no need to mark the demoted children dirty.
-        dirtyVnodeList = p.setAllAncestorAtFileNodesDirty()
-        c.setChanged(True)
-        u.afterDemote(p,followingSibs,dirtyVnodeList)
-        c.selectPosition(p)  # Also sets rootPosition.
-        c.redraw()
-        c.treeFocusHelper()
-
-        c.updateSyntaxColorer(p) # Moving can change syntax coloring.
-    #@-node:ekr.20031218072017.1767:demote
-    #@+node:ekr.20031218072017.1768:moveOutlineDown
-    #@+at 
-    #@nonl
-    # Moving down is more tricky than moving up; we can't move p to be a child 
-    # of itself.  An important optimization:  we don't have to call 
-    # checkMoveWithParentWithWarning() if the parent of the moved node remains 
-    # the same.
-    #@-at
-    #@@c
-
-    def moveOutlineDown (self,event=None):
-
-        '''Move the selected node down.'''
-
-        c = self ; u = c.undoer ; p = c.currentPosition()
-        if not p: return
-
-        if not c.canMoveOutlineDown():
-            if c.hoistStack: self.cantMoveMessage()
-            c.treeFocusHelper()
-            return
-
-        inAtIgnoreRange = p.inAtIgnoreRange()
-        parent = p.parent()
-        next = p.visNext(c)
-
-        while next and p.isAncestorOf(next):
-            next = next.visNext(c)
-        if not next:
-            if c.hoistStack: self.cantMoveMessage()
-            c.treeFocusHelper()
-            return
-
-        sparseMove = c.config.getBool('sparse_move_outline_left')
-        c.endEditing()
-        undoData = u.beforeMoveNode(p)
-        #@    << Move p down & set moved if successful >>
-        #@+node:ekr.20031218072017.1769:<< Move p down & set moved if successful >>
-        if next.hasChildren() and next.isExpanded():
-            # Attempt to move p to the first child of next.
-            moved = c.checkMoveWithParentWithWarning(p,next,True)
-            if moved:
-                dirtyVnodeList = p.setAllAncestorAtFileNodesDirty()
-                p.moveToNthChildOf(next,0)
-
-        else:
-            # Attempt to move p after next.
-            moved = c.checkMoveWithParentWithWarning(p,next.parent(),True)
-            if moved:
-                dirtyVnodeList = p.setAllAncestorAtFileNodesDirty()
-                p.moveAfter(next)
-
-        if moved and sparseMove and parent and not parent.isAncestorOf(p):
-            # New in Leo 4.4.2: contract the old parent if it is no longer the parent of p.
-            parent.contract()
-        #@-node:ekr.20031218072017.1769:<< Move p down & set moved if successful >>
-        #@nl
-        if moved:
-            if inAtIgnoreRange and not p.inAtIgnoreRange():
-                # The moved nodes have just become newly unignored.
-                p.setDirty() # Mark descendent @thin nodes dirty.
-            else: # No need to mark descendents dirty.
-                dirtyVnodeList2 = p.setAllAncestorAtFileNodesDirty()
-                dirtyVnodeList.extend(dirtyVnodeList2)
-            c.setChanged(True)
-            u.afterMoveNode(p,'Move Down',undoData,dirtyVnodeList)
-        c.selectPosition(p) # Also sets rootPosition.
-        c.redraw()
-        c.treeFocusHelper()
-
-        c.updateSyntaxColorer(p) # Moving can change syntax coloring.
-    #@-node:ekr.20031218072017.1768:moveOutlineDown
-    #@+node:ekr.20031218072017.1770:moveOutlineLeft
-    def moveOutlineLeft (self,event=None):
-
-        '''Move the selected node left if possible.'''
-
-        c = self ; u = c.undoer ; p = c.currentPosition()
-        if not p: return
-        if not c.canMoveOutlineLeft():
-            if c.hoistStack: self.cantMoveMessage()
-            c.treeFocusHelper()
-            return
-        if not p.hasParent():
-            c.treeFocusHelper()
-            return
-
-        inAtIgnoreRange = p.inAtIgnoreRange()
-        parent = p.parent()
-        sparseMove = c.config.getBool('sparse_move_outline_left')
-        c.endEditing()
-        undoData = u.beforeMoveNode(p)
-        dirtyVnodeList = p.setAllAncestorAtFileNodesDirty()
-        p.moveAfter(parent)
-        if inAtIgnoreRange and not p.inAtIgnoreRange():
-            # The moved nodes have just become newly unignored.
-            p.setDirty() # Mark descendent @thin nodes dirty.
-        else: # No need to mark descendents dirty.
-            dirtyVnodeList2 = p.setAllAncestorAtFileNodesDirty()
-            dirtyVnodeList.extend(dirtyVnodeList2)
-        c.setChanged(True)
-        u.afterMoveNode(p,'Move Left',undoData,dirtyVnodeList)
-        if sparseMove: # New in Leo 4.4.2
-            parent.contract()
-        c.selectPosition(p) # Also sets rootPosition.
-        c.redraw()
-        c.treeFocusHelper()
-
-        c.updateSyntaxColorer(p) # Moving can change syntax coloring.
-    #@nonl
-    #@-node:ekr.20031218072017.1770:moveOutlineLeft
-    #@+node:ekr.20031218072017.1771:moveOutlineRight
-    def moveOutlineRight (self,event=None):
-
-        '''Move the selected node right if possible.'''
-
-        c = self ; u = c.undoer ; p = c.currentPosition()
-        if not p: return
-        if not c.canMoveOutlineRight(): # 11/4/03: Support for hoist.
-            if c.hoistStack: self.cantMoveMessage()
-            c.treeFocusHelper()
-            return
-
-        back = p.back()
-        if not back:
-            c.treeFocusHelper()
-            return
-
-        if not c.checkMoveWithParentWithWarning(p,back,True):
-            c.treeFocusHelper()
-            return
-
-        c.endEditing()
-        undoData = u.beforeMoveNode(p)
-        dirtyVnodeList = p.setAllAncestorAtFileNodesDirty()
-        n = back.numberOfChildren()
-        p.moveToNthChildOf(back,n)
-        # g.trace(p,p.parent())
-        # Moving an outline right can never bring it outside the range of @ignore.
-        dirtyVnodeList2 = p.setAllAncestorAtFileNodesDirty()
-        dirtyVnodeList.extend(dirtyVnodeList2)
-        c.setChanged(True)
-        u.afterMoveNode(p,'Move Right',undoData,dirtyVnodeList)
-        c.frame.tree.expandAllAncestors(p)
-        c.selectPosition(p) # Also sets root position.
-        c.redraw()
-        c.treeFocusHelper()
-
-        c.updateSyntaxColorer(p) # Moving can change syntax coloring.
-    #@-node:ekr.20031218072017.1771:moveOutlineRight
-    #@+node:ekr.20031218072017.1772:moveOutlineUp
-    def moveOutlineUp (self,event=None):
-
-        '''Move the selected node up if possible.'''
-
-        c = self ; u = c.undoer ; p = c.currentPosition()
-        if not p: return
-        if not c.canMoveOutlineUp(): # Support for hoist.
-            if c.hoistStack: self.cantMoveMessage()
-            c.treeFocusHelper()
-            return
-        back = p.visBack(c)
-        if not back: return
-        inAtIgnoreRange = p.inAtIgnoreRange()
-        back2 = back.visBack(c)
-
-        sparseMove = c.config.getBool('sparse_move_outline_left')
-        c.endEditing()
-        undoData = u.beforeMoveNode(p)
-        dirtyVnodeList = p.setAllAncestorAtFileNodesDirty()
-        moved = False
-        #@    << Move p up >>
-        #@+node:ekr.20031218072017.1773:<< Move p up >>
-        if 0:
-            g.trace("visBack",back)
-            g.trace("visBack2",back2)
-            g.trace("back2.hasChildren",back2.hasChildren())
-            g.trace("back2.isExpanded",back2.isExpanded())
-
-        parent = p.parent()
-
-        # For this special case we move p after back2.
-        specialCase = back2 and p.v in back2.v.t.vnodeList
-
-        if specialCase:
-            # The move must be legal.
-            moved = True
-            back2.contract()
-            p.moveAfter(back2)
-        elif not back2:
-            if c.hoistStack: # hoist or chapter.
-                limit,limitIsVisible = c.visLimit()
-                assert limit
-                if limitIsVisible:
-                    # canMoveOutlineUp should have caught this.
-                    g.trace('can not happen. In hoist')
-                else:
-                    # g.trace('chapter first child')
-                    moved = True
-                    p.moveToFirstChildOf(limit)
-            else:
-                # p will be the new root node
-                p.moveToRoot(oldRoot=c.rootPosition())
-                moved = True
-        elif back2.hasChildren() and back2.isExpanded():
-            if c.checkMoveWithParentWithWarning(p,back2,True):
-                moved = True
-                p.moveToNthChildOf(back2,0)
-        else:
-            if c.checkMoveWithParentWithWarning(p,back2.parent(),True):
-                moved = True
-                p.moveAfter(back2)
-        if moved and sparseMove and parent and not parent.isAncestorOf(p):
-            # New in Leo 4.4.2: contract the old parent if it is no longer the parent of p.
-            parent.contract()
-        #@-node:ekr.20031218072017.1773:<< Move p up >>
-        #@nl
-        if moved:
-            if inAtIgnoreRange and not p.inAtIgnoreRange():
-                # The moved nodes have just become newly unignored.
-                dirtyVnodeList2 = p.setDirty() # Mark descendent @thin nodes dirty.
-            else: # No need to mark descendents dirty.
-                dirtyVnodeList2 = p.setAllAncestorAtFileNodesDirty()
-            dirtyVnodeList.extend(dirtyVnodeList2)
-            c.setChanged(True)
-            u.afterMoveNode(p,'Move Right',undoData,dirtyVnodeList)
-        c.selectPosition(p) # Also sets root position.
-        c.redraw()
-        c.treeFocusHelper()
-
-        c.updateSyntaxColorer(p) # Moving can change syntax coloring.
-    #@-node:ekr.20031218072017.1772:moveOutlineUp
-    #@+node:ekr.20031218072017.1774:promote
-    def promote (self,event=None):
-
-        '''Make all children of the selected nodes siblings of the selected node.'''
-
-        c = self ; u = c.undoer ; p = c.currentPosition()
-        command = 'Promote'
-        if not p or not p.hasChildren():
-            # c.treeWantsFocusNow()
-            c.treeFocusHelper()
-            return
-
-        isAtIgnoreNode = p.isAtIgnoreNode()
-        inAtIgnoreRange = p.inAtIgnoreRange()
-        c.endEditing()
-        parent_v = p._parentVnode()
-        children = p.v.t.children
-        # Add the children to parent_v's children.
-        n = p.childIndex()+1
-        z = parent_v.t.children[:]
-        parent_v.t.children = z[:n]
-        parent_v.t.children.extend(children)
-        parent_v.t.children.extend(z[n:])
-        # Remove v's children.
-        p.v.t.children = []
-        # Adjust the parent links of all moved nodes.
-        parent_v._computeParentsOfChildren(children=children)
-        c.setChanged(True)
-        if not inAtIgnoreRange and isAtIgnoreNode:
-            # The promoted nodes have just become newly unignored.
-            dirtyVnodeList = p.setDirty() # Mark descendent @thin nodes dirty.
-        else: # No need to mark descendents dirty.
-            dirtyVnodeList = p.setAllAncestorAtFileNodesDirty()
-        u.afterPromote(p,children,dirtyVnodeList)
-        c.selectPosition(p)
-        c.redraw()
-        c.treeFocusHelper()
-
-        c.updateSyntaxColorer(p) # Moving can change syntax coloring.
-    #@-node:ekr.20031218072017.1774:promote
-    #@+node:ekr.20071213185710:c.toggleSparseMove
-    def toggleSparseMove (self,event=None):
-
-        c = self ; p = c.currentPosition()
-        tag = 'sparse_move_outline_left'
-
-        sparseMove = not c.config.getBool(tag)
-        c.config.set(p, tag, sparseMove)
-        g.es(tag,'=',sparseMove,color='blue')
-    #@-node:ekr.20071213185710:c.toggleSparseMove
-    #@-node:ekr.20031218072017.1766:Move... (Commands)
-    #@+node:ekr.20031218072017.2913:Goto
-    #@+node:ekr.20031218072017.1628:goNextVisitedNode
-    def goNextVisitedNode (self,event=None):
-
-        '''Select the next visited node.'''
-
-        c = self
-
-        p = c.nodeHistory.goNext()
-
-        if p:
-            c.frame.tree.expandAllAncestors(p)
-            c.selectPosition(p)
-            c.redraw()
-
-    #@-node:ekr.20031218072017.1628:goNextVisitedNode
-    #@+node:ekr.20031218072017.1627:goPrevVisitedNode
-    def goPrevVisitedNode (self,event=None):
-
-        '''Select the previously visited node.'''
-
-        c = self
-
-        p = c.nodeHistory.goPrev()
-
-        if p:
-            c.frame.tree.expandAllAncestors(p)
-            c.selectPosition(p)
-            c.redraw()
-
-    #@-node:ekr.20031218072017.1627:goPrevVisitedNode
-    #@+node:ekr.20031218072017.2914:goToFirstNode
-    def goToFirstNode (self,event=None):
-
-        '''Select the first node of the entire outline.'''
-
-        c = self ; p = c.rootPosition()
-
-        c.treeSelectHelper(p)
-    #@-node:ekr.20031218072017.2914:goToFirstNode
-    #@+node:ekr.20051012092453:goToFirstSibling
-    def goToFirstSibling (self,event=None):
-
-        '''Select the first sibling of the selected node.'''
-
-        c = self ; p = c.currentPosition()
-
-        if p.hasBack():
-            while p.hasBack():
-                p.moveToBack()
-
-        c.treeSelectHelper(p)
-    #@-node:ekr.20051012092453:goToFirstSibling
-    #@+node:ekr.20070615070925:goToFirstVisibleNode
-    def goToFirstVisibleNode (self,event=None):
-
-        '''Select the first visible node of the selected chapter or hoist.'''
-
-        c = self
-
-        p = c.firstVisible()
-        if p:
-            c.selectPosition(p)
-
-        c.treeSelectHelper(p)
-    #@-node:ekr.20070615070925:goToFirstVisibleNode
-    #@+node:ekr.20031218072017.2915:goToLastNode
-    def goToLastNode (self,event=None):
-
-        '''Select the last node in the entire tree.'''
-
-        c = self ; p = c.rootPosition()
-        while p and p.hasThreadNext():
-            p.moveToThreadNext()
-
-        c.treeSelectHelper(p)
-    #@-node:ekr.20031218072017.2915:goToLastNode
-    #@+node:ekr.20051012092847.1:goToLastSibling
-    def goToLastSibling (self,event=None):
-
-        '''Select the last sibling of the selected node.'''
-
-        c = self ; p = c.currentPosition()
-
-        if p.hasNext():
-            while p.hasNext():
-                p.moveToNext()
-
-        c.treeSelectHelper(p)
-    #@-node:ekr.20051012092847.1:goToLastSibling
-    #@+node:ekr.20050711153537:c.goToLastVisibleNode
-    def goToLastVisibleNode (self,event=None):
-
-        '''Select the last visible node of selected chapter or hoist.'''
-
-        c = self
-
-        p = c.lastVisible()
-        if p:
-            c.selectPosition(p)
-
-        c.treeSelectHelper(p)
-    #@-node:ekr.20050711153537:c.goToLastVisibleNode
-    #@+node:ekr.20031218072017.2916:goToNextClone
-    def goToNextClone (self,event=None):
-
-        '''Select the next node that is a clone of the selected node.'''
-
-        c = self ; cc = c.chapterController ; p = c.currentPosition()
-        if not p: return
-        if not p.isCloned():
-            g.es('not a clone:',p.headString(),color='blue')
-            return
-
-        t = p.v.t
-        p.moveToThreadNext()
-        wrapped = False
-        while 1:
-            if p and p.v.t == t:
-                break
-            elif p:
-                p.moveToThreadNext()
-            elif wrapped:
-                break
-            else:
-                wrapped = True
-                p = c.rootPosition()
-
-        if not p: g.es("done",color="blue")
-
-        if cc:
-            name = cc.findChapterNameForPosition(p)
-            cc.selectChapterByName(name)
-            c.frame.tree.expandAllAncestors(p)
-
-        c.selectPosition(p)
-        c.redraw()
-    #@-node:ekr.20031218072017.2916:goToNextClone
-    #@+node:ekr.20071213123942:findNextClone
-    def findNextClone (self,event=None):
-
-        '''Select the next cloned node.'''
-
-        c = self ; p = c.currentPosition() ; flag = False
-        if not p: return
-
-        if p.isCloned():
-            p.moveToThreadNext()
-
-        while p:
-            if p.isCloned():
-                flag = True ; break
-            else:
-                p.moveToThreadNext()
-
-        if flag:
-            cc = c.chapterController
-            if cc:
-                name = cc.findChapterNameForPosition(p)
-                cc.selectChapterByName(name)
-            c.frame.tree.expandAllAncestors(p)
-            c.selectPosition(p)
-            c.redraw()
-        else:
-            g.es('no more clones',color='blue')
-    #@-node:ekr.20071213123942:findNextClone
-    #@+node:ekr.20031218072017.2917:goToNextDirtyHeadline
-    def goToNextDirtyHeadline (self,event=None):
-
-        '''Select the node that is marked as changed.'''
-
-        c = self ; p = c.currentPosition()
-        if not p: return
-
-        p.moveToThreadNext()
-        wrapped = False
-        while 1:
-            if p and p.isDirty():
-                break
-            elif p:
-                p.moveToThreadNext()
-            elif wrapped:
-                break
-            else:
-                wrapped = True
-                p = c.rootPosition()
-
-        if not p: g.es("done",color="blue")
-        c.treeSelectHelper(p) # Sets focus.
-    #@-node:ekr.20031218072017.2917:goToNextDirtyHeadline
-    #@+node:ekr.20031218072017.2918:goToNextMarkedHeadline
-    def goToNextMarkedHeadline (self,event=None):
-
-        '''Select the next marked node.'''
-
-        c = self ; p = c.currentPosition()
-        if not p: return
-
-        p.moveToThreadNext()
-        wrapped = False
-        while 1:
-            if p and p.isMarked():
-                break
-            elif p:
-                p.moveToThreadNext()
-            elif wrapped:
-                break
-            else:
-                wrapped = True
-                p = c.rootPosition()
-
-        if not p: g.es("done",color="blue")
-        c.treeSelectHelper(p) # Sets focus.
-    #@-node:ekr.20031218072017.2918:goToNextMarkedHeadline
-    #@+node:ekr.20031218072017.2919:goToNextSibling
-    def goToNextSibling (self,event=None):
-
-        '''Select the next sibling of the selected node.'''
-
-        c = self ; p = c.currentPosition()
-
-        c.treeSelectHelper(p and p.next())
-    #@-node:ekr.20031218072017.2919:goToNextSibling
-    #@+node:ekr.20031218072017.2920:goToParent
-    def goToParent (self,event=None):
-
-        '''Select the parent of the selected node.'''
-
-        c = self ; p = c.currentPosition()
-
-        c.treeSelectHelper(p and p.parent())
-    #@-node:ekr.20031218072017.2920:goToParent
-    #@+node:ekr.20031218072017.2921:goToPrevSibling
-    def goToPrevSibling (self,event=None):
-
-        '''Select the previous sibling of the selected node.'''
-
-        c = self ; p = c.currentPosition()
-
-        c.treeSelectHelper(p and p.back())
-    #@-node:ekr.20031218072017.2921:goToPrevSibling
-    #@+node:ekr.20031218072017.2993:selectThreadBack
-    def selectThreadBack (self,event=None):
-
-        '''Select the node preceding the selected node in outline order.'''
-
-        c = self ; p = c.currentPosition()
-        if not p: return
-
-        p.moveToThreadBack()
-
-        c.treeSelectHelper(p)
-    #@-node:ekr.20031218072017.2993:selectThreadBack
-    #@+node:ekr.20031218072017.2994:selectThreadNext
-    def selectThreadNext (self,event=None):
-
-        '''Select the node following the selected node in outline order.'''
-
-        c = self ; p = c.currentPosition()
-        if not p: return
-
-        p.moveToThreadNext()
-
-        c.treeSelectHelper(p)
-    #@nonl
-    #@-node:ekr.20031218072017.2994:selectThreadNext
-    #@+node:ekr.20031218072017.2995:selectVisBack
-    # This has an up arrow for a control key.
-
-    def selectVisBack (self,event=None):
-
-        '''Select the visible node preceding the presently selected node.'''
-
-        c = self ; p = c.currentPosition()
-        if not p: return
-        if not c.canSelectVisBack(): return
-
-        p.moveToVisBack(c)
-
-        # g.trace(p)
-
-        if p:
-            redraw = not p.isVisible(c)
-            if not redraw: c.frame.tree.setSelectedLabelState(c.currentPosition())
-        else:
-            redraw = True
-
-        c.treeSelectHelper(p,redraw=redraw)
-    #@-node:ekr.20031218072017.2995:selectVisBack
-    #@+node:ekr.20031218072017.2996:selectVisNext
-    def selectVisNext (self,event=None):
-
-        '''Select the visible node following the presently selected node.'''
-
-        c = self ; p = c.currentPosition()
-        if not p: return
-        if not c.canSelectVisNext(): return
-
-        p.moveToVisNext(c)
-
-        if p:
-            redraw = not p.isVisible(c)
-            if not redraw: c.frame.tree.setSelectedLabelState(c.currentPosition())
-        else:
-            redraw = True
-
-        # g.trace('redraw',redraw,p)
-
-        c.treeSelectHelper(p,redraw=redraw)
-    #@-node:ekr.20031218072017.2996:selectVisNext
-    #@+node:ekr.20070417112650:utils
-    #@+node:ekr.20070226121510: treeFocusHelper
-    def treeFocusHelper (self):
-
-        c = self
-
-        if c.config.getBool('stayInTreeAfterSelect'):
-            c.treeWantsFocusNow()
-        else:
-            c.bodyWantsFocusNow()
-    #@-node:ekr.20070226121510: treeFocusHelper
-    #@+node:ekr.20070226113916: treeSelectHelper
-    def treeSelectHelper (self,p,redraw=True):
-
-        c = self ; current = c.currentPosition()
-
-        if p:
-            flag = c.frame.tree.expandAllAncestors(p)
-            c.selectPosition(p)
-            if redraw or flag:
-                c.redraw()
-
-        c.treeFocusHelper()
-    #@-node:ekr.20070226113916: treeSelectHelper
-    #@-node:ekr.20070417112650:utils
-    #@-node:ekr.20031218072017.2913:Goto
-    #@-node:ekr.20031218072017.2894:Outline menu...
-    #@+node:ekr.20031218072017.2931:Window Menu
-    #@+node:ekr.20031218072017.2092:openCompareWindow
-    def openCompareWindow (self,event=None):
-
-        '''Open a dialog for comparing files and directories.'''
-
-        c = self ; frame = c.frame
-
-        if not frame.comparePanel:
-            frame.comparePanel = g.app.gui.createComparePanel(c)
-
-        if frame.comparePanel:
-            frame.comparePanel.bringToFront()
-        else:
-            g.es('the',g.app.gui.guiName(),
-                'gui does not support the compare window',color='blue')
-    #@-node:ekr.20031218072017.2092:openCompareWindow
-    #@+node:ekr.20031218072017.2932:openPythonWindow
-    def openPythonWindow (self,event=None):
-
-        '''Open Python's Idle debugger in a separate process.'''
-
-        pythonDir = g.os_path_dirname(sys.executable)
-        idle = g.os_path_join(pythonDir,'Lib','idlelib','idle.py')
-        args = [sys.executable, idle ]
-
-        if 1: # Use present environment.
-            os.spawnv(os.P_NOWAIT, sys.executable, args)
-        else: # Use a pristine environment.
-            os.spawnve(os.P_NOWAIT, sys.executable, args, os.environ)
-    #@-node:ekr.20031218072017.2932:openPythonWindow
-    #@-node:ekr.20031218072017.2931:Window Menu
-    #@+node:ekr.20031218072017.2938:Help Menu
-    #@+node:ekr.20031218072017.2939:about (version number & date)
-    def about (self,event=None):
-
-        '''Bring up an About Leo Dialog.'''
-
-        c = self
-
-        # Don't use triple-quoted strings or continued strings here.
-        # Doing so would add unwanted leading tabs.
-        version = c.getSignOnLine() + "\n\n"
-        theCopyright = (
-            "Copyright 1999-2007 by Edward K. Ream\n" +
-            "All Rights Reserved\n" +
-            "Leo is distributed under the Python License")
-        url = "http://webpages.charter.net/edreamleo/front.html"
-        email = "edreamleo@charter.net"
-
-        g.app.gui.runAboutLeoDialog(c,version,theCopyright,url,email)
-    #@-node:ekr.20031218072017.2939:about (version number & date)
-    #@+node:ekr.20031218072017.2943:openLeoSettings and openMyLeoSettings
-    def openLeoSettings (self,event=None):
-        '''Open leoSettings.leo in a new Leo window.'''
-        self.openSettingsHelper('leoSettings.leo')
-
-    def openMyLeoSettings (self,event=None):
-        '''Open myLeoSettings.leo in a new Leo window.'''
-        self.openSettingsHelper('myLeoSettings.leo')
-
-    def openSettingsHelper(self,name):
-        c = self
-        homeLeoDir = g.app.homeLeoDir # was homeDir
-        loadDir = g.app.loadDir
-        configDir = g.app.globalConfigDir
-
-        # Look in configDir first.
-        fileName = g.os_path_join(configDir,name)
-        ok = g.os_path_exists(fileName)
-        if ok:
-            ok, frame = g.openWithFileName(fileName,c)
-            if ok: return
-
-        # Look in homeLeoDir second.
-        if configDir == loadDir:
-            g.es('',name,"not found in",configDir)
-        else:
-            fileName = g.os_path_join(homeLeoDir,name)
-            ok = g.os_path_exists(fileName)
-            if ok:
-                ok, frame = g.openWithFileName(fileName,c)
-            if not ok:
-                g.es('',name,"not found in",configDir,"\nor",homeLeoDir)
-    #@-node:ekr.20031218072017.2943:openLeoSettings and openMyLeoSettings
-    #@+node:ekr.20061018094539:openLeoScripts
-    def openLeoScripts (self,event=None):
-
-        c = self
-        fileName = g.os_path_join(g.app.loadDir,'..','scripts','scripts.leo')
-
-        ok, frame = g.openWithFileName(fileName,c)
-        if not ok:
-            g.es('not found:',fileName)
-    #@-node:ekr.20061018094539:openLeoScripts
-    #@+node:ekr.20031218072017.2940:leoDocumentation
-    def leoDocumentation (self,event=None):
-
-        '''Open LeoDocs.leo in a new Leo window.'''
-
-        c = self ; name = "LeoDocs.leo"
-
-        fileName = g.os_path_join(g.app.loadDir,"..","doc",name)
-        ok,frame = g.openWithFileName(fileName,c)
-        if not ok:
-            g.es("not found:",name)
-    #@-node:ekr.20031218072017.2940:leoDocumentation
-    #@+node:ekr.20031218072017.2941:leoHome
-    def leoHome (self,event=None):
-
-        '''Open Leo's Home page in a web browser.'''
-
-        import webbrowser
-
-        url = "http://webpages.charter.net/edreamleo/front.html"
-        try:
-            webbrowser.open_new(url)
-        except:
-            g.es("not found:",url)
-    #@-node:ekr.20031218072017.2941:leoHome
-    #@+node:ekr.20050130152008:leoPlugins
-    def openLeoPlugins (self,event=None):
-
-        '''Open leoPlugins.leo in a new Leo window.'''
-
-        names =  ('leoPlugins.leo','leoPluginsRef.leo')
-
-        c = self ; name = "leoPlugins.leo"
-
-        for name in names:
-            fileName = g.os_path_join(g.app.loadDir,"..","plugins",name)
-            ok,frame = g.openWithFileName(fileName,c)
-            if ok: return
-
-        g.es('not found:', ', '.join(names))
-    #@-node:ekr.20050130152008:leoPlugins
-    #@+node:ekr.20031218072017.2942:leoTutorial (version number)
-    def leoTutorial (self,event=None):
-
-        '''Open Leo's online tutorial in a web browser.'''
-
-        import webbrowser
-
-        if 1: # new url
-            url = "http://www.3dtree.com/ev/e/sbooks/leo/sbframetoc_ie.htm"
-        else:
-            url = "http://www.evisa.com/e/sbooks/leo/sbframetoc_ie.htm"
-        try:
-            webbrowser.open_new(url)
-        except:
-            g.es("not found:",url)
-    #@-node:ekr.20031218072017.2942:leoTutorial (version number)
-    #@+node:ekr.20060613082924:leoUsersGuide
-    def leoUsersGuide (self,event=None):
-
-        '''Open Leo's users guide in a web browser.'''
-
-        import webbrowser
-
-        c = self
-
-        theFile = c.os_path_finalize_join(
-            g.app.loadDir,'..','doc','html','leo_TOC.html')
-
-        url = 'file:%s' % theFile
-
-        try:
-            webbrowser.open_new(url)
-        except:
-            g.es("not found:",url)
-    #@-node:ekr.20060613082924:leoUsersGuide
-    #@-node:ekr.20031218072017.2938:Help Menu
-    #@-node:ekr.20031218072017.2818:Command handlers...
-    #@+node:ekr.20080901124540.1:c.Directive scanning
-    # These are all new in Leo 4.5.1.
-    #@nonl
-    #@+node:ekr.20080827175609.39:c.scanAllDirectives
-    def scanAllDirectives(self,p=None):
-
-        '''Scan p and ancestors for directives.
-
-        Returns a dict containing the results, including defaults.'''
-
-        c = self ; p = p or c.currentPosition()
-
-        # Set defaults
-        language = c.target_language and c.target_language.lower()
-        lang_dict = {
-            'language':language,
-            'delims':g.set_delims_from_language(language),
-        }
-        wrap = c.config.getBool("body_pane_wraps")
-
-        table = (
-            ('encoding',    None,           g.scanAtEncodingDirectives),
-            ('lang-dict',   lang_dict,      g.scanAtCommentAndAtLanguageDirectives),
-            ('lineending',  None,           g.scanAtLineendingDirectives),
-            ('pagewidth',   c.page_width,   g.scanAtPagewidthDirectives),
-            ('path',        None,           c.scanAtPathDirectives),
-            ('tabwidth',    c.tab_width,    g.scanAtTabwidthDirectives),
-            ('wrap',        wrap,           g.scanAtWrapDirectives),
-        )
-
-        # Set d by scanning all directives.
-        aList = g.get_directives_dict_list(p)
-        d = {}
-        for key,default,func in table:
-            val = func(aList)
-            d[key] = g.choose(val is None,default,val)
-
-        # Post process: do *not* set commander ivars.
-        lang_dict = d.get('lang-dict')
-
-        return {
-            "delims"        : lang_dict.get('delims'),
-            "encoding"      : d.get('encoding'),
-            "language"      : lang_dict.get('language'),
-            "lineending"    : d.get('lineending'),
-            "pagewidth"     : d.get('pagewidth'),
-            "path"          : d.get('path') or g.getBaseDirectory(c),
-            "tabwidth"      : d.get('tabwidth'),
-            "pluginsList"   : [], # No longer used.
-            "wrap"          : d.get('wrap'),
-        }
-    #@nonl
-    #@-node:ekr.20080827175609.39:c.scanAllDirectives
-    #@+node:ekr.20080828103146.15:c.scanAtPathDirectives
-
-    def scanAtPathDirectives(self,aList,force=False):
-
-        '''Scan aList for @path directives.'''
-
-        c = self ; trace = False ; verbose = False
-
-        # Step 1: Compute the starting path.
-        # The correct fallback directory is the absolute path to the base.
-        if c.openDirectory:  # Bug fix: 2008/9/18
-            base = c.openDirectory
-        else:
-            base = g.app.config.relative_path_base_directory
-            if base and base == "!":    base = g.app.loadDir
-            elif base and base == ".":  base = c.openDirectory
-
-        if trace and verbose: g.trace('base',base,'loadDir',g.app.loadDir)
-
-        absbase = c.os_path_finalize_join(g.app.loadDir,base)
-
-        if trace and verbose: g.trace('absbase',absbase)
-
-        # Step 2: look for @path directives.
-        paths = [] ; fileName = None
-        for d in aList:
-            # Look for @path directives.
-            path = d.get('path')
-            if path:
-                # Convert "path" or <path> to path.
-                path = g.computeRelativePath(path)
-                if path: paths.append(path)
-
-        # Add absbase and reverse the list.
-        paths.append(absbase)
-        paths.reverse()
-
-        if trace and verbose: g.trace('paths',paths)
-
-        # Step 3: Compute the full, effective, absolute path.
-        if trace and verbose: g.printList(paths,tag='c.scanAtPathDirectives: raw paths')
-        path = c.os_path_finalize_join(*paths)
-        if trace and verbose: g.trace('joined path:',path)
-
-        # Step 4: Make the path if necessary.
-        if path and not g.os_path_exists(path):
-            ok = g.makeAllNonExistentDirectories(path,c=c,force=force)
-            if not ok:
-                if force:
-                    g.es_print('c.scanAtPathDirectives: invalid @path: %s' % (path),color='red')
-                path = absbase # Bug fix: 2008/9/18
-
-        if trace: g.trace('returns',path)
-
-        return path
-    #@-node:ekr.20080828103146.15:c.scanAtPathDirectives
-    #@+node:ekr.20080828103146.12:c.scanAtRootDirectives
-    # Called only by scanColorDirectives.
-
-    def scanAtRootDirectives(self,aList):
-
-        '''Scan aList for @root-code and @root-doc directives.'''
-
-        c = self
-
-        # To keep pylint happy.
-        tag = 'at_root_bodies_start_in_doc_mode'
-        start_in_doc = hasattr(c.config,tag) and getattr(c.config,tag)
-
-        # New in Leo 4.6: dashes are valid in directive names.
-        for d in aList:
-            if 'root-code' in d:
-                return 'code'
-            elif 'root-doc' in d:
-                return 'doc'
-            elif 'root' in d:
-                return g.choose(start_in_doc,'doc','code')
-
-        return None
-    #@-node:ekr.20080828103146.12:c.scanAtRootDirectives
-    #@+node:ekr.20080922124033.5:c.os_path_finalize and c.os_path_finalize_join
-    def os_path_finalize (self,path,**keys):
-
-        c = self
-
-        keys['c'] = c
-
-        return g.os_path_finalize(path,**keys)
-
-    def os_path_finalize_join (self,*args,**keys):
-
-        c = self
-
-        keys['c'] = c
-
-        return g.os_path_finalize_join(*args,**keys)
-    #@-node:ekr.20080922124033.5:c.os_path_finalize and c.os_path_finalize_join
-    #@+node:ekr.20081006100835.1:c.getNodePath & c.getNodeFileName
-    def getNodePath (self,p):
-
-        '''Return the path in effect at node p.'''
-
-        c = self
-        aList = g.get_directives_dict_list(p)
-        path = c.scanAtPathDirectives(aList)
-        return path
-
-    def getNodeFileName (self,p):
-
-        '''Return the full file name at node p,
-        including effects of all @path directives.
-
-        Return None if p is no kind of @file node.'''
-
-        c = self
-        aList = g.get_directives_dict_list(p)
-        path = c.scanAtPathDirectives(aList)
-        filename = p.isAnyAtFileNode()
-        return filename and g.os_path_finalize_join(path,filename) or None
-    #@-node:ekr.20081006100835.1:c.getNodePath & c.getNodeFileName
-    #@-node:ekr.20080901124540.1:c.Directive scanning
-    #@+node:ekr.20031218072017.2945:Dragging (commands)
-    #@+node:ekr.20031218072017.2353:c.dragAfter
-    def dragAfter(self,p,after):
-
-        c = self ; u = self.undoer ; undoType = 'Drag'
-        current = c.currentPosition()
-        inAtIgnoreRange = p.inAtIgnoreRange()
-        if not c.checkDrag(p,after): return
-        if not c.checkMoveWithParentWithWarning(p,after.parent(),True): return
-
-        c.endEditing()
-        undoData = u.beforeMoveNode(current)
-        dirtyVnodeList = p.setAllAncestorAtFileNodesDirty()
-        p.moveAfter(after)
-        if inAtIgnoreRange and not p.inAtIgnoreRange():
-            # The moved nodes have just become newly unignored.
-            dirtyVnodeList2 = p.setDirty() # Mark descendent @thin nodes dirty.
-            dirtyVnodeList.extend(dirtyVnodeList2)
-        else: # No need to mark descendents dirty.
-            dirtyVnodeList2 = p.setAllAncestorAtFileNodesDirty()
-            dirtyVnodeList.extend(dirtyVnodeList2)
-        c.setChanged(True)
-        u.afterMoveNode(p,undoType,undoData,dirtyVnodeList=dirtyVnodeList)
-        c.selectPosition(p) # Also sets root position.
-        c.redraw()
-
-        c.updateSyntaxColorer(p) # Dragging can change syntax coloring.
-    #@-node:ekr.20031218072017.2353:c.dragAfter
-    #@+node:ekr.20031218072017.2947:c.dragToNthChildOf
-    def dragToNthChildOf(self,p,parent,n):
-
-        c = self ; u = c.undoer ; undoType = 'Drag'
-        current = c.currentPosition()
-        inAtIgnoreRange = p.inAtIgnoreRange()
-        if not c.checkDrag(p,parent): return
-        if not c.checkMoveWithParentWithWarning(p,parent,True): return
-
-        c.endEditing()
-        undoData = u.beforeMoveNode(current)
-        dirtyVnodeList = p.setAllAncestorAtFileNodesDirty()
-        p.moveToNthChildOf(parent,n)
-        if inAtIgnoreRange and not p.inAtIgnoreRange():
-            # The moved nodes have just become newly unignored.
-            dirtyVnodeList2 = p.setDirty() # Mark descendent @thin nodes dirty.
-            dirtyVnodeList.extend(dirtyVnodeList2)
-        else: # No need to mark descendents dirty.
-            dirtyVnodeList2 = p.setAllAncestorAtFileNodesDirty()
-            dirtyVnodeList.extend(dirtyVnodeList2)
-        c.setChanged(True)
-        u.afterMoveNode(p,undoType,undoData,dirtyVnodeList=dirtyVnodeList)
-        c.selectPosition(p) # Also sets root position.
-        c.redraw()
-
-        c.updateSyntaxColorer(p) # Dragging can change syntax coloring.
-    #@-node:ekr.20031218072017.2947:c.dragToNthChildOf
-    #@+node:ekr.20031218072017.2946:c.dragCloneToNthChildOf
-    def dragCloneToNthChildOf (self,p,parent,n):
-
-        c = self ; u = c.undoer ; undoType = 'Clone Drag'
-        current = c.currentPosition()
-        inAtIgnoreRange = p.inAtIgnoreRange()
-
-        # g.trace("p,parent,n:",p.headString(),parent.headString(),n)
-        clone = p.clone() # Creates clone & dependents, does not set undo.
-        if (
-            not c.checkDrag(p,parent) or
-            not c.checkMoveWithParentWithWarning(clone,parent,True)
-        ):
-            clone.doDelete(newNode=p) # Destroys clone and makes p the current node.
-            c.selectPosition(p) # Also sets root position.
-            return
-        c.endEditing()
-        undoData = u.beforeInsertNode(current)
-        dirtyVnodeList = clone.setAllAncestorAtFileNodesDirty()
-        clone.moveToNthChildOf(parent,n)
-        if inAtIgnoreRange and not p.inAtIgnoreRange():
-            # The moved nodes have just become newly unignored.
-            dirtyVnodeList2 = p.setDirty() # Mark descendent @thin nodes dirty.
-            dirtyVnodeList.extend(dirtyVnodeList2)
-        else: # No need to mark descendents dirty.
-            dirtyVnodeList2 =  p.setAllAncestorAtFileNodesDirty()
-            dirtyVnodeList.extend(dirtyVnodeList2)
-        c.setChanged(True)
-        u.afterInsertNode(clone,undoType,undoData,dirtyVnodeList=dirtyVnodeList)
-        c.selectPosition(clone) # Also sets root position.
-        c.redraw()
-
-        c.updateSyntaxColorer(clone) # Dragging can change syntax coloring.
-    #@-node:ekr.20031218072017.2946:c.dragCloneToNthChildOf
-    #@+node:ekr.20031218072017.2948:c.dragCloneAfter
-    def dragCloneAfter (self,p,after):
-
-        c = self ; u = c.undoer ; undoType = 'Clone Drag'
-        current = c.currentPosition()
-
-        clone = p.clone() # Creates clone.  Does not set undo.
-        if c.checkDrag(p,after) and c.checkMoveWithParentWithWarning(clone,after.parent(),True):
-            inAtIgnoreRange = clone.inAtIgnoreRange()
-            c.endEditing()
-            undoData = u.beforeInsertNode(current)
-            dirtyVnodeList = clone.setAllAncestorAtFileNodesDirty()
-            clone.moveAfter(after)
-            if inAtIgnoreRange and not clone.inAtIgnoreRange():
-                # The moved node have just become newly unignored.
-                dirtyVnodeList2 = clone.setDirty() # Mark descendent @thin nodes dirty.
-                dirtyVnodeList.extend(dirtyVnodeList2)
-            else: # No need to mark descendents dirty.
-                dirtyVnodeList2 = clone.setAllAncestorAtFileNodesDirty()
-                dirtyVnodeList.extend(dirtyVnodeList2)
-            c.setChanged(True)
-            u.afterInsertNode(clone,undoType,undoData,dirtyVnodeList=dirtyVnodeList)
-            p = clone
-        else:
-            # g.trace("invalid clone drag")
-            clone.doDelete(newNode=p)
-        c.selectPosition(p) # Also sets root position.
-        c.redraw()
-
-        c.updateSyntaxColorer(clone) # Dragging can change syntax coloring.
-    #@nonl
-    #@-node:ekr.20031218072017.2948:c.dragCloneAfter
-    #@-node:ekr.20031218072017.2945:Dragging (commands)
-    #@+node:ekr.20031218072017.2949:Drawing Utilities (commands)
-    #@+node:ekr.20080514131122.7:c.begin/endUpdate
-
-    def beginUpdate(self):
-
-        '''Deprecated: does nothing.'''
-
-        g.trace('***** c.beginUpdate is deprecated',g.callers())
-        if g.app.unitTesting: assert(False)
-
-    def endUpdate(self,flag=True,scroll=True):
-
-        '''Request a redraw of the screen if flag is True.'''
-
-        g.trace('***** c.endUpdate is deprecated',g.callers())
-        if g.app.unitTesting: assert(False)
-
-        c = self
-        if flag:
-            c.requestRedrawFlag = True
-            c.requestRedrawScrollFlag = scroll
-            # g.trace('flag is True',c.shortFileName(),g.callers())
-
-    BeginUpdate = beginUpdate # Compatibility with old scripts
-    EndUpdate = endUpdate # Compatibility with old scripts
-    #@-node:ekr.20080514131122.7:c.begin/endUpdate
-    #@+node:ekr.20080515053412.1:c.add_command, c.bind, c.bind2 & c.tag_bind
-    # These wrappers ensure that c.outerUpdate get called.
-    #@nonl
-    #@+node:ekr.20080610085158.2:c.add_command
-    def add_command (self,menu,**keys):
-
-        c = self ; command = keys.get('command')
-
-        if command:
-
-            if 0: # Use a class to help out the qt plugin.
-                class add_commandCallback:
-                    def __init__ (self,c,command):
-                        self.c,self.command=c,command
-                    def __call__(self,event=None):
-                        c,command = self.c,self.command
-                        g.trace('***add_commandCallback: command',command)
-                        val = command(event=event)
-                        # Careful: func may destroy c.
-                        if c.exists: c.outerUpdate()
-                        return val
-
-                # Replace the previous command with a wrapper class.
-                keys ['command'] = add_commandCallback(c,command)
-
-            else: # The old way.
-                def add_commandCallback(c=c,command=command):
-                    # g.trace('***c.add_command: command',command)
-                    val = command()
-                    # Careful: func may destroy c.
-                    if c.exists: c.outerUpdate()
-                    return val
-
-                # Replace the previous command with a wrapper function.
-                keys ['command'] = add_commandCallback
-
-            menu.add_command(**keys)
-
-        else:
-            g.trace('can not happen: no "command" arg')
-    #@-node:ekr.20080610085158.2:c.add_command
-    #@+node:ekr.20080610085158.3:c.bind and c.bind2
-    def bind (self,w,pattern,func,*args,**keys):
-
-        c = self ; callers = g.callers()
-
-        def bindCallback(event,c=c,func=func,callers=callers):
-            # g.trace('func',func.__name__)
-            val = func(event)
-            # Careful: func may destroy c.
-            if c.exists: c.outerUpdate()
-            return val
-
-        w.bind(pattern,bindCallback,*args,**keys)
-
-    def bind2 (self,w,pattern,func,*args,**keys):
-
-        c = self
-
-        def bindCallback2(event,c=c,func=func):
-            val = func(event)
-            # Careful: func may destroy c.
-            if c.exists: c.outerUpdate()
-            return val
-
-        w.bind(pattern,bindCallback2,*args,**keys)
-    #@-node:ekr.20080610085158.3:c.bind and c.bind2
-    #@+node:ekr.20080610085158.4:c.tag_bind
-    def tag_bind (self,w,tag,event_kind,func):
-
-        c = self
-        def tag_bindCallback(event,c=c,func=func):
-            val = func(event)
-            # Careful: func may destroy c.
-            if c.exists: c.outerUpdate()
-            return val
-
-        w.tag_bind(tag,event_kind,tag_bindCallback)
-    #@-node:ekr.20080610085158.4:c.tag_bind
-    #@-node:ekr.20080515053412.1:c.add_command, c.bind, c.bind2 & c.tag_bind
-    #@+node:ekr.20080514131122.8:c.bringToFront
-    def bringToFront(self,set_focus=True):
-
-        c = self
-        c.requestedIconify = 'deiconify'
-        c.requestedFocusWidget = c.frame.body.bodyCtrl
-
-    BringToFront = bringToFront # Compatibility with old scripts
-    #@-node:ekr.20080514131122.8:c.bringToFront
-    #@+node:ekr.20080514131122.9:c.get/request/set_focus
-    def get_focus (self):
-
-        c = self
-        return g.app.gui and g.app.gui.get_focus(c)
-
-    def get_requested_focus (self):
-
-        c = self
-        return c.requestedFocusWidget
-
-    def request_focus(self,w):
-
-        c = self
-        if w: c.requestedFocusWidget = w
-
-    def set_focus (self,w,force=False):
-
-        c = self
-        if w and g.app.gui and c.requestedFocusWidget:
-            g.app.gui.set_focus(c,w)
-
-        c.requestedFocusWidget = None
-    #@-node:ekr.20080514131122.9:c.get/request/set_focus
-    #@+node:ekr.20080514131122.10:c.invalidateFocus
-    def invalidateFocus (self):
-
-        '''Indicate that the focus is in an invalid location, or is unknown.'''
-
-        # c = self
-        # c.requestedFocusWidget = None
-        pass
-    #@nonl
-    #@-node:ekr.20080514131122.10:c.invalidateFocus
-    #@+node:ekr.20080514131122.11:c.masterFocusHandler
-    def masterFocusHandler (self):
-
-        pass # No longer used.
-
-    restoreRequestedFocus = masterFocusHandler
-    #@-node:ekr.20080514131122.11:c.masterFocusHandler
-    #@+node:ekr.20080514131122.20:c.outerUpdate
-    def outerUpdate (self):
-
-        c = self ; aList = [] ; trace = False ; verbose = True
-
-        if not c.exists or not c.k:
-            return
-
-        # Suppress any requested redraw until we have iconified or diconified.
-        redrawFlag = c.requestRedrawFlag
-        scrollFlag = c.requestRedrawScrollFlag
-        c.requestRedrawFlag = False
-        c.requestRedrawScrollFlag = False
-
-        if c.requestedIconify == 'iconify':
-            if verbose: aList.append('iconify')
-            c.frame.iconify()
-
-        if c.requestedIconify == 'deiconify':
-            if verbose: aList.append('deiconify')
-            c.frame.deiconify()
-
-        if redrawFlag:
-            # g.trace('****','tree.drag_p',c.frame.tree.drag_p)
-            # A hack: force the redraw, even if we are dragging.
-            aList.append('*** redraw') # : scroll: %s' % (c.requestRedrawScrollFlag))
-            c.frame.tree.redraw_now(scroll=scrollFlag,forceDraw=True)
-
-        if c.requestRecolorFlag:
-            if verbose: aList.append('%srecolor' % (
-                g.choose(c.incrementalRecolorFlag,'','full ')))
-            c.recolor_now(incremental=c.incrementalRecolorFlag)
-
-        if c.requestedFocusWidget:
-            w = c.requestedFocusWidget
-            if verbose: aList.append('focus: %s' % (
-                g.app.gui.widget_name(w)))
-            c.set_focus(w)
-        else:
-            # We can not set the focus to the body pane:
-            # That would make nested calls to c.outerUpdate significant.
-            pass
-
-        if trace and aList:
-            g.trace(', '.join(aList),c.shortFileName() or '<no name>',g.callers())
-
-        c.incrementalRecolorFlag = False
-        c.requestRecolorFlag = None
-        c.requestRedrawFlag = False
-        c.requestedFocusWidget = None
-        c.requestedIconify = ''
-        c.requestedRedrawScrollFlag = False
-    #@-node:ekr.20080514131122.20:c.outerUpdate
-    #@+node:ekr.20080514131122.12:c.recolor & requestRecolor
-    def requestRecolor (self):
-
-        c = self
-        # g.trace(g.callers(4))
-        c.requestRecolorFlag = True
-
-    recolor = requestRecolor
-    #@-node:ekr.20080514131122.12:c.recolor & requestRecolor
-    #@+node:ekr.20080514131122.13:c.recolor_now
-    def recolor_now(self,p=None,incremental=False,interruptable=True):
-
-        c = self
-        if p is None:
-            p = c.currentPosition()
-
-        c.frame.body.colorizer.colorize(p,
-            incremental=incremental,interruptable=interruptable)
-    #@-node:ekr.20080514131122.13:c.recolor_now
-    #@+node:ekr.20080514131122.14:c.redraw and c.redraw_now
-    def redraw (self,scroll=True):
-        c = self
-        c.requestRedrawFlag = True
-        # This makes c.redraw *not quite* the same as c.endUpdate.
-        c.requestRedrawScrollFlag = scroll
-
-    def redraw_now (self):
-        c = self
-        c.requestRedrawFlag = True
-        c.outerUpdate()
-        if c.requestRedrawFlag:
-            g.es_print('redraw_now: can not happen',g.callers())
-        # assert not c.requestRedrawFlag
-
-    # Compatibility with old scripts
-    force_redraw = redraw_now
-    #@-node:ekr.20080514131122.14:c.redraw and c.redraw_now
-    #@+node:ekr.20081020151805.2:c.redraw_after methods (new)
-    def redraw_after_icons_changed(self,all=False):
-        return self.frame.tree.redraw_after_icons_changed(all)
-    def redraw_after_clone(self):
-        return self.frame.tree.redraw_after_clone()
-    def redraw_after_contract(self):
-        return self.frame.tree.redraw_after_contract()
-    def redraw_after_delete(self):
-        return self.frame.tree.redraw_after_delete()
-    def redraw_after_expand(self):
-        return self.frame.tree.redraw_after_expand()
-    def redraw_after_insert(self):
-        return self.frame.tree.redraw_after_insert()
-    def redraw_after_move_down(self):
-        return self.frame.tree.redraw_after_move_down()
-    def redraw_after_move_left(self):
-        return self.frame.tree.redraw_after_move_left()
-    def redraw_after_move_right(self):
-        return self.frame.tree.redraw_after_move_right()
-    def redraw_after_move_up(self):
-        return self.frame.tree.redraw_after_move_up()
-    def redraw_after_select(self):
-        return self.frame.tree.redraw_after_select()
-    #@-node:ekr.20081020151805.2:c.redraw_after methods (new)
-    #@+node:ekr.20080514131122.15:c.restoreFocus
-    def restoreFocus (self):
-
-        '''Ensure that the focus eventually gets restored.'''
-        pass
-        # g.trace(g.callers(5))
-
-        # c =self
-        # trace = not g.app.unitTesting and c.config.getBool('trace_focus')
-
-        # if c.requestedFocusWidget:
-            # c.hasFocusWidget = None # Force an update
-        # elif c.hasFocusWidget:
-            # c.requestedFocusWidget = c.hasFocusWidget
-            # c.hasFocusWidget = None # Force an update
-        # else:
-            # # Should not happen, except during unit testing.
-            # # c.masterFocusHandler sets c.hasFocusWidget,
-            # # so if it is not set here it is because this method cleared it.
-            # if not g.app.unitTesting: g.trace('oops: no requested or present widget.',g.callers())
-            # c.bodyWantsFocusNow()
-
-        # if c.inCommand:
-            # if trace: g.trace('expecting later call to c.masterFocusHandler')
-            # # A call to c.masterFocusHandler will surely happen.
-        # else:
-            # c.masterFocusHandler() # Do it now.
-    #@-node:ekr.20080514131122.15:c.restoreFocus
-    #@+node:ekr.20080514131122.16:c.traceFocus
-    trace_focus_count = 0
-
-    def traceFocus (self,w):
-
-        c = self
-
-        if False or (not g.app.unitTesting and c.config.getBool('trace_focus')):
-            c.trace_focus_count += 1
-            g.pr('%4d' % (c.trace_focus_count),c.widget_name(w),g.callers(8))
-    #@-node:ekr.20080514131122.16:c.traceFocus
-    #@+node:ekr.20080514131122.17:c.widget_name
-    def widget_name (self,widget):
-
-        c = self
-
-        return g.app.gui and g.app.gui.widget_name(widget) or ''
-    #@-node:ekr.20080514131122.17:c.widget_name
-    #@+node:ekr.20080514131122.18:c.xWantsFocus (no change)
-    def bodyWantsFocus(self):
-        c = self ; body = c.frame.body
-        c.request_focus(body and body.bodyCtrl)
-
-    def headlineWantsFocus(self,p):
-        c = self
-        c.request_focus(p and c.edit_widget(p))
-
-    def logWantsFocus(self):
-        c = self ; log = c.frame.log
-        c.request_focus(log and log.logCtrl)
-
-    def minibufferWantsFocus(self):
-        c = self ; k = c.k
-        if k: k.minibufferWantsFocus()
-
-    def treeWantsFocus(self):
-        c = self ; tree = c.frame.tree
-        c.request_focus(tree and tree.canvas)
-
-    def widgetWantsFocus(self,w):
-        c = self ; c.request_focus(w)
-    #@-node:ekr.20080514131122.18:c.xWantsFocus (no change)
-    #@+node:ekr.20080514131122.19:c.xWantsFocusNow
-    # widgetWantsFocusNow does an automatic update.
-    def widgetWantsFocusNow(self,w):
-        c = self
-        c.request_focus(w)
-        c.outerUpdate()
-        # Re-request widget so we don't use the body by default.
-        c.request_focus(w) 
-
-    # All other "Now" methods wait.
-    bodyWantsFocusNow = bodyWantsFocus
-    headlineWantsFocusNow = headlineWantsFocus
-    logWantsFocusNow = logWantsFocus
-    minibufferWantsFocusNow = minibufferWantsFocus
-    treeWantsFocusNow = treeWantsFocus
-    #@-node:ekr.20080514131122.19:c.xWantsFocusNow
-    #@-node:ekr.20031218072017.2949:Drawing Utilities (commands)
-    #@+node:ekr.20031218072017.2955:Enabling Menu Items
-    #@+node:ekr.20040323172420:Slow routines: no longer used
-    #@+node:ekr.20031218072017.2966:canGoToNextDirtyHeadline (slow)
-    def canGoToNextDirtyHeadline (self):
-
-        c = self ; current = c.currentPosition()
-
-        for p in c.all_positions_with_unique_vnodes_iter():
-            if p != current and p.isDirty():
-                return True
-
-        return False
-    #@-node:ekr.20031218072017.2966:canGoToNextDirtyHeadline (slow)
-    #@+node:ekr.20031218072017.2967:canGoToNextMarkedHeadline (slow)
-    def canGoToNextMarkedHeadline (self):
-
-        c = self ; current = c.currentPosition()
-
-        for p in c.all_positions_with_unique_vnodes_iter():
-            if p != current and p.isMarked():
-                return True
-
-        return False
-    #@-node:ekr.20031218072017.2967:canGoToNextMarkedHeadline (slow)
-    #@+node:ekr.20031218072017.2968:canMarkChangedHeadline (slow)
-    def canMarkChangedHeadlines (self):
-
-        c = self
-
-        for p in c.all_positions_with_unique_vnodes_iter():
-            if p.isDirty():
-                return True
-
-        return False
-    #@-node:ekr.20031218072017.2968:canMarkChangedHeadline (slow)
-    #@+node:ekr.20031218072017.2969:canMarkChangedRoots (slow)
-    def canMarkChangedRoots (self):
-
-        c = self
-
-        for p in c.all_positions_with_unique_vnodes_iter():
-            if p.isDirty and p.isAnyAtFileNode():
-                return True
-
-        return False
-    #@-node:ekr.20031218072017.2969:canMarkChangedRoots (slow)
-    #@-node:ekr.20040323172420:Slow routines: no longer used
-    #@+node:ekr.20040131170659:canClone (new for hoist)
-    def canClone (self):
-
-        c = self
-
-        if c.hoistStack:
-            current = c.currentPosition()
-            bunch = c.hoistStack[-1]
-            return current != bunch.p
-        else:
-            return True
-    #@-node:ekr.20040131170659:canClone (new for hoist)
-    #@+node:ekr.20031218072017.2956:canContractAllHeadlines
-    def canContractAllHeadlines (self):
-
-        c = self
-
-        for p in c.all_positions_with_unique_vnodes_iter():
-            if p.isExpanded():
-                return True
-
-        return False
-    #@-node:ekr.20031218072017.2956:canContractAllHeadlines
-    #@+node:ekr.20031218072017.2957:canContractAllSubheads
-    def canContractAllSubheads (self):
-
-        c = self ; current = c.currentPosition()
-
-        for p in current.subtree_iter():
-            if p != current and p.isExpanded():
-                return True
-
-        return False
-    #@-node:ekr.20031218072017.2957:canContractAllSubheads
-    #@+node:ekr.20031218072017.2958:canContractParent
-    def canContractParent (self):
-
-        c = self
-        return c.currentPosition().parent()
-    #@-node:ekr.20031218072017.2958:canContractParent
-    #@+node:ekr.20031218072017.2959:canContractSubheads
-    def canContractSubheads (self):
-
-        c = self ; current = c.currentPosition()
-
-        for child in current.children_iter():
-            if child.isExpanded():
-                return True
-
-        return False
-    #@-node:ekr.20031218072017.2959:canContractSubheads
-    #@+node:ekr.20031218072017.2960:canCutOutline & canDeleteHeadline
-    def canDeleteHeadline (self):
-
-        c = self ; p = c.currentPosition()
-
-        if c.hoistStack:
-            bunch = c.hoistStack[0]
-            if p == bunch.p: return False
-
-        return p.hasParent() or p.hasThreadBack() or p.hasNext()
-
-    canCutOutline = canDeleteHeadline
-    #@-node:ekr.20031218072017.2960:canCutOutline & canDeleteHeadline
-    #@+node:ekr.20031218072017.2961:canDemote
-    def canDemote (self):
-
-        c = self
-        return c.currentPosition().hasNext()
-    #@-node:ekr.20031218072017.2961:canDemote
-    #@+node:ekr.20031218072017.2962:canExpandAllHeadlines
-    def canExpandAllHeadlines (self):
-
-        c = self
-
-        for p in c.all_positions_with_unique_vnodes_iter():
-            if not p.isExpanded():
-                return True
-
-        return False
-    #@-node:ekr.20031218072017.2962:canExpandAllHeadlines
-    #@+node:ekr.20031218072017.2963:canExpandAllSubheads
-    def canExpandAllSubheads (self):
-
-        c = self
-
-        for p in c.currentPosition().subtree_iter():
-            if not p.isExpanded():
-                return True
-
-        return False
-    #@-node:ekr.20031218072017.2963:canExpandAllSubheads
-    #@+node:ekr.20031218072017.2964:canExpandSubheads
-    def canExpandSubheads (self):
-
-        c = self ; current = c.currentPosition()
-
-        for p in current.children_iter():
-            if p != current and not p.isExpanded():
-                return True
-
-        return False
-    #@-node:ekr.20031218072017.2964:canExpandSubheads
-    #@+node:ekr.20031218072017.2287:canExtract, canExtractSection & canExtractSectionNames
-    def canExtract (self):
-
-        c = self ; body = c.frame.body
-        return body and body.hasTextSelection()
-
-    canExtractSectionNames = canExtract
-
-    def canExtractSection (self):
-
-        c = self ; body = c.frame.body
-        if not body: return False
-
-        s = body.getSelectedText()
-        if not s: return False
-
-        line = g.get_line(s,0)
-        i1 = line.find("<<")
-        j1 = line.find(">>")
-        i2 = line.find("@<")
-        j2 = line.find("@>")
-        return -1 < i1 < j1 or -1 < i2 < j2
-    #@-node:ekr.20031218072017.2287:canExtract, canExtractSection & canExtractSectionNames
-    #@+node:ekr.20031218072017.2965:canFindMatchingBracket
-    def canFindMatchingBracket (self):
-
-        c = self ; brackets = "()[]{}"
-        body = c.frame.body
-        s = body.getAllText()
-        ins = body.getInsertPoint()
-        c1 = 0 <= ins   < len(s) and s[ins] or ''
-        c2 = 0 <= ins-1 < len(s) and s[ins-1] or ''
-
-        return (c1 and c1 in brackets) or (c2 and c2 in brackets)
-    #@-node:ekr.20031218072017.2965:canFindMatchingBracket
-    #@+node:ekr.20040303165342:canHoist & canDehoist
-    def canDehoist(self):
-
-        c = self
-        return c.hoistLevel() > 0
-
-    def canHoist(self):
-
-        # N.B.  This is called at idle time, so minimizing positions is crucial!
-        c = self
-        if c.hoistStack:
-            bunch = c.hoistStack[-1]
-            return bunch.p and not c.isCurrentPosition(bunch.p)
-        elif c.currentPositionIsRootPosition():
-            return c.currentPositionHasNext()
-        else:
-            return True
-    #@-node:ekr.20040303165342:canHoist & canDehoist
-    #@+node:ekr.20070608165544:hoistLevel
-    def hoistLevel (self):
-
-        c = self ; cc = c.chapterController
-        n = len(c.hoistStack)
-        if n > 0 and cc and cc.inChapter():
-            n -= 1
-        return n
-    #@nonl
-    #@-node:ekr.20070608165544:hoistLevel
-    #@+node:ekr.20031218072017.2970:canMoveOutlineDown
-    def canMoveOutlineDown (self):
-
-        c = self ; current = c.currentPosition()
-
-        return current and current.visNext(c)
-    #@-node:ekr.20031218072017.2970:canMoveOutlineDown
-    #@+node:ekr.20031218072017.2971:canMoveOutlineLeft
-    def canMoveOutlineLeft (self):
-
-        c = self ; p = c.currentPosition()
-
-        if c.hoistStack:
-            bunch = c.hoistStack[-1]
-            if p and p.hasParent():
-                p.moveToParent()
-                return p != bunch.p and bunch.p.isAncestorOf(p)
-            else:
-                return False
-        else:
-            return p and p.hasParent()
-    #@-node:ekr.20031218072017.2971:canMoveOutlineLeft
-    #@+node:ekr.20031218072017.2972:canMoveOutlineRight
-    def canMoveOutlineRight (self):
-
-        c = self ; p = c.currentPosition()
-
-        if c.hoistStack:
-            bunch = c.hoistStack[-1]
-            return p and p.hasBack() and p != bunch.p
-        else:
-            return p and p.hasBack()
-    #@-node:ekr.20031218072017.2972:canMoveOutlineRight
-    #@+node:ekr.20031218072017.2973:canMoveOutlineUp
-    def canMoveOutlineUp (self):
-
-        c = self ; current = c.currentPosition()
-
-        visBack = current and current.visBack(c)
-
-        if not visBack:
-            return False
-        elif visBack.visBack(c):
-            return True
-        elif c.hoistStack:
-            limit,limitIsVisible = c.visLimit()
-            if limitIsVisible: # A hoist
-                return current != limit
-            else: # A chapter.
-                return current != limit.firstChild()
-        else:
-            return current != c.rootPosition()
-    #@-node:ekr.20031218072017.2973:canMoveOutlineUp
-    #@+node:ekr.20031218072017.2974:canPasteOutline
-    def canPasteOutline (self,s=None):
-
-        c = self
-        if s == None:
-            s = g.app.gui.getTextFromClipboard()
-        if not s:
-            return False
-
-        # g.trace(s)
-        if g.match(s,0,g.app.prolog_prefix_string):
-            return True
-        elif len(s) > 0:
-            return c.importCommands.stringIsValidMoreFile(s)
-        else:
-            return False
-    #@-node:ekr.20031218072017.2974:canPasteOutline
-    #@+node:ekr.20031218072017.2975:canPromote
-    def canPromote (self):
-
-        c = self ; v = c.currentVnode()
-        return v and v.hasChildren()
-    #@-node:ekr.20031218072017.2975:canPromote
-    #@+node:ekr.20031218072017.2976:canRevert
-    def canRevert (self):
-
-        # c.mFileName will be "untitled" for unsaved files.
-        c = self
-        return (c.frame and c.mFileName and c.isChanged())
-    #@-node:ekr.20031218072017.2976:canRevert
-    #@+node:ekr.20031218072017.2977:canSelect....
-    def canSelectThreadBack (self):
-        c = self ; p = c.currentPosition()
-        return p.hasThreadBack()
-
-    def canSelectThreadNext (self):
-        c = self ; p = c.currentPosition()
-        return p.hasThreadNext()
-
-    def canSelectVisBack (self):
-        c = self ; p = c.currentPosition()
-        return p.visBack(c)
-
-    def canSelectVisNext (self):
-        c = self ; p = c.currentPosition()
-        return p.visNext(c)
-    #@-node:ekr.20031218072017.2977:canSelect....
-    #@+node:ekr.20031218072017.2978:canShiftBodyLeft/Right
-    def canShiftBodyLeft (self):
-
-        c = self ; body = c.frame.body
-        return body and body.getAllText()
-
-    canShiftBodyRight = canShiftBodyLeft
-    #@-node:ekr.20031218072017.2978:canShiftBodyLeft/Right
-    #@+node:ekr.20031218072017.2979:canSortChildren, canSortSiblings
-    def canSortChildren (self):
-
-        c = self ; p = c.currentPosition()
-        return p and p.hasChildren()
-
-    def canSortSiblings (self):
-
-        c = self ; p = c.currentPosition()
-        return p and (p.hasNext() or p.hasBack())
-    #@-node:ekr.20031218072017.2979:canSortChildren, canSortSiblings
-    #@+node:ekr.20031218072017.2980:canUndo & canRedo
-    def canUndo (self):
-
-        c = self
-        return c.undoer.canUndo()
-
-    def canRedo (self):
-
-        c = self
-        return c.undoer.canRedo()
-    #@-node:ekr.20031218072017.2980:canUndo & canRedo
-    #@+node:ekr.20031218072017.2981:canUnmarkAll
-    def canUnmarkAll (self):
-
-        c = self
-
-        for p in c.all_positions_with_unique_vnodes_iter():
-            if p.isMarked():
-                return True
-
-        return False
-    #@-node:ekr.20031218072017.2981:canUnmarkAll
-    #@-node:ekr.20031218072017.2955:Enabling Menu Items
-    #@+node:ekr.20031218072017.2982:Getters & Setters
-    #@+node:ekr.20060906211747:Getters
-    #@+node:ekr.20040803140033:c.currentPosition
-    def currentPosition (self,copy=True):
-
-        """Return the presently selected position."""
-
-        c = self
-
-<<<<<<< HEAD
-        if hasattr(c,'_currentPosition') and c._currentPosition:
-=======
-        if hasattr(c,'_currentPosition') and getattr(c,'_currentPosition'):
->>>>>>> c28937c1
-            # New in Leo 4.4.2: *always* return a copy.
-            return c._currentPosition.copy()
-        else:
-            return c.nullPosition()
-
-    # For compatibiility with old scripts.
-    currentVnode = currentPosition
-    #@-node:ekr.20040803140033:c.currentPosition
-    #@+node:ekr.20040306220230.1:c.edit_widget
-    def edit_widget (self,p):
-
-        c = self
-
-        return p and c.frame.tree.edit_widget(p)
-    #@nonl
-    #@-node:ekr.20040306220230.1:c.edit_widget
-    #@+node:ekr.20031218072017.2986:c.fileName & relativeFileName & shortFileName
-    # Compatibility with scripts
-
-    def fileName (self):
-
-        return self.mFileName
-
-    def relativeFileName (self):
-
-        return self.mRelativeFileName or self.mFileName
-
-    def shortFileName (self):
-
-        return g.shortFileName(self.mFileName)
-
-    shortFilename = shortFileName
-    #@-node:ekr.20031218072017.2986:c.fileName & relativeFileName & shortFileName
-    #@+node:ekr.20060906134053:c.findRootPosition New in 4.4.2
-    #@+at 
-    #@nonl
-    # Aha! The Commands class can easily recompute the root position::
-    # 
-    #     c.setRootPosition(c.findRootPosition(p))
-    # 
-    # Any command that changes the outline should call this code.
-    # 
-    # As a result, the fundamental p and v methods that alter trees need never
-    # convern themselves about reporting the changed root.  A big improvement.
-    #@-at
-    #@@c
-
-    def findRootPosition (self,p):
-
-        '''Return the root position of the outline containing p.'''
-
-        c = self ; p = p.copy()
-
-        while p and p.hasParent():
-            p.moveToParent()
-            # g.trace(p.headString(),g.callers())
-
-        while p and p.hasBack():
-            p.moveToBack()
-
-        # g.trace(p and p.headString())
-
-        return p
-    #@nonl
-    #@-node:ekr.20060906134053:c.findRootPosition New in 4.4.2
-    #@+node:ekr.20070615070925.1:c.firstVisible
-    def firstVisible(self):
-
-        """Move to the first visible node of the present chapter or hoist."""
-
-        c = self ; p = c.currentPosition()
-
-        while 1:
-            back = p.visBack(c)
-            if back and back.isVisible(c):
-                p = back
-            else: break
-        return p
-    #@-node:ekr.20070615070925.1:c.firstVisible
-    #@+node:ekr.20040803112200:c.is...Position
-    #@+node:ekr.20040803155551:c.currentPositionIsRootPosition
-    def currentPositionIsRootPosition (self):
-
-        """Return True if the current position is the root position.
-
-        This method is called during idle time, so not generating positions
-        here fixes a major leak.
-        """
-
-        c = self
-
-        return (
-            c._currentPosition and c._rootPosition and
-            c._currentPosition == c._rootPosition)
-    #@-node:ekr.20040803155551:c.currentPositionIsRootPosition
-    #@+node:ekr.20040803160656:c.currentPositionHasNext
-    def currentPositionHasNext (self):
-
-        """Return True if the current position is the root position.
-
-        This method is called during idle time, so not generating positions
-        here fixes a major leak.
-        """
-
-        c = self ; current = c._currentPosition 
-
-        return current and current.hasNext()
-    #@-node:ekr.20040803160656:c.currentPositionHasNext
-    #@+node:ekr.20040803112450:c.isCurrentPosition
-    def isCurrentPosition (self,p):
-
-        c = self
-
-        if p is None or c._currentPosition is None:
-            return False
-        else:
-            return p == c._currentPosition
-    #@-node:ekr.20040803112450:c.isCurrentPosition
-    #@+node:ekr.20040803112450.1:c.isRootPosition
-    def isRootPosition (self,p):
-
-        c = self
-
-        if p is None or c._rootPosition is None:
-            return False
-        else:
-            return p == c._rootPosition
-    #@nonl
-    #@-node:ekr.20040803112450.1:c.isRootPosition
-    #@-node:ekr.20040803112200:c.is...Position
-    #@+node:ekr.20031218072017.2987:c.isChanged
-    def isChanged (self):
-
-        return self.changed
-    #@-node:ekr.20031218072017.2987:c.isChanged
-    #@+node:ekr.20031218072017.4146:c.lastVisible
-    def lastVisible(self):
-
-        """Move to the last visible node of the present chapter or hoist."""
-
-        c = self ; p = c.currentPosition()
-
-        while 1:
-            next = p.visNext(c)
-            # g.trace('next',next)
-            if next and next.isVisible(c):
-                p = next
-            else: break
-        return p
-    #@-node:ekr.20031218072017.4146:c.lastVisible
-    #@+node:ekr.20070609122713:c.visLimit
-    def visLimit (self):
-
-        '''Return the topmost visible node.
-        This is affected by chapters and hoists.'''
-
-        c = self ; cc = c.chapterController
-
-        if c.hoistStack:
-            bunch = c.hoistStack[-1]
-            p = bunch.p
-            limitIsVisible = not cc or not p.headString().startswith('@chapter')
-            return p,limitIsVisible
-        else:
-            return None,None
-    #@-node:ekr.20070609122713:c.visLimit
-    #@+node:ekr.20040311094927:c.nullPosition
-    def nullPosition (self):
-
-        c = self ; v = None
-        return leoNodes.position(v)
-    #@-node:ekr.20040311094927:c.nullPosition
-    #@+node:ekr.20040307104131.3:c.positionExists
-    def positionExists(self,p,root=None):
-
-        """Return True if a position exists in c's tree"""
-
-        c = self ; p = p.copy()
-
-        # This code must be fast.
-        if not root:
-            root = c.rootPosition()
-
-        while p:
-            if p == root:
-                return True
-            if p.hasParent():
-                p.moveToParent()
-            else:
-                p.moveToBack()
-
-        return False
-    #@-node:ekr.20040307104131.3:c.positionExists
-    #@+node:ekr.20040803140033.2:c.rootPosition
-    def rootPosition(self):
-
-        """Return the root position."""
-
-        c = self
-
-<<<<<<< HEAD
-        if hasattr(self,'_rootPosition') and self._rootPosition:
-=======
-        if hasattr(c,'_rootPosition') and getattr(c,'_rootPosition'):
->>>>>>> c28937c1
-            return self._rootPosition.copy()
-        else:
-            return  c.nullPosition()
-
-    # For compatibiility with old scripts.
-    rootVnode = rootPosition
-    #@nonl
-    #@-node:ekr.20040803140033.2:c.rootPosition
-    #@-node:ekr.20060906211747:Getters
-    #@+node:ekr.20060906211747.1:Setters
-    #@+node:ekr.20040315032503:c.appendStringToBody
-    def appendStringToBody (self,p,s,encoding="utf-8"):
-
-        c = self
-        if not s: return
-
-        body = p.bodyString()
-        assert(g.isUnicode(body))
-        s = g.toUnicode(s,encoding)
-
-        c.setBodyString(p,body + s,encoding)
-    #@-node:ekr.20040315032503:c.appendStringToBody
-    #@+node:ekr.20031218072017.2984:c.clearAllMarked
-    def clearAllMarked (self):
-
-        c = self
-
-        for p in c.all_positions_with_unique_vnodes_iter():
-            p.v.clearMarked()
-    #@-node:ekr.20031218072017.2984:c.clearAllMarked
-    #@+node:ekr.20031218072017.2985:c.clearAllVisited
-    def clearAllVisited (self):
-
-        c = self
-
-        for p in c.all_positions_with_unique_vnodes_iter():
-            p.v.clearVisited()
-            p.v.t.clearVisited()
-            p.v.t.clearWriteBit()
-    #@-node:ekr.20031218072017.2985:c.clearAllVisited
-    #@+node:ekr.20060906211138:c.clearMarked
-    def clearMarked  (self,p):
-
-        c = self
-        p.v.clearMarked()
-        g.doHook("clear-mark",c=c,p=p,v=p)
-    #@nonl
-    #@-node:ekr.20060906211138:c.clearMarked
-    #@+node:ekr.20040305223522:c.setBodyString
-    def setBodyString (self,p,s,encoding="utf-8"):
-
-        c = self ; v = p.v
-        if not c or not v: return
-
-        s = g.toUnicode(s,encoding)
-        current = c.currentPosition()
-        # 1/22/05: Major change: the previous test was: 'if p == current:'
-        # This worked because commands work on the presently selected node.
-        # But setRecentFiles may change a _clone_ of the selected node!
-        if current and p.v.t==current.v.t:
-            # Revert to previous code, but force an empty selection.
-            c.frame.body.setSelectionAreas(s,None,None)
-            w = c.frame.body.bodyCtrl
-            i = w.getInsertPoint()
-            w.setSelectionRange(i,i)
-            # This code destoys all tags, so we must recolor.
-            c.recolor()
-
-        # Keep the body text in the tnode up-to-date.
-        if v.t._bodyString != s:
-            v.setBodyString(s)
-            v.t.setSelection(0,0)
-            p.setDirty()
-            if not c.isChanged():
-                c.setChanged(True)
-            c.redraw()
-    #@-node:ekr.20040305223522:c.setBodyString
-    #@+node:ekr.20031218072017.2989:c.setChanged
-    def setChanged (self,changedFlag):
-
-        c = self
-        if not c.frame: return
-
-        # if changedFlag: g.trace('***',g.callers())
-
-        # Clear all dirty bits _before_ setting the caption.
-        # Clear all dirty bits except orphaned @file nodes
-        if not changedFlag:
-            # g.trace("clearing all dirty bits")
-            for p in c.all_positions_with_unique_tnodes_iter():
-                if p.isDirty() and not (p.isAtFileNode() or p.isAtNorefFileNode()):
-                    p.clearDirty()
-
-        # Update all derived changed markers.
-        c.changed = changedFlag
-        s = c.frame.getTitle()
-        if len(s) > 2 and not c.loading: # don't update while loading.
-            if changedFlag:
-                if s [0] != '*': c.frame.setTitle("* " + s)
-            else:
-                if s[0:2]=="* ": c.frame.setTitle(s[2:])
-    #@-node:ekr.20031218072017.2989:c.setChanged
-    #@+node:ekr.20040803140033.1:c.setCurrentPosition
-    def setCurrentPosition (self,p):
-
-        """Set the presently selected position. For internal use only.
-
-        Client code should use c.selectPosition instead."""
-
-        c = self ; cc = c.chapterController
-
-        # g.trace(p.headString(),g.callers())
-
-        if p:
-            # Important: p.equal requires c._currentPosition to be non-None.
-            if c._currentPosition and p == c._currentPosition:
-                pass # We have already made a copy.
-            else: # Must make a copy _now_
-                c._currentPosition = p.copy()
-
-            # New in Leo 4.4.2: always recompute the root position here.
-            # This *guarantees* that c.rootPosition always returns the proper value.
-            newRoot = c.findRootPosition(c._currentPosition)
-            if newRoot:
-                c.setRootPosition(newRoot)
-            # This is *not* an error: newRoot can be None when switching chapters.
-            # else: g.trace('******** no new root')
-        else:
-            c._currentPosition = None
-
-    # For compatibiility with old scripts.
-    setCurrentVnode = setCurrentPosition
-    #@nonl
-    #@-node:ekr.20040803140033.1:c.setCurrentPosition
-    #@+node:ekr.20040305223225:c.setHeadString
-    def setHeadString (self,p,s,encoding="utf-8"):
-
-        c = self
-        w = c.edit_widget(p) # w only exists for the Tk gui.
-
-        p.initHeadString(s,encoding)
-
-        if w:
-            s = g.toUnicode(s,encoding)
-            w.setAllText(s)
-            width = c.frame.tree.headWidth(p=None,s=s)
-            w.setWidth(width)
-
-        p.setDirty()
-    #@nonl
-    #@-node:ekr.20040305223225:c.setHeadString
-    #@+node:ekr.20060109164136:c.setLog
-    def setLog (self):
-
-        c = self
-
-        if c.exists:
-            try:
-                # c.frame or c.frame.log may not exist.
-                g.app.setLog(c.frame.log)
-            except AttributeError:
-                pass
-    #@-node:ekr.20060109164136:c.setLog
-    #@+node:ekr.20060906211138.1:c.setMarked
-    def setMarked (self,p):
-
-        c = self
-        p.v.setMarked()
-        g.doHook("set-mark",c=c,p=p,v=p)
-    #@nonl
-    #@-node:ekr.20060906211138.1:c.setMarked
-    #@+node:ekr.20040803140033.3:c.setRootPosition
-    def setRootPosition(self,p):
-
-        """Set the root positioin."""
-
-        c = self
-
-        # g.trace(p and p.headString(),g.callers())
-
-        if p:
-            # Important: p.equal requires c._rootPosition to be non-None.
-            if c._rootPosition and p == c._rootPosition:
-                pass # We have already made a copy.
-            else:
-                # We must make a copy _now_.
-                c._rootPosition = p.copy()
-        else:
-            c._rootPosition = None
-    #@nonl
-    #@-node:ekr.20040803140033.3:c.setRootPosition
-    #@+node:ekr.20060906131836:c.setRootVnode New in 4.4.2
-    def setRootVnode (self, v):
-
-        c = self
-        newRoot = leoNodes.position(v)
-        c.setRootPosition(newRoot)
-    #@nonl
-    #@-node:ekr.20060906131836:c.setRootVnode New in 4.4.2
-    #@+node:ekr.20040311173238:c.topPosition & c.setTopPosition
-    def topPosition(self):
-
-        """Return the root position."""
-
-        c = self
-
-        if c._topPosition:
-            return c._topPosition.copy()
-        else:
-            return c.nullPosition()
-
-    def setTopPosition(self,p):
-
-        """Set the root positioin."""
-
-        c = self
-
-        if p:
-            c._topPosition = p.copy()
-        else:
-            c._topPosition = c.nullPosition()
-
-    # Define these for compatibiility with old scripts.
-    topVnode = topPosition
-    setTopVnode = setTopPosition
-    #@-node:ekr.20040311173238:c.topPosition & c.setTopPosition
-    #@+node:ekr.20031218072017.3404:c.trimTrailingLines
-    def trimTrailingLines (self,p):
-
-        """Trims trailing blank lines from a node.
-
-        It is surprising difficult to do this during Untangle."""
-
-        c = self
-        body = p.bodyString()
-        lines = body.split('\n')
-        i = len(lines) - 1 ; changed = False
-        while i >= 0:
-            line = lines[i]
-            j = g.skip_ws(line,0)
-            if j + 1 == len(line):
-                del lines[i]
-                i -= 1 ; changed = True
-            else: break
-        if changed:
-            body = ''.join(body) + '\n' # Add back one last newline.
-            # g.trace(body)
-            c.setBodyString(p,body)
-            # Don't set the dirty bit: it would just be annoying.
-    #@nonl
-    #@-node:ekr.20031218072017.3404:c.trimTrailingLines
-    #@-node:ekr.20060906211747.1:Setters
-    #@-node:ekr.20031218072017.2982:Getters & Setters
-    #@+node:ekr.20031218072017.2990:Selecting & Updating (commands)
-    #@+node:ekr.20031218072017.2991:c.editPosition
-    # Selects v: sets the focus to p and edits p.
-
-    def editPosition(self,p,selectAll=False):
-
-        c = self ; k = c.k
-
-        if p:
-            c.selectPosition(p)
-
-            c.frame.tree.editLabel(p,selectAll=selectAll)
-
-            if k:
-                if selectAll:
-                    k.setInputState('insert')
-                else:
-                    k.setDefaultInputState()
-
-                k.showStateAndMode()
-    #@-node:ekr.20031218072017.2991:c.editPosition
-    #@+node:ekr.20031218072017.2992:c.endEditing (calls tree.endEditLabel)
-    # Ends the editing in the outline.
-
-    def endEditing(self):
-
-        c = self ; k = c.k
-
-        c.frame.tree.endEditLabel()
-
-        c.frame.tree.setSelectedLabelState(p=c.currentPosition())
-
-        # The following code would be wrong; c.endEditing is a utility method.
-        # if k:
-            # k.setDefaultInputState()
-            # # Recolor the *body* text, **not** the headline.
-            # k.showStateAndMode(w=c.frame.body.bodyCtrl)
-    #@-node:ekr.20031218072017.2992:c.endEditing (calls tree.endEditLabel)
-    #@+node:ekr.20031218072017.2997:c.selectPosition
-    def selectPosition(self,p):
-
-        """Select a new position."""
-
-        c = self ; cc = c.chapterController
-
-        if cc:
-            cc.selectChapterForPosition(p)
-
-        # g.trace(p.headString(),g.callers())
-
-        c.frame.tree.select(p)
-
-        # New in Leo 4.4.2.
-        c.setCurrentPosition(p)
-            # Do *not* test whether the position exists!
-            # We may be in the midst of an undo.
-
-    selectVnode = selectPosition
-    #@-node:ekr.20031218072017.2997:c.selectPosition
-    #@+node:ekr.20031218072017.2998:c.selectVnodeWithEditing
-    # Selects the given node and enables editing of the headline if editFlag is True.
-
-    def selectVnodeWithEditing(self,v,editFlag):
-
-        c = self
-        if editFlag:
-            c.editPosition(v)
-        else:
-            c.selectVnode(v)
-
-    selectPositionWithEditing = selectVnodeWithEditing
-    #@-node:ekr.20031218072017.2998:c.selectVnodeWithEditing
-    #@+node:ekr.20060923202156:c.onCanvasKey
-    def onCanvasKey (self,event):
-
-        '''Navigate to the next headline starting with ch = event.char.
-        If ch is uppercase, search all headlines; otherwise search only visible headlines.
-        This is modelled on Windows explorer.'''
-
-        # g.trace(event and event.char)
-
-        if not event or not event.char or not event.keysym.isalnum():
-            return
-        c  = self ; p = c.currentPosition() ; p1 = p.copy()
-        invisible = c.config.getBool('invisible_outline_navigation')
-        ch = event.char
-        allFlag = ch.isupper() and invisible # all is a global (!?)
-        if not invisible: ch = ch.lower()
-        found = False
-        extend = self.navQuickKey()
-        attempts = g.choose(extend,(True,False),(False,))
-        for extend2 in attempts:
-            p = p1.copy()
-            while 1:
-                if allFlag:
-                    p.moveToThreadNext()
-                else:
-                    p.moveToVisNext(c)
-                if not p:
-                    p = c.rootPosition()
-                if p == p1: # Never try to match the same position.
-                    # g.trace('failed',extend2)
-                    found = False ; break
-                newPrefix = c.navHelper(p,ch,extend2)
-                if newPrefix:
-                    found = True ; break
-            if found: break
-        if found:
-            if allFlag:
-                c.frame.tree.expandAllAncestors(p)
-            c.selectPosition(p)
-            c.navTime = time.clock()
-            c.navPrefix = newPrefix
-            # g.trace('extend',extend,'extend2',extend2,'navPrefix',c.navPrefix,'p',p.headString())
-        else:
-            c.navTime = None
-            c.navPrefix = ''
-        c.treeWantsFocusNow()
-    #@+node:ekr.20061002095711.1:c.navQuickKey
-    def navQuickKey (self):
-
-        '''return true if there are two quick outline navigation keys
-        in quick succession.
-
-        Returns False if @float outline_nav_extend_delay setting is 0.0 or unspecified.'''
-
-        c = self
-
-        deltaTime = c.config.getFloat('outline_nav_extend_delay')
-
-        if deltaTime in (None,0.0):
-            return False
-        else:
-            nearTime = c.navTime and time.clock() - c.navTime < deltaTime
-            return nearTime
-    #@nonl
-    #@-node:ekr.20061002095711.1:c.navQuickKey
-    #@+node:ekr.20061002095711:c.navHelper
-    def navHelper (self,p,ch,extend):
-
-        c = self ; h = p.headString().lower()
-
-        if extend:
-            prefix = c.navPrefix + ch
-            return h.startswith(prefix.lower()) and prefix
-
-        if h.startswith(ch):
-            return ch
-
-        # New feature: search for first non-blank character after @x for common x.
-        if ch != '@' and h.startswith('@'):
-            for s in ('button','command','file','thin','asis','nosent','noref'):
-                prefix = '@'+s
-                if h.startswith('@'+s):
-                    while 1:
-                        n = len(prefix)
-                        ch2 = n < len(h) and h[n] or ''
-                        if ch2.isspace():
-                            prefix = prefix + ch2
-                        else: break
-                    if len(prefix) < len(h) and h.startswith(prefix + ch.lower()):
-                        return prefix + ch
-        return ''
-    #@nonl
-    #@-node:ekr.20061002095711:c.navHelper
-    #@-node:ekr.20060923202156:c.onCanvasKey
-    #@-node:ekr.20031218072017.2990:Selecting & Updating (commands)
-    #@+node:ekr.20031218072017.2999:Syntax coloring interface
-    #@+at 
-    #@nonl
-    # These routines provide a convenient interface to the syntax colorer.
-    #@-at
-    #@+node:ekr.20031218072017.3000:updateSyntaxColorer
-    def updateSyntaxColorer(self,v):
-
-        self.frame.body.updateSyntaxColorer(v)
-    #@-node:ekr.20031218072017.3000:updateSyntaxColorer
-    #@-node:ekr.20031218072017.2999:Syntax coloring interface
-    #@-others
-
-class Commands (baseCommands):
-    """A class that implements most of Leo's commands."""
-    pass
-#@-node:ekr.20041118104831:class commands
-#@+node:ekr.20041118104831.1:class configSettings (leoCommands)
-class configSettings:
-
-    """A class to hold config settings for commanders."""
-
-    #@    @+others
-    #@+node:ekr.20041118104831.2:configSettings.__init__ (c.configSettings)
-    def __init__ (self,c):
-
-        self.c = c
-
-        # Init these here to keep pylint happy.
-        self.default_derived_file_encoding = None
-        self.new_leo_file_encoding = None
-        self.redirect_execute_script_output_to_log_pane = None
-        self.tkEncoding = None
-
-        self.defaultBodyFontSize = g.app.config.defaultBodyFontSize
-        self.defaultLogFontSize  = g.app.config.defaultLogFontSize
-        self.defaultMenuFontSize = g.app.config.defaultMenuFontSize
-        self.defaultTreeFontSize = g.app.config.defaultTreeFontSize
-
-        for key in g.app.config.encodingIvarsDict:
-            if key != '_hash':
-                self.initEncoding(key)
-
-        for key in g.app.config.ivarsDict:
-            if key != '_hash':
-                self.initIvar(key)
-    #@+node:ekr.20041118104240:initIvar
-    def initIvar(self,key):
-
-        c = self.c
-
-        # N.B. The key is munged.
-        bunch = g.app.config.ivarsDict.get(key)
-        ivarName = bunch.ivar
-        val = g.app.config.get(c,ivarName,kind=None) # kind is ignored anyway.
-
-        if val or not hasattr(self,ivarName):
-            # g.trace('c.configSettings',c.shortFileName(),ivarName,val)
-            setattr(self,ivarName,val)
-    #@-node:ekr.20041118104240:initIvar
-    #@+node:ekr.20041118104414:initEncoding
-    def initEncoding (self,key):
-
-        c = self.c
-
-        # N.B. The key is munged.
-        bunch = g.app.config.encodingIvarsDict.get(key)
-        encodingName = bunch.ivar
-        encoding = g.app.config.get(c,encodingName,kind='string')
-
-        # New in 4.4b3: use the global setting as a last resort.
-        if encoding:
-            # g.trace('c.configSettings',c.shortFileName(),encodingName,encoding)
-            setattr(self,encodingName,encoding)
-        else:
-            encoding = getattr(g.app.config,encodingName)
-            # g.trace('g.app.config',c.shortFileName(),encodingName,encoding)
-            setattr(self,encodingName,encoding)
-
-        if encoding and not g.isValidEncoding(encoding):
-            g.es("bad", "%s: %s" % (encodingName,encoding))
-    #@-node:ekr.20041118104414:initEncoding
-    #@-node:ekr.20041118104831.2:configSettings.__init__ (c.configSettings)
-    #@+node:ekr.20041118053731:Getters (c.configSettings)
-    def get (self,setting,theType):
-        '''A helper function: return the commander's setting, checking the type.'''
-        return g.app.config.get(self.c,setting,theType)
-
-    def getAbbrevDict (self):
-        '''return the commander's abbreviation dictionary.'''
-        return g.app.config.getAbbrevDict(self.c)
-
-    def getBool (self,setting,default=None):
-        '''Return the value of @bool setting, or the default if the setting is not found.'''
-        return g.app.config.getBool(self.c,setting,default=default)
-
-    def getButtons (self):
-        '''Return a list of tuples (x,y) for common @button nodes.'''
-        return g.app.config.atCommonButtonsList # unusual.
-
-    def getColor (self,setting):
-        '''Return the value of @color setting.'''
-        return g.app.config.getColor(self.c,setting)
-
-    def getCommands (self):
-        '''Return the list of tuples (headline,script) for common @command nodes.'''
-        return g.app.config.atCommonCommandsList # unusual.
-
-    def getData (self,setting):
-        '''Return a list of non-comment strings in the body text of @data setting.'''
-        return g.app.config.getData(self.c,setting)
-
-    def getDirectory (self,setting):
-        '''Return the value of @directory setting, or None if the directory does not exist.'''
-        return g.app.config.getDirectory(self.c,setting)
-
-    def getFloat (self,setting):
-        '''Return the value of @float setting.'''
-        return g.app.config.getFloat(self.c,setting)
-
-    def getFontFromParams (self,family,size,slant,weight,defaultSize=12):
-
-        '''Compute a font from font parameters.
-
-        Arguments are the names of settings to be use.
-        Default to size=12, slant="roman", weight="normal".
-
-        Return None if there is no family setting so we can use system default fonts.'''
-
-        return g.app.config.getFontFromParams(self.c,
-            family, size, slant, weight, defaultSize = defaultSize)
-
-    def getInt (self,setting):
-        '''Return the value of @int setting.'''
-        return g.app.config.getInt(self.c,setting)
-
-    def getLanguage (self,setting):
-        '''Return the value of @string setting.
-
-        The value of this setting should be a language known to Leo.'''
-        return g.app.config.getLanguage(self.c,setting)
-
-    def getMenusList (self):
-        '''Return the list of entries for the @menus tree.'''
-        return g.app.config.getMenusList(self.c) # Changed in Leo 4.5.
-
-    def getOpenWith (self):
-        '''Return a list of dictionaries corresponding to @openwith nodes.'''
-        return g.app.config.getOpenWith(self.c)
-
-    def getRatio (self,setting):
-        '''Return the value of @float setting.
-        Warn if the value is less than 0.0 or greater than 1.0.'''
-        return g.app.config.getRatio(self.c,setting)
-
-    def getRecentFiles (self):
-        '''Return the list of recently opened files.'''
-        return g.app.config.getRecentFiles()
-
-    def getShortcut (self,shortcutName):
-        '''Return the tuple (rawKey,accel) for shortcutName in @shortcuts tree.'''
-        return g.app.config.getShortcut(self.c,shortcutName)
-
-    def getSettingSource(self,setting):
-        '''return the name of the file responsible for setting.'''
-        return g.app.config.getSettingSource(self.c,setting)
-
-    def getString (self,setting):
-        '''Return the value of @string setting.'''
-        return g.app.config.getString(self.c,setting)
-    #@-node:ekr.20041118053731:Getters (c.configSettings)
-    #@+node:ekr.20041118195812:Setters... (c.configSettings)
-    #@+node:ekr.20041118195812.3:setRecentFiles (c.configSettings)
-    def setRecentFiles (self,files):
-
-        '''Update the recent files list.'''
-
-        # Append the files to the global list.
-        g.app.config.appendToRecentFiles(files)
-    #@-node:ekr.20041118195812.3:setRecentFiles (c.configSettings)
-    #@+node:ekr.20041118195812.2:set & setString
-    def set (self,p,setting,val):
-
-        return g.app.config.setString(self.c,setting,val)
-
-    setString = set
-    #@-node:ekr.20041118195812.2:set & setString
-    #@-node:ekr.20041118195812:Setters... (c.configSettings)
-    #@-others
-#@-node:ekr.20041118104831.1:class configSettings (leoCommands)
-#@+node:ekr.20070615131604:class nodeHistory
-class nodeHistory:
-
-    '''A class encapsulating knowledge of visited nodes.'''
-
-    #@    @+others
-    #@+node:ekr.20070615131604.1: ctor (nodeHistory)
-    def __init__ (self,c):
-
-        self.c = c
-        self.beadList = []
-            # list of (position,chapter) tuples for
-            # nav_buttons and nodenavigator plugins.
-        self.beadPointer = -1
-        self.trace = False
-    #@nonl
-    #@-node:ekr.20070615131604.1: ctor (nodeHistory)
-    #@+node:ekr.20070615131604.3:canGoToNext/Prev
-    def canGoToNextVisited (self):
-
-        if self.trace:
-            g.trace(
-                self.beadPointer + 1 < len(self.beadList),
-                self.beadPointer,len(self.beadList))
-
-        return self.beadPointer + 1 < len(self.beadList)
-
-    def canGoToPrevVisited (self):
-
-        if self.trace:
-            g.trace(self.beadPointer > 0,
-                self.beadPointer,len(self.beadList))
-
-        return self.beadPointer > 0
-    #@-node:ekr.20070615131604.3:canGoToNext/Prev
-    #@+node:ekr.20070615132939:clear
-    def clear (self):
-
-        self.beadList = []
-        self.beadPointer = -1
-    #@-node:ekr.20070615132939:clear
-    #@+node:ekr.20070615134813:goNext/Prev
-    def goNext (self):
-
-        '''Return the next visited node, or None.'''
-        if self.beadPointer + 1 < len(self.beadList):
-            self.beadPointer += 1
-            p,chapter = self.beadList[self.beadPointer]
-            self.selectChapter(chapter)
-            return p
-        else:
-            return None
-
-    def goPrev (self):
-
-        '''Return the previous visited node, or None.'''
-        if self.beadPointer > 0:
-            self.beadPointer -= 1
-            p,chapter = self.beadList[self.beadPointer]
-            self.selectChapter(chapter)
-            return p
-        else:
-            return None
-    #@-node:ekr.20070615134813:goNext/Prev
-    #@+node:ekr.20070615132939.1:remove
-    def remove (self,p):
-
-        '''Remove an item from the nav_buttons list.'''
-
-        c = self.c
-        target = self.beadPointer > -1 and self.beadList[self.beadPointer]
-
-        self.beadList = [z for z in self.beadList
-                            if z[0] != p and c.positionExists(z[0])]
-
-        try:
-            self.beadPointer = self.beadList.index(target)
-        except ValueError:
-            self.beadPointer = max(0,self.beadPointer-1)
-
-        if self.trace:
-            g.trace('bead list',p.headString())
-            g.pr([z[0].headString() for z in self.beadList])
-    #@-node:ekr.20070615132939.1:remove
-    #@+node:ekr.20070615140032:selectChapter
-    def selectChapter (self,chapter):
-
-        c = self.c ; cc = c.chapterController
-
-        if cc and chapter and chapter != cc.getSelectedChapter():
-            cc.selectChapterByName(chapter.name)
-    #@-node:ekr.20070615140032:selectChapter
-    #@+node:ekr.20070615131604.2:update
-    def update (self,p):
-
-        c = self.c
-
-        self.beadList = [z for z in self.beadList
-                            if c.positionExists(z[0])]
-
-        positions = [z[0] for z in self.beadList]
-
-        try:
-            self.beadPointer = positions.index(p)
-        except ValueError:
-            cc = c.chapterController
-            theChapter = cc and cc.getSelectedChapter()
-            data = (p.copy(),theChapter)
-            self.beadList.append(data)
-            self.beadPointer = len(self.beadList)-1
-
-        if self.trace:
-            g.trace('bead list',p.headString())
-            g.pr([z[0].headString() for z in self.beadList])
-
-    #@-node:ekr.20070615131604.2:update
-    #@+node:ekr.20070615140655:visitedPositions
-    def visitedPositions (self):
-
-        return [p.copy() for p,chapter in self.beadList]
-    #@-node:ekr.20070615140655:visitedPositions
-    #@-others
-#@-node:ekr.20070615131604:class nodeHistory
-#@-others
-#@-node:ekr.20031218072017.2810:@thin leoCommands.py
-#@-leo+# -*- coding: utf-8 -*-
+#@+leo-ver=4-thin
+#@+node:ekr.20031218072017.2810:@thin leoCommands.py
+#@@first
+    # Needed because of unicode characters in tests.
+
+#@@language python
+#@@tabwidth -4
+#@@pagewidth 80
+
+#@<< imports >>
+#@+node:ekr.20040712045933:<< imports  >> (leoCommands)
+import leo.core.leoGlobals as g
+
+if g.app and g.app.use_psyco:
+    # g.pr("enabled psyco classes",__file__)
+    try: from psyco.classes import *
+    except ImportError: pass
+
+# These imports are now done in the ctor and c.finishCreate.
+    # import leo.core.leoAtFile as leoAtFile
+    # import leo.core.leoEditCommands as leoEditCommands
+    # import leo.core.leoFileCommands as leoFileCommands
+    # import leo.core.leoImport as leoImport
+    # import leo.core.leoTangle as leoTangle
+    # import leo.core.leoUndo as leoUndo
+
+import leo.core.leoNodes as leoNodes
+
+import keyword
+import os
+# import string
+import sys
+import tempfile
+import time
+import tokenize # for Check Python command
+
+try:
+    import tabnanny # for Check Python command # Does not exist in jython
+except ImportError:
+    tabnanny = None
+
+if g.isPython3:
+    pass # compiler module does not exist
+else:
+    try:
+        # IronPython has troubles with these.
+        import compiler # for Check Python command
+    except Exception:
+        pass
+
+try:
+    # IronPython has troubles with this.
+    import parser # needed only for weird Python 2.2 parser errors.
+except Exception:
+    pass
+
+subprocess = g.importExtension('subprocess',None,verbose=False)
+
+# The following import _is_ used.
+import token    # for Check Python command
+#@-node:ekr.20040712045933:<< imports  >> (leoCommands)
+#@nl
+
+#@+others
+#@+node:ekr.20041118104831:class commands
+class baseCommands:
+    """The base class for Leo's main commander."""
+    #@    @+others
+    #@+node:ekr.20031218072017.2811: c.Birth & death
+    #@+node:ekr.20031218072017.2812:c.__init__
+    def __init__(self,frame,fileName,relativeFileName=None):
+
+        c = self
+
+        self.requestedFocusWidget = None
+        self.requestRedrawFlag = False
+        self.requestRedrawScrollFlag = False
+        self.requestedIconify = '' # 'iconify','deiconify'
+        self.requestRecolorFlag = False
+
+        # g.trace('Commands')
+        self.exists = True # Indicate that this class exists and has not been destroyed.
+            # Do this early in the startup process so we can call hooks.
+
+        # Init ivars with self.x instead of c.x to keep Pychecker happy
+        self.chapterController = None
+        self.frame = frame
+
+        self.hiddenRootNode = leoNodes.vnode(context=c)
+        self.hiddenRootNode.setHeadString('<hidden root vnode>')
+        self.hiddenRootNode.t.vnodeList = [self.hiddenRootNode]
+        self.isZipped = False # May be set to True by g.openWithFileName.
+        self.mFileName = fileName
+            # Do _not_ use os_path_norm: it converts an empty path to '.' (!!)
+        self.mRelativeFileName = relativeFileName
+
+        # g.trace(c) # Do this after setting c.mFileName.
+        c.initIvars()
+        self.nodeHistory = nodeHistory(c)
+
+        self.contractVisitedNodes = c.config.getBool('contractVisitedNodes')
+        self.showMinibuffer = c.config.getBool('useMinibuffer')
+        self.stayInTree = c.config.getBool('stayInTreeAfterSelect')
+        self.fixed = c.config.getBool('fixedWindow',False)
+            # New in Leo 4.5: True: Don't write window position, expansion states, marks, etc.
+        self.fixedWindowPosition = c.config.getData('fixedWindowPosition')
+        if self.fixedWindowPosition:
+            try:
+                w,h,l,t = self.fixedWindowPosition
+                self.fixedWindowPosition = int(w),int(h),int(l),int(t)
+            except Exception:
+                g.es_print('bad @data fixedWindowPosition',
+                    repr(self.fixedWindowPosition),color='red')
+        else:
+            self.windowPosition = 500,700,50,50 # width,height,left,top.
+
+        # initialize the sub-commanders.
+        # c.finishCreate creates the sub-commanders for edit commands.
+
+        # Break circular import dependencies by importing here.
+        import leo.core.leoAtFile as leoAtFile
+        import leo.core.leoEditCommands as leoEditCommands
+        import leo.core.leoFileCommands as leoFileCommands
+        import leo.core.leoImport as leoImport
+        import leo.core.leoShadow as leoShadow
+        import leo.core.leoTangle as leoTangle
+        import leo.core.leoUndo as leoUndo
+
+        self.shadowController = leoShadow.shadowController(c)
+        self.fileCommands   = leoFileCommands.fileCommands(c)
+        self.atFileCommands = leoAtFile.atFile(c)
+        self.importCommands = leoImport.leoImportCommands(c)
+        self.tangleCommands = leoTangle.tangleCommands(c)
+        leoEditCommands.createEditCommanders(c)
+
+        if 0:
+            g.pr("\n*** using Null undoer ***\n")
+            self.undoer = leoUndo.nullUndoer(self)
+        else:
+            self.undoer = leoUndo.undoer(self)
+    #@-node:ekr.20031218072017.2812:c.__init__
+    #@+node:ekr.20040731071037:c.initIvars
+    def initIvars(self):
+
+        c = self
+        #@    << initialize ivars >>
+        #@+node:ekr.20031218072017.2813:<< initialize ivars >> (commands)
+        self._currentPosition = self.nullPosition()
+        self._rootPosition    = self.nullPosition()
+        self._topPosition     = self.nullPosition()
+
+        # Delayed focus.
+        self.doubleClickFlag = False
+        self.hasFocusWidget = None
+        self.requestedFocusWidget = None
+
+        # Official ivars.
+        self.gui = g.app.gui
+        self.ipythonController = None # Set only by the ipython plugin.
+
+        # Interlock to prevent setting c.changed when switching chapters.
+        c.suppressHeadChanged = False
+
+        # Interlocks to prevent premature closing of a window.
+        self.inCommand = False
+        self.requestCloseWindow = False
+
+        # For emacs/vim key handling.
+        self.commandsDict = None
+        self.keyHandler = self.k = None
+        self.miniBufferWidget = None
+
+        # per-document info...
+        self.disableCommandsMessage = ''
+            # The presence of this message disables all commands.
+        self.hookFunction = None
+        self.openDirectory = None
+
+        self.expansionLevel = 0  # The expansion level of this outline.
+        self.expansionNode = None # The last node we expanded or contracted.
+        self.changed = False # True if any data has been changed since the last save.
+        self.loading = False # True if we are loading a file: disables c.setChanged()
+        self.outlineToNowebDefaultFileName = "noweb.nw" # For Outline To Noweb dialog.
+        self.promptingForClose = False # To lock out additional closing dialogs.
+
+        # For tangle/untangle
+        self.tangle_errors = 0
+
+        # Global options
+        self.page_width = 132
+        self.tab_width = -4
+        self.tangle_batch_flag = False
+        self.untangle_batch_flag = False
+
+        # Default Tangle options
+        self.tangle_directory = ""
+        self.use_header_flag = False
+        self.output_doc_flag = False
+
+        # Default Target Language
+        self.target_language = "python" # Required if leoConfig.txt does not exist.
+
+        # For hoist/dehoist commands.
+        self.hoistStack = []
+            # Stack of nodes to be root of drawn tree.
+            # Affects drawing routines and find commands.
+        self.recentFiles = [] # List of recent files
+
+        # For outline navigation.
+        self.navPrefix = '' # Must always be a string.
+        self.navTime = None
+        #@-node:ekr.20031218072017.2813:<< initialize ivars >> (commands)
+        #@nl
+        self.config = configSettings(c)
+        g.app.config.setIvarsFromSettings(c)
+    #@-node:ekr.20040731071037:c.initIvars
+    #@+node:ekr.20081005065934.1:c.initAfterLoad
+    def initAfterLoad (self):
+
+        '''Provide an offical hook for late inits of the commander.'''
+
+        pass
+    #@nonl
+    #@-node:ekr.20081005065934.1:c.initAfterLoad
+    #@+node:ekr.20031218072017.2814:c.__repr__ & __str__
+    def __repr__ (self):
+
+        return "Commander %d: %s" % (id(self),repr(self.mFileName))
+
+    __str__ = __repr__
+    #@-node:ekr.20031218072017.2814:c.__repr__ & __str__
+    #@+node:ekr.20041130173135:c.hash
+    def hash (self):
+
+        c = self
+        if c.mFileName:
+            return c.os_path_finalize(c.mFileName).lower()
+        else:
+            return 0
+    #@-node:ekr.20041130173135:c.hash
+    #@+node:ekr.20050920093543:c.finishCreate & helper
+    def finishCreate (self,initEditCommanders=True):  # New in 4.4.
+
+        '''Finish creating the commander after frame.finishCreate.
+
+        Important: this is the last step in the startup process.'''
+
+        c = self ; p = c.currentPosition()
+        c.miniBufferWidget = c.frame.miniBufferWidget
+        # g.trace('Commands',c.fileName())
+
+        # Create a keyHandler even if there is no miniBuffer.
+        c.keyHandler = c.k = k = g.app.gui.createKeyHandlerClass(c,
+            useGlobalKillbuffer=True,
+            useGlobalRegisters=True)
+
+        if initEditCommanders:
+            # A 'real' .leo file.
+            import leo.core.leoEditCommands as leoEditCommands
+            c.commandsDict = leoEditCommands.finishCreateEditCommanders(c)
+            k.finishCreate()
+        else:
+            # A leoSettings.leo file.
+            c.commandsDict = {}
+
+        c.frame.log.finishCreate()
+        c.bodyWantsFocusNow()
+    #@+node:ekr.20051007143620:printCommandsDict
+    def printCommandsDict (self):
+
+        c = self
+
+        g.pr('Commands...')
+
+        for key in sorted(c.commandsDict):
+            command = c.commandsDict.get(key)
+            g.pr('%30s = %s' % (key,g.choose(command,command.__name__,'<None>')))
+        g.pr('')
+    #@-node:ekr.20051007143620:printCommandsDict
+    #@-node:ekr.20050920093543:c.finishCreate & helper
+    #@-node:ekr.20031218072017.2811: c.Birth & death
+    #@+node:ekr.20031218072017.2817: doCommand
+    command_count = 0
+
+    def doCommand (self,command,label,event=None):
+
+        """Execute the given command, invoking hooks and catching exceptions.
+
+        The code assumes that the "command1" hook has completely handled the command if
+        g.doHook("command1") returns False.
+        This provides a simple mechanism for overriding commands."""
+
+        c = self ; p = c.currentPosition()
+        commandName = command and command.__name__
+        c.setLog()
+
+        self.command_count += 1
+        if not g.app.unitTesting and c.config.getBool('trace_doCommand'):
+            g.trace(commandName)
+
+        # The presence of this message disables all commands.
+        if c.disableCommandsMessage:
+            g.es(c.disableCommandsMessage,color='blue')
+            return 'break' # Inhibit all other handlers.
+
+        if c.exists and c.inCommand and not g.unitTesting:
+            # g.trace('inCommand',c)
+            g.es('ignoring command: already executing a command.',color='red')
+            return 'break'
+
+        if label and event is None: # Do this only for legacy commands.
+            if label == "cantredo": label = "redo"
+            if label == "cantundo": label = "undo"
+            g.app.commandName = label
+
+        if not g.doHook("command1",c=c,p=p,v=p,label=label):
+            try:
+                c.inCommand = True
+                val = command(event)
+                if c and c.exists: # Be careful: the command could destroy c.
+                    c.inCommand = False
+                    c.k.funcReturn = val
+                # else: g.pr('c no longer exists',c)
+            except:
+                c.inCommand = False
+                if g.app.unitTesting:
+                    raise
+                else:
+                    g.es_print("exception executing command")
+                    g.es_exception(c=c)
+                    if c and c.exists and hasattr(c,'frame'):
+                        c.redraw_now()
+
+            if c and c.exists:
+                if c.requestCloseWindow:
+                    g.trace('Closing window after command')
+                    c.requestCloseWindow = False
+                    g.app.closeLeoWindow(c.frame)
+                else:
+                    c.outerUpdate()
+
+        # Be careful: the command could destroy c.
+        if c and c.exists:
+            p = c.currentPosition()
+            g.doHook("command2",c=c,p=p,v=p,label=label)
+
+        return "break" # Inhibit all other handlers.
+    #@-node:ekr.20031218072017.2817: doCommand
+    #@+node:ekr.20031218072017.2582: version & signon stuff
+    #@+node:ekr.20040629121554:getBuildNumber
+    def getBuildNumber(self):
+        c = self
+        return c.ver[10:-1] # Strip off "(dollar)Revision" and the trailing "$"
+    #@-node:ekr.20040629121554:getBuildNumber
+    #@+node:ekr.20040629121554.1:getSignOnLine (Contains hard-coded version info)
+    def getSignOnLine (self):
+        c = self
+        return "Leo 4.5.1 final, build %s, September 14, 2008" % c.getBuildNumber()
+    #@-node:ekr.20040629121554.1:getSignOnLine (Contains hard-coded version info)
+    #@+node:ekr.20040629121554.2:initVersion
+    def initVersion (self):
+        c = self
+        c.ver = "$Revision: 1.244 $" # CVS updates this.
+    #@-node:ekr.20040629121554.2:initVersion
+    #@+node:ekr.20040629121554.3:c.signOnWithVersion
+    def signOnWithVersion (self):
+
+        c = self
+        color = c.config.getColor("log_error_color")
+        signon = c.getSignOnLine()
+        n1,n2,n3,junk,junk=sys.version_info
+
+        if sys.platform.startswith('win'):
+            version = 'Windows '
+            try:
+                v = os.sys.getwindowsversion()
+                version += ', '.join([str(z) for z in v])
+            except Exception:
+                pass
+
+        else: version = sys.platform
+
+        if not g.unitTesting:
+            g.es("Leo Log Window...",color=color)
+            g.es(signon)
+            g.es('',"python %s.%s.%s, %s\n%s" % (n1,n2,n3,g.app.gui.getFullVersion(c),version))
+            g.enl()
+            if c.fixed:
+                g.es_print('This is a fixed window',color='red')
+    #@-node:ekr.20040629121554.3:c.signOnWithVersion
+    #@-node:ekr.20031218072017.2582: version & signon stuff
+    #@+node:ekr.20040312090934:c.iterators
+    #@+node:EKR.20040529091232:c.all_positions_iter == allNodes_iter
+    def allNodes_iter (self,copy=False):
+
+        r = self.rootPosition()
+        if copy:
+            cp = lambda p: p.copy()
+        else:
+            cp = lambda p: p
+        return r.iter_class(r, cp)
+
+    all_positions_iter = allNodes_iter
+    #@nonl
+    #@-node:EKR.20040529091232:c.all_positions_iter == allNodes_iter
+    #@+node:EKR.20040529091232.1:c.all_tnodes_iter
+    def all_tnodes_iter (self):
+
+        return self.rootPosition().tnodes_iter()
+    #@-node:EKR.20040529091232.1:c.all_tnodes_iter
+    #@+node:EKR.20040529091232.2:c.all_unique_tnodes_iter
+    def all_unique_tnodes_iter (self):
+
+        return self.rootPosition().unique_tnodes_iter()
+    #@-node:EKR.20040529091232.2:c.all_unique_tnodes_iter
+    #@+node:EKR.20040529091232.3:c.all_vnodes_iter
+    def all_vnodes_iter (self):
+        return self.rootPosition().vnodes_iter()
+    #@-node:EKR.20040529091232.3:c.all_vnodes_iter
+    #@+node:EKR.20040529091232.4:c.all_unique_vnodes_iter
+    def all_unique_vnodes_iter (self):
+
+        return self.rootPosition().unique_vnodes_iter()
+    #@-node:EKR.20040529091232.4:c.all_unique_vnodes_iter
+    #@+node:sps.20080317144948.3:c.all_positions_with_unique_tnodes_iter
+    def all_positions_with_unique_tnodes_iter (self):
+
+        r = self.rootPosition()
+        return r.unique_iter_class(r, lambda p: p)
+    #@-node:sps.20080317144948.3:c.all_positions_with_unique_tnodes_iter
+    #@+node:sps.20080327174748.4:c.all_positions_with_unique_vnodes_iter
+    def all_positions_with_unique_vnodes_iter (self):
+
+        r = self.rootPosition()
+        return r.unique_iter_class(r, lambda p: p, lambda u: u.v)
+    #@-node:sps.20080327174748.4:c.all_positions_with_unique_vnodes_iter
+    #@-node:ekr.20040312090934:c.iterators
+    #@+node:ekr.20051106040126:c.executeMinibufferCommand
+    def executeMinibufferCommand (self,commandName):
+
+        c = self ; k = c.k
+
+        func = c.commandsDict.get(commandName)
+
+        if func:
+            event = g.Bunch(c=c,char='',keysym=None,widget=c.frame.body.bodyCtrl)
+            stroke = None
+            k.masterCommand(event,func,stroke)
+            return k.funcReturn
+        else:
+            g.trace('no such command: %s' % (commandName),color='red')
+            return None
+    #@-node:ekr.20051106040126:c.executeMinibufferCommand
+    #@+node:bobjack.20080509080123.2:c.universalCallback
+    def universalCallback(self, function):
+
+        """Create a universal command callback.
+
+        Create and return a callback that wraps a function with an rClick
+        signature in a callback which adapts standard minibufer command
+        callbacks to a compatible format.
+
+        This also serves to allow rClick callback functions to handle
+        minibuffer commands from sources other than rClick menus so allowing
+        a single function to handle calls from all sources.
+
+        A function wrapped in this wrapper can handle rclick generator
+        and invocation commands and commands typed in the minibuffer.
+
+        It will also be able to handle commands from the minibuffer even
+        if rclick is not installed.
+        """
+        def minibufferCallback(event, function=function):
+
+            # Avoid a pylint complaint.
+            if hasattr(self,'theContextMenuController'):
+                cm = getattr(self,'theContextMenuController')
+                keywords = cm.mb_keywords
+            else:
+                cm = keywords = None
+
+            if not keywords:
+                # If rClick is not loaded or no keywords dict was provided
+                #  then the command must have been issued in a minibuffer
+                #  context.
+                keywords = {'c': self, 'rc_phase': 'minibuffer'}
+
+            keywords['mb_event'] = event     
+
+            retval = None
+            try:
+                retval = function(keywords)
+            finally:
+                if cm:
+                    # Even if there is an error:
+                    #   clear mb_keywords prior to next command and
+                    #   ensure mb_retval from last command is wiped
+                    cm.mb_keywords = None
+                    cm.mb_retval = retval
+
+        return minibufferCallback
+
+    #fix bobjacks spelling error
+    universallCallback = universalCallback
+    #@-node:bobjack.20080509080123.2:c.universalCallback
+    #@+node:ekr.20031218072017.2818:Command handlers...
+    #@+node:ekr.20031218072017.2819:File Menu
+    #@+node:ekr.20031218072017.2820:top level (file menu)
+    #@+node:ekr.20031218072017.1623:c.new
+    def new (self,event=None,gui=None):
+
+        '''Create a new Leo window.'''
+
+        c,frame = g.app.newLeoCommanderAndFrame(fileName=None,relativeFileName=None,gui=gui)
+
+        # Needed for plugins.
+        g.doHook("new",old_c=self,c=c,new_c=c)
+        # Use the config params to set the size and location of the window.
+        frame.setInitialWindowGeometry()
+        frame.deiconify()
+        frame.lift()
+        frame.resizePanesToRatio(frame.ratio,frame.secondary_ratio) # Resize the _new_ frame.
+        v = leoNodes.vnode(context=c)
+        p = leoNodes.position(v)
+        v.initHeadString("NewHeadline")
+        # New in Leo 4.5: p.moveToRoot would be wrong: the node hasn't been linked yet.
+        p._linkAsRoot(oldRoot=None)
+        c.setRootVnode(v) # New in Leo 4.4.2.
+        c.editPosition(p)
+        # New in Leo 4.4.8: create the menu as late as possible so it can use user commands.
+        p = c.currentPosition()
+        if not g.doHook("menu1",c=c,p=p,v=p):
+            frame.menu.createMenuBar(frame)
+            c.updateRecentFiles(fileName=None)
+            g.doHook("menu2",c=frame.c,p=p,v=p)
+            g.doHook("after-create-leo-frame",c=c)
+
+        # chapterController.finishCreate must be called after the first real redraw
+        # because it requires a valid value for c.rootPosition().
+        if c.config.getBool('use_chapters') and c.chapterController:
+            c.chapterController.finishCreate()
+            frame.c.setChanged(False) # Clear the changed flag set when creating the @chapters node.
+        if c.config.getBool('outline_pane_has_initial_focus'):
+            c.treeWantsFocusNow()
+        else:
+            c.bodyWantsFocusNow()
+        # Force a call to c.outerUpdate.
+        # This is needed when we execute this command from a menu.
+        c.redraw_now()
+        c.frame.initCompleteHint()
+
+        return c # For unit test.
+    #@nonl
+    #@-node:ekr.20031218072017.1623:c.new
+    #@+node:ekr.20031218072017.2821:c.open
+    def open (self,event=None):
+
+        '''Open a Leo window containing the contents of a .leo file.'''
+
+        c = self
+        #@    << Set closeFlag if the only open window is empty >>
+        #@+node:ekr.20031218072017.2822:<< Set closeFlag if the only open window is empty >>
+        #@+at 
+        #@nonl
+        # If this is the only open window was opened when the app started, and 
+        # the window has never been written to or saved, then we will 
+        # automatically close that window if this open command completes 
+        # successfully.
+        #@-at
+        #@@c
+
+        closeFlag = (
+            c.frame.startupWindow and # The window was open on startup
+            not c.changed and not c.frame.saved and # The window has never been changed
+            g.app.numberOfWindows == 1) # Only one untitled window has ever been opened
+        #@-node:ekr.20031218072017.2822:<< Set closeFlag if the only open window is empty >>
+        #@nl
+
+        fileName = ''.join(c.k.givenArgs) or g.app.gui.runOpenFileDialog(
+            title = "Open",
+            filetypes = [("Leo files","*.leo"), ("All files","*")],
+            defaultextension = ".leo")
+        c.bringToFront()
+
+        ok = False
+        if fileName:
+            ok, frame = g.openWithFileName(fileName,c)
+            if ok:
+                g.chdir(fileName)
+                g.setGlobalOpenDir(fileName)
+            if ok and closeFlag:
+                g.app.destroyWindow(c.frame)
+
+        # openWithFileName sets focus if ok.
+        if not ok:
+            if c.config.getBool('outline_pane_has_initial_focus'):
+                c.treeWantsFocusNow()
+            else:
+                c.bodyWantsFocusNow()
+    #@-node:ekr.20031218072017.2821:c.open
+    #@+node:ekr.20031218072017.2823:openWith and allies
+    def openWith(self,event=None,data=None):
+
+        """This routine handles the items in the Open With... menu.
+
+        These items can only be created by createOpenWithMenuFromTable().
+        Typically this would be done from the "open2" hook.
+
+        New in 4.3: The "os.spawnv" now works. You may specify arguments to spawnv
+        using a list, e.g.:
+
+        openWith("os.spawnv", ["c:/prog.exe","--parm1","frog","--switch2"], None)
+        """
+
+        c = self ; p = c.currentPosition()
+        n = data and len(data) or 0
+        if n != 3:
+            g.trace('bad data, length must be 3, got %d' % n)
+            return
+        try:
+            openType,arg,ext=data
+            if not g.doHook("openwith1",c=c,p=p,v=p.v,openType=openType,arg=arg,ext=ext):
+                g.enableIdleTimeHook(idleTimeDelay=100)
+                #@            << set ext based on the present language >>
+                #@+node:ekr.20031218072017.2824:<< set ext based on the present language >>
+                if not ext:
+                    theDict = c.scanAllDirectives()
+                    language = theDict.get("language")
+                    ext = g.app.language_extension_dict.get(language)
+                    # g.pr(language,ext)
+                    if ext == None:
+                        ext = "txt"
+
+                if ext[0] != ".":
+                    ext = "."+ext
+
+                # g.pr("ext",ext)
+                #@-node:ekr.20031218072017.2824:<< set ext based on the present language >>
+                #@nl
+                #@            << create or reopen temp file, testing for conflicting changes >>
+                #@+node:ekr.20031218072017.2825:<< create or reopen temp file, testing for conflicting changes >>
+                theDict = None ; path = None
+                #@<< set dict and path if a temp file already refers to p.v.t >>
+                #@+node:ekr.20031218072017.2826:<<set dict and path if a temp file already refers to p.v.t >>
+                searchPath = c.openWithTempFilePath(p,ext)
+
+                if g.os_path_exists(searchPath):
+                    for theDict in g.app.openWithFiles:
+                        if p.v == theDict.get('v') and searchPath == theDict.get("path"):
+                            path = searchPath
+                            break
+                #@-node:ekr.20031218072017.2826:<<set dict and path if a temp file already refers to p.v.t >>
+                #@nl
+                if path:
+                    #@    << create or recreate temp file as needed >>
+                    #@+node:ekr.20031218072017.2827:<< create or recreate temp file as needed >>
+                    #@+at 
+                    #@nonl
+                    # We test for changes in both p and the temp file:
+                    # 
+                    # - If only p's body text has changed, we recreate the 
+                    # temp file.
+                    # - If only the temp file has changed, do nothing here.
+                    # - If both have changed we must prompt the user to see 
+                    # which code to use.
+                    #@-at
+                    #@@c
+
+                    encoding = theDict.get("encoding")
+                    old_body = theDict.get("body")
+                    new_body = p.bodyString()
+                    new_body = g.toEncodedString(new_body,encoding,reportErrors=True)
+
+                    old_time = theDict.get("time")
+                    try:
+                        new_time = g.os_path_getmtime(path)
+                    except:
+                        new_time = None
+
+                    body_changed = old_body != new_body
+                    temp_changed = old_time != new_time
+
+                    if body_changed and temp_changed:
+                        #@    << Raise dialog about conflict and set result >>
+                        #@+node:ekr.20031218072017.2828:<< Raise dialog about conflict and set result >>
+                        message = (
+                            "Conflicting changes in outline and temp file\n\n" +
+                            "Do you want to use the code in the outline or the temp file?\n\n")
+
+                        result = g.app.gui.runAskYesNoCancelDialog(c,
+                            "Conflict!", message,
+                            yesMessage = "Outline",
+                            noMessage = "File",
+                            defaultButton = "Cancel")
+                        #@-node:ekr.20031218072017.2828:<< Raise dialog about conflict and set result >>
+                        #@nl
+                        if result == "cancel": return
+                        rewrite = result == "outline"
+                    else:
+                        rewrite = body_changed
+
+                    if rewrite:
+                        path = c.createOpenWithTempFile(p,ext)
+                    else:
+                        g.es("reopening:",g.shortFileName(path),color="blue")
+                    #@-node:ekr.20031218072017.2827:<< create or recreate temp file as needed >>
+                    #@nl
+                else:
+                    path = c.createOpenWithTempFile(p,ext)
+
+                if not path:
+                    return # An error has occured.
+                #@-node:ekr.20031218072017.2825:<< create or reopen temp file, testing for conflicting changes >>
+                #@nl
+                #@            << execute a command to open path in external editor >>
+                #@+node:ekr.20031218072017.2829:<< execute a command to open path in external editor >>
+                try:
+                    if arg == None: arg = ""
+                    shortPath = path # g.shortFileName(path)
+                    if openType == "os.system":
+                        if 1:
+                            # This works, _provided_ that arg does not contain blanks.  Sheesh.
+                            command = 'os.system(%s)' % (arg+shortPath)
+                            os.system(arg+shortPath)
+                        else:
+                            # XP does not like this format!
+                            command = 'os.system("%s" "%s")' % (arg,shortPath)
+                            os.system('"%s" "%s"' % (arg,shortPath))
+                    elif openType == "os.startfile":
+                        command = "os.startfile(%s)" % (arg+shortPath)
+                        os.startfile(arg+path)
+                    elif openType == "exec":
+                        command = "exec(%s)" % (arg+shortPath)
+                        exec(arg+path,{},{})
+                    elif openType == "os.spawnl":
+                        filename = g.os_path_basename(arg)
+                        command = "os.spawnl(%s,%s,%s)" % (arg,filename,path)
+                        os.spawnl(os.P_NOWAIT,arg,filename,path)
+                    elif openType == "os.spawnv":
+                        filename = os.path.basename(arg[0]) 
+                        vtuple = arg[1:]
+                        vtuple.insert(0, filename)
+                            # add the name of the program as the first argument.
+                            # Change suggested by Jim Sizelove.
+                        vtuple.append(path)
+                        command = "os.spawnv(%s,%s)" % (arg[0],repr(vtuple))
+                        os.spawnv(os.P_NOWAIT,arg[0],vtuple)
+                    # This clause by Jim Sizelove.
+                    elif openType == "subprocess.Popen":
+                        if isinstance(arg, basestring):
+                            vtuple = arg + " " + path
+                        elif isinstance(arg, (list, tuple)):
+                            vtuple = arg[:]
+                            vtuple.append(path)
+                        command = "subprocess.Popen(%s)" % repr(vtuple)
+                        if subprocess:
+                            subprocess.Popen(vtuple)
+                        else:
+                            g.trace('Can not import subprocess.  Skipping: "%s"' % command)
+                    else:
+                        command="bad command:"+str(openType)
+                        g.trace(command)
+                except Exception:
+                    g.es("exception executing:",command)
+                    g.es_exception()
+                #@-node:ekr.20031218072017.2829:<< execute a command to open path in external editor >>
+                #@nl
+            g.doHook("openwith2",c=c,p=p,v=p.v,openType=openType,arg=arg,ext=ext)
+        except Exception:
+            g.es("unexpected exception in c.openWith")
+            g.es_exception()
+
+        return "break"
+    #@+node:ekr.20031218072017.2830:createOpenWithTempFile
+    def createOpenWithTempFile (self,p,ext):
+
+        c = self
+        theFile = None # pylint complains if this is inited to ''.
+        path = c.openWithTempFilePath(p,ext)
+        try:
+            if g.os_path_exists(path):
+                g.es("recreating:  ",g.shortFileName(path),color="red")
+            else:
+                g.es("creating:  ",g.shortFileName(path),color="blue")
+            theFile = open(path,"w")
+            # Convert s to whatever encoding is in effect.
+            s = p.bodyString()
+            theDict = c.scanAllDirectives(p)
+            encoding = theDict.get("encoding",None)
+            if encoding == None:
+                encoding = c.config.default_derived_file_encoding
+            s = g.toEncodedString(s,encoding,reportErrors=True) 
+            theFile.write(s)
+            theFile.flush()
+            theFile.close()
+            try:    time = g.os_path_getmtime(path)
+            except: time = None
+            # g.es("time: " + str(time))
+            # New in 4.3: theDict now contains both 'p' and 'v' entries, of the expected type.
+            theDict = {
+                "body":s, "c":c, "encoding":encoding,
+                "f":theFile, "path":path, "time":time,
+                "p":p, "v":p.v }
+            #@        << remove previous entry from app.openWithFiles if it exists >>
+            #@+node:ekr.20031218072017.2831:<< remove previous entry from app.openWithFiles if it exists >>
+            for d in g.app.openWithFiles[:]:
+                p2 = d.get("p")
+                if p.v.t == p2.v.t:
+                    # g.pr("removing previous entry in g.app.openWithFiles for",p.headString())
+                    g.app.openWithFiles.remove(d)
+            #@-node:ekr.20031218072017.2831:<< remove previous entry from app.openWithFiles if it exists >>
+            #@nl
+            g.app.openWithFiles.append(theDict)
+            return path
+        except:
+            if theFile:
+                theFile.close()
+            theFile = None
+            g.es("exception creating temp file",color="red")
+            g.es_exception()
+            return None
+    #@-node:ekr.20031218072017.2830:createOpenWithTempFile
+    #@+node:ekr.20031218072017.2832:c.openWithTempFilePath
+    def openWithTempFilePath (self,p,ext):
+
+        """Return the path to the temp file corresponding to p and ext."""
+
+        name = "LeoTemp_%s_%s%s" % (
+            str(id(p.v.t)),
+            g.sanitize_filename(p.headString()),
+            ext)
+
+        name = g.toUnicode(name,g.app.tkEncoding)
+
+        td = g.os_path_finalize(tempfile.gettempdir())
+
+        path = g.os_path_join(td,name)
+
+        return path
+    #@-node:ekr.20031218072017.2832:c.openWithTempFilePath
+    #@-node:ekr.20031218072017.2823:openWith and allies
+    #@+node:ekr.20031218072017.2833:close
+    def close (self,event=None):
+
+        '''Close the Leo window, prompting to save it if it has been changed.'''
+
+        g.app.closeLeoWindow(self.frame)
+    #@-node:ekr.20031218072017.2833:close
+    #@+node:ekr.20031218072017.2834:save (commands)
+    def save (self,event=None):
+
+        '''Save a Leo outline to a file.'''
+
+        c = self ; w = g.app.gui.get_focus(c)
+
+        if g.app.disableSave:
+            g.es("save commands disabled",color="purple")
+            return
+
+        # Make sure we never pass None to the ctor.
+        if not c.mFileName:
+            c.frame.title = ""
+            c.mFileName = ""
+
+        if c.mFileName:
+            # Calls c.setChanged(False) if no error.
+            c.fileCommands.save(c.mFileName)
+        else:
+            fileName = ''.join(c.k.givenArgs) or g.app.gui.runSaveFileDialog(
+                initialfile = c.mFileName,
+                title="Save",
+                filetypes=[("Leo files", "*.leo")],
+                defaultextension=".leo")
+            c.bringToFront()
+
+            if fileName:
+                # Don't change mFileName until the dialog has suceeded.
+                c.mFileName = g.ensure_extension(fileName, ".leo")
+                c.frame.title = c.mFileName
+                c.frame.setTitle(g.computeWindowTitle(c.mFileName))
+                c.frame.openDirectory = g.os_path_dirname(c.mFileName) # Bug fix in 4.4b2.
+                c.fileCommands.save(c.mFileName)
+                c.updateRecentFiles(c.mFileName)
+                g.chdir(c.mFileName)
+
+        c.redraw()
+        c.widgetWantsFocusNow(w)
+    #@-node:ekr.20031218072017.2834:save (commands)
+    #@+node:ekr.20031218072017.2835:saveAs
+    def saveAs (self,event=None):
+
+        '''Save a Leo outline to a file with a new filename.'''
+
+        c = self ;  w = g.app.gui.get_focus(c)
+
+        if g.app.disableSave:
+            g.es("save commands disabled",color="purple")
+            return
+
+        # Make sure we never pass None to the ctor.
+        if not c.mFileName:
+            c.frame.title = ""
+
+        fileName = ''.join(c.k.givenArgs) or g.app.gui.runSaveFileDialog(
+            initialfile = c.mFileName,
+            title="Save As",
+            filetypes=[("Leo files", "*.leo")],
+            defaultextension=".leo")
+        c.bringToFront()
+
+        if fileName:
+            g.trace(fileName)
+            # 7/2/02: don't change mFileName until the dialog has suceeded.
+            c.mFileName = g.ensure_extension(fileName, ".leo")
+            c.frame.title = c.mFileName
+            c.frame.setTitle(g.computeWindowTitle(c.mFileName))
+            c.frame.openDirectory = g.os_path_dirname(c.mFileName) # Bug fix in 4.4b2.
+            # Calls c.setChanged(False) if no error.
+            c.fileCommands.saveAs(c.mFileName)
+            c.updateRecentFiles(c.mFileName)
+            g.chdir(c.mFileName)
+        c.redraw()
+        c.widgetWantsFocusNow(w)
+    #@-node:ekr.20031218072017.2835:saveAs
+    #@+node:ekr.20070413045221:saveAsUnzipped & saveAsZipped
+    def saveAsUnzipped (self,event=None):
+
+        '''Save a Leo outline to a file with a new filename,
+        ensuring that the file is not compressed.'''
+        self.saveAsZippedHelper(False)
+
+    def saveAsZipped (self,event=None):
+
+        '''Save a Leo outline to a file with a new filename,
+        ensuring that the file is compressed.'''
+        self.saveAsZippedHelper(True)
+
+    def saveAsZippedHelper (self,isZipped):
+
+        c = self
+        oldZipped = c.isZipped
+        c.isZipped = isZipped
+        try:
+            c.saveAs()
+        finally:
+            c.isZipped = oldZipped
+    #@-node:ekr.20070413045221:saveAsUnzipped & saveAsZipped
+    #@+node:ekr.20031218072017.2836:saveTo
+    def saveTo (self,event=None):
+
+        '''Save a Leo outline to a file, leaving the file associated with the Leo outline unchanged.'''
+
+        c = self ; w = g.app.gui.get_focus(c)
+
+        if g.app.disableSave:
+            g.es("save commands disabled",color="purple")
+            return
+
+        # Make sure we never pass None to the ctor.
+        if not c.mFileName:
+            c.frame.title = ""
+
+        # set local fileName, _not_ c.mFileName
+        fileName = ''.join(c.k.givenArgs) or g.app.gui.runSaveFileDialog(
+            initialfile = c.mFileName,
+            title="Save To",
+            filetypes=[("Leo files", "*.leo")],
+            defaultextension=".leo")
+        c.bringToFront()
+
+        if fileName:
+            fileName = g.ensure_extension(fileName, ".leo")
+            c.fileCommands.saveTo(fileName)
+            c.updateRecentFiles(fileName)
+            g.chdir(fileName)
+
+        c.redraw()
+        c.widgetWantsFocusNow(w)
+    #@-node:ekr.20031218072017.2836:saveTo
+    #@+node:ekr.20031218072017.2837:revert
+    def revert (self,event=None):
+
+        '''Revert the contents of a Leo outline to last saved contents.'''
+
+        c = self
+
+        # Make sure the user wants to Revert.
+        if not c.mFileName:
+            return
+
+        reply = g.app.gui.runAskYesNoDialog(c,"Revert",
+            "Revert to previous version of " + c.mFileName + "?")
+        c.bringToFront()
+
+        if reply=="no":
+            return
+
+        # Kludge: rename this frame so openWithFileName won't think it is open.
+        fileName = c.mFileName ; c.mFileName = ""
+
+        # Create a new frame before deleting this frame.
+        ok, frame = g.openWithFileName(fileName,c)
+        if ok:
+            frame.deiconify()
+            g.app.destroyWindow(c.frame)
+        else:
+            c.mFileName = fileName
+    #@-node:ekr.20031218072017.2837:revert
+    #@-node:ekr.20031218072017.2820:top level (file menu)
+    #@+node:ekr.20031218072017.2079:Recent Files submenu & allies
+    #@+node:ekr.20031218072017.2080:clearRecentFiles
+    def clearRecentFiles (self,event=None):
+
+        """Clear the recent files list, then add the present file."""
+
+        c = self ; f = c.frame ; u = c.undoer
+
+        bunch = u.beforeClearRecentFiles()
+
+        recentFilesMenu = f.menu.getMenu("Recent Files...")
+        f.menu.deleteRecentFilesMenuItems(recentFilesMenu)
+
+        c.recentFiles = []
+        g.app.config.recentFiles = [] # New in Leo 4.3.
+        f.menu.createRecentFilesMenuItems()
+        c.updateRecentFiles(c.relativeFileName())
+
+        g.app.config.appendToRecentFiles(c.recentFiles)
+
+        # g.trace(c.recentFiles)
+
+        u.afterClearRecentFiles(bunch)
+
+        # New in Leo 4.4.5: write the file immediately.
+        g.app.config.recentFileMessageWritten = False # Force the write message.
+        g.app.config.writeRecentFilesFile(c)
+    #@-node:ekr.20031218072017.2080:clearRecentFiles
+    #@+node:ekr.20031218072017.2081:openRecentFile
+    def openRecentFile(self,name=None):
+
+        if not name: return
+
+        c = self ; v = c.currentVnode()
+        #@    << Set closeFlag if the only open window is empty >>
+        #@+node:ekr.20031218072017.2082:<< Set closeFlag if the only open window is empty >>
+        #@+at 
+        #@nonl
+        # If this is the only open window was opened when the app started, and 
+        # the window has never been written to or saved, then we will 
+        # automatically close that window if this open command completes 
+        # successfully.
+        #@-at
+        #@@c
+
+        closeFlag = (
+            c.frame.startupWindow and # The window was open on startup
+            not c.changed and not c.frame.saved and # The window has never been changed
+            g.app.numberOfWindows == 1) # Only one untitled window has ever been opened
+        #@-node:ekr.20031218072017.2082:<< Set closeFlag if the only open window is empty >>
+        #@nl
+
+        fileName = name
+        if not g.doHook("recentfiles1",c=c,p=v,v=v,fileName=fileName,closeFlag=closeFlag):
+            ok, frame = g.openWithFileName(fileName,c)
+            if ok and closeFlag and frame != c.frame:
+                g.app.destroyWindow(c.frame) # 12/12/03
+                c = frame.c # Switch to the new commander so the "recentfiles2" hook doesn't crash.
+                c.setLog() # Sets the log stream for g.es
+
+        g.doHook("recentfiles2",c=c,p=v,v=v,fileName=fileName,closeFlag=closeFlag)
+    #@-node:ekr.20031218072017.2081:openRecentFile
+    #@+node:ekr.20031218072017.2083:c.updateRecentFiles
+    def updateRecentFiles (self,fileName):
+
+        """Create the RecentFiles menu.  May be called with Null fileName."""
+
+        c = self
+
+        if g.app.unitTesting: return
+
+        def munge(name):
+            return c.os_path_finalize(name or '').lower()
+        def munge2(name):
+            return c.os_path_finalize_join(g.app.loadDir,name or '')
+
+        # Update the recent files list in all windows.
+        if fileName:
+            compareFileName = munge(fileName)
+            # g.trace(fileName)
+            for frame in g.app.windowList:
+                c = frame.c
+                # Remove all versions of the file name.
+                for name in c.recentFiles:
+                    if munge(fileName) == munge(name) or munge2(fileName) == munge2(name):
+                        c.recentFiles.remove(name)
+                c.recentFiles.insert(0,fileName)
+                # g.trace('adding',fileName)
+                # Recreate the Recent Files menu.
+                frame.menu.createRecentFilesMenuItems()
+        else:
+            for frame in g.app.windowList:
+                frame.menu.createRecentFilesMenuItems()
+    #@-node:ekr.20031218072017.2083:c.updateRecentFiles
+    #@+node:tbrown.20080509212202.6:cleanRecentFiles
+    def cleanRecentFiles(self,event=None):
+
+        c = self
+
+        dat = c.config.getData('path-demangle')
+        if not dat:
+            g.es('No @data path-demangle setting')
+            return
+
+        changes = []
+        replace = None
+        for line in dat:
+            text = line.strip()
+            if text.startswith('REPLACE: '):
+                replace = text.split(None, 1)[1].strip()
+            if text.startswith('WITH:') and replace is not None:
+                with_ = text[5:].strip()
+                changes.append((replace, with_))
+                g.es('%s -> %s' % changes[-1])
+
+        orig = [i for i in c.recentFiles if i.startswith("/")]
+        c.clearRecentFiles()
+
+        for i in orig:
+            t = i
+            for change in changes:
+                t = t.replace(*change)
+
+            c.updateRecentFiles(t)
+
+        # code below copied from clearRecentFiles
+        g.app.config.recentFiles = [] # New in Leo 4.3.
+        g.app.config.appendToRecentFiles(c.recentFiles)
+        g.app.config.recentFileMessageWritten = False # Force the write message.
+        g.app.config.writeRecentFilesFile(c)
+    #@-node:tbrown.20080509212202.6:cleanRecentFiles
+    #@+node:tbrown.20080509212202.8:sortRecentFiles
+    def sortRecentFiles(self,event=None):
+
+        c = self
+
+        orig = c.recentFiles[:]
+        c.clearRecentFiles()
+        import os
+        orig.sort(cmp=lambda a,b:cmp(os.path.basename(b).lower(),     
+            os.path.basename(a).lower()))
+        for i in orig:
+            c.updateRecentFiles(i)
+
+        # code below copied from clearRecentFiles
+        g.app.config.recentFiles = [] # New in Leo 4.3.
+        g.app.config.appendToRecentFiles(c.recentFiles)
+        g.app.config.recentFileMessageWritten = False # Force the write message.
+        g.app.config.writeRecentFilesFile(c)
+    #@-node:tbrown.20080509212202.8:sortRecentFiles
+    #@-node:ekr.20031218072017.2079:Recent Files submenu & allies
+    #@+node:ekr.20031218072017.2838:Read/Write submenu
+    #@+node:ekr.20031218072017.2839:readOutlineOnly
+    def readOutlineOnly (self,event=None):
+
+        '''Open a Leo outline from a .leo file, but do not read any derived files.'''
+
+        fileName = g.app.gui.runOpenFileDialog(
+            title="Read Outline Only",
+            filetypes=[("Leo files", "*.leo"), ("All files", "*")],
+            defaultextension=".leo")
+
+        if not fileName:
+            return
+
+        try:
+            theFile = open(fileName,'r')
+            g.chdir(fileName)
+            c,frame = g.app.newLeoCommanderAndFrame(fileName=fileName)
+            frame.deiconify()
+            frame.lift()
+            g.app.root.update() # Force a screen redraw immediately.
+            c.fileCommands.readOutlineOnly(theFile,fileName) # closes file.
+        except:
+            g.es("can not open:",fileName)
+    #@-node:ekr.20031218072017.2839:readOutlineOnly
+    #@+node:ekr.20070915134101:readFileIntoNode
+    def readFileIntoNode (self,event=None):
+
+        '''Read a file into a single node.'''
+
+        c = self ; undoType = 'Read File Into Node'
+        filetypes = [("All files", "*"),("Python files","*.py"),("Leo files", "*.leo"),]
+        fileName = g.app.gui.runOpenFileDialog(
+            title="Read File Into Node",filetypes=filetypes,defaultextension=None)
+
+        if fileName:    
+            try:
+                theFile = open(fileName,'r')
+                g.chdir(fileName)
+                s = theFile.read()
+                s = '@nocolor\n' + s
+                w = c.frame.body.bodyCtrl
+                p = c.insertHeadline(op_name=undoType)
+                p.setHeadString('@read-file-into-node ' + fileName)
+                p.setBodyString(s)
+                w.setAllText(s)
+                c.redraw()
+            except:
+                g.es("can not open:",fileName)
+    #@-node:ekr.20070915134101:readFileIntoNode
+    #@+node:ekr.20070806105721.1:readAtAutoNodes (commands)
+    def readAtAutoNodes (self,event=None):
+
+        '''Read all @auto nodes in the presently selected outline.'''
+
+        c = self ; u = c.undoer ; p = c.currentPosition()
+
+        undoData = u.beforeChangeTree(p)
+        c.importCommands.readAtAutoNodes()
+        u.afterChangeTree(p,'Read @auto Nodes',undoData)
+        c.redraw()
+    #@-node:ekr.20070806105721.1:readAtAutoNodes (commands)
+    #@+node:ekr.20031218072017.1839:readAtFileNodes (commands)
+    def readAtFileNodes (self,event=None):
+
+        '''Read all @file nodes in the presently selected outline.'''
+
+        c = self ; u = c.undoer ; p = c.currentPosition()
+
+        undoData = u.beforeChangeTree(p)
+        c.fileCommands.readAtFileNodes()
+        u.afterChangeTree(p,'Read @file Nodes',undoData)
+        c.redraw()
+    #@-node:ekr.20031218072017.1839:readAtFileNodes (commands)
+    #@+node:ekr.20080801071227.4:readAtShadowNodes (commands)
+    def readAtShadowNodes (self,event=None):
+
+        '''Read all @shadow nodes in the presently selected outline.'''
+
+        c = self ; u = c.undoer ; p = c.currentPosition()
+
+        undoData = u.beforeChangeTree(p)
+        c.atFileCommands.readAtShadowNodes(p)
+        u.afterChangeTree(p,'Read @shadow Nodes',undoData)
+        c.redraw() 
+    #@-node:ekr.20080801071227.4:readAtShadowNodes (commands)
+    #@+node:ekr.20031218072017.1809:importDerivedFile
+    def importDerivedFile (self,event=None):
+
+        """Create a new outline from a 4.0 derived file."""
+
+        c = self ; p = c.currentPosition()
+
+        types = [
+            ("All files","*"),
+            ("C/C++ files","*.c"),
+            ("C/C++ files","*.cpp"),
+            ("C/C++ files","*.h"),
+            ("C/C++ files","*.hpp"),
+            ("Java files","*.java"),
+            ("Lua files", "*.lua"),
+            ("Pascal files","*.pas"),
+            ("Python files","*.py") ]
+
+        names = g.app.gui.runOpenFileDialog(
+            title="Import Derived File",
+            filetypes=types,
+            defaultextension=".py",
+            multiple=True)
+
+        if names:
+            g.chdir(names[0])
+            c.importCommands.importDerivedFiles(parent=p,paths=names)
+    #@-node:ekr.20031218072017.1809:importDerivedFile
+    #@+node:ekr.20070915142635:writeFileFromNode
+    def writeFileFromNode (self,event=None):
+
+        # If node starts with @read-file-into-node, use the full path name in the headline.
+        # Otherwise, prompt for a file name.
+
+        c = self ; p = c.currentPosition()
+        h = p.headString().rstrip()
+        s = p.bodyString()
+        tag = '@read-file-into-node'
+
+        if h.startswith(tag):
+            fileName = h[len(tag):].strip()
+        else:
+            fileName = None
+
+        if not fileName:
+            filetypes = [("All files", "*"),("Python files","*.py"),("Leo files", "*.leo"),]
+            fileName = g.app.gui.runSaveFileDialog(
+                initialfile=None,
+                title='Write File From Node',
+                filetypes=filetypes,
+                defaultextension=None)
+        if fileName:
+            try:
+                theFile = open(fileName,'w')
+                g.chdir(fileName)
+            except IOError:
+                theFile = None
+            if theFile:
+                if s.startswith('@nocolor\n'):
+                    s = s[len('@nocolor\n'):]
+                theFile.write(s)
+                theFile.flush()
+                g.es_print('wrote:',fileName,color='blue')
+                theFile.close()
+            else:
+                g.es('can not write %s',fileName,color='red')
+    #@nonl
+    #@-node:ekr.20070915142635:writeFileFromNode
+    #@-node:ekr.20031218072017.2838:Read/Write submenu
+    #@+node:ekr.20031218072017.2841:Tangle submenu
+    #@+node:ekr.20031218072017.2842:tangleAll
+    def tangleAll (self,event=None):
+
+        '''Tangle all @root nodes in the entire outline.'''
+
+        c = self
+        c.tangleCommands.tangleAll()
+    #@-node:ekr.20031218072017.2842:tangleAll
+    #@+node:ekr.20031218072017.2843:tangleMarked
+    def tangleMarked (self,event=None):
+
+        '''Tangle all marked @root nodes in the entire outline.'''
+
+        c = self
+        c.tangleCommands.tangleMarked()
+    #@-node:ekr.20031218072017.2843:tangleMarked
+    #@+node:ekr.20031218072017.2844:tangle
+    def tangle (self,event=None):
+
+        '''Tangle all @root nodes in the selected outline.'''
+
+        c = self
+        c.tangleCommands.tangle()
+    #@-node:ekr.20031218072017.2844:tangle
+    #@-node:ekr.20031218072017.2841:Tangle submenu
+    #@+node:ekr.20031218072017.2845:Untangle submenu
+    #@+node:ekr.20031218072017.2846:untangleAll
+    def untangleAll (self,event=None):
+
+        '''Untangle all @root nodes in the entire outline.'''
+
+        c = self
+        c.tangleCommands.untangleAll()
+        c.undoer.clearUndoState()
+    #@-node:ekr.20031218072017.2846:untangleAll
+    #@+node:ekr.20031218072017.2847:untangleMarked
+    def untangleMarked (self,event=None):
+
+        '''Untangle all marked @root nodes in the entire outline.'''
+
+        c = self
+        c.tangleCommands.untangleMarked()
+        c.undoer.clearUndoState()
+    #@-node:ekr.20031218072017.2847:untangleMarked
+    #@+node:ekr.20031218072017.2848:untangle
+    def untangle (self,event=None):
+
+        '''Untangle all @root nodes in the selected outline.'''
+
+        c = self
+        c.tangleCommands.untangle()
+        c.undoer.clearUndoState()
+    #@-node:ekr.20031218072017.2848:untangle
+    #@-node:ekr.20031218072017.2845:Untangle submenu
+    #@+node:ekr.20031218072017.2849:Import&Export submenu
+    #@+node:ekr.20031218072017.2850:exportHeadlines
+    def exportHeadlines (self,event=None):
+
+        '''Export all headlines to an external file.'''
+
+        c = self
+
+        filetypes = [("Text files", "*.txt"),("All files", "*")]
+
+        fileName = g.app.gui.runSaveFileDialog(
+            initialfile="headlines.txt",
+            title="Export Headlines",
+            filetypes=filetypes,
+            defaultextension=".txt")
+        c.bringToFront()
+
+        if fileName and len(fileName) > 0:
+            g.setGlobalOpenDir(fileName)
+            g.chdir(fileName)
+            c.importCommands.exportHeadlines(fileName)
+    #@-node:ekr.20031218072017.2850:exportHeadlines
+    #@+node:ekr.20031218072017.2851:flattenOutline
+    def flattenOutline (self,event=None):
+
+        '''Export the selected outline to an external file.
+        The outline is represented in MORE format.'''
+
+        c = self
+
+        filetypes = [("Text files", "*.txt"),("All files", "*")]
+
+        fileName = g.app.gui.runSaveFileDialog(
+            initialfile="flat.txt",
+            title="Flatten Outline",
+            filetypes=filetypes,
+            defaultextension=".txt")
+        c.bringToFront()
+
+        if fileName and len(fileName) > 0:
+            g.setGlobalOpenDir(fileName)
+            g.chdir(fileName)
+            c.importCommands.flattenOutline(fileName)
+    #@-node:ekr.20031218072017.2851:flattenOutline
+    #@+node:ekr.20031218072017.2852:importAtRoot
+    def importAtRoot (self,event=None):
+
+        '''Import one or more external files, creating @root trees.'''
+
+        c = self
+
+        types = [
+            ("All files","*"),
+            ("C/C++ files","*.c"),
+            ("C/C++ files","*.cpp"),
+            ("C/C++ files","*.h"),
+            ("C/C++ files","*.hpp"),
+            ("Java files","*.java"),
+            ("Lua files", "*.lua"),
+            ("Pascal files","*.pas"),
+            ("Python files","*.py") ]
+
+        names = g.app.gui.runOpenFileDialog(
+            title="Import To @root",
+            filetypes=types,
+            defaultextension=".py",
+            multiple=True)
+        c.bringToFront()
+
+        if names:
+            g.chdir(names[0])
+            c.importCommands.importFilesCommand (names,"@root")
+    #@-node:ekr.20031218072017.2852:importAtRoot
+    #@+node:ekr.20031218072017.2853:importAtFile
+    def importAtFile (self,event=None):
+
+        '''Import one or more external files, creating @file trees.'''
+
+        c = self
+
+        types = [
+            ("All files","*"),
+            ("C/C++ files","*.c"),
+            ("C/C++ files","*.cpp"),
+            ("C/C++ files","*.h"),
+            ("C/C++ files","*.hpp"),
+            ("Java files","*.java"),
+            ("Lua files", "*.lua"),
+            ("Pascal files","*.pas"),
+            ("Python files","*.py") ]
+
+        names = g.app.gui.runOpenFileDialog(
+            title="Import To @file",
+            filetypes=types,
+            defaultextension=".py",
+            multiple=True)
+        c.bringToFront()
+
+        if names:
+            g.chdir(names[0])
+            c.importCommands.importFilesCommand(names,"@file")
+    #@-node:ekr.20031218072017.2853:importAtFile
+    #@+node:ekr.20031218072017.2854:importCWEBFiles
+    def importCWEBFiles (self,event=None):
+
+        '''Import one or more external CWEB files, creating @file trees.'''
+
+        c = self
+
+        filetypes = [
+            ("CWEB files", "*.w"),
+            ("Text files", "*.txt"),
+            ("All files", "*")]
+
+        names = g.app.gui.runOpenFileDialog(
+            title="Import CWEB Files",
+            filetypes=filetypes,
+            defaultextension=".w",
+            multiple=True)
+        c.bringToFront()
+
+        if names:
+            g.chdir(names[0])
+            c.importCommands.importWebCommand(names,"cweb")
+    #@-node:ekr.20031218072017.2854:importCWEBFiles
+    #@+node:ekr.20031218072017.2855:importFlattenedOutline
+    def importFlattenedOutline (self,event=None):
+
+        '''Import an external created by the flatten-outline command.'''
+
+        c = self
+
+        types = [("Text files","*.txt"), ("All files","*")]
+
+        names = g.app.gui.runOpenFileDialog(
+            title="Import MORE Text",
+            filetypes=types,
+            defaultextension=".py",
+            multiple=True)
+        c.bringToFront()
+
+        if names:
+            g.chdir(names[0])
+            c.importCommands.importFlattenedOutline(names)
+    #@-node:ekr.20031218072017.2855:importFlattenedOutline
+    #@+node:ekr.20031218072017.2856:importNowebFiles
+    def importNowebFiles (self,event=None):
+
+        '''Import one or more external noweb files, creating @file trees.'''
+
+        c = self
+
+        filetypes = [
+            ("Noweb files", "*.nw"),
+            ("Text files", "*.txt"),
+            ("All files", "*")]
+
+        names = g.app.gui.runOpenFileDialog(
+            title="Import Noweb Files",
+            filetypes=filetypes,
+            defaultextension=".nw",
+            multiple=True)
+        c.bringToFront()
+
+        if names:
+            g.chdir(names[0])
+            c.importCommands.importWebCommand(names,"noweb")
+    #@-node:ekr.20031218072017.2856:importNowebFiles
+    #@+node:ekr.20031218072017.2857:outlineToCWEB
+    def outlineToCWEB (self,event=None):
+
+        '''Export the selected outline to an external file.
+        The outline is represented in CWEB format.'''
+
+        c = self
+
+        filetypes=[
+            ("CWEB files", "*.w"),
+            ("Text files", "*.txt"),
+            ("All files", "*")]
+
+        fileName = g.app.gui.runSaveFileDialog(
+            initialfile="cweb.w",
+            title="Outline To CWEB",
+            filetypes=filetypes,
+            defaultextension=".w")
+        c.bringToFront()
+
+        if fileName and len(fileName) > 0:
+            g.setGlobalOpenDir(fileName)
+            g.chdir(fileName)
+            c.importCommands.outlineToWeb(fileName,"cweb")
+    #@-node:ekr.20031218072017.2857:outlineToCWEB
+    #@+node:ekr.20031218072017.2858:outlineToNoweb
+    def outlineToNoweb (self,event=None):
+
+        '''Export the selected outline to an external file.
+        The outline is represented in noweb format.'''
+
+        c = self
+
+        filetypes=[
+            ("Noweb files", "*.nw"),
+            ("Text files", "*.txt"),
+            ("All files", "*")]
+
+        fileName = g.app.gui.runSaveFileDialog(
+            initialfile=self.outlineToNowebDefaultFileName,
+            title="Outline To Noweb",
+            filetypes=filetypes,
+            defaultextension=".nw")
+        c.bringToFront()
+
+        if fileName and len(fileName) > 0:
+            g.setGlobalOpenDir(fileName)
+            g.chdir(fileName)
+            c.importCommands.outlineToWeb(fileName,"noweb")
+            c.outlineToNowebDefaultFileName = fileName
+    #@-node:ekr.20031218072017.2858:outlineToNoweb
+    #@+node:ekr.20031218072017.2859:removeSentinels
+    def removeSentinels (self,event=None):
+
+        '''Import one or more files, removing any sentinels.'''
+
+        c = self
+
+        types = [
+            ("All files","*"),
+            ("C/C++ files","*.c"),
+            ("C/C++ files","*.cpp"),
+            ("C/C++ files","*.h"),
+            ("C/C++ files","*.hpp"),
+            ("Java files","*.java"),
+            ("Lua files", "*.lua"),
+            ("Pascal files","*.pas"),
+            ("Python files","*.py") ]
+
+        names = g.app.gui.runOpenFileDialog(
+            title="Remove Sentinels",
+            filetypes=types,
+            defaultextension=".py",
+            multiple=True)
+        c.bringToFront()
+
+        if names:
+            g.chdir(names[0])
+            c.importCommands.removeSentinelsCommand (names)
+    #@-node:ekr.20031218072017.2859:removeSentinels
+    #@+node:ekr.20031218072017.2860:weave
+    def weave (self,event=None):
+
+        '''Simulate a literate-programming weave operation by writing the outline to a text file.'''
+
+        c = self
+
+        filetypes = [("Text files", "*.txt"),("All files", "*")]
+
+        fileName = g.app.gui.runSaveFileDialog(
+            initialfile="weave.txt",
+            title="Weave",
+            filetypes=filetypes,
+            defaultextension=".txt")
+        c.bringToFront()
+
+        if fileName and len(fileName) > 0:
+            g.setGlobalOpenDir(fileName)
+            g.chdir(fileName)
+            c.importCommands.weave(fileName)
+    #@-node:ekr.20031218072017.2860:weave
+    #@-node:ekr.20031218072017.2849:Import&Export submenu
+    #@-node:ekr.20031218072017.2819:File Menu
+    #@+node:ekr.20031218072017.2861:Edit Menu...
+    #@+node:ekr.20031218072017.2862:Edit top level
+    #@+node:ekr.20031218072017.2140:c.executeScript & helpers
+    def executeScript(self,event=None,args=None,p=None,script=None,
+        useSelectedText=True,define_g=True,define_name='__main__',silent=False):
+
+        """This executes body text as a Python script.
+
+        We execute the selected text, or the entire body text if no text is selected."""
+
+        c = self ; script1 = script
+        writeScriptFile = c.config.getBool('write_script_file')
+        if not script:
+            script = g.getScript(c,p,useSelectedText=useSelectedText)
+        self.redirectScriptOutput()
+        try:
+            log = c.frame.log
+            if script.strip():
+                sys.path.insert(0,c.frame.openDirectory)
+                script += '\n' # Make sure we end the script properly.
+                # g.pr('*** script',script)
+                try:
+                    p = c.currentPosition()
+                    d = g.choose(define_g,{'c':c,'g':g,'p':p},{})
+                    if define_name: d['__name__'] = define_name
+                    if args:
+                        # g.trace('setting sys.argv',args)
+                        sys.argv = args
+                    # A kludge: reset c.inCommand here to handle the case where we *never* return.
+                    # (This can happen when there are multiple event loops.)
+                    # This does not prevent zombie windows if the script puts up a dialog...
+                    c.inCommand = False
+                    # g.trace('**** before',writeScriptFile)
+                    if writeScriptFile:
+                        scriptFile = self.writeScriptFile(script)
+                        execfile(scriptFile,d)
+                    else:
+                        exec(script,d)
+                    # g.trace('**** after')
+                    if not script1 and not silent:
+                        # Careful: the script may have changed the log tab.
+                        tabName = log and hasattr(log,'tabName') and log.tabName or 'Log'
+                        g.es("end of script",color="purple",tabName=tabName)
+                except Exception:
+                    g.handleScriptException(c,p,script,script1)
+                del sys.path[0]
+            else:
+                tabName = log and hasattr(log,'tabName') and log.tabName or 'Log'
+                g.es("no script selected",color="blue",tabName=tabName)
+        finally:
+            self.unredirectScriptOutput()
+    #@+node:ekr.20031218072017.2143:redirectScriptOutput
+    def redirectScriptOutput (self):
+
+        c = self
+
+        if c.config.redirect_execute_script_output_to_log_pane:
+
+            g.redirectStdout() # Redirect stdout
+            g.redirectStderr() # Redirect stderr
+    #@-node:ekr.20031218072017.2143:redirectScriptOutput
+    #@+node:EKR.20040627100424:unredirectScriptOutput
+    def unredirectScriptOutput (self):
+
+        c = self
+
+        if c.exists and c.config.redirect_execute_script_output_to_log_pane:
+
+            g.restoreStderr()
+            g.restoreStdout()
+    #@-node:EKR.20040627100424:unredirectScriptOutput
+    #@+node:ekr.20070115135502:writeScriptFile
+    def writeScriptFile (self,script):
+
+        # Get the path to the file.
+        c = self
+        path = c.config.getString('script_file_path')
+        if path:
+            parts = path.split('/')
+            path = g.app.loadDir
+            for part in parts:
+                path = c.os_path_finalize_join(path,part)
+        else:
+            path = c.os_path_finalize_join(
+                g.app.loadDir,'..','test','scriptFile.py')
+
+        # Write the file.
+        try:
+            f = open(path,'w')
+            f.write(script)
+            f.close()
+        except Exception:
+            g.es("Failed to write script to %s" % path)
+            g.es("Check your configuration of script_file_path, currently %s" % c.config.getString('script_file_path'))
+            path = None
+
+        return path
+    #@nonl
+    #@-node:ekr.20070115135502:writeScriptFile
+    #@-node:ekr.20031218072017.2140:c.executeScript & helpers
+    #@+node:ekr.20080710082231.10:c.gotoLineNumber and helpers
+    def goToLineNumber (self,n,p=None,scriptData=None):
+
+        '''Place the cursor on the n'th line of a derived file or script.
+        When present scriptData is a dict with 'root' and 'lines' keys.'''
+
+        c = self
+        delim = None ; gnx = None ; vnodeName = None
+        if n < 0: return
+
+        fileName,ignoreSentinels,isRaw,lines,n,root = c.goto_setup(n,p,scriptData)
+
+        if n==1:
+            p = root ; n2 = 1 ; found = True
+        elif n >= len(lines):
+            p = root ; n2 = root.bodyString().count('\n') ; found = False
+        elif isRaw:
+            p,n2,found = c.goto_countLines(root,n)
+        else:
+            vnodeName,gnx,n2,delim = c.goto_findVnode(root,lines,n,ignoreSentinels)
+            if delim:
+                p,found = c.goto_findPosition(
+                    root,lines,vnodeName,gnx,n,delim)
+            else:
+                p,found = root,False
+        if 0:
+            #@        << trace gotoLineNumber results >>
+            #@+node:ekr.20080905130513.40:<< trace gotoLineNumber results >>
+            g.trace(
+                '\n  found',found,'n2',n2,'gnx',gnx,'delim',repr(delim),
+                '\n  vnodeName',vnodeName,
+                '\n  p        ',p and p.headString(),
+                '\n  root     ',root and root.headString())
+            #@-node:ekr.20080905130513.40:<< trace gotoLineNumber results >>
+            #@nl
+        c.goto_showResults(found,p or root,n,n2,lines)
+    #@+node:ekr.20080708094444.65:goto_applyLineNumberMapping
+    def goto_applyLineNumberMapping(self, n):
+
+        c = self ; x = c.shadowController
+
+        if len(x.line_mapping) > n:
+            return x.line_mapping[n]
+        else:
+            return n
+    #@-node:ekr.20080708094444.65:goto_applyLineNumberMapping
+    #@+node:ekr.20080904071003.12:goto_countLines
+    def goto_countLines (self,root,n):
+
+        '''Scan through root's outline, looking for line n.
+        Return (p,n2,found) where p is the found node,
+        n2 is the actural line found, and found is True if the line was found.'''
+
+        p = lastv = root
+        prev = 0 ; found = False
+        isNosent = root.isAtNoSentFileNode()
+        isAuto = root.isAtAutoNode()
+
+        for p in p.self_and_subtree_iter():
+            lastv = p.copy()
+            s = p.bodyString()
+            if isNosent or isAuto:
+                s = ''.join([z for z in g.splitLines(s) if not z.startswith('@')])
+            n_lines = s.count('\n')
+            if len(s) > 0 and s[-1] != '\n': n_lines += 1
+            # g.trace(n,prev,n_lines,p.headString())
+            if prev + n_lines >= n:
+                found = True ; break
+            prev += n_lines
+
+        p = lastv
+        n2 = max(1,n-prev)
+
+        return p,n2,found
+    #@-node:ekr.20080904071003.12:goto_countLines
+    #@+node:ekr.20080904071003.4:goto_findPosition & helpers
+    def goto_findPosition(self,root,lines,vnodeName,gnx,n,delim):
+
+        c = self
+
+        # if scriptFind:
+            # p,found = c.scanForVnodeName(root,vnodeName
+
+        if gnx:
+            p,found = c.goto_findGnx(root,gnx,vnodeName)
+        else:
+            p,found = c.goto_scanTnodeList(root,delim,lines,n,vnodeName)
+
+        # if not found:
+            # g.es("not found:",vnodeName,color="red")
+
+        return p,found
+    #@+node:ekr.20080904071003.18:goto_findGnx
+    def goto_findGnx (self,root,gnx,vnodeName):
+
+        '''Scan root's tree for a node with the given gnx and vnodeName.
+
+        return (p,found)'''
+
+        gnx = g.app.nodeIndices.scanGnx(gnx,0)
+
+        for p in root.self_and_subtree_iter():
+            if p.matchHeadline(vnodeName):
+                if p.v.t.fileIndex == gnx:
+                    return p.copy(),True
+
+        return None,False
+    #@-node:ekr.20080904071003.18:goto_findGnx
+    #@+node:ekr.20080904071003.19:goto_scanTnodeList
+    def goto_scanTnodeList (self,root,delim,lines,n,vnodeName):
+
+        # This is about the best that can be done without replicating the entire atFile write logic.
+        found = False
+        ok = hasattr(root.v.t,"tnodeList")
+
+        if ok:
+            # Use getattr to keep pylint happy.
+            tnodeList = getattr(root.v.t,'tnodeList')
+            #@        << set tnodeIndex to the number of +node sentinels before line n >>
+            #@+node:ekr.20080904071003.8:<< set tnodeIndex to the number of +node sentinels before line n >>
+
+            tnodeIndex = -1 # Don't count the @file node.
+            scanned = 0 # count of lines scanned.
+
+            for s in lines:
+                if scanned >= n:
+                    break
+                i = g.skip_ws(s,0)
+                if g.match(s,i,delim):
+                    i += len(delim)
+                    if g.match(s,i,"+node"):
+                        # g.trace(tnodeIndex,s.rstrip())
+                        tnodeIndex += 1
+                scanned += 1
+            #@-node:ekr.20080904071003.8:<< set tnodeIndex to the number of +node sentinels before line n >>
+            #@nl
+            tnodeIndex = max(0,tnodeIndex)
+            #@        << set p to the first vnode whose tnode is tnodeList[tnodeIndex] or set ok = False >>
+            #@+node:ekr.20080904071003.9:<< set p to the first vnode whose tnode is tnodeList[tnodeIndex] or set ok = false >>
+            #@+at 
+            #@nonl
+            # We use the tnodeList to find a _tnode_ corresponding to the 
+            # proper node, so the user will for sure be editing the proper 
+            # text, even if several nodes happen to have the same headline.  
+            # This is really all that we need.
+            # 
+            # However, this code has no good way of distinguishing between 
+            # different cloned vnodes in the file: they all have the same 
+            # tnode.  So this code just picks p = t.vnodeList[0] and leaves it 
+            # at that.
+            # 
+            # The only way to do better is to scan the outline, replicating 
+            # the write logic to determine which vnode created the given 
+            # line.  That's way too difficult, and it would create an unwanted 
+            # dependency in this code.
+            #@-at
+            #@@c
+
+            # g.trace("tnodeIndex",tnodeIndex)
+            if tnodeIndex < len(tnodeList):
+                t = tnodeList[tnodeIndex]
+                # Find the first vnode whose tnode is t.
+                for p in root.self_and_subtree_iter():
+                    if p.v.t == t:
+                        found = True ; break
+                if not found:
+                    s = "tnode not found for " + vnodeName
+                    g.es_print(s, color="red") ; ok = False
+                elif p.headString().strip() != vnodeName:
+                    if 0: # Apparently this error doesn't prevent a later scan for working properly.
+                        s = "Mismatched vnodeName\nExpecting: %s\n got: %s" % (p.headString(),vnodeName)
+                        g.es_print(s, color="red")
+                    ok = False
+            else:
+                if root is None: # Kludge: disable this message when called by goToScriptLineNumber.
+                    s = "Invalid computed tnodeIndex: %d" % tnodeIndex
+                    g.es_print(s, color = "red")
+                ok = False
+            #@-node:ekr.20080904071003.9:<< set p to the first vnode whose tnode is tnodeList[tnodeIndex] or set ok = false >>
+            #@nl
+        else:
+            g.es_print("no child index for",root.headString(),color="red")
+
+        if not ok:
+            # Fall back to the old logic.
+            #@        << set p to the first node whose headline matches vnodeName >>
+            #@+node:ekr.20080904071003.10:<< set p to the first node whose headline matches vnodeName >>
+            for p in root.self_and_subtree_iter():
+                if p.matchHeadline(vnodeName):
+                    found = True ; break
+            #@-node:ekr.20080904071003.10:<< set p to the first node whose headline matches vnodeName >>
+            #@nl
+
+        return p,found
+    #@-node:ekr.20080904071003.19:goto_scanTnodeList
+    #@-node:ekr.20080904071003.4:goto_findPosition & helpers
+    #@+node:ekr.20031218072017.2877:goto_findVnode
+    def goto_findVnode (self,root,lines,n,ignoreSentinels):
+
+        '''Search the lines of a derived file containing sentinels for a vnode.
+        return (vnodeName,gnx,offset,delim):
+
+        vnodeName:  the name found in the previous @+body sentinel.
+        gnx:        the gnx of the found node.
+        offset:     the offset within the node of the desired line.
+        delim:      the comment delim from the @+leo sentinel.
+        '''
+
+        c = self ; at = c.atFileCommands
+        # g.trace('lines...\n',g.listToString(lines))
+        gnx = None
+        #@    << set delim, leoLine from the @+leo line >>
+        #@+node:ekr.20031218072017.2878:<< set delim, leoLine from the @+leo line >>
+        # Find the @+leo line.
+        tag = "@+leo"
+        i = 0 
+        while i < len(lines) and lines[i].find(tag)==-1:
+            i += 1
+        leoLine = i # Index of the line containing the leo sentinel
+
+        # Set delim from the @+leo line.
+        delim = None
+        if leoLine < len(lines):
+            s = lines[leoLine]
+            valid,newDerivedFile,start,end,thinFile = at.parseLeoSentinel(s)
+            # New in Leo 4.5.1: only support 4.x files.
+            if valid and newDerivedFile:
+                delim = start + '@'
+        #@-node:ekr.20031218072017.2878:<< set delim, leoLine from the @+leo line >>
+        #@nl
+        if not delim:
+            g.es('no sentinels in:',root.headString())
+            return None,None,None,None
+
+        #@    << scan back to @+node, setting offset,nodeSentinelLine >>
+        #@+node:ekr.20031218072017.2879:<< scan back to  @+node, setting offset,nodeSentinelLine >>
+        #@+at
+        # Scan backwards from the requested line, looking for an @-body line. 
+        # When found,
+        # we get the vnode's name from that line and set p to the indicated 
+        # vnode. This
+        # will fail if vnode names have been changed, and that can't be 
+        # helped.
+        # 
+        # We compute the offset of the requested line **within the found 
+        # node**.
+        #@-at
+        #@@c
+
+        offset = 0 # This is essentially the Tk line number.
+        nodeSentinelLine = -1
+        line = n - 1 # Start with the requested line.
+        while line >= 0:
+            progress = line
+            s = lines[line]
+            i = g.skip_ws(s,0)
+            if g.match(s,i,delim):
+                #@        << handle delim while scanning backward >>
+                #@+node:ekr.20031218072017.2880:<< handle delim while scanning backward >>
+                if line == n:
+                    g.es("line",str(n),"is a sentinel line")
+                i += len(delim)
+
+                if g.match(s,i,"-node"):
+                    # The end of a nested section.
+                    old_line = line
+                    line = c.goto_skipToMatchingNodeSentinel(lines,line,delim)
+                    assert line < old_line
+                    # g.trace('found',repr(lines[line]))
+                    nodeSentinelLine = line
+                    offset = n-line
+                    break
+                elif g.match(s,i,"+node"):
+                    # g.trace('found',repr(lines[line]))
+                    nodeSentinelLine = line
+                    offset = n-line
+                    break
+                elif g.match(s,i,"<<") or g.match(s,i,"@first"):
+                    # if not ignoreSentinels:
+                        # offset += 1 # Count these as a "real" lines.
+                    line -= 1
+                else:
+                    line -= 1
+                #@-node:ekr.20031218072017.2880:<< handle delim while scanning backward >>
+                #@nl
+            else:
+                ### offset += 1 # Assume the line is real.  A dubious assumption.
+                line -= 1
+            assert line < progress
+        #@-node:ekr.20031218072017.2879:<< scan back to  @+node, setting offset,nodeSentinelLine >>
+        #@nl
+        if nodeSentinelLine == -1:
+            # The line precedes the first @+node sentinel
+            g.trace('no @+node!!')
+            return root.headString(),gnx,1,delim
+
+        s = lines[nodeSentinelLine]
+
+        #@    << set gnx and vnodeName from s >>
+        #@+node:ekr.20031218072017.2881:<< set gnx and vnodeName from s >>
+        i = 0 ; gnx = None ; vnodeName = None
+
+        if thinFile:
+            # gnx is lies between the first and second ':':
+            i = s.find(':',i)
+            if i > 0:
+                i += 1
+                j = s.find(':',i)
+                if j > 0:   gnx = s[i:j]
+                else:       i = len(s) # Force an error.
+            else:
+                i = len(s) # Force an error.
+
+        # vnode name is everything following the first or second':'
+        i = s.find(':',i)
+        if i > -1:
+            vnodeName = s[i+1:].strip()
+        else:
+            vnodeName = None
+            g.es_print("bad @+node sentinel",color='red')
+        #@-node:ekr.20031218072017.2881:<< set gnx and vnodeName from s >>
+        #@nl
+        if delim and vnodeName:
+            # g.trace('offset',offset)
+            return vnodeName,gnx,offset,delim
+        else:
+            g.es("bad @+node sentinel")
+            return None,None,None,None
+    #@-node:ekr.20031218072017.2877:goto_findVnode
+    #@+node:ekr.20080904071003.28:goto_setup & helpers
+    def goto_setup (self,n,p=None,scriptData=None):
+
+        '''Return (fileName,isRaw,lines,n,p,root) where:
+
+        fileName is the name of the nearest @file node, or None.
+        isRaw is True if there are no sentinels in the file.
+        lines are the lines to be scanned.
+        n is the effective line number (munged for @shadow nodes).
+        root is the nearest @file node, or c.currentPosition.'''
+
+        c = self
+
+        if scriptData:
+            assert p is None
+            lines = scriptData.get('lines')
+            p = scriptData.get('p')
+            root,fileName = c.goto_findRoot(p)
+        else:
+            # p is for unit testing only!
+            if not p: p = c.currentPosition()
+            root,fileName = c.goto_findRoot(p)
+            if root and fileName:
+                c.shadowController.line_mapping = [] # Set by goto_open.
+                lines = c.goto_getFileLines(root,fileName)
+                n = c.goto_applyLineNumberMapping(n)
+            else:
+                lines = c.goto_getScriptLines(p)
+
+        isRaw = not root or (
+            root.isAtAsisFileNode() or root.isAtNoSentFileNode() or root.isAtAutoNode())
+
+        ignoreSentinels = root and root.isAtNoSentFileNode()
+
+        if scriptData:
+            if not root: root = p.copy()
+        else:
+            if not root: root = c.currentPosition()
+
+        return fileName,ignoreSentinels,isRaw,lines,n,root
+    #@+node:ekr.20080904071003.25:goto_findRoot
+    def goto_findRoot (self,p):
+
+        '''Find the closest ancestor @file node, of any type, except @all nodes.
+
+        return root, fileName.'''
+
+        c = self ; p1 = p.copy()
+
+        # First look for ancestor @file node.
+        for p in p.self_and_parents_iter():
+            fileName = not p.isAtAllNode() and p.anyAtFileNodeName()
+            if fileName:
+                return p.copy(),fileName
+
+        # Search the entire tree for joined nodes.
+        # Bug fix: Leo 4.5.1: *must* search *all* positions.
+        for p in c.all_positions_iter():
+            # if p.v.t == p1.v.t: g.trace('p1',p1,'p',p)
+            if p.v.t == p1.v.t and p != p1:
+                # Found a joined position.
+                for p2 in p.self_and_parents_iter():
+                    fileName = not p2.isAtAllNode() and p2.anyAtFileNodeName()
+                    if fileName:
+                        return p2.copy(),fileName
+
+        return None,None
+    #@-node:ekr.20080904071003.25:goto_findRoot
+    #@+node:ekr.20080904071003.26:goto_getFileLines
+    def goto_getFileLines (self,root,fileName):
+
+        '''Read the file into lines.'''
+
+        c = self
+
+        if root.isAtNoSentFileNode():
+            # Write a virtual file containing sentinels.
+            at = c.atFileCommands
+            at.write(root,nosentinels=False,toString=True)
+            lines = g.splitLines(at.stringOutput)
+        else:
+            # Calculate the full path.
+            d = g.scanDirectives(c,p=root)
+            path = d.get("path")
+            # g.trace('path',path,'fileName',fileName)
+            fileName = c.os_path_finalize_join(path,fileName)
+            lines    = c.goto_open(fileName)
+
+        return lines
+    #@-node:ekr.20080904071003.26:goto_getFileLines
+    #@+node:ekr.20080904071003.27:goto_getScriptLines
+    def goto_getScriptLines (self,p):
+
+        c = self
+
+        if not g.unitTesting:
+            g.es("no ancestor @file node: using script line numbers", color="blue")
+
+        lines = g.getScript (c,p,useSelectedText=False)
+        lines = g.splitLines(lines)
+
+        return lines
+    #@-node:ekr.20080904071003.27:goto_getScriptLines
+    #@+node:ekr.20080708094444.63:goto_open
+    def goto_open (self,filename):
+        """
+        Open a file for "goto linenumber" command and check if a shadow file exists.
+        Construct a line mapping. This ivar is empty i no shadow file exists.
+        Otherwise it contains a mapping shadow file number -> real file number.
+        """
+
+        c = self ; x = c.shadowController
+
+        try:
+            shadow_filename = x.shadowPathName(filename)
+            if os.path.exists(shadow_filename):
+                fn = shadow_filename
+                lines = open(shadow_filename).readlines()
+                x.line_mapping = x.push_filter_mapping(
+                    lines, x.marker_from_extension(shadow_filename))
+            else:
+                # Just open the original file.  This is not an error!
+                fn = filename
+                c.line_mapping = []
+                lines = open(filename).readlines()
+        except Exception:
+            # Make sure failures to open a file generate clear messages.
+            g.es_print('can not open',fn,color='blue')
+            # g.es_exception()
+            lines = []
+
+        return lines
+    #@-node:ekr.20080708094444.63:goto_open
+    #@-node:ekr.20080904071003.28:goto_setup & helpers
+    #@+node:ekr.20080904071003.14:goto_showResults
+    def goto_showResults(self,found,p,n,n2,lines):
+
+        c = self ; w = c.frame.body.bodyCtrl
+
+        # Select p and make it visible.
+        c.frame.tree.expandAllAncestors(p)
+        c.selectPosition(p)
+        c.redraw()
+
+        # Put the cursor on line n2 of the body text.
+        s = w.getAllText()
+        if found:
+            ins = g.convertRowColToPythonIndex(s,n2-1,0)    
+        else:
+            ins = len(s)
+            if len(lines) < n and not g.unitTesting:
+                g.es('only',len(lines),'lines',color="blue")
+
+        # g.trace(p.headString(),g.callers())
+
+        w.setInsertPoint(ins)
+        c.bodyWantsFocusNow()
+        w.seeInsertPoint()
+    #@-node:ekr.20080904071003.14:goto_showResults
+    #@+node:ekr.20031218072017.2882:goto_skipToMatchingNodeSentinel
+    def goto_skipToMatchingNodeSentinel (self,lines,n,delim):
+
+        s = lines[n]
+        i = g.skip_ws(s,0)
+        assert(g.match(s,i,delim))
+        i += len(delim)
+        if g.match(s,i,"+node"):
+            start="+node" ; end="-node" ; delta=1
+        else:
+            assert(g.match(s,i,"-node"))
+            start="-node" ; end="+node" ; delta=-1
+        # Scan to matching @+-node delim.
+        n += delta ; level = 0
+        while 0 <= n < len(lines):
+            s = lines[n] ; i = g.skip_ws(s,0)
+            if g.match(s,i,delim):
+                i += len(delim)
+                if g.match(s,i,start):
+                    level += 1
+                elif g.match(s,i,end):
+                    if level == 0: break
+                    else: level -= 1
+            n += delta
+
+        # g.trace(n)
+        return n
+    #@-node:ekr.20031218072017.2882:goto_skipToMatchingNodeSentinel
+    #@-node:ekr.20080710082231.10:c.gotoLineNumber and helpers
+    #@+node:EKR.20040612232221:c.goToScriptLineNumber
+    # Called from g.handleScriptException.
+
+    def goToScriptLineNumber (self,p,script,n):
+
+        """Go to line n of a script."""
+
+        c = self
+
+        scriptData = {'p':p.copy(),'lines':g.splitLines(script)}
+        c.goToLineNumber(n=n,scriptData=scriptData)
+    #@-node:EKR.20040612232221:c.goToScriptLineNumber
+    #@+node:ekr.20031218072017.2088:fontPanel
+    def fontPanel (self,event=None):
+
+        '''Open the font dialog.'''
+
+        c = self ; frame = c.frame
+
+        if not frame.fontPanel:
+            frame.fontPanel = g.app.gui.createFontPanel(c)
+
+        frame.fontPanel.bringToFront()
+    #@-node:ekr.20031218072017.2088:fontPanel
+    #@+node:ekr.20031218072017.2090:colorPanel
+    def colorPanel (self,event=None):
+
+        '''Open the color dialog.'''
+
+        c = self ; frame = c.frame
+
+        if not frame.colorPanel:
+            frame.colorPanel = g.app.gui.createColorPanel(c)
+
+        frame.colorPanel.bringToFront()
+    #@-node:ekr.20031218072017.2090:colorPanel
+    #@+node:ekr.20031218072017.2883:show/hide/toggleInvisibles
+    def hideInvisibles (self,event=None):
+        c = self ; c.showInvisiblesHelper(False)
+
+    def showInvisibles (self,event=None):
+        c = self ; c.showInvisiblesHelper(True)
+
+    def toggleShowInvisibles (self,event=None):
+        c = self ; colorizer = c.frame.body.getColorizer()
+        val = g.choose(colorizer.showInvisibles,0,1)
+        c.showInvisiblesHelper(val)
+
+    def showInvisiblesHelper (self,val):
+        c = self ; frame = c.frame ; p = c.currentPosition()
+        colorizer = frame.body.getColorizer()
+        colorizer.showInvisibles = val
+
+         # It is much easier to change the menu name here than in the menu updater.
+        menu = frame.menu.getMenu("Edit")
+        index = frame.menu.getMenuLabel(menu,g.choose(val,'Hide Invisibles','Show Invisibles'))
+        if index is None:
+            if val: frame.menu.setMenuLabel(menu,"Show Invisibles","Hide Invisibles")
+            else:   frame.menu.setMenuLabel(menu,"Hide Invisibles","Show Invisibles")
+
+        c.frame.body.recolor_now(p)
+    #@-node:ekr.20031218072017.2883:show/hide/toggleInvisibles
+    #@+node:ekr.20031218072017.2086:preferences
+    def preferences (self,event=None):
+
+        '''Handle the preferences command.'''
+
+        c = self
+        c.openLeoSettings()
+    #@-node:ekr.20031218072017.2086:preferences
+    #@-node:ekr.20031218072017.2862:Edit top level
+    #@+node:ekr.20031218072017.2884:Edit Body submenu
+    #@+node:ekr.20031218072017.1704:convertAllBlanks
+    def convertAllBlanks (self,event=None):
+
+        '''Convert all blanks to tabs in the selected outline.'''
+
+        c = self ; u = c.undoer ; undoType = 'Convert All Blanks'
+        current = c.currentPosition()
+
+        if g.app.batchMode:
+            c.notValidInBatchMode(undoType)
+            return
+
+        d = c.scanAllDirectives()
+        tabWidth  = d.get("tabwidth")
+        count = 0 ; dirtyVnodeList = []
+        u.beforeChangeGroup(current,undoType)
+        for p in current.self_and_subtree_iter():
+            # g.trace(p.headString(),tabWidth)
+            innerUndoData = u.beforeChangeNodeContents(p)
+            if p == current:
+                changed,dirtyVnodeList2 = c.convertBlanks(event)
+                if changed:
+                    count += 1
+                    dirtyVnodeList.extend(dirtyVnodeList2)
+            else:
+                changed = False ; result = []
+                text = p.t._bodyString
+                assert(g.isUnicode(text))
+                lines = text.split('\n')
+                for line in lines:
+                    i,w = g.skip_leading_ws_with_indent(line,0,tabWidth)
+                    s = g.computeLeadingWhitespace(w,abs(tabWidth)) + line[i:] # use positive width.
+                    if s != line: changed = True
+                    result.append(s)
+                if changed:
+                    count += 1
+                    dirtyVnodeList2 = p.setDirty()
+                    dirtyVnodeList.extend(dirtyVnodeList2)
+                    result = '\n'.join(result)
+                    p.setBodyString(result)
+                    u.afterChangeNodeContents(p,undoType,innerUndoData)
+        u.afterChangeGroup(current,undoType,dirtyVnodeList=dirtyVnodeList)
+        if not g.unitTesting:
+            g.es("blanks converted to tabs in",count,"nodes") # Must come before c.redraw().
+        if count > 0:
+            c.redraw()
+    #@-node:ekr.20031218072017.1704:convertAllBlanks
+    #@+node:ekr.20031218072017.1705:convertAllTabs
+    def convertAllTabs (self,event=None):
+
+        '''Convert all tabs to blanks in the selected outline.'''
+
+        c = self ; u = c.undoer ; undoType = 'Convert All Tabs'
+        current = c.currentPosition()
+
+        if g.app.batchMode:
+            c.notValidInBatchMode(undoType)
+            return
+        theDict = c.scanAllDirectives()
+        tabWidth  = theDict.get("tabwidth")
+        count = 0 ; dirtyVnodeList = []
+        u.beforeChangeGroup(current,undoType)
+        for p in current.self_and_subtree_iter():
+            undoData = u.beforeChangeNodeContents(p)
+            if p == current:
+                changed,dirtyVnodeList2 = self.convertTabs(event)
+                if changed:
+                    count += 1
+                    dirtyVnodeList.extend(dirtyVnodeList2)
+            else:
+                result = [] ; changed = False
+                text = p.t._bodyString
+                assert(g.isUnicode(text))
+                lines = text.split('\n')
+                for line in lines:
+                    i,w = g.skip_leading_ws_with_indent(line,0,tabWidth)
+                    s = g.computeLeadingWhitespace(w,-abs(tabWidth)) + line[i:] # use negative width.
+                    if s != line: changed = True
+                    result.append(s)
+                if changed:
+                    count += 1
+                    dirtyVnodeList2 = p.setDirty()
+                    dirtyVnodeList.extend(dirtyVnodeList2)
+                    result = '\n'.join(result)
+                    p.setBodyString(result)
+                    u.afterChangeNodeContents(p,undoType,undoData)
+        u.afterChangeGroup(current,undoType,dirtyVnodeList=dirtyVnodeList)
+        if not g.unitTesting:
+            g.es("tabs converted to blanks in",count,"nodes")
+        if count > 0:
+            c.redraw()
+    #@-node:ekr.20031218072017.1705:convertAllTabs
+    #@+node:ekr.20031218072017.1821:convertBlanks
+    def convertBlanks (self,event=None):
+
+        '''Convert all blanks to tabs in the selected node.'''
+
+        c = self ; changed = False ; dirtyVnodeList = []
+        head,lines,tail,oldSel,oldYview = c.getBodyLines(expandSelection=True)
+
+        # Use the relative @tabwidth, not the global one.
+        theDict = c.scanAllDirectives()
+        tabWidth  = theDict.get("tabwidth")
+        if tabWidth:
+            result = []
+            for line in lines:
+                s = g.optimizeLeadingWhitespace(line,abs(tabWidth)) # Use positive width.
+                if s != line: changed = True
+                result.append(s)
+            if changed:
+                undoType = 'Convert Blanks'
+                result = ''.join(result)
+                oldSel = None
+                dirtyVnodeList = c.updateBodyPane(head,result,tail,undoType,oldSel,oldYview) # Handles undo
+
+        return changed,dirtyVnodeList
+    #@-node:ekr.20031218072017.1821:convertBlanks
+    #@+node:ekr.20031218072017.1822:convertTabs
+    def convertTabs (self,event=None):
+
+        '''Convert all tabs to blanks in the selected node.'''
+
+        c = self ; changed = False ; dirtyVnodeList = []
+        head,lines,tail,oldSel,oldYview = self.getBodyLines(expandSelection=True)
+
+        # Use the relative @tabwidth, not the global one.
+        theDict = c.scanAllDirectives()
+        tabWidth  = theDict.get("tabwidth")
+        if tabWidth:
+            result = []
+            for line in lines:
+                i,w = g.skip_leading_ws_with_indent(line,0,tabWidth)
+                s = g.computeLeadingWhitespace(w,-abs(tabWidth)) + line[i:] # use negative width.
+                if s != line: changed = True
+                result.append(s)
+            if changed:
+                undoType = 'Convert Tabs'
+                result = ''.join(result)
+                oldSel = None
+                dirtyVnodeList = c.updateBodyPane(head,result,tail,undoType,oldSel,oldYview) # Handles undo
+
+        return changed,dirtyVnodeList
+    #@-node:ekr.20031218072017.1822:convertTabs
+    #@+node:ekr.20031218072017.1823:createLastChildNode
+    def createLastChildNode (self,parent,headline,body):
+
+        '''A helper function for the three extract commands.'''
+
+        c = self
+
+        if body and len(body) > 0:
+            body = body.rstrip()
+        if not body or len(body) == 0:
+            body = ""
+
+        p = parent.insertAsLastChild()
+        p.initHeadString(headline)
+        p.setBodyString(body)
+        p.setDirty()
+        c.validateOutline()
+        return p
+    #@-node:ekr.20031218072017.1823:createLastChildNode
+    #@+node:ekr.20031218072017.1824:dedentBody
+    def dedentBody (self,event=None):
+
+        '''Remove one tab's worth of indentation from all presently selected lines.'''
+
+        c = self ; current = c.currentPosition() ; undoType='Unindent'
+
+        d = c.scanAllDirectives(current) # Support @tab_width directive properly.
+        tab_width = d.get("tabwidth",c.tab_width)
+        head,lines,tail,oldSel,oldYview = self.getBodyLines()
+
+        result = [] ; changed = False
+        for line in lines:
+            i, width = g.skip_leading_ws_with_indent(line,0,tab_width)
+            s = g.computeLeadingWhitespace(width-abs(tab_width),tab_width) + line[i:]
+            if s != line: changed = True
+            result.append(s)
+
+        if changed:
+            result = ''.join(result)
+            c.updateBodyPane(head,result,tail,undoType,oldSel,oldYview)
+    #@-node:ekr.20031218072017.1824:dedentBody
+    #@+node:ekr.20031218072017.1706:extract (test)
+    def extract (self,event=None):
+
+        '''Create child node from the elected body text, deleting all selected text.
+        The text must start with a section reference.  This becomes the new child's headline.
+        The body text of the new child node contains all selected lines that follow the section reference line.'''
+
+        c = self ; u = c.undoer ; undoType = 'Extract'
+        current = c.currentPosition()
+        head,lines,tail,oldSel,oldYview = self.getBodyLines()
+        if lines:
+            headline = lines[0].strip()
+            del lines[0]
+        if not lines:
+            if not g.unitTesting:
+                g.es("nothing follows section name",color="blue")
+            return
+
+        # Remove leading whitespace from all body lines.
+        junk, ws = g.skip_leading_ws_with_indent(lines[0],0,c.tab_width)
+        strippedLines = [g.removeLeadingWhitespace(line,ws,c.tab_width)
+            for line in lines]
+        newBody = ''.join(strippedLines)
+        if head: head = head.rstrip()
+
+        u.beforeChangeGroup(current,undoType)
+        if 1: # In group...
+            undoData = u.beforeInsertNode(current)
+            p = c.createLastChildNode(current,headline,newBody)
+            u.afterInsertNode(p,undoType,undoData)
+            c.updateBodyPane(head+'\n',None,tail,undoType=undoType,oldSel=None,oldYview=oldYview)
+        u.afterChangeGroup(current,undoType=undoType)
+        c.redraw()
+    #@-node:ekr.20031218072017.1706:extract (test)
+    #@+node:ekr.20031218072017.1708:extractSection
+    def extractSection (self,event=None):
+
+        '''Create a section definition node from the selected body text.
+        The text must start with a section reference.  This becomes the new child's headline.
+        The body text of the new child node contains all selected lines that follow the section reference line.'''
+
+        c = self ; u = c.undoer ; undoType='Extract Section'
+        current = c.currentPosition()
+        head,lines,tail,oldSel,oldYview = self.getBodyLines()
+        if not lines: return
+
+        line1 = '\n' + lines[0]
+        headline = lines[0].strip() ; del lines[0]
+        #@    << Set headline for extractSection >>
+        #@+node:ekr.20031218072017.1709:<< Set headline for extractSection >>
+        if len(headline) < 5:
+            oops = True
+        else:
+            head1 = headline[0:2] == '<<'
+            head2 = headline[0:2] == '@<'
+            tail1 = headline[-2:] == '>>'
+            tail2 = headline[-2:] == '@>'
+            oops = not (head1 and tail1) and not (head2 and tail2)
+
+        if oops:
+            g.es("selected text should start with a section name",color="blue")
+            return
+        #@-node:ekr.20031218072017.1709:<< Set headline for extractSection >>
+        #@nl
+        if not lines:
+            if not g.unitTesting:
+                g.es("nothing follows section name",color="blue")
+            return
+
+        # Remove leading whitespace from all body lines.
+        junk, ws = g.skip_leading_ws_with_indent(lines[0],0,c.tab_width)
+        strippedLines = [g.removeLeadingWhitespace(line,ws,c.tab_width)
+            for line in lines]
+        newBody = ''.join(strippedLines)
+        if head: head = head.rstrip()
+
+        u.beforeChangeGroup(current,undoType)
+        if 1: # In group...
+            undoData = u.beforeInsertNode(current)
+            p = c.createLastChildNode(current,headline,newBody)
+            u.afterInsertNode(p,undoType,undoData)
+            c.updateBodyPane(head+line1,None,tail,undoType=undoType,oldSel=None,oldYview=oldYview)
+        u.afterChangeGroup(current,undoType=undoType)
+        c.redraw()
+    #@-node:ekr.20031218072017.1708:extractSection
+    #@+node:ekr.20031218072017.1710:extractSectionNames
+    def extractSectionNames(self,event=None):
+
+        '''Create child nodes for every section reference in the selected text.
+        The headline of each new child node is the section reference.
+        The body of each child node is empty.'''
+
+        c = self ; u = c.undoer ; undoType = 'Extract Section Names'
+        body = c.frame.body ; current = c.currentPosition()
+        head,lines,tail,oldSel,oldYview = self.getBodyLines()
+        if not lines: return
+
+        u.beforeChangeGroup(current,undoType)
+        if 1: # In group...
+            found = False
+            for s in lines:
+                #@            << Find the next section name >>
+                #@+node:ekr.20031218072017.1711:<< Find the next section name >>
+                head1 = s.find("<<")
+                if head1 > -1:
+                    head2 = s.find(">>",head1)
+                else:
+                    head1 = s.find("@<")
+                    if head1 > -1:
+                        head2 = s.find("@>",head1)
+
+                if head1 == -1 or head2 == -1 or head1 > head2:
+                    name = None
+                else:
+                    name = s[head1:head2+2]
+                #@-node:ekr.20031218072017.1711:<< Find the next section name >>
+                #@nl
+                if name:
+                    undoData = u.beforeInsertNode(current)
+                    p = self.createLastChildNode(current,name,None)
+                    u.afterInsertNode(p,undoType,undoData)
+                    found = True
+            c.selectPosition(current)
+            c.validateOutline()
+            if not found:
+                g.es("selected text should contain one or more section names",color="blue")
+        u.afterChangeGroup(current,undoType)
+        c.redraw()
+
+        # Restore the selection.
+        body.setSelectionRange(oldSel)
+        body.setFocus()
+    #@-node:ekr.20031218072017.1710:extractSectionNames
+    #@+node:ekr.20031218072017.1825:c.findBoundParagraph
+    def findBoundParagraph (self,event=None):
+
+        c = self
+        head,ins,tail = c.frame.body.getInsertLines()
+
+        if not ins or ins.isspace() or ins[0] == '@':
+            return None,None,None
+
+        head_lines = g.splitLines(head)
+        tail_lines = g.splitLines(tail)
+
+        if 0:
+            #@        << trace head_lines, ins, tail_lines >>
+            #@+node:ekr.20031218072017.1826:<< trace head_lines, ins, tail_lines >>
+            if 0:
+                g.pr("\nhead_lines")
+                for line in head_lines:
+                    g.pr(line)
+                g.pr("\nins", ins)
+                g.pr("\ntail_lines")
+                for line in tail_lines:
+                    g.pr(line)
+            else:
+                g.es_print("head_lines: ",head_lines)
+                g.es_print("ins: ",ins)
+                g.es_print("tail_lines: ",tail_lines)
+            #@-node:ekr.20031218072017.1826:<< trace head_lines, ins, tail_lines >>
+            #@nl
+
+        # Scan backwards.
+        i = len(head_lines)
+        while i > 0:
+            i -= 1
+            line = head_lines[i]
+            if len(line) == 0 or line.isspace() or line[0] == '@':
+                i += 1 ; break
+
+        pre_para_lines = head_lines[:i]
+        para_head_lines = head_lines[i:]
+
+        # Scan forwards.
+        i = 0
+        for line in tail_lines:
+            if not line or line.isspace() or line.startswith('@'):
+                break
+            i += 1
+
+        para_tail_lines = tail_lines[:i]
+        post_para_lines = tail_lines[i:]
+
+        head = g.joinLines(pre_para_lines)
+        result = para_head_lines 
+        result.extend([ins])
+        result.extend(para_tail_lines)
+        tail = g.joinLines(post_para_lines)
+
+        return head,result,tail # string, list, string
+    #@nonl
+    #@-node:ekr.20031218072017.1825:c.findBoundParagraph
+    #@+node:ekr.20031218072017.1827:c.findMatchingBracket, helper and test
+    def findMatchingBracket (self,event=None):
+
+        '''Select the text between matching brackets.'''
+
+        c = self ; w = c.frame.body.bodyCtrl
+
+        if g.app.batchMode:
+            c.notValidInBatchMode("Match Brackets")
+            return
+
+        brackets = "()[]{}<>"
+        s = w.getAllText()
+        ins = w.getInsertPoint()
+        ch1 = 0 <= ins-1 < len(s) and s[ins-1] or ''
+        ch2 = 0 <= ins   < len(s) and s[ins] or ''
+        # g.trace(repr(ch1),repr(ch2),ins)
+
+        # Prefer to match the character to the left of the cursor.
+        if ch1 and ch1 in brackets:
+            ch = ch1 ; index = max(0,ins-1)
+        elif ch2 and ch2 in brackets:
+            ch = ch2 ; index = ins
+        else:
+            return
+
+        index2 = self.findMatchingBracketHelper(s,ch,index)
+        # g.trace('index,index2',index,index2)
+        if index2 is not None:
+            if index2 < index:
+                w.setSelectionRange(index2,index+1,insert=index2) # was insert=index2+1
+                # g.trace('case 1',s[index2:index+1])
+            else:
+                w.setSelectionRange(index,index2+1,insert=min(len(s),index2+1))
+                # g.trace('case2',s[index:index2+1])
+            w.see(index2)
+        else:
+            g.es("unmatched",repr(ch))
+    #@nonl
+    #@+node:ekr.20061113221414:findMatchingBracketHelper
+    # To do: replace comments with blanks before scanning.
+    # Test  unmatched())
+    def findMatchingBracketHelper(self,s,ch,index):
+
+        c = self
+        open_brackets  = "([{<" ; close_brackets = ")]}>"
+        brackets = open_brackets + close_brackets
+        matching_brackets = close_brackets + open_brackets
+        forward = ch in open_brackets
+        # Find the character matching the initial bracket.
+        # g.trace('index',index,'ch',repr(ch),'brackets',brackets)
+        for n in range(len(brackets)):
+            if ch == brackets[n]:
+                match_ch = matching_brackets[n]
+                break
+        else:
+            return None
+        # g.trace('index',index,'ch',repr(ch),'match_ch',repr(match_ch))
+        level = 0
+        while 1:
+            if forward and index >= len(s):
+                # g.trace("not found")
+                return None
+            ch2 = 0 <= index < len(s) and s[index] or ''
+            # g.trace('forward',forward,'ch2',repr(ch2),'index',index)
+            if ch2 == ch:
+                level += 1
+            if ch2 == match_ch:
+                level -= 1
+                if level <= 0:
+                    return index
+            if not forward and index <= 0:
+                # g.trace("not found")
+                return None
+            index += g.choose(forward,1,-1)
+        return 0 # unreachable: keeps pychecker happy.
+    # Test  (
+    # ([(x){y}]))
+    # Test  ((x)(unmatched
+    #@-node:ekr.20061113221414:findMatchingBracketHelper
+    #@-node:ekr.20031218072017.1827:c.findMatchingBracket, helper and test
+    #@+node:ekr.20031218072017.1829:getBodyLines
+    def getBodyLines (self,expandSelection=False):
+
+        """Return head,lines,tail where:
+
+        before is string containg all the lines before the selected text
+        (or the text before the insert point if no selection)
+        lines is a list of lines containing the selected text (or the line containing the insert point if no selection)
+        after is a string all lines after the selected text
+        (or the text after the insert point if no selection)"""
+
+        c = self ; body = c.frame.body ; w = body.bodyCtrl
+        oldVview = body.getYScrollPosition()
+
+        if expandSelection:
+            s = w.getAllText()
+            head = tail = ''
+            oldSel = 0,len(s)
+            lines = g.splitLines(s) # Retain the newlines of each line.
+        else:
+            # Note: lines is the entire line containing the insert point if no selection.
+            head,s,tail = body.getSelectionLines()
+            lines = g.splitLines(s) # Retain the newlines of each line.
+
+            # Expand the selection.
+            i = len(head)
+            j = max(i,len(head)+len(s)-1)
+            oldSel = i,j
+
+        return head,lines,tail,oldSel,oldVview # string,list,string,tuple.
+    #@-node:ekr.20031218072017.1829:getBodyLines
+    #@+node:ekr.20031218072017.1830:indentBody (test)
+    def indentBody (self,event=None):
+
+        '''The indent-region command indents each line of the selected body text,
+        or each line of a node if there is no selected text. The @tabwidth directive
+        in effect determines amount of indentation. (not yet) A numeric argument
+        specifies the column to indent to.'''
+
+        c = self ; current = c.currentPosition() ; undoType='Indent Region'
+        d = c.scanAllDirectives(current) # Support @tab_width directive properly.
+        tab_width = d.get("tabwidth",c.tab_width)
+        head,lines,tail,oldSel,oldYview = self.getBodyLines()
+
+        result = [] ; changed = False
+        for line in lines:
+            i, width = g.skip_leading_ws_with_indent(line,0,tab_width)
+            s = g.computeLeadingWhitespace(width+abs(tab_width),tab_width) + line[i:]
+            if s != line: changed = True
+            result.append(s)
+
+        if changed:
+            result = ''.join(result)
+            c.updateBodyPane(head,result,tail,undoType,oldSel,oldYview)
+    #@-node:ekr.20031218072017.1830:indentBody (test)
+    #@+node:ekr.20031218072017.1831:insertBodyTime, helpers and tests
+    def insertBodyTime (self,event=None):
+
+        '''Insert a time/date stamp at the cursor.'''
+
+        c = self ; undoType = 'Insert Body Time'
+        w = c.frame.body.bodyCtrl
+
+        if g.app.batchMode:
+            c.notValidInBatchMode(undoType)
+            return
+
+        oldSel = c.frame.body.getSelectionRange()
+        w.deleteTextSelection()
+        s = self.getTime(body=True)
+        i = w.getInsertPoint()
+        w.insert(i,s)
+
+        c.frame.body.onBodyChanged(undoType,oldSel=oldSel)
+    #@+node:ekr.20031218072017.1832:getTime
+    def getTime (self,body=True):
+
+        c = self
+        default_format =  "%m/%d/%Y %H:%M:%S" # E.g., 1/30/2003 8:31:55
+
+        # Try to get the format string from leoConfig.txt.
+        if body:
+            format = c.config.getString("body_time_format_string")
+            gmt    = c.config.getBool("body_gmt_time")
+        else:
+            format = c.config.getString("headline_time_format_string")
+            gmt    = c.config.getBool("headline_gmt_time")
+
+        if format == None:
+            format = default_format
+
+        try:
+            import time
+            if gmt:
+                s = time.strftime(format,time.gmtime())
+            else:
+                s = time.strftime(format,time.localtime())
+        except (ImportError, NameError):
+            g.es("time.strftime not available on this platform",color="blue")
+            return ""
+        except:
+            g.es_exception() # Probably a bad format string in leoSettings.leo.
+            s = time.strftime(default_format,time.gmtime())
+        return s
+    #@-node:ekr.20031218072017.1832:getTime
+    #@-node:ekr.20031218072017.1831:insertBodyTime, helpers and tests
+    #@+node:ekr.20050312114529:insert/removeComments
+    #@+node:ekr.20050312114529.1:addComments (test)
+    def addComments (self,event=None):
+
+        '''Convert all selected lines in the body text to comment lines.'''
+
+        c = self ; p = c.currentPosition()
+        d = c.scanAllDirectives(p)
+        d1,d2,d3 = d.get('delims') # d1 is the line delim.
+        head,lines,tail,oldSel,oldYview = self.getBodyLines()
+        if not lines:
+            g.es('no text selected',color='blue')
+            return
+
+        d2 = d2 or '' ; d3 = d3 or ''
+        if d1: openDelim,closeDelim = d1+' ',''
+        else:  openDelim,closeDelim = d2+' ',d3+' '
+
+        # Comment out non-blank lines.
+        result = []
+        for line in lines:
+            if line.strip():
+                i = g.skip_ws(line,0)
+                result.append(line[0:i]+openDelim+line[i:]+closeDelim)
+            else:
+                result.append(line)
+
+        result = ''.join(result)
+        c.updateBodyPane(head,result,tail,undoType='Add Comments',oldSel=None,oldYview=oldYview)
+    #@-node:ekr.20050312114529.1:addComments (test)
+    #@+node:ekr.20050312114529.2:deleteComments (test)
+    def deleteComments (self,event=None):
+
+        '''Remove one level of comment delimiters from all selected lines in the body text.'''
+
+        c = self ; p = c.currentPosition()
+        d = c.scanAllDirectives(p)
+        # d1 is the line delim.
+        d1,d2,d3 = d.get('delims')
+
+        head,lines,tail,oldSel,oldYview = self.getBodyLines()
+        result = []
+        if not lines:
+            g.es('no text selected',color='blue')
+            return
+
+        if d1:
+            # Append the single-line comment delim in front of each line
+            for line in lines:
+                i = g.skip_ws(line,0)
+                if g.match(line,i,d1):
+                    j = g.skip_ws(line,i + len(d1))
+                    result.append(line[0:i] + line[j:])
+                else:
+                    result.append(line)
+        else:
+            n = len(lines)
+            for i in range(n):
+                line = lines[i]
+                if i not in (0,n-1):
+                    result.append(line)
+                if i == 0:
+                    j = g.skip_ws(line,0)
+                    if g.match(line,j,d2):
+                        k = g.skip_ws(line,j + len(d2))
+                        result.append(line[0:j] + line[k:])
+                    else:
+                        g.es('',"'%s'" % (d2),"not found",color='blue')
+                        return
+                if i == n-1:
+                    if i == 0:
+                        line = result[0] ; result = []
+                    s = line.rstrip()
+                    if s.endswith(d3):
+                        result.append(s[:-len(d3)].rstrip())
+                    else:
+                        g.es('',"'%s'" % (d3),"not found",color='blue')
+                        return
+
+        result = ''.join(result)
+        c.updateBodyPane(head,result,tail,undoType='Delete Comments',oldSel=None,oldYview=oldYview)
+    #@-node:ekr.20050312114529.2:deleteComments (test)
+    #@-node:ekr.20050312114529:insert/removeComments
+    #@+node:ekr.20031218072017.1833:reformatParagraph
+    def reformatParagraph (self,event=None,undoType='Reformat Paragraph'):
+
+        """Reformat a text paragraph in a Tk.Text widget
+
+    Wraps the concatenated text to present page width setting. Leading tabs are
+    sized to present tab width setting. First and second line of original text is
+    used to determine leading whitespace in reformatted text. Hanging indentation
+    is honored.
+
+    Paragraph is bound by start of body, end of body, blank lines, and lines
+    starting with "@". Paragraph is selected by position of current insertion
+    cursor."""
+
+        c = self ; body = c.frame.body ; w = body.bodyCtrl
+
+        if g.app.batchMode:
+            c.notValidInBatchMode("xxx")
+            return
+
+        if body.hasTextSelection():
+            i,j = w.getSelectionRange()
+            w.setInsertPoint(i)
+
+        #@    << compute vars for reformatParagraph >>
+        #@+node:ekr.20031218072017.1834:<< compute vars for reformatParagraph >>
+        theDict = c.scanAllDirectives()
+        pageWidth = theDict.get("pagewidth")
+        tabWidth  = theDict.get("tabwidth")
+
+        original = w.getAllText()
+        oldSel =  w.getSelectionRange()
+        oldYview = body.getYScrollPosition()
+
+        head,lines,tail = c.findBoundParagraph()
+        #@-node:ekr.20031218072017.1834:<< compute vars for reformatParagraph >>
+        #@nl
+        if lines:
+            #@        << compute the leading whitespace >>
+            #@+node:ekr.20031218072017.1835:<< compute the leading whitespace >>
+            indents = [0,0] ; leading_ws = ["",""]
+
+            for i in (0,1):
+                if i < len(lines):
+                    # Use the original, non-optimized leading whitespace.
+                    leading_ws[i] = ws = g.get_leading_ws(lines[i])
+                    indents[i] = g.computeWidth(ws,tabWidth)
+
+            indents[1] = max(indents)
+            if len(lines) == 1:
+                leading_ws[1] = leading_ws[0]
+            #@-node:ekr.20031218072017.1835:<< compute the leading whitespace >>
+            #@nl
+            #@        << compute the result of wrapping all lines >>
+            #@+node:ekr.20031218072017.1836:<< compute the result of wrapping all lines >>
+            trailingNL = lines and lines[-1].endswith('\n')
+            lines = [g.choose(z.endswith('\n'),z[:-1],z) for z in lines]
+
+            # Wrap the lines, decreasing the page width by indent.
+            result = g.wrap_lines(lines,
+                pageWidth-indents[1],
+                pageWidth-indents[0])
+
+            # prefix with the leading whitespace, if any
+            paddedResult = []
+            paddedResult.append(leading_ws[0] + result[0])
+            for line in result[1:]:
+                paddedResult.append(leading_ws[1] + line)
+
+            # Convert the result to a string.
+            result = '\n'.join(paddedResult)
+            if trailingNL: result = result + '\n'
+            #@nonl
+            #@-node:ekr.20031218072017.1836:<< compute the result of wrapping all lines >>
+            #@nl
+            #@        << update the body, selection & undo state >>
+            #@+node:ekr.20031218072017.1837:<< update the body, selection & undo state >>
+            # This destroys recoloring.
+            junk, ins = body.setSelectionAreas(head,result,tail)
+
+            # Advance to the next paragraph.
+            s = w.getAllText()
+            ins += 1 # Move past the selection.
+            while ins < len(s):
+                i,j = g.getLine(s,ins)
+                line = s[i:j]
+                if line.startswith('@') or line.isspace():
+                    ins = j+1
+                else:
+                    ins = i ; break
+
+            changed = original != head + result + tail
+            if changed:
+                body.onBodyChanged(undoType,oldSel=oldSel,oldYview=oldYview)
+            else:
+                # We must always recolor, even if the text has not changed,
+                # because setSelectionAreas above destroys the coloring.
+                c.recolor()
+
+            w.setSelectionRange(ins,ins,insert=ins)
+            w.see(ins)
+            #@-node:ekr.20031218072017.1837:<< update the body, selection & undo state >>
+            #@nl
+    #@nonl
+    #@-node:ekr.20031218072017.1833:reformatParagraph
+    #@+node:ekr.20031218072017.1838:updateBodyPane (handles changeNodeContents)
+    def updateBodyPane (self,head,middle,tail,undoType,oldSel,oldYview):
+
+        c = self ; body = c.frame.body ; p = c.currentPosition()
+
+        # Update the text and notify the event handler.
+        body.setSelectionAreas(head,middle,tail)
+
+        # Expand the selection.
+        head = head or ''
+        middle = middle or ''
+        tail = tail or ''
+        i = len(head)
+        j = max(i,len(head)+len(middle)-1)
+        newSel = i,j
+        body.setSelectionRange(newSel)
+
+        # This handles the undo.
+        body.onBodyChanged(undoType,oldSel=oldSel or newSel,oldYview=oldYview)
+
+        # Update the changed mark and icon.
+        c.setChanged(True)
+        if p.isDirty():
+            dirtyVnodeList = []
+        else:
+            dirtyVnodeList = p.setDirty()
+        c.redraw()
+
+        # Scroll as necessary.
+        if oldYview:
+            body.setYScrollPosition(oldYview)
+        else:
+            body.seeInsertPoint()
+
+        body.setFocus()
+        c.recolor()
+        return dirtyVnodeList
+    #@-node:ekr.20031218072017.1838:updateBodyPane (handles changeNodeContents)
+    #@-node:ekr.20031218072017.2884:Edit Body submenu
+    #@+node:ekr.20031218072017.2885:Edit Headline submenu
+    #@+node:ekr.20031218072017.2886:c.editHeadline
+    def editHeadline (self,event=None):
+
+        '''Begin editing the headline of the selected node.'''
+
+        c = self ; k = c.k ; tree = c.frame.tree
+
+        if g.app.batchMode:
+            c.notValidInBatchMode("Edit Headline")
+            return
+
+        if k:
+            k.setDefaultInputState()
+            k.showStateAndMode()
+
+        tree.editLabel(c.currentPosition())
+    #@-node:ekr.20031218072017.2886:c.editHeadline
+    #@+node:ekr.20031218072017.2290:toggleAngleBrackets
+    def toggleAngleBrackets (self,event=None):
+
+        '''Add or remove double angle brackets from the headline of the selected node.'''
+
+        c = self ; v = c.currentVnode()
+
+        if g.app.batchMode:
+            c.notValidInBatchMode("Toggle Angle Brackets")
+            return
+
+        c.endEditing()
+
+        s = v.headString().strip()
+        if (s[0:2] == "<<"
+            or s[-2:] == ">>"): # Must be on separate line.
+            if s[0:2] == "<<": s = s[2:]
+            if s[-2:] == ">>": s = s[:-2]
+            s = s.strip()
+        else:
+            s = g.angleBrackets(' ' + s + ' ')
+
+        c.frame.tree.editLabel(v)
+        w = c.edit_widget(v)
+        if w:
+            w.setAllText(s)
+            c.frame.tree.onHeadChanged(v,'Toggle Angle Brackets')
+    #@-node:ekr.20031218072017.2290:toggleAngleBrackets
+    #@-node:ekr.20031218072017.2885:Edit Headline submenu
+    #@+node:ekr.20031218072017.2887:Find submenu (frame methods)
+    #@+node:ekr.20051013084200:dismissFindPanel
+    def dismissFindPanel (self,event=None):
+
+        c = self
+
+        if c.frame.findPanel:
+            c.frame.findPanel.dismiss()
+    #@-node:ekr.20051013084200:dismissFindPanel
+    #@+node:ekr.20031218072017.2888:showFindPanel
+    def showFindPanel (self,event=None):
+
+        '''Open Leo's legacy Find dialog.'''
+
+        c = self
+
+        if not c.frame.findPanel:
+            c.frame.findPanel = g.app.gui.createFindPanel(c)
+
+        if c.frame.findPanel:
+            c.frame.findPanel.bringToFront()
+        else:
+            g.es('the',g.app.gui.guiName(),
+                'gui does not support a stand-alone find dialog',color='blue')
+    #@-node:ekr.20031218072017.2888:showFindPanel
+    #@+node:ekr.20031218072017.2889:findNext
+    def findNext (self,event=None):
+
+        c = self
+
+        if not c.frame.findPanel:
+            c.frame.findPanel = g.app.gui.createFindPanel(c)
+
+        c.frame.findPanel.findNextCommand(c)
+    #@-node:ekr.20031218072017.2889:findNext
+    #@+node:ekr.20031218072017.2890:findPrevious
+    def findPrevious (self,event=None):
+
+        c = self
+
+        if not c.frame.findPanel:
+            c.frame.findPanel = g.app.gui.createFindPanel(c)
+
+        c.frame.findPanel.findPreviousCommand(c)
+    #@-node:ekr.20031218072017.2890:findPrevious
+    #@+node:ekr.20031218072017.2891:replace
+    def replace (self,event=None):
+
+        c = self
+
+        if not c.frame.findPanel:
+            c.frame.findPanel = g.app.gui.createFindPanel(c)
+
+        c.frame.findPanel.changeCommand(c)
+    #@-node:ekr.20031218072017.2891:replace
+    #@+node:ekr.20031218072017.2892:replaceThenFind
+    def replaceThenFind (self,event=None):
+
+        c = self
+
+        if not c.frame.findPanel:
+            c.frame.findPanel = g.app.gui.createFindPanel(c)
+
+        c.frame.findPanel.changeThenFindCommand(c)
+    #@-node:ekr.20031218072017.2892:replaceThenFind
+    #@+node:ekr.20051013083241:replaceAll
+    def replaceAll (self,event=None):
+
+        c = self
+
+        if not c.frame.findPanel:
+            c.frame.findPanel = g.app.gui.createFindPanel(c)
+
+        c.frame.findPanel.changeAllCommand(c)
+    #@-node:ekr.20051013083241:replaceAll
+    #@-node:ekr.20031218072017.2887:Find submenu (frame methods)
+    #@+node:ekr.20031218072017.2893:notValidInBatchMode
+    def notValidInBatchMode(self, commandName):
+
+        g.es('the',commandName,"command is not valid in batch mode")
+    #@-node:ekr.20031218072017.2893:notValidInBatchMode
+    #@-node:ekr.20031218072017.2861:Edit Menu...
+    #@+node:ekr.20031218072017.2894:Outline menu...
+    #@+node:ekr.20031218072017.2895: Top Level... (Commands)
+    #@+node:ekr.20031218072017.1548:Cut & Paste Outlines
+    #@+node:ekr.20031218072017.1549:cutOutline
+    def cutOutline (self,event=None):
+
+        '''Delete the selected outline and send it to the clipboard.'''
+
+        c = self
+        if c.canDeleteHeadline():
+            c.copyOutline()
+            c.deleteOutline("Cut Node")
+            c.recolor()
+    #@-node:ekr.20031218072017.1549:cutOutline
+    #@+node:ekr.20031218072017.1550:copyOutline
+    def copyOutline (self,event=None):
+
+        '''Copy the selected outline to the clipboard.'''
+
+        # Copying an outline has no undo consequences.
+        c = self
+        c.endEditing()
+        s = c.fileCommands.putLeoOutline()
+        # g.trace('type(s)',type(s))
+        g.app.gui.replaceClipboardWith(s)
+    #@-node:ekr.20031218072017.1550:copyOutline
+    #@+node:ekr.20031218072017.1551:pasteOutline
+    # To cut and paste between apps, just copy into an empty body first, then copy to Leo's clipboard.
+
+    def pasteOutline(self,event=None,reassignIndices=True):
+
+        '''Paste an outline into the present outline from the clipboard.
+        Nodes do *not* retain their original identify.'''
+
+        c = self ; u = c.undoer ; current = c.currentPosition()
+        s = g.app.gui.getTextFromClipboard()
+        pasteAsClone = not reassignIndices
+        undoType = g.choose(reassignIndices,'Paste Node','Paste As Clone')
+
+        c.endEditing()
+
+        if not s or not c.canPasteOutline(s):
+            return # This should never happen.
+
+        isLeo = g.match(s,0,g.app.prolog_prefix_string)
+        tnodeInfoDict = {}
+        if pasteAsClone:
+            #@        << remember all data for undo/redo Paste As Clone >>
+            #@+node:ekr.20050418084539:<< remember all data for undo/redo Paste As Clone >>
+            #@+at
+            # 
+            # We don't know yet which nodes will be affected by the paste, so 
+            # we remember
+            # everything. This is expensive, but foolproof.
+            # 
+            # The alternative is to try to remember the 'before' values of 
+            # tnodes in the
+            # fileCommands read logic. Several experiments failed, and the 
+            # code is very ugly.
+            # In short, it seems wise to do things the foolproof way.
+            # 
+            #@-at
+            #@@c
+
+            for v in c.all_unique_vnodes_iter():
+                t = v.t
+                if t not in tnodeInfoDict:
+                    tnodeInfoDict[t] = g.Bunch(
+                        t=t,head=v.headString(),body=v.bodyString())
+            #@-node:ekr.20050418084539:<< remember all data for undo/redo Paste As Clone >>
+            #@nl
+        # create a *position* to be pasted.
+        if isLeo:
+            pasted = c.fileCommands.getLeoOutlineFromClipboard(s,reassignIndices)
+        else:
+            pasted = c.importCommands.convertMoreStringToOutlineAfter(s,current)
+        if not pasted: return
+
+        copiedBunchList = []
+        if pasteAsClone:
+            #@        << put only needed info in copiedBunchList >>
+            #@+node:ekr.20050418084539.2:<< put only needed info in copiedBunchList >>
+            # Create a dict containing only copied tnodes.
+            copiedTnodeDict = {}
+            for p in pasted.self_and_subtree_iter():
+                if p.v.t not in copiedTnodeDict:
+                    copiedTnodeDict[p.v.t] = p.v.t
+
+            # g.trace(copiedTnodeDict.keys())
+
+            for t in tnodeInfoDict:
+                bunch = tnodeInfoDict.get(t)
+                if copiedTnodeDict.get(t):
+                    copiedBunchList.append(bunch)
+
+            # g.trace('copiedBunchList',copiedBunchList)
+            #@-node:ekr.20050418084539.2:<< put only needed info in copiedBunchList >>
+            #@nl
+        undoData = u.beforeInsertNode(current,
+            pasteAsClone=pasteAsClone,copiedBunchList=copiedBunchList)
+        c.endEditing()
+        c.validateOutline()
+        c.selectPosition(pasted)
+        pasted.setDirty()
+        c.setChanged(True)
+        # paste as first child if back is expanded.
+        back = pasted.back()
+        if back and back.isExpanded():
+            pasted.moveToNthChildOf(back,0)
+        c.setRootPosition(c.findRootPosition(pasted)) # New in 4.4.2.
+        u.afterInsertNode(pasted,undoType,undoData)
+        c.redraw()
+        c.recolor()
+    #@-node:ekr.20031218072017.1551:pasteOutline
+    #@+node:EKR.20040610130943:pasteOutlineRetainingClones
+    def pasteOutlineRetainingClones (self,event=None):
+
+        '''Paste an outline into the present outline from the clipboard.
+        Nodes *retain* their original identify.'''
+
+        c = self
+
+        return c.pasteOutline(reassignIndices=False)
+    #@-node:EKR.20040610130943:pasteOutlineRetainingClones
+    #@-node:ekr.20031218072017.1548:Cut & Paste Outlines
+    #@+node:ekr.20031218072017.2028:Hoist & dehoist
+    def dehoist (self,event=None):
+
+        '''Undo a previous hoist of an outline.'''
+
+        c = self ; p = c.currentPosition()
+        if p and c.canDehoist():
+            bunch = c.hoistStack.pop()
+            if bunch.expanded: p.expand()
+            else:              p.contract()
+            c.redraw()
+
+            c.frame.clearStatusLine()
+            if c.hoistStack:
+                bunch = c.hoistStack[-1]
+                c.frame.putStatusLine("Hoist: " + bunch.p.headString())
+            else:
+                c.frame.putStatusLine("No hoist")
+            c.undoer.afterDehoist(p,'DeHoist')
+            g.doHook('hoist-changed',c=c)
+
+    def hoist (self,event=None):
+
+        '''Make only the selected outline visible.'''
+
+        c = self ; p = c.currentPosition()
+        if p and c.canHoist():
+            # Remember the expansion state.
+            bunch = g.Bunch(p=p.copy(),expanded=p.isExpanded())
+            c.hoistStack.append(bunch)
+            p.expand()
+            c.redraw()
+
+            c.frame.clearStatusLine()
+            c.frame.putStatusLine("Hoist: " + p.headString())
+            c.undoer.afterHoist(p,'Hoist')
+            g.doHook('hoist-changed',c=c)
+    #@-node:ekr.20031218072017.2028:Hoist & dehoist
+    #@+node:ekr.20031218072017.1759:Insert, Delete & Clone (Commands)
+    #@+node:ekr.20031218072017.1760:c.checkMoveWithParentWithWarning & c.checkDrag
+    #@+node:ekr.20070910105044:checkMoveWithParentWithWarning
+    def checkMoveWithParentWithWarning (self,root,parent,warningFlag):
+
+        """Return False if root or any of root's descedents is a clone of
+        parent or any of parents ancestors."""
+
+        message = "Illegal move or drag: no clone may contain a clone of itself"
+
+        # g.trace("root",root,"parent",parent)
+        clonedTnodes = {}
+        for ancestor in parent.self_and_parents_iter():
+            if ancestor.isCloned():
+                t = ancestor.v.t
+                clonedTnodes[t] = t
+
+        if not clonedTnodes:
+            return True
+
+        for p in root.self_and_subtree_iter():
+            if p.isCloned() and clonedTnodes.get(p.v.t):
+                if g.app.unitTesting:
+                    g.app.unitTestDict['checkMoveWithParentWithWarning']=True
+                elif warningFlag:
+                    g.alert(message)
+                return False
+        return True
+    #@-node:ekr.20070910105044:checkMoveWithParentWithWarning
+    #@+node:ekr.20070910105044.1:checkDrag
+    def checkDrag (self,root,target):
+
+        """Return False if target is any descendant of root."""
+
+        message = "Can not drag a node into its descendant tree."
+
+        # g.trace('root',root.headString(),'target',target.headString())
+
+        for z in root.subtree_iter():
+            if z == target:
+                if g.app.unitTesting:
+                    g.app.unitTestDict['checkMoveWithParentWithWarning']=True
+                else:
+                    g.alert(message)
+                return False
+        return True
+    #@nonl
+    #@-node:ekr.20070910105044.1:checkDrag
+    #@-node:ekr.20031218072017.1760:c.checkMoveWithParentWithWarning & c.checkDrag
+    #@+node:ekr.20031218072017.1193:c.deleteOutline
+    def deleteOutline (self,event=None,op_name="Delete Node"):
+
+        """Deletes the selected outline."""
+
+        c = self ; cc = c.chapterController ; u = c.undoer
+        p = c.currentPosition()
+        if not p: return
+
+        if p.hasVisBack(c): newNode = p.visBack(c)
+        else: newNode = p.next() # _not_ p.visNext(): we are at the top level.
+        if not newNode: return
+
+        c.endEditing() # Make sure we capture the headline for Undo.
+
+        if cc: # Special cases for @chapter and @chapters nodes.
+            chapter = '@chapter ' ; chapters = '@chapters ' 
+            h = p.headString()
+            if h.startswith(chapters):
+                if p.hasChildren():
+                    return cc.error('Can not delete @chapters node with children.')
+            elif h.startswith(chapter):
+                name = h[len(chapter):].strip()
+                if name:
+                    return cc.removeChapterByName(name)
+
+        undoData = u.beforeDeleteNode(p)
+        dirtyVnodeList = p.setAllAncestorAtFileNodesDirty()
+        p.doDelete(newNode)
+        c.selectPosition(newNode)
+        c.setChanged(True)
+        u.afterDeleteNode(newNode,op_name,undoData,dirtyVnodeList=dirtyVnodeList)
+        c.redraw()
+
+        c.validateOutline()
+    #@-node:ekr.20031218072017.1193:c.deleteOutline
+    #@+node:ekr.20031218072017.1761:c.insertHeadline
+    def insertHeadline (self,event=None,op_name="Insert Node",as_child=False):
+
+        '''Insert a node after the presently selected node.'''
+
+        c = self ; u = c.undoer
+        current = c.currentPosition()
+
+        if not current: return
+
+        undoData = c.undoer.beforeInsertNode(current)
+        # Make sure the new node is visible when hoisting.
+        if (as_child or
+            (current.hasChildren() and current.isExpanded()) or
+            (c.hoistStack and current == c.hoistStack[-1].p)
+        ):
+            if c.config.getBool('insert_new_nodes_at_end'):
+                p = current.insertAsLastChild()
+            else:
+                p = current.insertAsNthChild(0)
+        else:
+            p = current.insertAfter()
+        dirtyVnodeList = p.setAllAncestorAtFileNodesDirty()
+        c.selectPosition(p)
+        c.setChanged(True)
+        u.afterInsertNode(p,op_name,undoData,dirtyVnodeList=dirtyVnodeList)
+
+        c.redraw()
+
+        c.editPosition(p,selectAll=True)
+
+        return p # for mod_labels plugin.
+    #@-node:ekr.20031218072017.1761:c.insertHeadline
+    #@+node:ekr.20071005173203.1:c.insertChild
+    def insertChild (self,event=None):
+
+        '''Insert a node after the presently selected node.'''
+
+        c = self
+
+        return c.insertHeadline(event=event,op_name='Insert Child',as_child=True)
+    #@-node:ekr.20071005173203.1:c.insertChild
+    #@+node:ekr.20031218072017.1762:c.clone
+    def clone (self,event=None):
+
+        '''Create a clone of the selected outline.'''
+
+        c = self ; u = c.undoer ; p = c.currentPosition()
+        if not p: return
+
+        undoData = c.undoer.beforeCloneNode(p)
+        clone = p.clone()
+        dirtyVnodeList = clone.setAllAncestorAtFileNodesDirty()
+        c.setChanged(True)
+        if c.validateOutline():
+            u.afterCloneNode(clone,'Clone Node',undoData,dirtyVnodeList=dirtyVnodeList)
+            c.selectPosition(clone)
+
+        c.redraw()
+
+        return clone # For mod_labels and chapters plugins.
+    #@-node:ekr.20031218072017.1762:c.clone
+    #@+node:ekr.20031218072017.1765:c.validateOutline
+    # Makes sure all nodes are valid.
+
+    def validateOutline (self,event=None):
+
+        c = self
+
+        if not g.app.debug:
+            return True
+
+        root = c.rootPosition()
+        parent = c.nullPosition()
+
+        if root:
+            return root.validateOutlineWithParent(parent)
+        else:
+            return True
+    #@-node:ekr.20031218072017.1765:c.validateOutline
+    #@-node:ekr.20031218072017.1759:Insert, Delete & Clone (Commands)
+    #@+node:ekr.20080425060424.1:Sort...
+    #@+node:ekr.20050415134809:c.sortChildren
+    def sortChildren (self,event=None,cmp=None):
+
+        '''Sort the children of a node.'''
+
+        c = self ; p = c.currentPosition()
+
+        if p and p.hasChildren():
+            c.sortSiblings(p=p.firstChild(),sortChildren=True)
+    #@-node:ekr.20050415134809:c.sortChildren
+    #@+node:ekr.20050415134809.1:c.sortSiblings
+    def sortSiblings (self,event=None,cmp=None,p=None,sortChildren=False):
+
+        '''Sort the siblings of a node.'''
+
+        c = self ; u = c.undoer
+        if p is None: p = c.currentPosition()
+        if not p: return
+
+        undoType = g.choose(sortChildren,'Sort Children','Sort Siblings')
+        parent_v = p._parentVnode()
+        parent = p.parent()
+        oldChildren = parent_v.t.children[:]
+        newChildren = parent_v.t.children[:]
+
+        def key (self):
+            return (self.headString().lower(), self)
+
+        if cmp: newChildren.sort(cmp,key=key)
+        else:   newChildren.sort(key=key)
+
+        # g.trace(g.listToString(newChildren))
+
+        bunch = u.beforeSort(p,undoType,oldChildren,newChildren,sortChildren)
+        parent_v.t.children = newChildren
+        if parent:
+            dirtyVnodeList = parent.setAllAncestorAtFileNodesDirty()
+        else:
+            dirtyVnodeList = []
+        u.afterSort(p,bunch,dirtyVnodeList)
+
+        # Sorting destroys position p, and possibly the root position.
+        c.setPositionAfterSort(sortChildren)
+        c.redraw()
+    #@-node:ekr.20050415134809.1:c.sortSiblings
+    #@+node:ekr.20080503055349.1:c.setPositionAfterSort
+    def setPositionAfterSort (self,sortChildren):
+
+        c = self
+        p = c.currentPosition()
+        p_v = p.v
+        parent = p.parent()
+        parent_v = p._parentVnode()
+
+        if sortChildren:
+            c.selectPosition(parent or c.rootPosition())
+        else:
+            if parent:
+                p = parent.firstChild()
+            else:
+                p = leoNodes.position(parent_v.t.children[0])
+            while p and p.v != p_v:
+                p.moveToNext()
+            c.selectPosition(p or parent)
+    #@-node:ekr.20080503055349.1:c.setPositionAfterSort
+    #@-node:ekr.20080425060424.1:Sort...
+    #@-node:ekr.20031218072017.2895: Top Level... (Commands)
+    #@+node:ekr.20040711135959.2:Check Outline submenu...
+    #@+node:ekr.20031218072017.2072:c.checkOutline
+    def checkOutline (self,event=None,verbose=True,unittest=False,full=True,root=None):
+
+        """Report any possible clone errors in the outline.
+
+        Remove any unused tnodeLists."""
+
+        c = self ; count = 1 ; errors = 0
+        isTkinter = g.app.gui and g.app.gui.guiName() == "tkinter"
+
+        if full and not unittest:
+            g.es("all tests enabled: this may take awhile",color="blue")
+
+        if root: iter = root.self_and_subtree_iter
+        else:    iter = c.allNodes_iter 
+
+        for p in iter():  # c.allNodes_iter():
+            try:
+                count += 1
+                #@            << remove unused tnodeList >>
+                #@+node:ekr.20040313150633:<< remove unused tnodeList >>
+                # Empty tnodeLists are not errors.
+                v = p.v
+
+                # New in 4.2: tnode list is in tnode.
+                if hasattr(v.t,"tnodeList") and len(v.t.tnodeList) > 0 and not v.isAnyAtFileNode():
+                    if 0:
+                        s = "deleting tnodeList for " + repr(v)
+                        g.es_print(s,color="blue")
+                    delattr(v.t,"tnodeList")
+                    v.t._p_changed = True
+                #@-node:ekr.20040313150633:<< remove unused tnodeList >>
+                #@nl
+                if full: # Unit tests usually set this false.
+                    #@                << do full tests >>
+                    #@+node:ekr.20040323155951:<< do full tests >>
+                    if not unittest:
+                        if count % 1000 == 0:
+                            g.es('','.',newline=False)
+                        if count % 8000 == 0:
+                            g.enl()
+
+                    #@+others
+                    #@+node:ekr.20040314035615:assert consistency of threadNext & threadBack links
+                    threadBack = p.threadBack()
+                    threadNext = p.threadNext()
+
+                    if threadBack:
+                        assert p == threadBack.threadNext(), "p==threadBack.threadNext"
+
+                    if threadNext:
+                        assert p == threadNext.threadBack(), "p==threadNext.threadBack"
+                    #@-node:ekr.20040314035615:assert consistency of threadNext & threadBack links
+                    #@+node:ekr.20040314035615.1:assert consistency of next and back links
+                    back = p.back()
+                    next = p.next()
+
+                    if back:
+                        assert p == back.next(), 'p!=back.next(),  back: %s back.next: %s' % (
+                            back,back.next())
+
+                    if next:
+                        assert p == next.back(), 'p!=next.back, next: %s next.back: %s' % (
+                            next,next.back())
+                    #@-node:ekr.20040314035615.1:assert consistency of next and back links
+                    #@+node:ekr.20040314035615.2:assert consistency of parent and child links
+                    if p.hasParent():
+                        n = p.childIndex()
+                        assert p == p.parent().moveToNthChild(n), "p==parent.moveToNthChild"
+
+                    for child in p.children_iter():
+                        assert p == child.parent(), "p==child.parent"
+
+                    if p.hasNext():
+                        assert p.next().parent() == p.parent(), "next.parent==parent"
+
+                    if p.hasBack():
+                        assert p.back().parent() == p.parent(), "back.parent==parent"
+                    #@-node:ekr.20040314035615.2:assert consistency of parent and child links
+                    #@+node:ekr.20040323162707:assert that clones actually share subtrees
+                    if p.isCloned() and p.hasChildren():
+                        for z in p.v.t.vnodeList:
+                            assert z.t == p.v.t
+                    #@-node:ekr.20040323162707:assert that clones actually share subtrees
+                    #@+node:ekr.20040314043623:assert consistency of vnodeList
+                    vnodeList = p.v.t.vnodeList
+
+                    for v in vnodeList:
+
+                        try:
+                            assert v.t == p.v.t
+                        except AssertionError:
+                            g.pr("p",p)
+                            g.pr("v",v)
+                            g.pr("p.v",p.v)
+                            g.pr("v.t",v.t)
+                            g.pr("p.v.t",p.v.t)
+                            raise AssertionError("v.t == p.v.t")
+
+                        if p.v.isCloned():
+                            assert v.isCloned(), "v.isCloned"
+                            assert len(vnodeList) > 1, "len(vnodeList) > 1"
+                        else:
+                            assert not v.isCloned(), "not v.isCloned"
+                            assert len(vnodeList) == 1, "len(vnodeList) == 1"
+                    #@-node:ekr.20040314043623:assert consistency of vnodeList
+                    #@+node:ekr.20040731053740:assert that p.headString() matches p.edit_text.get
+                    # Not a great test: it only tests visible nodes.
+                    # This test may fail if a joined node is being editred.
+
+                    if isTkinter:
+                        t = c.edit_widget(p)
+                        if t:
+                            s = t.getAllText()
+                            assert p.headString().strip() == s.strip(), "May fail if joined node is being edited"
+                    #@-node:ekr.20040731053740:assert that p.headString() matches p.edit_text.get
+                    #@+node:ekr.20080426051658.1:assert consistency of t.parent and t.children arrays
+                    #@+at
+                    # Every nodes gets visited, so we only check consistency
+                    # between p and its parent, not between p and its 
+                    # children.
+                    # 
+                    # In other words, this is a strong test.
+                    #@-at
+                    #@@c
+
+                    parent_v = p._parentVnode()
+                    n = p.childIndex()
+
+                    assert parent_v.t.children[n] == p.v,'fail 1'
+
+                    if not g.unified_nodes:
+
+                        assert parent_v in p.v.parents,'fail 2: parent_v: %s\nparents: %s' % (
+                            parent_v,g.listToString(p.v.parents))
+
+                        for z in p.v.parents:
+                            assert p.v in z.t.children,'fail 3'
+                    #@-node:ekr.20080426051658.1:assert consistency of t.parent and t.children arrays
+                    #@-others
+                    #@-node:ekr.20040323155951:<< do full tests >>
+                    #@nl
+            except AssertionError:
+                errors += 1
+                #@            << give test failed message >>
+                #@+node:ekr.20040314044652:<< give test failed message >>
+                junk, value, junk = sys.exc_info()
+
+                s = "test failed at position %s\n%s" % (repr(p),value)
+
+                g.es_print(s,color="red")
+                #@-node:ekr.20040314044652:<< give test failed message >>
+                #@nl
+        if verbose or not unittest:
+            #@        << print summary message >>
+            #@+node:ekr.20040314043900:<<print summary message >>
+            if full:
+                g.enl()
+
+            if errors or verbose:
+                color = g.choose(errors,'red','blue')
+                g.es_print('',count,'nodes checked',errors,'errors',color=color)
+            #@-node:ekr.20040314043900:<<print summary message >>
+            #@nl
+        return errors
+    #@-node:ekr.20031218072017.2072:c.checkOutline
+    #@+node:ekr.20040723094220:Check Outline commands & allies
+    #@+node:ekr.20040723094220.1:checkAllPythonCode
+    def checkAllPythonCode(self,event=None,unittest=False,ignoreAtIgnore=True):
+
+        '''Check all nodes in the selected tree for syntax and tab errors.'''
+
+        c = self ; count = 0 ; result = "ok"
+
+        for p in c.all_positions_with_unique_tnodes_iter():
+
+            count += 1
+            if not unittest:
+                #@            << print dots >>
+                #@+node:ekr.20040723094220.2:<< print dots >>
+                if count % 100 == 0:
+                    g.es('','.',newline=False)
+
+                if count % 2000 == 0:
+                    g.enl()
+                #@-node:ekr.20040723094220.2:<< print dots >>
+                #@nl
+
+            if g.scanForAtLanguage(c,p) == "python":
+                if not g.scanForAtSettings(p) and (not ignoreAtIgnore or not g.scanForAtIgnore(c,p)):
+                    try:
+                        c.checkPythonNode(p,unittest)
+                    except (SyntaxError,tokenize.TokenError,tabnanny.NannyNag):
+                        result = "error" # Continue to check.
+                    except:
+                        import traceback ; traceback.print_exc()
+                        return "surprise" # abort
+                    if unittest and result != "ok":
+                        g.pr("Syntax error in %s" % p.cleanHeadString())
+                        return result # End the unit test: it has failed.
+
+        if not unittest:
+            g.es("check complete",color="blue")
+
+        return result
+    #@-node:ekr.20040723094220.1:checkAllPythonCode
+    #@+node:ekr.20040723094220.3:checkPythonCode
+    def checkPythonCode (self,event=None,unittest=False,ignoreAtIgnore=True,suppressErrors=False):
+
+        '''Check the selected tree for syntax and tab errors.'''
+
+        c = self ; count = 0 ; result = "ok"
+
+        if not unittest:
+            g.es("checking Python code   ")
+
+        for p in c.currentPosition().self_and_subtree_iter():
+
+            count += 1
+            if not unittest:
+                #@            << print dots >>
+                #@+node:ekr.20040723094220.4:<< print dots >>
+                if count % 100 == 0:
+                    g.es('','.',newline=False)
+
+                if count % 2000 == 0:
+                    g.enl()
+                #@-node:ekr.20040723094220.4:<< print dots >>
+                #@nl
+
+            if g.scanForAtLanguage(c,p) == "python":
+                if not ignoreAtIgnore or not g.scanForAtIgnore(c,p):
+                    try:
+                        c.checkPythonNode(p,unittest,suppressErrors)
+                    except (parser.ParserError,SyntaxError,tokenize.TokenError,tabnanny.NannyNag):
+                        result = "error" # Continue to check.
+                    except:
+                        g.es("surprise in checkPythonNode")
+                        g.es_exception()
+                        return "surprise" # abort
+
+        if not unittest:
+            g.es("check complete",color="blue")
+
+        # We _can_ return a result for unit tests because we aren't using doCommand.
+        return result
+    #@-node:ekr.20040723094220.3:checkPythonCode
+    #@+node:ekr.20040723094220.5:checkPythonNode
+    def checkPythonNode (self,p,unittest=False,suppressErrors=False):
+
+        c = self
+
+        h = p.headString()
+        # We must call getScript so that we can ignore directives and section references.
+        body = g.getScript(c,p.copy())
+        if not body: return
+
+        try:
+            compiler.parse(body + '\n')
+        except (parser.ParserError,SyntaxError):
+            if not suppressErrors:
+                s = "Syntax error in: %s" % h
+                g.es_print(s,color="blue")
+            if unittest: raise
+            else:
+                g.es_exception(full=False,color="black")
+                c.setMarked(p)
+
+        c.tabNannyNode(p,h,body,unittest,suppressErrors)
+    #@-node:ekr.20040723094220.5:checkPythonNode
+    #@+node:ekr.20040723094220.6:tabNannyNode
+    # This code is based on tabnanny.check.
+
+    def tabNannyNode (self,p,headline,body,unittest=False,suppressErrors=False):
+
+        """Check indentation using tabnanny."""
+
+        c = self
+
+        try:
+            # readline = g.readLinesGenerator(body).next
+            readline = g.readLinesClass(body).next
+            tabnanny.process_tokens(tokenize.generate_tokens(readline))
+            return
+
+        except parser.ParserError:
+            junk, msg, junk = sys.exc_info()
+            if not suppressErrors:
+                g.es("ParserError in",headline,color="blue")
+                g.es('',str(msg))
+
+        except tokenize.TokenError:
+            junk, msg, junk = sys.exc_info()
+            if not suppressErrors:
+                g.es("TokenError in",headline,color="blue")
+                g.es('',str(msg))
+
+        except tabnanny.NannyNag:
+            junk, nag, junk = sys.exc_info()
+            if not suppressErrors:
+                badline = nag.get_lineno()
+                line    = nag.get_line()
+                message = nag.get_msg()
+                g.es("indentation error in",headline,"line",badline,color="blue")
+                g.es(message)
+                line2 = repr(str(line))[1:-1]
+                g.es("offending line:\n",line2)
+
+        except Exception:
+            g.trace("unexpected exception")
+            g.es_exception()
+
+        if unittest: raise
+        else: c.setMarked(p)
+    #@-node:ekr.20040723094220.6:tabNannyNode
+    #@-node:ekr.20040723094220:Check Outline commands & allies
+    #@+node:ekr.20040412060927:c.dumpOutline
+    def dumpOutline (self,event=None):
+
+        """ Dump all nodes in the outline."""
+
+        c = self
+
+        for p in c.allNodes_iter():
+            p.dump()
+    #@-node:ekr.20040412060927:c.dumpOutline
+    #@+node:ekr.20040711135959.1:Pretty Print commands
+    #@+node:ekr.20040712053025:prettyPrintAllPythonCode
+    def prettyPrintAllPythonCode (self,event=None,dump=False):
+
+        '''Reformat all Python code in the outline to make it look more beautiful.'''
+
+        c = self ; pp = c.prettyPrinter(c)
+
+        for p in c.all_positions_with_unique_tnodes_iter():
+
+            # Unlike c.scanAllDirectives, scanForAtLanguage ignores @comment.
+            if g.scanForAtLanguage(c,p) == "python":
+                pp.prettyPrintNode(p,dump=dump)
+
+        pp.endUndo()
+
+    # For unit test of inverse commands dict.
+    def beautifyAllPythonCode (self,event=None,dump=False):
+        return self.prettyPrintAllPythonCode (event,dump)
+    #@nonl
+    #@-node:ekr.20040712053025:prettyPrintAllPythonCode
+    #@+node:ekr.20040712053025.1:prettyPrintPythonCode
+    def prettyPrintPythonCode (self,event=None,p=None,dump=False):
+
+        '''Reformat all Python code in the selected tree to make it look more beautiful.'''
+
+        c = self
+
+        if p: root = p.copy()
+        else: root = c.currentPosition()
+
+        pp = c.prettyPrinter(c)
+
+        for p in root.self_and_subtree_iter():
+
+            # Unlike c.scanAllDirectives, scanForAtLanguage ignores @comment.
+            if g.scanForAtLanguage(c,p) == "python":
+
+                pp.prettyPrintNode(p,dump=dump)
+
+        pp.endUndo()
+
+    # For unit test of inverse commands dict.
+    def beautifyPythonCode (self,event=None,dump=False):
+        return self.prettyPrintPythonCode (event,dump)
+
+    #@-node:ekr.20040712053025.1:prettyPrintPythonCode
+    #@+node:ekr.20050729211526:prettyPrintPythonNode
+    def prettyPrintPythonNode (self,p=None,dump=False):
+
+        c = self
+
+        if not p:
+            p = c.currentPosition()
+
+        pp = c.prettyPrinter(c)
+
+        # Unlike c.scanAllDirectives, scanForAtLanguage ignores @comment.
+        if g.scanForAtLanguage(c,p) == "python":
+            pp.prettyPrintNode(p,dump=dump)
+
+        pp.endUndo()
+    #@-node:ekr.20050729211526:prettyPrintPythonNode
+    #@+node:ekr.20071001075704:prettyPrintPythonTree
+    def prettyPrintPythonTree (self,event=None,dump=False):
+
+        '''Reformat all Python code in the outline to make it look more beautiful.'''
+
+        c = self ; p = c.currentPosition() ; pp = c.prettyPrinter(c)
+
+        for p in p.self_and_subtree_iter():
+
+            # Unlike c.scanAllDirectives, scanForAtLanguage ignores @comment.
+            if g.scanForAtLanguage(c,p) == "python":
+
+                pp.prettyPrintNode(p,dump=dump)
+
+        pp.endUndo()
+
+    # For unit test of inverse commands dict.
+    def beautifyPythonTree (self,event=None,dump=False):
+        return self.prettyPrintPythonTree (event,dump)
+    #@nonl
+    #@-node:ekr.20071001075704:prettyPrintPythonTree
+    #@+node:ekr.20040711135244.5:class prettyPrinter
+    class prettyPrinter:
+
+        #@    @+others
+        #@+node:ekr.20040711135244.6:__init__
+        def __init__ (self,c):
+
+            self.array = []
+                # List of strings comprising the line being accumulated.
+                # Important: this list never crosses a line.
+            self.bracketLevel = 0
+            self.c = c
+            self.changed = False
+            self.dumping = False
+            self.erow = self.ecol = 0 # The ending row/col of the token.
+            self.lastName = None # The name of the previous token type.
+            self.line = 0 # Same as self.srow
+            self.lineParenLevel = 0
+            self.lines = [] # List of lines.
+            self.name = None
+            self.p = c.currentPosition()
+            self.parenLevel = 0
+            self.prevName = None
+            self.s = None # The string containing the line.
+            self.squareBracketLevel = 0
+            self.srow = self.scol = 0 # The starting row/col of the token.
+            self.startline = True # True: the token starts a line.
+            self.tracing = False
+            #@    << define dispatch dict >>
+            #@+node:ekr.20041021100850:<< define dispatch dict >>
+            self.dispatchDict = {
+
+                "comment":    self.doMultiLine,
+                "dedent":     self.doDedent,
+                "endmarker":  self.doEndMarker,
+                "errortoken": self.doErrorToken,
+                "indent":     self.doIndent,
+                "name":       self.doName,
+                "newline":    self.doNewline,
+                "nl" :        self.doNewline,
+                "number":     self.doNumber,
+                "op":         self.doOp,
+                "string":     self.doMultiLine,
+            }
+            #@-node:ekr.20041021100850:<< define dispatch dict >>
+            #@nl
+        #@-node:ekr.20040711135244.6:__init__
+        #@+node:ekr.20040713093048:clear
+        def clear (self):
+            self.lines = []
+        #@-node:ekr.20040713093048:clear
+        #@+node:ekr.20040713064323:dumpLines
+        def dumpLines (self,p,lines):
+
+            encoding = g.app.tkEncoding
+
+            g.pr('\n','-'*10,p.cleanHeadString())
+
+            if 0:
+                for line in lines:
+                    line2 = g.toEncodedString(line,encoding,reportErrors=True)
+                    g.pr(line2,newline=False) # Don't add a trailing newline!)
+            else:
+                for i in range(len(lines)):
+                    line = lines[i]
+                    line = g.toEncodedString(line,encoding,reportErrors=True)
+                    g.pr("%3d" % i, repr(lines[i]))
+        #@-node:ekr.20040713064323:dumpLines
+        #@+node:ekr.20040711135244.7:dumpToken
+        def dumpToken (self,token5tuple):
+
+            t1,t2,t3,t4,t5 = token5tuple
+            srow,scol = t3 ; erow,ecol = t4
+            line = str(t5) # can fail
+            name = token.tok_name[t1].lower()
+            val = str(t2) # can fail
+
+            startLine = self.line != srow
+            if startLine:
+                g.pr("----- line",srow,repr(line))
+            self.line = srow
+
+            g.pr("%10s (%2d,%2d) %-8s" % (name,scol,ecol,repr(val)))
+        #@-node:ekr.20040711135244.7:dumpToken
+        #@+node:ekr.20040713091855:endUndo
+        def endUndo (self):
+
+            c = self.c ; u = c.undoer ; undoType = 'Pretty Print'
+            current = c.currentPosition()
+
+            if self.changed:
+                # Tag the end of the command.
+                u.afterChangeGroup(current,undoType,dirtyVnodeList=self.dirtyVnodeList)
+        #@-node:ekr.20040713091855:endUndo
+        #@+node:ekr.20040711135244.8:get
+        def get (self):
+
+            if self.lastName != 'newline' and self.lines:
+                # Strip the trailing whitespace from the last line.
+                self.lines[-1] = self.lines[-1].rstrip()
+
+            return self.lines
+        #@-node:ekr.20040711135244.8:get
+        #@+node:ekr.20040711135244.4:prettyPrintNode
+        def prettyPrintNode(self,p,dump):
+
+            c = self.c
+            h = p.headString()
+            s = p.bodyString()
+            if not s: return
+
+            readlines = g.readLinesClass(s).next
+
+            try:
+                self.clear()
+                for token5tuple in tokenize.generate_tokens(readlines):
+                    self.putToken(token5tuple)
+                lines = self.get()
+
+            except tokenize.TokenError:
+                g.es("error pretty-printing",h,"not changed.",color="blue")
+                return
+
+            if dump:
+                self.dumpLines(p,lines)
+            else:
+                self.replaceBody(p,lines)
+        #@-node:ekr.20040711135244.4:prettyPrintNode
+        #@+node:ekr.20040711135244.9:put
+        def put (self,s,strip=True):
+
+            """Put s to self.array, and strip trailing whitespace if strip is True."""
+
+            if self.array and strip:
+                prev = self.array[-1]
+                if len(self.array) == 1:
+                    if prev.rstrip():
+                        # Stripping trailing whitespace doesn't strip leading whitespace.
+                        self.array[-1] = prev.rstrip()
+                else:
+                    # The previous entry isn't leading whitespace, so we can strip whitespace.
+                    self.array[-1] = prev.rstrip()
+
+            self.array.append(s)
+        #@-node:ekr.20040711135244.9:put
+        #@+node:ekr.20041021104237:putArray
+        def putArray (self):
+
+            """Add the next text by joining all the strings is self.array"""
+
+            self.lines.append(''.join(self.array))
+            self.array = []
+            self.lineParenLevel = 0
+        #@-node:ekr.20041021104237:putArray
+        #@+node:ekr.20040711135244.10:putNormalToken & allies
+        def putNormalToken (self,token5tuple):
+
+            t1,t2,t3,t4,t5 = token5tuple
+            self.name = token.tok_name[t1].lower() # The token type
+            self.val = t2  # the token string
+            self.srow,self.scol = t3 # row & col where the token begins in the source.
+            self.erow,self.ecol = t4 # row & col where the token ends in the source.
+            self.s = t5 # The line containing the token.
+            self.startLine = self.line != self.srow
+            self.line = self.srow
+
+            if self.startLine:
+                self.doStartLine()
+
+            f = self.dispatchDict.get(self.name,self.oops)
+            self.trace()
+            f()
+            self.lastName = self.name
+        #@+node:ekr.20041021102938:doEndMarker
+        def doEndMarker (self):
+
+            self.putArray()
+        #@-node:ekr.20041021102938:doEndMarker
+        #@+node:ekr.20041021102340.1:doErrorToken
+        def doErrorToken (self):
+
+            self.array.append(self.val)
+
+            # This code is executed for versions of Python earlier than 2.4
+            if self.val == '@':
+                # Preserve whitespace after @.
+                i = g.skip_ws(self.s,self.scol+1)
+                ws = self.s[self.scol+1:i]
+                if ws:
+                    self.array.append(ws)
+        #@-node:ekr.20041021102340.1:doErrorToken
+        #@+node:ekr.20041021102340.2:doIndent & doDedent
+        def doDedent (self):
+
+            pass
+
+        def doIndent (self):
+
+            self.array.append(self.val)
+        #@-node:ekr.20041021102340.2:doIndent & doDedent
+        #@+node:ekr.20041021102340:doMultiLine (strings, etc).
+        def doMultiLine (self):
+
+            # Ensure a blank before comments not preceded entirely by whitespace.
+
+            if self.val.startswith('#') and self.array:
+                prev = self.array[-1]
+                if prev and prev[-1] != ' ':
+                    self.put(' ') 
+
+            # These may span lines, so duplicate the end-of-line logic.
+            lines = g.splitLines(self.val)
+            for line in lines:
+                self.array.append(line)
+                if line and line[-1] == '\n':
+                    self.putArray()
+
+            # Add a blank after the string if there is something in the last line.
+            if self.array:
+                line = self.array[-1]
+                if line.strip():
+                    self.put(' ')
+
+            # Suppress start-of-line logic.
+            self.line = self.erow
+        #@-node:ekr.20041021102340:doMultiLine (strings, etc).
+        #@+node:ekr.20041021101911.5:doName
+        def doName(self):
+
+            # Ensure whitespace or start-of-line precedes the name.
+            if self.array:
+                last = self.array[-1]
+                ch = last[-1]
+                outer = self.parenLevel == 0 and self.squareBracketLevel == 0
+                chars = '@ \t{([.'
+                if not outer: chars += ',=<>*-+&|/'
+                if ch not in chars:
+                    self.array.append(' ')
+
+            self.array.append("%s " % self.val)
+
+            if self.prevName == "def": # A personal idiosyncracy.
+                self.array.append(' ') # Retain the blank before '('.
+
+            self.prevName = self.val
+        #@-node:ekr.20041021101911.5:doName
+        #@+node:ekr.20041021101911.3:doNewline
+        def doNewline (self):
+
+            # Remove trailing whitespace.
+            # This never removes trailing whitespace from multi-line tokens.
+            if self.array:
+                self.array[-1] = self.array[-1].rstrip()
+
+            self.array.append('\n')
+            self.putArray()
+        #@-node:ekr.20041021101911.3:doNewline
+        #@+node:ekr.20041021101911.6:doNumber
+        def doNumber (self):
+
+            self.array.append(self.val)
+        #@-node:ekr.20041021101911.6:doNumber
+        #@+node:ekr.20040711135244.11:doOp
+        def doOp (self):
+
+            val = self.val
+            outer = self.lineParenLevel <= 0 or (self.parenLevel == 0 and self.squareBracketLevel == 0)
+            # New in Python 2.4: '@' is an operator, not an error token.
+            if self.val == '@':
+                self.array.append(self.val)
+                # Preserve whitespace after @.
+                i = g.skip_ws(self.s,self.scol+1)
+                ws = self.s[self.scol+1:i]
+                if ws: self.array.append(ws)
+            elif val == '(':
+                # Nothing added; strip leading blank before function calls but not before Python keywords.
+                strip = self.lastName=='name' and not keyword.iskeyword(self.prevName)
+                self.put('(',strip=strip)
+                self.parenLevel += 1 ; self.lineParenLevel += 1
+            elif val in ('=','==','+=','-=','!=','<=','>=','<','>','<>','*','**','+','&','|','/','//'):
+                # Add leading and trailing blank in outer mode.
+                s = g.choose(outer,' %s ','%s')
+                self.put(s % val)
+            elif val in ('^','~','{','['):
+                # Add leading blank in outer mode.
+                s = g.choose(outer,' %s','%s')
+                self.put(s % val)
+                if val == '[': self.squareBracketLevel += 1
+            elif val in (',',':','}',']',')'):
+                # Add trailing blank in outer mode.
+                s = g.choose(outer,'%s ','%s')
+                self.put(s % val)
+                if val == ']': self.squareBracketLevel -= 1
+                if val == ')':
+                    self.parenLevel -= 1 ; self.lineParenLevel -= 1
+            # ----- no difference between outer and inner modes ---
+            elif val in (';','%'):
+                # Add leading and trailing blank.
+                self.put(' %s ' % val)
+            elif val == '>>':
+                # Add leading blank.
+                self.put(' %s' % val)
+            elif val == '<<':
+                # Add trailing blank.
+                self.put('%s ' % val)
+            elif val in ('-'):
+                # Could be binary or unary.  Or could be a hyphen in a section name.
+                # Add preceding blank only for non-id's.
+                if outer:
+                    if self.array:
+                        prev = self.array[-1].rstrip()
+                        if prev and not g.isWordChar(prev[-1]):
+                            self.put(' %s' % val)
+                        else: self.put(val)
+                    else: self.put(val) # Try to leave whitespace unchanged.
+                else:
+                    self.put(val)
+            else:
+                self.put(val)
+        #@-node:ekr.20040711135244.11:doOp
+        #@+node:ekr.20041021112219:doStartLine
+        def doStartLine (self):
+
+            before = self.s[0:self.scol]
+            i = g.skip_ws(before,0)
+            self.ws = self.s[0:i]
+
+            if self.ws:
+                self.array.append(self.ws)
+        #@-node:ekr.20041021112219:doStartLine
+        #@+node:ekr.20041021101911.1:oops
+        def oops(self):
+
+            g.pr("unknown PrettyPrinting code: %s" % (self.name))
+        #@-node:ekr.20041021101911.1:oops
+        #@+node:ekr.20041021101911.2:trace
+        def trace(self):
+
+            if self.tracing:
+
+                g.trace("%10s: %s" % (
+                    self.name,
+                    repr(g.toEncodedString(self.val,"utf-8"))
+                ))
+        #@-node:ekr.20041021101911.2:trace
+        #@-node:ekr.20040711135244.10:putNormalToken & allies
+        #@+node:ekr.20040711135244.12:putToken
+        def putToken (self,token5tuple):
+
+            if self.dumping:
+                self.dumpToken(token5tuple)
+            else:
+                self.putNormalToken(token5tuple)
+        #@-node:ekr.20040711135244.12:putToken
+        #@+node:ekr.20040713070356:replaceBody
+        def replaceBody (self,p,lines):
+
+            c = self.c ; u = c.undoer ; undoType = 'Pretty Print'
+            sel = c.frame.body.getInsertPoint()
+            oldBody = p.bodyString()
+            body = ''.join(lines)
+
+            if oldBody != body:
+                if not self.changed:
+                    # Start the group.
+                    u.beforeChangeGroup(p,undoType)
+                    self.changed = True
+                    self.dirtyVnodeList = []
+                undoData = u.beforeChangeNodeContents(p)
+                c.setBodyString(p,body)
+                dirtyVnodeList2 = p.setDirty()
+                self.dirtyVnodeList.extend(dirtyVnodeList2)
+                u.afterChangeNodeContents(p,undoType,undoData,dirtyVnodeList=self.dirtyVnodeList)
+        #@-node:ekr.20040713070356:replaceBody
+        #@-others
+    #@-node:ekr.20040711135244.5:class prettyPrinter
+    #@-node:ekr.20040711135959.1:Pretty Print commands
+    #@-node:ekr.20040711135959.2:Check Outline submenu...
+    #@+node:ekr.20031218072017.2898:Expand & Contract...
+    #@+node:ekr.20031218072017.2899:Commands (outline menu)
+    #@+node:ekr.20031218072017.2900:contractAllHeadlines
+    def contractAllHeadlines (self,event=None):
+
+        '''Contract all nodes in the outline.'''
+
+        c = self
+
+        for p in c.all_positions_with_unique_vnodes_iter():
+            p.contract()
+        # Select the topmost ancestor of the presently selected node.
+        p = c.currentPosition()
+        while p and p.hasParent():
+            p.moveToParent()
+        c.selectPosition(p)
+        c.redraw()
+        c.treeFocusHelper()
+
+        c.expansionLevel = 1 # Reset expansion level.
+    #@-node:ekr.20031218072017.2900:contractAllHeadlines
+    #@+node:ekr.20080819075811.3:contractAllOtherNodes & helper
+    def contractAllOtherNodes (self,event=None):
+
+        '''Contract all nodes except those needed to make the
+        presently selected node visible.'''
+
+        c = self ; leaveOpen = c.currentPosition()
+
+        for p in c.rootPosition().self_and_siblings_iter():
+            c.contractIfNotCurrent(p,leaveOpen)
+
+        c.redraw()
+
+    #@+node:ekr.20080819075811.7:contractIfNotCurrent
+    def contractIfNotCurrent(self,p,leaveOpen):
+
+        c = self
+
+        if p == leaveOpen or not p.isAncestorOf(leaveOpen):
+            p.contract()
+
+        for child in p.children_iter():
+            if child != leaveOpen and child.isAncestorOf(leaveOpen):
+                c.contractIfNotCurrent(child,leaveOpen)
+            else:
+                for p2 in child.self_and_subtree_iter():
+                    p2.contract()
+    #@-node:ekr.20080819075811.7:contractIfNotCurrent
+    #@-node:ekr.20080819075811.3:contractAllOtherNodes & helper
+    #@+node:ekr.20031218072017.2901:contractNode
+    def contractNode (self,event=None):
+
+        '''Contract the presently selected node.'''
+
+        c = self ; p = c.currentPosition()
+
+        # g.trace(p.headString())
+
+        p.contract()
+        c.redraw()
+        c.treeFocusHelper()
+    #@-node:ekr.20031218072017.2901:contractNode
+    #@+node:ekr.20040930064232:contractNodeOrGoToParent
+    def contractNodeOrGoToParent (self,event=None):
+
+        """Simulate the left Arrow Key in folder of Windows Explorer."""
+
+        c = self ; p = c.currentPosition()
+
+        if p.hasChildren() and p.isExpanded():
+            # g.trace('contract',p.headString())
+            c.contractNode()
+        elif p.hasParent() and p.parent().isVisible(c):
+            # g.trace('goto parent',p.headString())
+            c.goToParent()
+
+        c.treeFocusHelper()
+    #@nonl
+    #@-node:ekr.20040930064232:contractNodeOrGoToParent
+    #@+node:ekr.20031218072017.2902:contractParent
+    def contractParent (self,event=None):
+
+        '''Contract the parent of the presently selected node.'''
+
+        c = self ; p = c.currentPosition()
+
+        parent = p.parent()
+        if not parent: return
+
+        parent.contract()
+
+        c.treeSelectHelper(parent)
+    #@-node:ekr.20031218072017.2902:contractParent
+    #@+node:ekr.20031218072017.2903:expandAllHeadlines
+    def expandAllHeadlines (self,event=None):
+
+        '''Expand all headlines.
+        Warning: this can take a long time for large outlines.'''
+
+        c = self
+
+        p = c.rootPosition()
+        while p:
+            c.expandSubtree(p)
+            p.moveToNext()
+        c.selectVnode(c.rootPosition())
+        c.redraw()
+        c.treeFocusHelper()
+
+        c.expansionLevel = 0 # Reset expansion level.
+    #@-node:ekr.20031218072017.2903:expandAllHeadlines
+    #@+node:ekr.20031218072017.2904:expandAllSubheads
+    def expandAllSubheads (self,event=None):
+
+        '''Expand all children of the presently selected node.'''
+
+        c = self ; v = c.currentVnode()
+        if not v: return
+
+        child = v.firstChild()
+        c.expandSubtree(v)
+        while child:
+            c.expandSubtree(child)
+            child = child.next()
+        c.selectVnode(v)
+        c.redraw()
+        c.treeFocusHelper()
+    #@-node:ekr.20031218072017.2904:expandAllSubheads
+    #@+node:ekr.20031218072017.2905:expandLevel1..9
+    def expandLevel1 (self,event=None):
+        '''Expand the outline to level 1'''
+        self.expandToLevel(1)
+
+    def expandLevel2 (self,event=None):
+        '''Expand the outline to level 2'''
+        self.expandToLevel(2)
+
+    def expandLevel3 (self,event=None):
+        '''Expand the outline to level 3'''
+        self.expandToLevel(3)
+
+    def expandLevel4 (self,event=None):
+        '''Expand the outline to level 4'''
+        self.expandToLevel(4)
+
+    def expandLevel5 (self,event=None):
+        '''Expand the outline to level 5'''
+        self.expandToLevel(5)
+
+    def expandLevel6 (self,event=None):
+        '''Expand the outline to level 6'''
+        self.expandToLevel(6)
+
+    def expandLevel7 (self,event=None):
+        '''Expand the outline to level 7'''
+        self.expandToLevel(7)
+
+    def expandLevel8 (self,event=None):
+        '''Expand the outline to level 8'''
+        self.expandToLevel(8)
+
+    def expandLevel9 (self,event=None):
+        '''Expand the outline to level 9'''
+        self.expandToLevel(9)
+    #@-node:ekr.20031218072017.2905:expandLevel1..9
+    #@+node:ekr.20031218072017.2906:expandNextLevel
+    def expandNextLevel (self,event=None):
+
+        '''Increase the expansion level of the outline and
+        Expand all nodes at that level or lower.'''
+
+        c = self ; v = c.currentVnode()
+
+        # Expansion levels are now local to a particular tree.
+        if c.expansionNode != v:
+            c.expansionLevel = 1
+            c.expansionNode = v
+
+        self.expandToLevel(c.expansionLevel + 1)
+    #@-node:ekr.20031218072017.2906:expandNextLevel
+    #@+node:ekr.20031218072017.2907:expandNode
+    def expandNode (self,event=None):
+
+        '''Expand the presently selected node.'''
+
+        c = self ; p = c.currentPosition()
+
+        p.expand()
+        c.redraw()
+        c.treeFocusHelper()
+    #@-node:ekr.20031218072017.2907:expandNode
+    #@+node:ekr.20040930064232.1:expandNodeAnd/OrGoToFirstChild
+    def expandNodeAndGoToFirstChild (self,event=None):
+
+        """If a node has children, expand it if needed and go to the first child."""
+
+        c = self ; p = c.currentPosition()
+        if not p.hasChildren():
+            c.treeFocusHelper()
+            return
+
+        if not p.isExpanded():
+            c.expandNode()
+
+        c.selectVnode(p.firstChild())
+        c.redraw()
+        c.treeFocusHelper()
+
+    def expandNodeOrGoToFirstChild (self,event=None):
+
+        """Simulate the Right Arrow Key in folder of Windows Explorer."""
+
+        c = self ; p = c.currentPosition()
+        if p.hasChildren():
+            if not p.isExpanded():
+                c.expandNode()
+            else:
+                c.selectVnode(p.firstChild())
+                c.redraw()
+        c.treeFocusHelper()
+    #@-node:ekr.20040930064232.1:expandNodeAnd/OrGoToFirstChild
+    #@+node:ekr.20060928062431:expandOnlyAncestorsOfNode
+    def expandOnlyAncestorsOfNode (self,event=None):
+
+        '''Contract all nodes in the outline.'''
+
+        c = self ; level = 1
+
+        for p in c.all_positions_with_unique_vnodes_iter():
+            p.contract()
+        for p in c.currentPosition().parents_iter():
+            p.expand()
+            level += 1
+        c.redraw()
+        c.treeFocusHelper()
+
+        c.expansionLevel = level # Reset expansion level.
+    #@-node:ekr.20060928062431:expandOnlyAncestorsOfNode
+    #@+node:ekr.20031218072017.2908:expandPrevLevel
+    def expandPrevLevel (self,event=None):
+
+        '''Decrease the expansion level of the outline and
+        Expand all nodes at that level or lower.'''
+
+        c = self ; v = c.currentVnode()
+
+        # Expansion levels are now local to a particular tree.
+        if c.expansionNode != v:
+            c.expansionLevel = 1
+            c.expansionNode = v
+
+        self.expandToLevel(max(1,c.expansionLevel - 1))
+    #@-node:ekr.20031218072017.2908:expandPrevLevel
+    #@-node:ekr.20031218072017.2899:Commands (outline menu)
+    #@+node:ekr.20031218072017.2909:Utilities
+    #@+node:ekr.20031218072017.2910:contractSubtree
+    def contractSubtree (self,p):
+
+        for p in p.subtree_iter():
+            p.contract()
+    #@-node:ekr.20031218072017.2910:contractSubtree
+    #@+node:ekr.20031218072017.2911:expandSubtree
+    def expandSubtree (self,v):
+
+        c = self
+        last = v.lastNode()
+
+        while v and v != last:
+            v.expand()
+            v = v.threadNext()
+        c.redraw()
+    #@-node:ekr.20031218072017.2911:expandSubtree
+    #@+node:ekr.20031218072017.2912:expandToLevel (rewritten in 4.4)
+    def expandToLevel (self,level):
+
+        c = self
+        current = c.currentPosition()
+        n = current.level()
+        for p in current.self_and_subtree_iter():
+            if p.level() - n + 1 < level:
+                p.expand()
+            else:
+                p.contract()
+        c.expansionLevel = level
+        c.expansionNode = c.currentPosition()
+        c.redraw()
+    #@-node:ekr.20031218072017.2912:expandToLevel (rewritten in 4.4)
+    #@-node:ekr.20031218072017.2909:Utilities
+    #@-node:ekr.20031218072017.2898:Expand & Contract...
+    #@+node:ekr.20031218072017.2922:Mark...
+    #@+node:ekr.20031218072017.2923:markChangedHeadlines
+    def markChangedHeadlines (self,event=None):
+
+        '''Mark all nodes that have been changed.'''
+
+        c = self ; u = c.undoer ; undoType = 'Mark Changed'
+        current = c.currentPosition()
+
+        u.beforeChangeGroup(current,undoType)
+        for p in c.all_positions_with_unique_vnodes_iter():
+            if p.isDirty()and not p.isMarked():
+                bunch = u.beforeMark(p,undoType)
+                c.setMarked(p)
+                c.setChanged(True)
+                u.afterMark(p,undoType,bunch)
+        u.afterChangeGroup(current,undoType)
+        if not g.unitTesting:
+            g.es("done",color="blue")
+        c.redraw()
+    #@-node:ekr.20031218072017.2923:markChangedHeadlines
+    #@+node:ekr.20031218072017.2924:markChangedRoots
+    def markChangedRoots (self,event=None):
+
+        '''Mark all changed @root nodes.'''
+
+        c = self ; u = c.undoer ; undoType = 'Mark Changed'
+        current = c.currentPosition()
+
+        u.beforeChangeGroup(current,undoType)
+        for p in c.all_positions_with_unique_vnodes_iter():
+            if p.isDirty()and not p.isMarked():
+                s = p.bodyString()
+                flag, i = g.is_special(s,0,"@root")
+                if flag:
+                    bunch = u.beforeMark(p,undoType)
+                    c.setMarked(p)
+                    c.setChanged(True)
+                    u.afterMark(p,undoType,bunch)
+        u.afterChangeGroup(current,undoType)
+        if not g.unitTesting:
+            g.es("done",color="blue")
+        c.redraw()
+
+    #@-node:ekr.20031218072017.2924:markChangedRoots
+    #@+node:ekr.20031218072017.2925:markAllAtFileNodesDirty
+    def markAllAtFileNodesDirty (self,event=None):
+
+        '''Mark all @file nodes as changed.'''
+
+        c = self ; p = c.rootPosition()
+
+        while p:
+            if p.isAtFileNode() and not p.isDirty():
+                p.setDirty()
+                c.setChanged(True)
+                p.moveToNodeAfterTree()
+            else:
+                p.moveToThreadNext()
+        c.redraw()
+
+    #@-node:ekr.20031218072017.2925:markAllAtFileNodesDirty
+    #@+node:ekr.20031218072017.2926:markAtFileNodesDirty
+    def markAtFileNodesDirty (self,event=None):
+
+        '''Mark all @file nodes in the selected tree as changed.'''
+
+        c = self
+        p = c.currentPosition()
+        if not p: return
+
+        after = p.nodeAfterTree()
+        while p and p != after:
+            if p.isAtFileNode() and not p.isDirty():
+                p.setDirty()
+                c.setChanged(True)
+                p.moveToNodeAfterTree()
+            else:
+                p.moveToThreadNext()
+        c.redraw()
+
+    #@-node:ekr.20031218072017.2926:markAtFileNodesDirty
+    #@+node:ekr.20031218072017.2927:markClones
+    def markClones (self,event=None):
+
+        '''Mark all clones of the selected node.'''
+
+        c = self ; u = c.undoer ; undoType = 'Mark Clones'
+        current = c.currentPosition()
+        if not current or not current.isCloned():
+            g.es('the current node is not a clone',color='blue')
+            return
+
+        u.beforeChangeGroup(current,undoType)
+        dirtyVnodeList = []
+        for p in c.all_positions_with_unique_vnodes_iter():
+            if p.v.t == current.v.t:
+                bunch = u.beforeMark(p,undoType)
+                c.setMarked(p)
+                c.setChanged(True)
+                dirtyVnodeList2 = p.setDirty()
+                dirtyVnodeList.extend(dirtyVnodeList2)
+                u.afterMark(p,undoType,bunch)
+        u.afterChangeGroup(current,undoType,dirtyVnodeList=dirtyVnodeList)
+        c.redraw()
+
+    #@-node:ekr.20031218072017.2927:markClones
+    #@+node:ekr.20031218072017.2928:markHeadline & est
+    def markHeadline (self,event=None):
+
+        '''Toggle the mark of the selected node.'''
+
+        c = self ; u = c.undoer ; p = c.currentPosition()
+        if not p: return
+
+        undoType = g.choose(p.isMarked(),'Unmark','Mark')
+        bunch = u.beforeMark(p,undoType)
+        if p.isMarked():
+            c.clearMarked(p)
+        else:
+            c.setMarked(p)
+        dirtyVnodeList = p.setDirty()
+        c.setChanged(True)
+        u.afterMark(p,undoType,bunch,dirtyVnodeList=dirtyVnodeList)
+        c.redraw()
+
+    #@-node:ekr.20031218072017.2928:markHeadline & est
+    #@+node:ekr.20031218072017.2929:markSubheads
+    def markSubheads (self,event=None):
+
+        '''Mark all children of the selected node as changed.'''
+
+        c = self ; u = c.undoer ; undoType = 'Mark Subheads'
+        current = c.currentPosition()
+        if not current: return
+
+        u.beforeChangeGroup(current,undoType)
+        dirtyVnodeList = []
+        for p in current.children_iter():
+            if not p.isMarked():
+                bunch = u.beforeMark(p,undoType)
+                c.setMarked(p)
+                dirtyVnodeList2 = p.setDirty()
+                dirtyVnodeList.extend(dirtyVnodeList2)
+                c.setChanged(True)
+                u.afterMark(p,undoType,bunch)
+        u.afterChangeGroup(current,undoType,dirtyVnodeList=dirtyVnodeList)
+        c.redraw()
+
+    #@-node:ekr.20031218072017.2929:markSubheads
+    #@+node:ekr.20031218072017.2930:unmarkAll
+    def unmarkAll (self,event=None):
+
+        '''Unmark all nodes in the entire outline.'''
+
+        c = self ; u = c.undoer ; undoType = 'Unmark All'
+        current = c.currentPosition()
+        if not current: return
+
+        u.beforeChangeGroup(current,undoType)
+        changed = False
+        for p in c.all_positions_with_unique_vnodes_iter():
+            if p.isMarked():
+                bunch = u.beforeMark(p,undoType)
+                # c.clearMarked(p) # Very slow: calls a hook.
+                p.v.clearMarked()
+                p.v.t.setDirty()
+                u.afterMark(p,undoType,bunch)
+                changed = True
+        dirtyVnodeList = [p.v for p in c.all_positions_with_unique_vnodes_iter() if p.v.isDirty()]
+        if changed:
+            g.doHook("clear-all-marks",c=c,p=p,v=p)
+            c.setChanged(True)
+        u.afterChangeGroup(current,undoType,dirtyVnodeList=dirtyVnodeList)
+        c.redraw()
+
+    #@-node:ekr.20031218072017.2930:unmarkAll
+    #@-node:ekr.20031218072017.2922:Mark...
+    #@+node:ekr.20031218072017.1766:Move... (Commands)
+    #@+node:ekr.20070420092425:cantMoveMessage
+    def cantMoveMessage (self):
+
+        c = self ; h = c.rootPosition().headString()
+        kind = g.choose(h.startswith('@chapter'),'chapter','hoist')
+        g.es("can't move node out of",kind,color="blue")
+    #@-node:ekr.20070420092425:cantMoveMessage
+    #@+node:ekr.20031218072017.1767:demote
+    def demote (self,event=None):
+
+        '''Make all following siblings children of the selected node.'''
+
+        c = self ; u = c.undoer
+        p = c.currentPosition()
+        if not p or not p.hasNext():
+            c.treeFocusHelper() ; return
+
+        # Make sure all the moves will be valid.
+        next = p.next()
+        while next:
+            if not c.checkMoveWithParentWithWarning(next,p,True):
+                c.treeFocusHelper() ; return
+            next.moveToNext()
+
+        c.endEditing()
+        parent_v = p._parentVnode()
+        n = p.childIndex()
+        followingSibs = parent_v.t.children[n+1:]
+        # g.trace('sibs2\n',g.listToString(followingSibs2))
+        # Adjust the parent links of all moved nodes.
+        parent_v._computeParentsOfChildren(children=followingSibs)
+        # Remove the moved nodes from the parent's children.
+        parent_v.t.children = parent_v.t.children[:n+1]
+        # Add the moved nodes to p's children
+        p.v.t.children.extend(followingSibs)
+        p.expand()
+        # Even if p is an @ignore node there is no need to mark the demoted children dirty.
+        dirtyVnodeList = p.setAllAncestorAtFileNodesDirty()
+        c.setChanged(True)
+        u.afterDemote(p,followingSibs,dirtyVnodeList)
+        c.selectPosition(p)  # Also sets rootPosition.
+        c.redraw()
+        c.treeFocusHelper()
+
+        c.updateSyntaxColorer(p) # Moving can change syntax coloring.
+    #@-node:ekr.20031218072017.1767:demote
+    #@+node:ekr.20031218072017.1768:moveOutlineDown
+    #@+at 
+    #@nonl
+    # Moving down is more tricky than moving up; we can't move p to be a child 
+    # of itself.  An important optimization:  we don't have to call 
+    # checkMoveWithParentWithWarning() if the parent of the moved node remains 
+    # the same.
+    #@-at
+    #@@c
+
+    def moveOutlineDown (self,event=None):
+
+        '''Move the selected node down.'''
+
+        c = self ; u = c.undoer ; p = c.currentPosition()
+        if not p: return
+
+        if not c.canMoveOutlineDown():
+            if c.hoistStack: self.cantMoveMessage()
+            c.treeFocusHelper()
+            return
+
+        inAtIgnoreRange = p.inAtIgnoreRange()
+        parent = p.parent()
+        next = p.visNext(c)
+
+        while next and p.isAncestorOf(next):
+            next = next.visNext(c)
+        if not next:
+            if c.hoistStack: self.cantMoveMessage()
+            c.treeFocusHelper()
+            return
+
+        sparseMove = c.config.getBool('sparse_move_outline_left')
+        c.endEditing()
+        undoData = u.beforeMoveNode(p)
+        #@    << Move p down & set moved if successful >>
+        #@+node:ekr.20031218072017.1769:<< Move p down & set moved if successful >>
+        if next.hasChildren() and next.isExpanded():
+            # Attempt to move p to the first child of next.
+            moved = c.checkMoveWithParentWithWarning(p,next,True)
+            if moved:
+                dirtyVnodeList = p.setAllAncestorAtFileNodesDirty()
+                p.moveToNthChildOf(next,0)
+
+        else:
+            # Attempt to move p after next.
+            moved = c.checkMoveWithParentWithWarning(p,next.parent(),True)
+            if moved:
+                dirtyVnodeList = p.setAllAncestorAtFileNodesDirty()
+                p.moveAfter(next)
+
+        if moved and sparseMove and parent and not parent.isAncestorOf(p):
+            # New in Leo 4.4.2: contract the old parent if it is no longer the parent of p.
+            parent.contract()
+        #@-node:ekr.20031218072017.1769:<< Move p down & set moved if successful >>
+        #@nl
+        if moved:
+            if inAtIgnoreRange and not p.inAtIgnoreRange():
+                # The moved nodes have just become newly unignored.
+                p.setDirty() # Mark descendent @thin nodes dirty.
+            else: # No need to mark descendents dirty.
+                dirtyVnodeList2 = p.setAllAncestorAtFileNodesDirty()
+                dirtyVnodeList.extend(dirtyVnodeList2)
+            c.setChanged(True)
+            u.afterMoveNode(p,'Move Down',undoData,dirtyVnodeList)
+        c.selectPosition(p) # Also sets rootPosition.
+        c.redraw()
+        c.treeFocusHelper()
+
+        c.updateSyntaxColorer(p) # Moving can change syntax coloring.
+    #@-node:ekr.20031218072017.1768:moveOutlineDown
+    #@+node:ekr.20031218072017.1770:moveOutlineLeft
+    def moveOutlineLeft (self,event=None):
+
+        '''Move the selected node left if possible.'''
+
+        c = self ; u = c.undoer ; p = c.currentPosition()
+        if not p: return
+        if not c.canMoveOutlineLeft():
+            if c.hoistStack: self.cantMoveMessage()
+            c.treeFocusHelper()
+            return
+        if not p.hasParent():
+            c.treeFocusHelper()
+            return
+
+        inAtIgnoreRange = p.inAtIgnoreRange()
+        parent = p.parent()
+        sparseMove = c.config.getBool('sparse_move_outline_left')
+        c.endEditing()
+        undoData = u.beforeMoveNode(p)
+        dirtyVnodeList = p.setAllAncestorAtFileNodesDirty()
+        p.moveAfter(parent)
+        if inAtIgnoreRange and not p.inAtIgnoreRange():
+            # The moved nodes have just become newly unignored.
+            p.setDirty() # Mark descendent @thin nodes dirty.
+        else: # No need to mark descendents dirty.
+            dirtyVnodeList2 = p.setAllAncestorAtFileNodesDirty()
+            dirtyVnodeList.extend(dirtyVnodeList2)
+        c.setChanged(True)
+        u.afterMoveNode(p,'Move Left',undoData,dirtyVnodeList)
+        if sparseMove: # New in Leo 4.4.2
+            parent.contract()
+        c.selectPosition(p) # Also sets rootPosition.
+        c.redraw()
+        c.treeFocusHelper()
+
+        c.updateSyntaxColorer(p) # Moving can change syntax coloring.
+    #@nonl
+    #@-node:ekr.20031218072017.1770:moveOutlineLeft
+    #@+node:ekr.20031218072017.1771:moveOutlineRight
+    def moveOutlineRight (self,event=None):
+
+        '''Move the selected node right if possible.'''
+
+        c = self ; u = c.undoer ; p = c.currentPosition()
+        if not p: return
+        if not c.canMoveOutlineRight(): # 11/4/03: Support for hoist.
+            if c.hoistStack: self.cantMoveMessage()
+            c.treeFocusHelper()
+            return
+
+        back = p.back()
+        if not back:
+            c.treeFocusHelper()
+            return
+
+        if not c.checkMoveWithParentWithWarning(p,back,True):
+            c.treeFocusHelper()
+            return
+
+        c.endEditing()
+        undoData = u.beforeMoveNode(p)
+        dirtyVnodeList = p.setAllAncestorAtFileNodesDirty()
+        n = back.numberOfChildren()
+        p.moveToNthChildOf(back,n)
+        # g.trace(p,p.parent())
+        # Moving an outline right can never bring it outside the range of @ignore.
+        dirtyVnodeList2 = p.setAllAncestorAtFileNodesDirty()
+        dirtyVnodeList.extend(dirtyVnodeList2)
+        c.setChanged(True)
+        u.afterMoveNode(p,'Move Right',undoData,dirtyVnodeList)
+        c.frame.tree.expandAllAncestors(p)
+        c.selectPosition(p) # Also sets root position.
+        c.redraw()
+        c.treeFocusHelper()
+
+        c.updateSyntaxColorer(p) # Moving can change syntax coloring.
+    #@-node:ekr.20031218072017.1771:moveOutlineRight
+    #@+node:ekr.20031218072017.1772:moveOutlineUp
+    def moveOutlineUp (self,event=None):
+
+        '''Move the selected node up if possible.'''
+
+        c = self ; u = c.undoer ; p = c.currentPosition()
+        if not p: return
+        if not c.canMoveOutlineUp(): # Support for hoist.
+            if c.hoistStack: self.cantMoveMessage()
+            c.treeFocusHelper()
+            return
+        back = p.visBack(c)
+        if not back: return
+        inAtIgnoreRange = p.inAtIgnoreRange()
+        back2 = back.visBack(c)
+
+        sparseMove = c.config.getBool('sparse_move_outline_left')
+        c.endEditing()
+        undoData = u.beforeMoveNode(p)
+        dirtyVnodeList = p.setAllAncestorAtFileNodesDirty()
+        moved = False
+        #@    << Move p up >>
+        #@+node:ekr.20031218072017.1773:<< Move p up >>
+        if 0:
+            g.trace("visBack",back)
+            g.trace("visBack2",back2)
+            g.trace("back2.hasChildren",back2.hasChildren())
+            g.trace("back2.isExpanded",back2.isExpanded())
+
+        parent = p.parent()
+
+        # For this special case we move p after back2.
+        specialCase = back2 and p.v in back2.v.t.vnodeList
+
+        if specialCase:
+            # The move must be legal.
+            moved = True
+            back2.contract()
+            p.moveAfter(back2)
+        elif not back2:
+            if c.hoistStack: # hoist or chapter.
+                limit,limitIsVisible = c.visLimit()
+                assert limit
+                if limitIsVisible:
+                    # canMoveOutlineUp should have caught this.
+                    g.trace('can not happen. In hoist')
+                else:
+                    # g.trace('chapter first child')
+                    moved = True
+                    p.moveToFirstChildOf(limit)
+            else:
+                # p will be the new root node
+                p.moveToRoot(oldRoot=c.rootPosition())
+                moved = True
+        elif back2.hasChildren() and back2.isExpanded():
+            if c.checkMoveWithParentWithWarning(p,back2,True):
+                moved = True
+                p.moveToNthChildOf(back2,0)
+        else:
+            if c.checkMoveWithParentWithWarning(p,back2.parent(),True):
+                moved = True
+                p.moveAfter(back2)
+        if moved and sparseMove and parent and not parent.isAncestorOf(p):
+            # New in Leo 4.4.2: contract the old parent if it is no longer the parent of p.
+            parent.contract()
+        #@-node:ekr.20031218072017.1773:<< Move p up >>
+        #@nl
+        if moved:
+            if inAtIgnoreRange and not p.inAtIgnoreRange():
+                # The moved nodes have just become newly unignored.
+                dirtyVnodeList2 = p.setDirty() # Mark descendent @thin nodes dirty.
+            else: # No need to mark descendents dirty.
+                dirtyVnodeList2 = p.setAllAncestorAtFileNodesDirty()
+            dirtyVnodeList.extend(dirtyVnodeList2)
+            c.setChanged(True)
+            u.afterMoveNode(p,'Move Right',undoData,dirtyVnodeList)
+        c.selectPosition(p) # Also sets root position.
+        c.redraw()
+        c.treeFocusHelper()
+
+        c.updateSyntaxColorer(p) # Moving can change syntax coloring.
+    #@-node:ekr.20031218072017.1772:moveOutlineUp
+    #@+node:ekr.20031218072017.1774:promote
+    def promote (self,event=None):
+
+        '''Make all children of the selected nodes siblings of the selected node.'''
+
+        c = self ; u = c.undoer ; p = c.currentPosition()
+        command = 'Promote'
+        if not p or not p.hasChildren():
+            # c.treeWantsFocusNow()
+            c.treeFocusHelper()
+            return
+
+        isAtIgnoreNode = p.isAtIgnoreNode()
+        inAtIgnoreRange = p.inAtIgnoreRange()
+        c.endEditing()
+        parent_v = p._parentVnode()
+        children = p.v.t.children
+        # Add the children to parent_v's children.
+        n = p.childIndex()+1
+        z = parent_v.t.children[:]
+        parent_v.t.children = z[:n]
+        parent_v.t.children.extend(children)
+        parent_v.t.children.extend(z[n:])
+        # Remove v's children.
+        p.v.t.children = []
+        # Adjust the parent links of all moved nodes.
+        parent_v._computeParentsOfChildren(children=children)
+        c.setChanged(True)
+        if not inAtIgnoreRange and isAtIgnoreNode:
+            # The promoted nodes have just become newly unignored.
+            dirtyVnodeList = p.setDirty() # Mark descendent @thin nodes dirty.
+        else: # No need to mark descendents dirty.
+            dirtyVnodeList = p.setAllAncestorAtFileNodesDirty()
+        u.afterPromote(p,children,dirtyVnodeList)
+        c.selectPosition(p)
+        c.redraw()
+        c.treeFocusHelper()
+
+        c.updateSyntaxColorer(p) # Moving can change syntax coloring.
+    #@-node:ekr.20031218072017.1774:promote
+    #@+node:ekr.20071213185710:c.toggleSparseMove
+    def toggleSparseMove (self,event=None):
+
+        c = self ; p = c.currentPosition()
+        tag = 'sparse_move_outline_left'
+
+        sparseMove = not c.config.getBool(tag)
+        c.config.set(p, tag, sparseMove)
+        g.es(tag,'=',sparseMove,color='blue')
+    #@-node:ekr.20071213185710:c.toggleSparseMove
+    #@-node:ekr.20031218072017.1766:Move... (Commands)
+    #@+node:ekr.20031218072017.2913:Goto
+    #@+node:ekr.20031218072017.1628:goNextVisitedNode
+    def goNextVisitedNode (self,event=None):
+
+        '''Select the next visited node.'''
+
+        c = self
+
+        p = c.nodeHistory.goNext()
+
+        if p:
+            c.frame.tree.expandAllAncestors(p)
+            c.selectPosition(p)
+            c.redraw()
+
+    #@-node:ekr.20031218072017.1628:goNextVisitedNode
+    #@+node:ekr.20031218072017.1627:goPrevVisitedNode
+    def goPrevVisitedNode (self,event=None):
+
+        '''Select the previously visited node.'''
+
+        c = self
+
+        p = c.nodeHistory.goPrev()
+
+        if p:
+            c.frame.tree.expandAllAncestors(p)
+            c.selectPosition(p)
+            c.redraw()
+
+    #@-node:ekr.20031218072017.1627:goPrevVisitedNode
+    #@+node:ekr.20031218072017.2914:goToFirstNode
+    def goToFirstNode (self,event=None):
+
+        '''Select the first node of the entire outline.'''
+
+        c = self ; p = c.rootPosition()
+
+        c.treeSelectHelper(p)
+    #@-node:ekr.20031218072017.2914:goToFirstNode
+    #@+node:ekr.20051012092453:goToFirstSibling
+    def goToFirstSibling (self,event=None):
+
+        '''Select the first sibling of the selected node.'''
+
+        c = self ; p = c.currentPosition()
+
+        if p.hasBack():
+            while p.hasBack():
+                p.moveToBack()
+
+        c.treeSelectHelper(p)
+    #@-node:ekr.20051012092453:goToFirstSibling
+    #@+node:ekr.20070615070925:goToFirstVisibleNode
+    def goToFirstVisibleNode (self,event=None):
+
+        '''Select the first visible node of the selected chapter or hoist.'''
+
+        c = self
+
+        p = c.firstVisible()
+        if p:
+            c.selectPosition(p)
+
+        c.treeSelectHelper(p)
+    #@-node:ekr.20070615070925:goToFirstVisibleNode
+    #@+node:ekr.20031218072017.2915:goToLastNode
+    def goToLastNode (self,event=None):
+
+        '''Select the last node in the entire tree.'''
+
+        c = self ; p = c.rootPosition()
+        while p and p.hasThreadNext():
+            p.moveToThreadNext()
+
+        c.treeSelectHelper(p)
+    #@-node:ekr.20031218072017.2915:goToLastNode
+    #@+node:ekr.20051012092847.1:goToLastSibling
+    def goToLastSibling (self,event=None):
+
+        '''Select the last sibling of the selected node.'''
+
+        c = self ; p = c.currentPosition()
+
+        if p.hasNext():
+            while p.hasNext():
+                p.moveToNext()
+
+        c.treeSelectHelper(p)
+    #@-node:ekr.20051012092847.1:goToLastSibling
+    #@+node:ekr.20050711153537:c.goToLastVisibleNode
+    def goToLastVisibleNode (self,event=None):
+
+        '''Select the last visible node of selected chapter or hoist.'''
+
+        c = self
+
+        p = c.lastVisible()
+        if p:
+            c.selectPosition(p)
+
+        c.treeSelectHelper(p)
+    #@-node:ekr.20050711153537:c.goToLastVisibleNode
+    #@+node:ekr.20031218072017.2916:goToNextClone
+    def goToNextClone (self,event=None):
+
+        '''Select the next node that is a clone of the selected node.'''
+
+        c = self ; cc = c.chapterController ; p = c.currentPosition()
+        if not p: return
+        if not p.isCloned():
+            g.es('not a clone:',p.headString(),color='blue')
+            return
+
+        t = p.v.t
+        p.moveToThreadNext()
+        wrapped = False
+        while 1:
+            if p and p.v.t == t:
+                break
+            elif p:
+                p.moveToThreadNext()
+            elif wrapped:
+                break
+            else:
+                wrapped = True
+                p = c.rootPosition()
+
+        if not p: g.es("done",color="blue")
+
+        if cc:
+            name = cc.findChapterNameForPosition(p)
+            cc.selectChapterByName(name)
+            c.frame.tree.expandAllAncestors(p)
+
+        c.selectPosition(p)
+        c.redraw()
+    #@-node:ekr.20031218072017.2916:goToNextClone
+    #@+node:ekr.20071213123942:findNextClone
+    def findNextClone (self,event=None):
+
+        '''Select the next cloned node.'''
+
+        c = self ; p = c.currentPosition() ; flag = False
+        if not p: return
+
+        if p.isCloned():
+            p.moveToThreadNext()
+
+        while p:
+            if p.isCloned():
+                flag = True ; break
+            else:
+                p.moveToThreadNext()
+
+        if flag:
+            cc = c.chapterController
+            if cc:
+                name = cc.findChapterNameForPosition(p)
+                cc.selectChapterByName(name)
+            c.frame.tree.expandAllAncestors(p)
+            c.selectPosition(p)
+            c.redraw()
+        else:
+            g.es('no more clones',color='blue')
+    #@-node:ekr.20071213123942:findNextClone
+    #@+node:ekr.20031218072017.2917:goToNextDirtyHeadline
+    def goToNextDirtyHeadline (self,event=None):
+
+        '''Select the node that is marked as changed.'''
+
+        c = self ; p = c.currentPosition()
+        if not p: return
+
+        p.moveToThreadNext()
+        wrapped = False
+        while 1:
+            if p and p.isDirty():
+                break
+            elif p:
+                p.moveToThreadNext()
+            elif wrapped:
+                break
+            else:
+                wrapped = True
+                p = c.rootPosition()
+
+        if not p: g.es("done",color="blue")
+        c.treeSelectHelper(p) # Sets focus.
+    #@-node:ekr.20031218072017.2917:goToNextDirtyHeadline
+    #@+node:ekr.20031218072017.2918:goToNextMarkedHeadline
+    def goToNextMarkedHeadline (self,event=None):
+
+        '''Select the next marked node.'''
+
+        c = self ; p = c.currentPosition()
+        if not p: return
+
+        p.moveToThreadNext()
+        wrapped = False
+        while 1:
+            if p and p.isMarked():
+                break
+            elif p:
+                p.moveToThreadNext()
+            elif wrapped:
+                break
+            else:
+                wrapped = True
+                p = c.rootPosition()
+
+        if not p: g.es("done",color="blue")
+        c.treeSelectHelper(p) # Sets focus.
+    #@-node:ekr.20031218072017.2918:goToNextMarkedHeadline
+    #@+node:ekr.20031218072017.2919:goToNextSibling
+    def goToNextSibling (self,event=None):
+
+        '''Select the next sibling of the selected node.'''
+
+        c = self ; p = c.currentPosition()
+
+        c.treeSelectHelper(p and p.next())
+    #@-node:ekr.20031218072017.2919:goToNextSibling
+    #@+node:ekr.20031218072017.2920:goToParent
+    def goToParent (self,event=None):
+
+        '''Select the parent of the selected node.'''
+
+        c = self ; p = c.currentPosition()
+
+        c.treeSelectHelper(p and p.parent())
+    #@-node:ekr.20031218072017.2920:goToParent
+    #@+node:ekr.20031218072017.2921:goToPrevSibling
+    def goToPrevSibling (self,event=None):
+
+        '''Select the previous sibling of the selected node.'''
+
+        c = self ; p = c.currentPosition()
+
+        c.treeSelectHelper(p and p.back())
+    #@-node:ekr.20031218072017.2921:goToPrevSibling
+    #@+node:ekr.20031218072017.2993:selectThreadBack
+    def selectThreadBack (self,event=None):
+
+        '''Select the node preceding the selected node in outline order.'''
+
+        c = self ; p = c.currentPosition()
+        if not p: return
+
+        p.moveToThreadBack()
+
+        c.treeSelectHelper(p)
+    #@-node:ekr.20031218072017.2993:selectThreadBack
+    #@+node:ekr.20031218072017.2994:selectThreadNext
+    def selectThreadNext (self,event=None):
+
+        '''Select the node following the selected node in outline order.'''
+
+        c = self ; p = c.currentPosition()
+        if not p: return
+
+        p.moveToThreadNext()
+
+        c.treeSelectHelper(p)
+    #@nonl
+    #@-node:ekr.20031218072017.2994:selectThreadNext
+    #@+node:ekr.20031218072017.2995:selectVisBack
+    # This has an up arrow for a control key.
+
+    def selectVisBack (self,event=None):
+
+        '''Select the visible node preceding the presently selected node.'''
+
+        c = self ; p = c.currentPosition()
+        if not p: return
+        if not c.canSelectVisBack(): return
+
+        p.moveToVisBack(c)
+
+        if p:
+            redraw = not p.isVisible(c)
+            if not redraw: c.frame.tree.setSelectedLabelState(c.currentPosition())
+        else:
+            redraw = True
+
+        c.treeSelectHelper(p,redraw=redraw)
+    #@-node:ekr.20031218072017.2995:selectVisBack
+    #@+node:ekr.20031218072017.2996:selectVisNext
+    def selectVisNext (self,event=None):
+
+        '''Select the visible node following the presently selected node.'''
+
+        c = self ; p = c.currentPosition()
+        if not p: return
+        if not c.canSelectVisNext(): return
+
+        p.moveToVisNext(c)
+
+        if p:
+            redraw = not p.isVisible(c)
+            if not redraw: c.frame.tree.setSelectedLabelState(c.currentPosition())
+        else:
+            redraw = True
+
+        c.treeSelectHelper(p,redraw=redraw)
+    #@-node:ekr.20031218072017.2996:selectVisNext
+    #@+node:ekr.20070417112650:utils
+    #@+node:ekr.20070226121510: treeFocusHelper
+    def treeFocusHelper (self):
+
+        c = self
+
+        if c.config.getBool('stayInTreeAfterSelect'):
+            c.treeWantsFocusNow()
+        else:
+            c.bodyWantsFocusNow()
+    #@-node:ekr.20070226121510: treeFocusHelper
+    #@+node:ekr.20070226113916: treeSelectHelper
+    def treeSelectHelper (self,p,redraw=True):
+
+        c = self ; current = c.currentPosition()
+
+        if p:
+            flag = c.frame.tree.expandAllAncestors(p)
+            c.selectPosition(p)
+            if redraw or flag:
+                c.redraw()
+
+        c.treeFocusHelper()
+    #@-node:ekr.20070226113916: treeSelectHelper
+    #@-node:ekr.20070417112650:utils
+    #@-node:ekr.20031218072017.2913:Goto
+    #@-node:ekr.20031218072017.2894:Outline menu...
+    #@+node:ekr.20031218072017.2931:Window Menu
+    #@+node:ekr.20031218072017.2092:openCompareWindow
+    def openCompareWindow (self,event=None):
+
+        '''Open a dialog for comparing files and directories.'''
+
+        c = self ; frame = c.frame
+
+        if not frame.comparePanel:
+            frame.comparePanel = g.app.gui.createComparePanel(c)
+
+        if frame.comparePanel:
+            frame.comparePanel.bringToFront()
+        else:
+            g.es('the',g.app.gui.guiName(),
+                'gui does not support the compare window',color='blue')
+    #@-node:ekr.20031218072017.2092:openCompareWindow
+    #@+node:ekr.20031218072017.2932:openPythonWindow
+    def openPythonWindow (self,event=None):
+
+        '''Open Python's Idle debugger in a separate process.'''
+
+        pythonDir = g.os_path_dirname(sys.executable)
+        idle = g.os_path_join(pythonDir,'Lib','idlelib','idle.py')
+        args = [sys.executable, idle ]
+
+        if 1: # Use present environment.
+            os.spawnv(os.P_NOWAIT, sys.executable, args)
+        else: # Use a pristine environment.
+            os.spawnve(os.P_NOWAIT, sys.executable, args, os.environ)
+    #@-node:ekr.20031218072017.2932:openPythonWindow
+    #@-node:ekr.20031218072017.2931:Window Menu
+    #@+node:ekr.20031218072017.2938:Help Menu
+    #@+node:ekr.20031218072017.2939:about (version number & date)
+    def about (self,event=None):
+
+        '''Bring up an About Leo Dialog.'''
+
+        c = self
+
+        # Don't use triple-quoted strings or continued strings here.
+        # Doing so would add unwanted leading tabs.
+        version = c.getSignOnLine() + "\n\n"
+        theCopyright = (
+            "Copyright 1999-2007 by Edward K. Ream\n" +
+            "All Rights Reserved\n" +
+            "Leo is distributed under the Python License")
+        url = "http://webpages.charter.net/edreamleo/front.html"
+        email = "edreamleo@charter.net"
+
+        g.app.gui.runAboutLeoDialog(c,version,theCopyright,url,email)
+    #@-node:ekr.20031218072017.2939:about (version number & date)
+    #@+node:ekr.20031218072017.2943:openLeoSettings and openMyLeoSettings
+    def openLeoSettings (self,event=None):
+        '''Open leoSettings.leo in a new Leo window.'''
+        self.openSettingsHelper('leoSettings.leo')
+
+    def openMyLeoSettings (self,event=None):
+        '''Open myLeoSettings.leo in a new Leo window.'''
+        self.openSettingsHelper('myLeoSettings.leo')
+
+    def openSettingsHelper(self,name):
+        c = self
+        homeLeoDir = g.app.homeLeoDir # was homeDir
+        loadDir = g.app.loadDir
+        configDir = g.app.globalConfigDir
+
+        # Look in configDir first.
+        fileName = g.os_path_join(configDir,name)
+        ok = g.os_path_exists(fileName)
+        if ok:
+            ok, frame = g.openWithFileName(fileName,c)
+            if ok: return
+
+        # Look in homeLeoDir second.
+        if configDir == loadDir:
+            g.es('',name,"not found in",configDir)
+        else:
+            fileName = g.os_path_join(homeLeoDir,name)
+            ok = g.os_path_exists(fileName)
+            if ok:
+                ok, frame = g.openWithFileName(fileName,c)
+            if not ok:
+                g.es('',name,"not found in",configDir,"\nor",homeLeoDir)
+    #@-node:ekr.20031218072017.2943:openLeoSettings and openMyLeoSettings
+    #@+node:ekr.20061018094539:openLeoScripts
+    def openLeoScripts (self,event=None):
+
+        c = self
+        fileName = g.os_path_join(g.app.loadDir,'..','scripts','scripts.leo')
+
+        ok, frame = g.openWithFileName(fileName,c)
+        if not ok:
+            g.es('not found:',fileName)
+    #@-node:ekr.20061018094539:openLeoScripts
+    #@+node:ekr.20031218072017.2940:leoDocumentation
+    def leoDocumentation (self,event=None):
+
+        '''Open LeoDocs.leo in a new Leo window.'''
+
+        c = self ; name = "LeoDocs.leo"
+
+        fileName = g.os_path_join(g.app.loadDir,"..","doc",name)
+        ok,frame = g.openWithFileName(fileName,c)
+        if not ok:
+            g.es("not found:",name)
+    #@-node:ekr.20031218072017.2940:leoDocumentation
+    #@+node:ekr.20031218072017.2941:leoHome
+    def leoHome (self,event=None):
+
+        '''Open Leo's Home page in a web browser.'''
+
+        import webbrowser
+
+        url = "http://webpages.charter.net/edreamleo/front.html"
+        try:
+            webbrowser.open_new(url)
+        except:
+            g.es("not found:",url)
+    #@-node:ekr.20031218072017.2941:leoHome
+    #@+node:ekr.20050130152008:leoPlugins
+    def openLeoPlugins (self,event=None):
+
+        '''Open leoPlugins.leo in a new Leo window.'''
+
+        names =  ('leoPlugins.leo','leoPluginsRef.leo')
+
+        c = self ; name = "leoPlugins.leo"
+
+        for name in names:
+            fileName = g.os_path_join(g.app.loadDir,"..","plugins",name)
+            ok,frame = g.openWithFileName(fileName,c)
+            if ok: return
+
+        g.es('not found:', ', '.join(names))
+    #@-node:ekr.20050130152008:leoPlugins
+    #@+node:ekr.20031218072017.2942:leoTutorial (version number)
+    def leoTutorial (self,event=None):
+
+        '''Open Leo's online tutorial in a web browser.'''
+
+        import webbrowser
+
+        if 1: # new url
+            url = "http://www.3dtree.com/ev/e/sbooks/leo/sbframetoc_ie.htm"
+        else:
+            url = "http://www.evisa.com/e/sbooks/leo/sbframetoc_ie.htm"
+        try:
+            webbrowser.open_new(url)
+        except:
+            g.es("not found:",url)
+    #@-node:ekr.20031218072017.2942:leoTutorial (version number)
+    #@+node:ekr.20060613082924:leoUsersGuide
+    def leoUsersGuide (self,event=None):
+
+        '''Open Leo's users guide in a web browser.'''
+
+        import webbrowser
+
+        c = self
+
+        theFile = c.os_path_finalize_join(
+            g.app.loadDir,'..','doc','html','leo_TOC.html')
+
+        url = 'file:%s' % theFile
+
+        try:
+            webbrowser.open_new(url)
+        except:
+            g.es("not found:",url)
+    #@-node:ekr.20060613082924:leoUsersGuide
+    #@-node:ekr.20031218072017.2938:Help Menu
+    #@-node:ekr.20031218072017.2818:Command handlers...
+    #@+node:ekr.20080901124540.1:c.Directive scanning
+    # These are all new in Leo 4.5.1.
+    #@nonl
+    #@+node:ekr.20080827175609.39:c.scanAllDirectives
+    def scanAllDirectives(self,p=None):
+
+        '''Scan p and ancestors for directives.
+
+        Returns a dict containing the results, including defaults.'''
+
+        c = self ; p = p or c.currentPosition()
+
+        # Set defaults
+        language = c.target_language and c.target_language.lower()
+        lang_dict = {
+            'language':language,
+            'delims':g.set_delims_from_language(language),
+        }
+        wrap = c.config.getBool("body_pane_wraps")
+
+        table = (
+            ('encoding',    None,           g.scanAtEncodingDirectives),
+            ('lang-dict',   lang_dict,      g.scanAtCommentAndAtLanguageDirectives),
+            ('lineending',  None,           g.scanAtLineendingDirectives),
+            ('pagewidth',   c.page_width,   g.scanAtPagewidthDirectives),
+            ('path',        None,           c.scanAtPathDirectives),
+            ('tabwidth',    c.tab_width,    g.scanAtTabwidthDirectives),
+            ('wrap',        wrap,           g.scanAtWrapDirectives),
+        )
+
+        # Set d by scanning all directives.
+        aList = g.get_directives_dict_list(p)
+        d = {}
+        for key,default,func in table:
+            val = func(aList)
+            d[key] = g.choose(val is None,default,val)
+
+        # Post process: do *not* set commander ivars.
+        lang_dict = d.get('lang-dict')
+
+        return {
+            "delims"        : lang_dict.get('delims'),
+            "encoding"      : d.get('encoding'),
+            "language"      : lang_dict.get('language'),
+            "lineending"    : d.get('lineending'),
+            "pagewidth"     : d.get('pagewidth'),
+            "path"          : d.get('path') or g.getBaseDirectory(c),
+            "tabwidth"      : d.get('tabwidth'),
+            "pluginsList"   : [], # No longer used.
+            "wrap"          : d.get('wrap'),
+        }
+    #@nonl
+    #@-node:ekr.20080827175609.39:c.scanAllDirectives
+    #@+node:ekr.20080828103146.15:c.scanAtPathDirectives
+
+    def scanAtPathDirectives(self,aList,force=False):
+
+        '''Scan aList for @path directives.'''
+
+        c = self ; trace = False ; verbose = False
+
+        # Step 1: Compute the starting path.
+        # The correct fallback directory is the absolute path to the base.
+        if c.openDirectory:  # Bug fix: 2008/9/18
+            base = c.openDirectory
+        else:
+            base = g.app.config.relative_path_base_directory
+            if base and base == "!":    base = g.app.loadDir
+            elif base and base == ".":  base = c.openDirectory
+
+        if trace and verbose: g.trace('base',base,'loadDir',g.app.loadDir)
+
+        absbase = c.os_path_finalize_join(g.app.loadDir,base)
+
+        if trace and verbose: g.trace('absbase',absbase)
+
+        # Step 2: look for @path directives.
+        paths = [] ; fileName = None
+        for d in aList:
+            # Look for @path directives.
+            path = d.get('path')
+            if path:
+                # Convert "path" or <path> to path.
+                path = g.computeRelativePath(path)
+                if path: paths.append(path)
+
+        # Add absbase and reverse the list.
+        paths.append(absbase)
+        paths.reverse()
+
+        if trace and verbose: g.trace('paths',paths)
+
+        # Step 3: Compute the full, effective, absolute path.
+        if trace and verbose: g.printList(paths,tag='c.scanAtPathDirectives: raw paths')
+        path = c.os_path_finalize_join(*paths)
+        if trace and verbose: g.trace('joined path:',path)
+
+        # Step 4: Make the path if necessary.
+        if path and not g.os_path_exists(path):
+            ok = g.makeAllNonExistentDirectories(path,c=c,force=force)
+            if not ok:
+                if force:
+                    g.es_print('c.scanAtPathDirectives: invalid @path: %s' % (path),color='red')
+                path = absbase # Bug fix: 2008/9/18
+
+        if trace: g.trace('returns',path)
+
+        return path
+    #@-node:ekr.20080828103146.15:c.scanAtPathDirectives
+    #@+node:ekr.20080828103146.12:c.scanAtRootDirectives
+    # Called only by scanColorDirectives.
+
+    def scanAtRootDirectives(self,aList):
+
+        '''Scan aList for @root-code and @root-doc directives.'''
+
+        c = self
+
+        # To keep pylint happy.
+        tag = 'at_root_bodies_start_in_doc_mode'
+        start_in_doc = hasattr(c.config,tag) and getattr(c.config,tag)
+
+        # New in Leo 4.6: dashes are valid in directive names.
+        for d in aList:
+            if 'root-code' in d:
+                return 'code'
+            elif 'root-doc' in d:
+                return 'doc'
+            elif 'root' in d:
+                return g.choose(start_in_doc,'doc','code')
+
+        return None
+    #@-node:ekr.20080828103146.12:c.scanAtRootDirectives
+    #@+node:ekr.20080922124033.5:c.os_path_finalize and c.os_path_finalize_join
+    def os_path_finalize (self,path,**keys):
+
+        c = self
+
+        keys['c'] = c
+
+        return g.os_path_finalize(path,**keys)
+
+    def os_path_finalize_join (self,*args,**keys):
+
+        c = self
+
+        keys['c'] = c
+
+        return g.os_path_finalize_join(*args,**keys)
+    #@-node:ekr.20080922124033.5:c.os_path_finalize and c.os_path_finalize_join
+    #@+node:ekr.20081006100835.1:c.getNodePath & c.getNodeFileName
+    def getNodePath (self,p):
+
+        '''Return the path in effect at node p.'''
+
+        c = self
+        aList = g.get_directives_dict_list(p)
+        path = c.scanAtPathDirectives(aList)
+        return path
+
+    def getNodeFileName (self,p):
+
+        '''Return the full file name at node p,
+        including effects of all @path directives.
+
+        Return None if p is no kind of @file node.'''
+
+        c = self
+        aList = g.get_directives_dict_list(p)
+        path = c.scanAtPathDirectives(aList)
+        filename = p.isAnyAtFileNode()
+        return filename and g.os_path_finalize_join(path,filename) or None
+    #@-node:ekr.20081006100835.1:c.getNodePath & c.getNodeFileName
+    #@-node:ekr.20080901124540.1:c.Directive scanning
+    #@+node:ekr.20031218072017.2945:Dragging (commands)
+    #@+node:ekr.20031218072017.2353:c.dragAfter
+    def dragAfter(self,p,after):
+
+        c = self ; u = self.undoer ; undoType = 'Drag'
+        current = c.currentPosition()
+        inAtIgnoreRange = p.inAtIgnoreRange()
+        if not c.checkDrag(p,after): return
+        if not c.checkMoveWithParentWithWarning(p,after.parent(),True): return
+
+        c.endEditing()
+        undoData = u.beforeMoveNode(current)
+        dirtyVnodeList = p.setAllAncestorAtFileNodesDirty()
+        p.moveAfter(after)
+        if inAtIgnoreRange and not p.inAtIgnoreRange():
+            # The moved nodes have just become newly unignored.
+            dirtyVnodeList2 = p.setDirty() # Mark descendent @thin nodes dirty.
+            dirtyVnodeList.extend(dirtyVnodeList2)
+        else: # No need to mark descendents dirty.
+            dirtyVnodeList2 = p.setAllAncestorAtFileNodesDirty()
+            dirtyVnodeList.extend(dirtyVnodeList2)
+        c.setChanged(True)
+        u.afterMoveNode(p,undoType,undoData,dirtyVnodeList=dirtyVnodeList)
+        c.selectPosition(p) # Also sets root position.
+        c.redraw()
+
+        c.updateSyntaxColorer(p) # Dragging can change syntax coloring.
+    #@-node:ekr.20031218072017.2353:c.dragAfter
+    #@+node:ekr.20031218072017.2947:c.dragToNthChildOf
+    def dragToNthChildOf(self,p,parent,n):
+
+        c = self ; u = c.undoer ; undoType = 'Drag'
+        current = c.currentPosition()
+        inAtIgnoreRange = p.inAtIgnoreRange()
+        if not c.checkDrag(p,parent): return
+        if not c.checkMoveWithParentWithWarning(p,parent,True): return
+
+        c.endEditing()
+        undoData = u.beforeMoveNode(current)
+        dirtyVnodeList = p.setAllAncestorAtFileNodesDirty()
+        p.moveToNthChildOf(parent,n)
+        if inAtIgnoreRange and not p.inAtIgnoreRange():
+            # The moved nodes have just become newly unignored.
+            dirtyVnodeList2 = p.setDirty() # Mark descendent @thin nodes dirty.
+            dirtyVnodeList.extend(dirtyVnodeList2)
+        else: # No need to mark descendents dirty.
+            dirtyVnodeList2 = p.setAllAncestorAtFileNodesDirty()
+            dirtyVnodeList.extend(dirtyVnodeList2)
+        c.setChanged(True)
+        u.afterMoveNode(p,undoType,undoData,dirtyVnodeList=dirtyVnodeList)
+        c.selectPosition(p) # Also sets root position.
+        c.redraw()
+
+        c.updateSyntaxColorer(p) # Dragging can change syntax coloring.
+    #@-node:ekr.20031218072017.2947:c.dragToNthChildOf
+    #@+node:ekr.20031218072017.2946:c.dragCloneToNthChildOf
+    def dragCloneToNthChildOf (self,p,parent,n):
+
+        c = self ; u = c.undoer ; undoType = 'Clone Drag'
+        current = c.currentPosition()
+        inAtIgnoreRange = p.inAtIgnoreRange()
+
+        # g.trace("p,parent,n:",p.headString(),parent.headString(),n)
+        clone = p.clone() # Creates clone & dependents, does not set undo.
+        if (
+            not c.checkDrag(p,parent) or
+            not c.checkMoveWithParentWithWarning(clone,parent,True)
+        ):
+            clone.doDelete(newNode=p) # Destroys clone and makes p the current node.
+            c.selectPosition(p) # Also sets root position.
+            return
+        c.endEditing()
+        undoData = u.beforeInsertNode(current)
+        dirtyVnodeList = clone.setAllAncestorAtFileNodesDirty()
+        clone.moveToNthChildOf(parent,n)
+        if inAtIgnoreRange and not p.inAtIgnoreRange():
+            # The moved nodes have just become newly unignored.
+            dirtyVnodeList2 = p.setDirty() # Mark descendent @thin nodes dirty.
+            dirtyVnodeList.extend(dirtyVnodeList2)
+        else: # No need to mark descendents dirty.
+            dirtyVnodeList2 =  p.setAllAncestorAtFileNodesDirty()
+            dirtyVnodeList.extend(dirtyVnodeList2)
+        c.setChanged(True)
+        u.afterInsertNode(clone,undoType,undoData,dirtyVnodeList=dirtyVnodeList)
+        c.selectPosition(clone) # Also sets root position.
+        c.redraw()
+
+        c.updateSyntaxColorer(clone) # Dragging can change syntax coloring.
+    #@-node:ekr.20031218072017.2946:c.dragCloneToNthChildOf
+    #@+node:ekr.20031218072017.2948:c.dragCloneAfter
+    def dragCloneAfter (self,p,after):
+
+        c = self ; u = c.undoer ; undoType = 'Clone Drag'
+        current = c.currentPosition()
+
+        clone = p.clone() # Creates clone.  Does not set undo.
+        if c.checkDrag(p,after) and c.checkMoveWithParentWithWarning(clone,after.parent(),True):
+            inAtIgnoreRange = clone.inAtIgnoreRange()
+            c.endEditing()
+            undoData = u.beforeInsertNode(current)
+            dirtyVnodeList = clone.setAllAncestorAtFileNodesDirty()
+            clone.moveAfter(after)
+            if inAtIgnoreRange and not clone.inAtIgnoreRange():
+                # The moved node have just become newly unignored.
+                dirtyVnodeList2 = clone.setDirty() # Mark descendent @thin nodes dirty.
+                dirtyVnodeList.extend(dirtyVnodeList2)
+            else: # No need to mark descendents dirty.
+                dirtyVnodeList2 = clone.setAllAncestorAtFileNodesDirty()
+                dirtyVnodeList.extend(dirtyVnodeList2)
+            c.setChanged(True)
+            u.afterInsertNode(clone,undoType,undoData,dirtyVnodeList=dirtyVnodeList)
+            p = clone
+        else:
+            # g.trace("invalid clone drag")
+            clone.doDelete(newNode=p)
+        c.selectPosition(p) # Also sets root position.
+        c.redraw()
+
+        c.updateSyntaxColorer(clone) # Dragging can change syntax coloring.
+    #@nonl
+    #@-node:ekr.20031218072017.2948:c.dragCloneAfter
+    #@-node:ekr.20031218072017.2945:Dragging (commands)
+    #@+node:ekr.20031218072017.2949:Drawing Utilities (commands)
+    #@+node:ekr.20080514131122.7:c.begin/endUpdate
+
+    def beginUpdate(self):
+
+        '''Deprecated: does nothing.'''
+
+        g.trace('***** c.beginUpdate is deprecated',g.callers())
+        if g.app.unitTesting: assert(False)
+
+    def endUpdate(self,flag=True,scroll=True):
+
+        '''Request a redraw of the screen if flag is True.'''
+
+        g.trace('***** c.endUpdate is deprecated',g.callers())
+        if g.app.unitTesting: assert(False)
+
+        c = self
+        if flag:
+            c.requestRedrawFlag = True
+            c.requestRedrawScrollFlag = scroll
+            # g.trace('flag is True',c.shortFileName(),g.callers())
+
+    BeginUpdate = beginUpdate # Compatibility with old scripts
+    EndUpdate = endUpdate # Compatibility with old scripts
+    #@-node:ekr.20080514131122.7:c.begin/endUpdate
+    #@+node:ekr.20080515053412.1:c.add_command, c.bind, c.bind2 & c.tag_bind
+    # These wrappers ensure that c.outerUpdate get called.
+    #@nonl
+    #@+node:ekr.20080610085158.2:c.add_command
+    def add_command (self,menu,**keys):
+
+        c = self ; command = keys.get('command')
+
+        if command:
+
+            def add_commandCallback(c=c,command=command):
+                val = command()
+                # Careful: func may destroy c.
+                if c.exists: c.outerUpdate()
+                return val
+
+            keys ['command'] = add_commandCallback
+
+            menu.add_command(**keys)
+
+        else:
+            g.trace('can not happen: no "command" arg')
+    #@-node:ekr.20080610085158.2:c.add_command
+    #@+node:ekr.20080610085158.3:c.bind and c.bind2
+    def bind (self,w,pattern,func,*args,**keys):
+
+        c = self ; callers = g.callers()
+
+        def bindCallback(event,c=c,func=func,callers=callers):
+            # g.trace('func',func.__name__)
+            val = func(event)
+            # Careful: func may destroy c.
+            if c.exists: c.outerUpdate()
+            return val
+
+        w.bind(pattern,bindCallback,*args,**keys)
+
+    def bind2 (self,w,pattern,func,*args,**keys):
+
+        c = self
+
+        def bindCallback2(event,c=c,func=func):
+            val = func(event)
+            # Careful: func may destroy c.
+            if c.exists: c.outerUpdate()
+            return val
+
+        w.bind(pattern,bindCallback2,*args,**keys)
+    #@-node:ekr.20080610085158.3:c.bind and c.bind2
+    #@+node:ekr.20080610085158.4:c.tag_bind
+    def tag_bind (self,w,tag,event_kind,func):
+
+        c = self
+        def tag_bindCallback(event,c=c,func=func):
+            val = func(event)
+            # Careful: func may destroy c.
+            if c.exists: c.outerUpdate()
+            return val
+
+        w.tag_bind(tag,event_kind,tag_bindCallback)
+    #@-node:ekr.20080610085158.4:c.tag_bind
+    #@-node:ekr.20080515053412.1:c.add_command, c.bind, c.bind2 & c.tag_bind
+    #@+node:ekr.20080514131122.8:c.bringToFront
+    def bringToFront(self,set_focus=True):
+
+        c = self
+        c.requestedIconify = 'deiconify'
+        c.requestedFocusWidget = c.frame.body.bodyCtrl
+
+    BringToFront = bringToFront # Compatibility with old scripts
+    #@-node:ekr.20080514131122.8:c.bringToFront
+    #@+node:ekr.20080514131122.9:c.get/request/set_focus
+    def get_focus (self):
+
+        c = self
+        return g.app.gui and g.app.gui.get_focus(c)
+
+    def get_requested_focus (self):
+
+        c = self
+        return c.requestedFocusWidget
+
+    def request_focus(self,w):
+
+        c = self
+        if w: c.requestedFocusWidget = w
+
+    def set_focus (self,w,force=False):
+
+        c = self
+        if w and g.app.gui and c.requestedFocusWidget:
+            g.app.gui.set_focus(c,w)
+
+        c.requestedFocusWidget = None
+    #@-node:ekr.20080514131122.9:c.get/request/set_focus
+    #@+node:ekr.20080514131122.10:c.invalidateFocus
+    def invalidateFocus (self):
+
+        '''Indicate that the focus is in an invalid location, or is unknown.'''
+
+        # c = self
+        # c.requestedFocusWidget = None
+        pass
+    #@nonl
+    #@-node:ekr.20080514131122.10:c.invalidateFocus
+    #@+node:ekr.20080514131122.11:c.masterFocusHandler
+    def masterFocusHandler (self):
+
+        pass # No longer used.
+
+    restoreRequestedFocus = masterFocusHandler
+    #@-node:ekr.20080514131122.11:c.masterFocusHandler
+    #@+node:ekr.20080514131122.20:c.outerUpdate
+    def outerUpdate (self):
+
+        c = self ; aList = [] ; trace = False ; verbose = True
+
+        if not c.exists or not c.k:
+            return
+
+        # Suppress any requested redraw until we have iconified or diconified.
+        redrawFlag = c.requestRedrawFlag
+        scrollFlag = c.requestRedrawScrollFlag
+        c.requestRedrawFlag = False
+        c.requestRedrawScrollFlag = False
+
+        if c.requestedIconify == 'iconify':
+            if verbose: aList.append('iconify')
+            c.frame.iconify()
+
+        if c.requestedIconify == 'deiconify':
+            if verbose: aList.append('deiconify')
+            c.frame.deiconify()
+
+        if redrawFlag:
+            # g.trace('****','tree.drag_p',c.frame.tree.drag_p)
+            # A hack: force the redraw, even if we are dragging.
+            aList.append('*** redraw') # : scroll: %s' % (c.requestRedrawScrollFlag))
+            c.frame.tree.redraw_now(scroll=scrollFlag,forceDraw=True)
+
+        if c.requestRecolorFlag:
+            if verbose: aList.append('%srecolor' % (
+                g.choose(c.incrementalRecolorFlag,'','full ')))
+            c.recolor_now(incremental=c.incrementalRecolorFlag)
+
+        if c.requestedFocusWidget:
+            w = c.requestedFocusWidget
+            if verbose: aList.append('focus: %s' % (
+                g.app.gui.widget_name(w)))
+            c.set_focus(w)
+        else:
+            # We can not set the focus to the body pane:
+            # That would make nested calls to c.outerUpdate significant.
+            pass
+
+        if trace and aList:
+            g.trace(', '.join(aList),c.shortFileName() or '<no name>',g.callers())
+
+        c.incrementalRecolorFlag = False
+        c.requestRecolorFlag = None
+        c.requestRedrawFlag = False
+        c.requestedFocusWidget = None
+        c.requestedIconify = ''
+        c.requestedRedrawScrollFlag = False
+    #@-node:ekr.20080514131122.20:c.outerUpdate
+    #@+node:ekr.20080514131122.12:c.recolor & requestRecolor
+    def requestRecolor (self):
+
+        c = self
+        # g.trace(g.callers(4))
+        c.requestRecolorFlag = True
+
+    recolor = requestRecolor
+    #@-node:ekr.20080514131122.12:c.recolor & requestRecolor
+    #@+node:ekr.20080514131122.13:c.recolor_now
+    def recolor_now(self,p=None,incremental=False,interruptable=True):
+
+        c = self
+        if p is None:
+            p = c.currentPosition()
+
+        c.frame.body.colorizer.colorize(p,
+            incremental=incremental,interruptable=interruptable)
+    #@-node:ekr.20080514131122.13:c.recolor_now
+    #@+node:ekr.20080514131122.14:c.redraw and c.redraw_now
+    def redraw (self,scroll=True):
+        c = self
+        c.requestRedrawFlag = True
+        # This makes c.redraw *not quite* the same as c.endUpdate.
+        c.requestRedrawScrollFlag = scroll
+
+    def redraw_now (self):
+        c = self
+        c.requestRedrawFlag = True
+        c.outerUpdate()
+        if c.requestRedrawFlag:
+            g.es_print('redraw_now: can not happen',g.callers())
+        # assert not c.requestRedrawFlag
+
+    # Compatibility with old scripts
+    force_redraw = redraw_now
+    #@-node:ekr.20080514131122.14:c.redraw and c.redraw_now
+    #@+node:ekr.20081020151805.2:c.redraw_after methods (new)
+    def redraw_after_icons_changed(self,all=False):
+        return self.frame.tree.redraw_after_icons_changed(all)
+    def redraw_after_clone(self):
+        return self.frame.tree.redraw_after_clone()
+    def redraw_after_contract(self):
+        return self.frame.tree.redraw_after_contract()
+    def redraw_after_delete(self):
+        return self.frame.tree.redraw_after_delete()
+    def redraw_after_expand(self):
+        return self.frame.tree.redraw_after_expand()
+    def redraw_after_insert(self):
+        return self.frame.tree.redraw_after_insert()
+    def redraw_after_move_down(self):
+        return self.frame.tree.redraw_after_move_down()
+    def redraw_after_move_left(self):
+        return self.frame.tree.redraw_after_move_left()
+    def redraw_after_move_right(self):
+        return self.frame.tree.redraw_after_move_right()
+    def redraw_after_move_up(self):
+        return self.frame.tree.redraw_after_move_up()
+    def redraw_after_select(self):
+        return self.frame.tree.redraw_after_select()
+    #@-node:ekr.20081020151805.2:c.redraw_after methods (new)
+    #@+node:ekr.20080514131122.15:c.restoreFocus
+    def restoreFocus (self):
+
+        '''Ensure that the focus eventually gets restored.'''
+        pass
+        # g.trace(g.callers(5))
+
+        # c =self
+        # trace = not g.app.unitTesting and c.config.getBool('trace_focus')
+
+        # if c.requestedFocusWidget:
+            # c.hasFocusWidget = None # Force an update
+        # elif c.hasFocusWidget:
+            # c.requestedFocusWidget = c.hasFocusWidget
+            # c.hasFocusWidget = None # Force an update
+        # else:
+            # # Should not happen, except during unit testing.
+            # # c.masterFocusHandler sets c.hasFocusWidget,
+            # # so if it is not set here it is because this method cleared it.
+            # if not g.app.unitTesting: g.trace('oops: no requested or present widget.',g.callers())
+            # c.bodyWantsFocusNow()
+
+        # if c.inCommand:
+            # if trace: g.trace('expecting later call to c.masterFocusHandler')
+            # # A call to c.masterFocusHandler will surely happen.
+        # else:
+            # c.masterFocusHandler() # Do it now.
+    #@-node:ekr.20080514131122.15:c.restoreFocus
+    #@+node:ekr.20080514131122.16:c.traceFocus
+    trace_focus_count = 0
+
+    def traceFocus (self,w):
+
+        c = self
+
+        if False or (not g.app.unitTesting and c.config.getBool('trace_focus')):
+            c.trace_focus_count += 1
+            g.pr('%4d' % (c.trace_focus_count),c.widget_name(w),g.callers(8))
+    #@-node:ekr.20080514131122.16:c.traceFocus
+    #@+node:ekr.20080514131122.17:c.widget_name
+    def widget_name (self,widget):
+
+        c = self
+
+        return g.app.gui and g.app.gui.widget_name(widget) or ''
+    #@-node:ekr.20080514131122.17:c.widget_name
+    #@+node:ekr.20080514131122.18:c.xWantsFocus (no change)
+    def bodyWantsFocus(self):
+        c = self ; body = c.frame.body
+        c.request_focus(body and body.bodyCtrl)
+
+    def headlineWantsFocus(self,p):
+        c = self
+        c.request_focus(p and c.edit_widget(p))
+
+    def logWantsFocus(self):
+        c = self ; log = c.frame.log
+        c.request_focus(log and log.logCtrl)
+
+    def minibufferWantsFocus(self):
+        c = self ; k = c.k
+        if k: k.minibufferWantsFocus()
+
+    def treeWantsFocus(self):
+        c = self ; tree = c.frame.tree
+        c.request_focus(tree and tree.canvas)
+
+    def widgetWantsFocus(self,w):
+        c = self ; c.request_focus(w)
+    #@-node:ekr.20080514131122.18:c.xWantsFocus (no change)
+    #@+node:ekr.20080514131122.19:c.xWantsFocusNow
+    # widgetWantsFocusNow does an automatic update.
+    def widgetWantsFocusNow(self,w):
+        c = self
+        c.request_focus(w)
+        c.outerUpdate()
+        # Re-request widget so we don't use the body by default.
+        c.request_focus(w) 
+
+    # All other "Now" methods wait.
+    bodyWantsFocusNow = bodyWantsFocus
+    headlineWantsFocusNow = headlineWantsFocus
+    logWantsFocusNow = logWantsFocus
+    minibufferWantsFocusNow = minibufferWantsFocus
+    treeWantsFocusNow = treeWantsFocus
+    #@-node:ekr.20080514131122.19:c.xWantsFocusNow
+    #@-node:ekr.20031218072017.2949:Drawing Utilities (commands)
+    #@+node:ekr.20031218072017.2955:Enabling Menu Items
+    #@+node:ekr.20040323172420:Slow routines: no longer used
+    #@+node:ekr.20031218072017.2966:canGoToNextDirtyHeadline (slow)
+    def canGoToNextDirtyHeadline (self):
+
+        c = self ; current = c.currentPosition()
+
+        for p in c.all_positions_with_unique_vnodes_iter():
+            if p != current and p.isDirty():
+                return True
+
+        return False
+    #@-node:ekr.20031218072017.2966:canGoToNextDirtyHeadline (slow)
+    #@+node:ekr.20031218072017.2967:canGoToNextMarkedHeadline (slow)
+    def canGoToNextMarkedHeadline (self):
+
+        c = self ; current = c.currentPosition()
+
+        for p in c.all_positions_with_unique_vnodes_iter():
+            if p != current and p.isMarked():
+                return True
+
+        return False
+    #@-node:ekr.20031218072017.2967:canGoToNextMarkedHeadline (slow)
+    #@+node:ekr.20031218072017.2968:canMarkChangedHeadline (slow)
+    def canMarkChangedHeadlines (self):
+
+        c = self
+
+        for p in c.all_positions_with_unique_vnodes_iter():
+            if p.isDirty():
+                return True
+
+        return False
+    #@-node:ekr.20031218072017.2968:canMarkChangedHeadline (slow)
+    #@+node:ekr.20031218072017.2969:canMarkChangedRoots (slow)
+    def canMarkChangedRoots (self):
+
+        c = self
+
+        for p in c.all_positions_with_unique_vnodes_iter():
+            if p.isDirty and p.isAnyAtFileNode():
+                return True
+
+        return False
+    #@-node:ekr.20031218072017.2969:canMarkChangedRoots (slow)
+    #@-node:ekr.20040323172420:Slow routines: no longer used
+    #@+node:ekr.20040131170659:canClone (new for hoist)
+    def canClone (self):
+
+        c = self
+
+        if c.hoistStack:
+            current = c.currentPosition()
+            bunch = c.hoistStack[-1]
+            return current != bunch.p
+        else:
+            return True
+    #@-node:ekr.20040131170659:canClone (new for hoist)
+    #@+node:ekr.20031218072017.2956:canContractAllHeadlines
+    def canContractAllHeadlines (self):
+
+        c = self
+
+        for p in c.all_positions_with_unique_vnodes_iter():
+            if p.isExpanded():
+                return True
+
+        return False
+    #@-node:ekr.20031218072017.2956:canContractAllHeadlines
+    #@+node:ekr.20031218072017.2957:canContractAllSubheads
+    def canContractAllSubheads (self):
+
+        c = self ; current = c.currentPosition()
+
+        for p in current.subtree_iter():
+            if p != current and p.isExpanded():
+                return True
+
+        return False
+    #@-node:ekr.20031218072017.2957:canContractAllSubheads
+    #@+node:ekr.20031218072017.2958:canContractParent
+    def canContractParent (self):
+
+        c = self
+        return c.currentPosition().parent()
+    #@-node:ekr.20031218072017.2958:canContractParent
+    #@+node:ekr.20031218072017.2959:canContractSubheads
+    def canContractSubheads (self):
+
+        c = self ; current = c.currentPosition()
+
+        for child in current.children_iter():
+            if child.isExpanded():
+                return True
+
+        return False
+    #@-node:ekr.20031218072017.2959:canContractSubheads
+    #@+node:ekr.20031218072017.2960:canCutOutline & canDeleteHeadline
+    def canDeleteHeadline (self):
+
+        c = self ; p = c.currentPosition()
+
+        if c.hoistStack:
+            bunch = c.hoistStack[0]
+            if p == bunch.p: return False
+
+        return p.hasParent() or p.hasThreadBack() or p.hasNext()
+
+    canCutOutline = canDeleteHeadline
+    #@-node:ekr.20031218072017.2960:canCutOutline & canDeleteHeadline
+    #@+node:ekr.20031218072017.2961:canDemote
+    def canDemote (self):
+
+        c = self
+        return c.currentPosition().hasNext()
+    #@-node:ekr.20031218072017.2961:canDemote
+    #@+node:ekr.20031218072017.2962:canExpandAllHeadlines
+    def canExpandAllHeadlines (self):
+
+        c = self
+
+        for p in c.all_positions_with_unique_vnodes_iter():
+            if not p.isExpanded():
+                return True
+
+        return False
+    #@-node:ekr.20031218072017.2962:canExpandAllHeadlines
+    #@+node:ekr.20031218072017.2963:canExpandAllSubheads
+    def canExpandAllSubheads (self):
+
+        c = self
+
+        for p in c.currentPosition().subtree_iter():
+            if not p.isExpanded():
+                return True
+
+        return False
+    #@-node:ekr.20031218072017.2963:canExpandAllSubheads
+    #@+node:ekr.20031218072017.2964:canExpandSubheads
+    def canExpandSubheads (self):
+
+        c = self ; current = c.currentPosition()
+
+        for p in current.children_iter():
+            if p != current and not p.isExpanded():
+                return True
+
+        return False
+    #@-node:ekr.20031218072017.2964:canExpandSubheads
+    #@+node:ekr.20031218072017.2287:canExtract, canExtractSection & canExtractSectionNames
+    def canExtract (self):
+
+        c = self ; body = c.frame.body
+        return body and body.hasTextSelection()
+
+    canExtractSectionNames = canExtract
+
+    def canExtractSection (self):
+
+        c = self ; body = c.frame.body
+        if not body: return False
+
+        s = body.getSelectedText()
+        if not s: return False
+
+        line = g.get_line(s,0)
+        i1 = line.find("<<")
+        j1 = line.find(">>")
+        i2 = line.find("@<")
+        j2 = line.find("@>")
+        return -1 < i1 < j1 or -1 < i2 < j2
+    #@-node:ekr.20031218072017.2287:canExtract, canExtractSection & canExtractSectionNames
+    #@+node:ekr.20031218072017.2965:canFindMatchingBracket
+    def canFindMatchingBracket (self):
+
+        c = self ; brackets = "()[]{}"
+        body = c.frame.body
+        s = body.getAllText()
+        ins = body.getInsertPoint()
+        c1 = 0 <= ins   < len(s) and s[ins] or ''
+        c2 = 0 <= ins-1 < len(s) and s[ins-1] or ''
+
+        return (c1 and c1 in brackets) or (c2 and c2 in brackets)
+    #@-node:ekr.20031218072017.2965:canFindMatchingBracket
+    #@+node:ekr.20040303165342:canHoist & canDehoist
+    def canDehoist(self):
+
+        c = self
+        return c.hoistLevel() > 0
+
+    def canHoist(self):
+
+        # N.B.  This is called at idle time, so minimizing positions is crucial!
+        c = self
+        if c.hoistStack:
+            bunch = c.hoistStack[-1]
+            return bunch.p and not c.isCurrentPosition(bunch.p)
+        elif c.currentPositionIsRootPosition():
+            return c.currentPositionHasNext()
+        else:
+            return True
+    #@-node:ekr.20040303165342:canHoist & canDehoist
+    #@+node:ekr.20070608165544:hoistLevel
+    def hoistLevel (self):
+
+        c = self ; cc = c.chapterController
+        n = len(c.hoistStack)
+        if n > 0 and cc and cc.inChapter():
+            n -= 1
+        return n
+    #@nonl
+    #@-node:ekr.20070608165544:hoistLevel
+    #@+node:ekr.20031218072017.2970:canMoveOutlineDown
+    def canMoveOutlineDown (self):
+
+        c = self ; current = c.currentPosition()
+
+        return current and current.visNext(c)
+    #@-node:ekr.20031218072017.2970:canMoveOutlineDown
+    #@+node:ekr.20031218072017.2971:canMoveOutlineLeft
+    def canMoveOutlineLeft (self):
+
+        c = self ; p = c.currentPosition()
+
+        if c.hoistStack:
+            bunch = c.hoistStack[-1]
+            if p and p.hasParent():
+                p.moveToParent()
+                return p != bunch.p and bunch.p.isAncestorOf(p)
+            else:
+                return False
+        else:
+            return p and p.hasParent()
+    #@-node:ekr.20031218072017.2971:canMoveOutlineLeft
+    #@+node:ekr.20031218072017.2972:canMoveOutlineRight
+    def canMoveOutlineRight (self):
+
+        c = self ; p = c.currentPosition()
+
+        if c.hoistStack:
+            bunch = c.hoistStack[-1]
+            return p and p.hasBack() and p != bunch.p
+        else:
+            return p and p.hasBack()
+    #@-node:ekr.20031218072017.2972:canMoveOutlineRight
+    #@+node:ekr.20031218072017.2973:canMoveOutlineUp
+    def canMoveOutlineUp (self):
+
+        c = self ; current = c.currentPosition()
+
+        visBack = current and current.visBack(c)
+
+        if not visBack:
+            return False
+        elif visBack.visBack(c):
+            return True
+        elif c.hoistStack:
+            limit,limitIsVisible = c.visLimit()
+            if limitIsVisible: # A hoist
+                return current != limit
+            else: # A chapter.
+                return current != limit.firstChild()
+        else:
+            return current != c.rootPosition()
+    #@-node:ekr.20031218072017.2973:canMoveOutlineUp
+    #@+node:ekr.20031218072017.2974:canPasteOutline
+    def canPasteOutline (self,s=None):
+
+        c = self
+        if s == None:
+            s = g.app.gui.getTextFromClipboard()
+        if not s:
+            return False
+
+        # g.trace(s)
+        if g.match(s,0,g.app.prolog_prefix_string):
+            return True
+        elif len(s) > 0:
+            return c.importCommands.stringIsValidMoreFile(s)
+        else:
+            return False
+    #@-node:ekr.20031218072017.2974:canPasteOutline
+    #@+node:ekr.20031218072017.2975:canPromote
+    def canPromote (self):
+
+        c = self ; v = c.currentVnode()
+        return v and v.hasChildren()
+    #@-node:ekr.20031218072017.2975:canPromote
+    #@+node:ekr.20031218072017.2976:canRevert
+    def canRevert (self):
+
+        # c.mFileName will be "untitled" for unsaved files.
+        c = self
+        return (c.frame and c.mFileName and c.isChanged())
+    #@-node:ekr.20031218072017.2976:canRevert
+    #@+node:ekr.20031218072017.2977:canSelect....
+    def canSelectThreadBack (self):
+        c = self ; p = c.currentPosition()
+        return p.hasThreadBack()
+
+    def canSelectThreadNext (self):
+        c = self ; p = c.currentPosition()
+        return p.hasThreadNext()
+
+    def canSelectVisBack (self):
+        c = self ; p = c.currentPosition()
+        return p.visBack(c)
+
+    def canSelectVisNext (self):
+        c = self ; p = c.currentPosition()
+        return p.visNext(c)
+    #@-node:ekr.20031218072017.2977:canSelect....
+    #@+node:ekr.20031218072017.2978:canShiftBodyLeft/Right
+    def canShiftBodyLeft (self):
+
+        c = self ; body = c.frame.body
+        return body and body.getAllText()
+
+    canShiftBodyRight = canShiftBodyLeft
+    #@-node:ekr.20031218072017.2978:canShiftBodyLeft/Right
+    #@+node:ekr.20031218072017.2979:canSortChildren, canSortSiblings
+    def canSortChildren (self):
+
+        c = self ; p = c.currentPosition()
+        return p and p.hasChildren()
+
+    def canSortSiblings (self):
+
+        c = self ; p = c.currentPosition()
+        return p and (p.hasNext() or p.hasBack())
+    #@-node:ekr.20031218072017.2979:canSortChildren, canSortSiblings
+    #@+node:ekr.20031218072017.2980:canUndo & canRedo
+    def canUndo (self):
+
+        c = self
+        return c.undoer.canUndo()
+
+    def canRedo (self):
+
+        c = self
+        return c.undoer.canRedo()
+    #@-node:ekr.20031218072017.2980:canUndo & canRedo
+    #@+node:ekr.20031218072017.2981:canUnmarkAll
+    def canUnmarkAll (self):
+
+        c = self
+
+        for p in c.all_positions_with_unique_vnodes_iter():
+            if p.isMarked():
+                return True
+
+        return False
+    #@-node:ekr.20031218072017.2981:canUnmarkAll
+    #@-node:ekr.20031218072017.2955:Enabling Menu Items
+    #@+node:ekr.20031218072017.2982:Getters & Setters
+    #@+node:ekr.20060906211747:Getters
+    #@+node:ekr.20040803140033:c.currentPosition
+    def currentPosition (self,copy=True):
+
+        """Return the presently selected position."""
+
+        c = self
+
+        if hasattr(c,'_currentPosition') and getattr(c,'_currentPosition'):
+            # New in Leo 4.4.2: *always* return a copy.
+            return c._currentPosition.copy()
+        else:
+            return c.nullPosition()
+
+    # For compatibiility with old scripts.
+    currentVnode = currentPosition
+    #@-node:ekr.20040803140033:c.currentPosition
+    #@+node:ekr.20040306220230.1:c.edit_widget
+    def edit_widget (self,p):
+
+        c = self
+
+        return p and c.frame.tree.edit_widget(p)
+    #@nonl
+    #@-node:ekr.20040306220230.1:c.edit_widget
+    #@+node:ekr.20031218072017.2986:c.fileName & relativeFileName & shortFileName
+    # Compatibility with scripts
+
+    def fileName (self):
+
+        return self.mFileName
+
+    def relativeFileName (self):
+
+        return self.mRelativeFileName or self.mFileName
+
+    def shortFileName (self):
+
+        return g.shortFileName(self.mFileName)
+
+    shortFilename = shortFileName
+    #@-node:ekr.20031218072017.2986:c.fileName & relativeFileName & shortFileName
+    #@+node:ekr.20060906134053:c.findRootPosition New in 4.4.2
+    #@+at 
+    #@nonl
+    # Aha! The Commands class can easily recompute the root position::
+    # 
+    #     c.setRootPosition(c.findRootPosition(p))
+    # 
+    # Any command that changes the outline should call this code.
+    # 
+    # As a result, the fundamental p and v methods that alter trees need never
+    # convern themselves about reporting the changed root.  A big improvement.
+    #@-at
+    #@@c
+
+    def findRootPosition (self,p):
+
+        '''Return the root position of the outline containing p.'''
+
+        c = self ; p = p.copy()
+
+        while p and p.hasParent():
+            p.moveToParent()
+            # g.trace(p.headString(),g.callers())
+
+        while p and p.hasBack():
+            p.moveToBack()
+
+        # g.trace(p and p.headString())
+
+        return p
+    #@nonl
+    #@-node:ekr.20060906134053:c.findRootPosition New in 4.4.2
+    #@+node:ekr.20070615070925.1:c.firstVisible
+    def firstVisible(self):
+
+        """Move to the first visible node of the present chapter or hoist."""
+
+        c = self ; p = c.currentPosition()
+
+        while 1:
+            back = p.visBack(c)
+            if back and back.isVisible(c):
+                p = back
+            else: break
+        return p
+    #@-node:ekr.20070615070925.1:c.firstVisible
+    #@+node:ekr.20040803112200:c.is...Position
+    #@+node:ekr.20040803155551:c.currentPositionIsRootPosition
+    def currentPositionIsRootPosition (self):
+
+        """Return True if the current position is the root position.
+
+        This method is called during idle time, so not generating positions
+        here fixes a major leak.
+        """
+
+        c = self
+
+        return (
+            c._currentPosition and c._rootPosition and
+            c._currentPosition == c._rootPosition)
+    #@-node:ekr.20040803155551:c.currentPositionIsRootPosition
+    #@+node:ekr.20040803160656:c.currentPositionHasNext
+    def currentPositionHasNext (self):
+
+        """Return True if the current position is the root position.
+
+        This method is called during idle time, so not generating positions
+        here fixes a major leak.
+        """
+
+        c = self ; current = c._currentPosition 
+
+        return current and current.hasNext()
+    #@-node:ekr.20040803160656:c.currentPositionHasNext
+    #@+node:ekr.20040803112450:c.isCurrentPosition
+    def isCurrentPosition (self,p):
+
+        c = self
+
+        if p is None or c._currentPosition is None:
+            return False
+        else:
+            return p == c._currentPosition
+    #@-node:ekr.20040803112450:c.isCurrentPosition
+    #@+node:ekr.20040803112450.1:c.isRootPosition
+    def isRootPosition (self,p):
+
+        c = self
+
+        if p is None or c._rootPosition is None:
+            return False
+        else:
+            return p == c._rootPosition
+    #@nonl
+    #@-node:ekr.20040803112450.1:c.isRootPosition
+    #@-node:ekr.20040803112200:c.is...Position
+    #@+node:ekr.20031218072017.2987:c.isChanged
+    def isChanged (self):
+
+        return self.changed
+    #@-node:ekr.20031218072017.2987:c.isChanged
+    #@+node:ekr.20031218072017.4146:c.lastVisible
+    def lastVisible(self):
+
+        """Move to the last visible node of the present chapter or hoist."""
+
+        c = self ; p = c.currentPosition()
+
+        while 1:
+            next = p.visNext(c)
+            # g.trace('next',next)
+            if next and next.isVisible(c):
+                p = next
+            else: break
+        return p
+    #@-node:ekr.20031218072017.4146:c.lastVisible
+    #@+node:ekr.20070609122713:c.visLimit
+    def visLimit (self):
+
+        '''Return the topmost visible node.
+        This is affected by chapters and hoists.'''
+
+        c = self ; cc = c.chapterController
+
+        if c.hoistStack:
+            bunch = c.hoistStack[-1]
+            p = bunch.p
+            limitIsVisible = not cc or not p.headString().startswith('@chapter')
+            return p,limitIsVisible
+        else:
+            return None,None
+    #@-node:ekr.20070609122713:c.visLimit
+    #@+node:ekr.20040311094927:c.nullPosition
+    def nullPosition (self):
+
+        c = self ; v = None
+        return leoNodes.position(v)
+    #@-node:ekr.20040311094927:c.nullPosition
+    #@+node:ekr.20040307104131.3:c.positionExists
+    def positionExists(self,p,root=None):
+
+        """Return True if a position exists in c's tree"""
+
+        c = self ; p = p.copy()
+
+        # This code must be fast.
+        if not root:
+            root = c.rootPosition()
+
+        while p:
+            if p == root:
+                return True
+            if p.hasParent():
+                p.moveToParent()
+            else:
+                p.moveToBack()
+
+        return False
+    #@-node:ekr.20040307104131.3:c.positionExists
+    #@+node:ekr.20040803140033.2:c.rootPosition
+    def rootPosition(self):
+
+        """Return the root position."""
+
+        c = self
+
+        if hasattr(c,'_rootPosition') and getattr(c,'_rootPosition'):
+            return self._rootPosition.copy()
+        else:
+            return  c.nullPosition()
+
+    # For compatibiility with old scripts.
+    rootVnode = rootPosition
+    #@nonl
+    #@-node:ekr.20040803140033.2:c.rootPosition
+    #@-node:ekr.20060906211747:Getters
+    #@+node:ekr.20060906211747.1:Setters
+    #@+node:ekr.20040315032503:c.appendStringToBody
+    def appendStringToBody (self,p,s,encoding="utf-8"):
+
+        c = self
+        if not s: return
+
+        body = p.bodyString()
+        assert(g.isUnicode(body))
+        s = g.toUnicode(s,encoding)
+
+        c.setBodyString(p,body + s,encoding)
+    #@-node:ekr.20040315032503:c.appendStringToBody
+    #@+node:ekr.20031218072017.2984:c.clearAllMarked
+    def clearAllMarked (self):
+
+        c = self
+
+        for p in c.all_positions_with_unique_vnodes_iter():
+            p.v.clearMarked()
+    #@-node:ekr.20031218072017.2984:c.clearAllMarked
+    #@+node:ekr.20031218072017.2985:c.clearAllVisited
+    def clearAllVisited (self):
+
+        c = self
+
+        for p in c.all_positions_with_unique_vnodes_iter():
+            p.v.clearVisited()
+            p.v.t.clearVisited()
+            p.v.t.clearWriteBit()
+    #@-node:ekr.20031218072017.2985:c.clearAllVisited
+    #@+node:ekr.20060906211138:c.clearMarked
+    def clearMarked  (self,p):
+
+        c = self
+        p.v.clearMarked()
+        g.doHook("clear-mark",c=c,p=p,v=p)
+    #@nonl
+    #@-node:ekr.20060906211138:c.clearMarked
+    #@+node:ekr.20040305223522:c.setBodyString
+    def setBodyString (self,p,s,encoding="utf-8"):
+
+        c = self ; v = p.v
+        if not c or not v: return
+
+        s = g.toUnicode(s,encoding)
+        current = c.currentPosition()
+        # 1/22/05: Major change: the previous test was: 'if p == current:'
+        # This worked because commands work on the presently selected node.
+        # But setRecentFiles may change a _clone_ of the selected node!
+        if current and p.v.t==current.v.t:
+            # Revert to previous code, but force an empty selection.
+            c.frame.body.setSelectionAreas(s,None,None)
+            w = c.frame.body.bodyCtrl
+            i = w.getInsertPoint()
+            w.setSelectionRange(i,i)
+            # This code destoys all tags, so we must recolor.
+            c.recolor()
+
+        # Keep the body text in the tnode up-to-date.
+        if v.t._bodyString != s:
+            v.setBodyString(s)
+            v.t.setSelection(0,0)
+            p.setDirty()
+            if not c.isChanged():
+                c.setChanged(True)
+            c.redraw()
+    #@-node:ekr.20040305223522:c.setBodyString
+    #@+node:ekr.20031218072017.2989:c.setChanged
+    def setChanged (self,changedFlag):
+
+        c = self
+        if not c.frame: return
+
+        # if changedFlag: g.trace('***',g.callers())
+
+        # Clear all dirty bits _before_ setting the caption.
+        # Clear all dirty bits except orphaned @file nodes
+        if not changedFlag:
+            # g.trace("clearing all dirty bits")
+            for p in c.all_positions_with_unique_tnodes_iter():
+                if p.isDirty() and not (p.isAtFileNode() or p.isAtNorefFileNode()):
+                    p.clearDirty()
+
+        # Update all derived changed markers.
+        c.changed = changedFlag
+        s = c.frame.getTitle()
+        if len(s) > 2 and not c.loading: # don't update while loading.
+            if changedFlag:
+                if s [0] != '*': c.frame.setTitle("* " + s)
+            else:
+                if s[0:2]=="* ": c.frame.setTitle(s[2:])
+    #@-node:ekr.20031218072017.2989:c.setChanged
+    #@+node:ekr.20040803140033.1:c.setCurrentPosition
+    def setCurrentPosition (self,p):
+
+        """Set the presently selected position. For internal use only.
+
+        Client code should use c.selectPosition instead."""
+
+        c = self ; cc = c.chapterController
+
+        # g.trace(p.headString(),g.callers())
+
+        if p:
+            # Important: p.equal requires c._currentPosition to be non-None.
+            if c._currentPosition and p == c._currentPosition:
+                pass # We have already made a copy.
+            else: # Must make a copy _now_
+                c._currentPosition = p.copy()
+
+            # New in Leo 4.4.2: always recompute the root position here.
+            # This *guarantees* that c.rootPosition always returns the proper value.
+            newRoot = c.findRootPosition(c._currentPosition)
+            if newRoot:
+                c.setRootPosition(newRoot)
+            # This is *not* an error: newRoot can be None when switching chapters.
+            # else: g.trace('******** no new root')
+        else:
+            c._currentPosition = None
+
+    # For compatibiility with old scripts.
+    setCurrentVnode = setCurrentPosition
+    #@nonl
+    #@-node:ekr.20040803140033.1:c.setCurrentPosition
+    #@+node:ekr.20040305223225:c.setHeadString
+    def setHeadString (self,p,s,encoding="utf-8"):
+
+        c = self
+        w = c.edit_widget(p) # w only exists for the Tk gui.
+
+        p.initHeadString(s,encoding)
+
+        if w:
+            s = g.toUnicode(s,encoding)
+            w.setAllText(s)
+            width = c.frame.tree.headWidth(p=None,s=s)
+            w.setWidth(width)
+
+        p.setDirty()
+    #@nonl
+    #@-node:ekr.20040305223225:c.setHeadString
+    #@+node:ekr.20060109164136:c.setLog
+    def setLog (self):
+
+        c = self
+
+        if c.exists:
+            try:
+                # c.frame or c.frame.log may not exist.
+                g.app.setLog(c.frame.log)
+            except AttributeError:
+                pass
+    #@-node:ekr.20060109164136:c.setLog
+    #@+node:ekr.20060906211138.1:c.setMarked
+    def setMarked (self,p):
+
+        c = self
+        p.v.setMarked()
+        g.doHook("set-mark",c=c,p=p,v=p)
+    #@nonl
+    #@-node:ekr.20060906211138.1:c.setMarked
+    #@+node:ekr.20040803140033.3:c.setRootPosition
+    def setRootPosition(self,p):
+
+        """Set the root positioin."""
+
+        c = self
+
+        # g.trace(p and p.headString(),g.callers())
+
+        if p:
+            # Important: p.equal requires c._rootPosition to be non-None.
+            if c._rootPosition and p == c._rootPosition:
+                pass # We have already made a copy.
+            else:
+                # We must make a copy _now_.
+                c._rootPosition = p.copy()
+        else:
+            c._rootPosition = None
+    #@nonl
+    #@-node:ekr.20040803140033.3:c.setRootPosition
+    #@+node:ekr.20060906131836:c.setRootVnode New in 4.4.2
+    def setRootVnode (self, v):
+
+        c = self
+        newRoot = leoNodes.position(v)
+        c.setRootPosition(newRoot)
+    #@nonl
+    #@-node:ekr.20060906131836:c.setRootVnode New in 4.4.2
+    #@+node:ekr.20040311173238:c.topPosition & c.setTopPosition
+    def topPosition(self):
+
+        """Return the root position."""
+
+        c = self
+
+        if c._topPosition:
+            return c._topPosition.copy()
+        else:
+            return c.nullPosition()
+
+    def setTopPosition(self,p):
+
+        """Set the root positioin."""
+
+        c = self
+
+        if p:
+            c._topPosition = p.copy()
+        else:
+            c._topPosition = c.nullPosition()
+
+    # Define these for compatibiility with old scripts.
+    topVnode = topPosition
+    setTopVnode = setTopPosition
+    #@-node:ekr.20040311173238:c.topPosition & c.setTopPosition
+    #@+node:ekr.20031218072017.3404:c.trimTrailingLines
+    def trimTrailingLines (self,p):
+
+        """Trims trailing blank lines from a node.
+
+        It is surprising difficult to do this during Untangle."""
+
+        c = self
+        body = p.bodyString()
+        lines = body.split('\n')
+        i = len(lines) - 1 ; changed = False
+        while i >= 0:
+            line = lines[i]
+            j = g.skip_ws(line,0)
+            if j + 1 == len(line):
+                del lines[i]
+                i -= 1 ; changed = True
+            else: break
+        if changed:
+            body = ''.join(body) + '\n' # Add back one last newline.
+            # g.trace(body)
+            c.setBodyString(p,body)
+            # Don't set the dirty bit: it would just be annoying.
+    #@nonl
+    #@-node:ekr.20031218072017.3404:c.trimTrailingLines
+    #@-node:ekr.20060906211747.1:Setters
+    #@-node:ekr.20031218072017.2982:Getters & Setters
+    #@+node:ekr.20031218072017.2990:Selecting & Updating (commands)
+    #@+node:ekr.20031218072017.2991:c.editPosition
+    # Selects v: sets the focus to p and edits p.
+
+    def editPosition(self,p,selectAll=False):
+
+        c = self ; k = c.k
+
+        if p:
+            c.selectPosition(p)
+
+            c.frame.tree.editLabel(p,selectAll=selectAll)
+
+            if k:
+                if selectAll:
+                    k.setInputState('insert')
+                else:
+                    k.setDefaultInputState()
+
+                k.showStateAndMode()
+    #@-node:ekr.20031218072017.2991:c.editPosition
+    #@+node:ekr.20031218072017.2992:c.endEditing (calls tree.endEditLabel)
+    # Ends the editing in the outline.
+
+    def endEditing(self):
+
+        c = self ; k = c.k
+
+        c.frame.tree.endEditLabel()
+
+        c.frame.tree.setSelectedLabelState(p=c.currentPosition())
+
+        # The following code would be wrong; c.endEditing is a utility method.
+        # if k:
+            # k.setDefaultInputState()
+            # # Recolor the *body* text, **not** the headline.
+            # k.showStateAndMode(w=c.frame.body.bodyCtrl)
+    #@-node:ekr.20031218072017.2992:c.endEditing (calls tree.endEditLabel)
+    #@+node:ekr.20031218072017.2997:c.selectPosition
+    def selectPosition(self,p):
+
+        """Select a new position."""
+
+        c = self ; cc = c.chapterController
+
+        if cc:
+            cc.selectChapterForPosition(p)
+
+        # g.trace(p.headString(),g.callers())
+
+        c.frame.tree.select(p)
+
+        # New in Leo 4.4.2.
+        c.setCurrentPosition(p)
+            # Do *not* test whether the position exists!
+            # We may be in the midst of an undo.
+
+    selectVnode = selectPosition
+    #@-node:ekr.20031218072017.2997:c.selectPosition
+    #@+node:ekr.20031218072017.2998:c.selectVnodeWithEditing
+    # Selects the given node and enables editing of the headline if editFlag is True.
+
+    def selectVnodeWithEditing(self,v,editFlag):
+
+        c = self
+        if editFlag:
+            c.editPosition(v)
+        else:
+            c.selectVnode(v)
+
+    selectPositionWithEditing = selectVnodeWithEditing
+    #@-node:ekr.20031218072017.2998:c.selectVnodeWithEditing
+    #@+node:ekr.20060923202156:c.onCanvasKey
+    def onCanvasKey (self,event):
+
+        '''Navigate to the next headline starting with ch = event.char.
+        If ch is uppercase, search all headlines; otherwise search only visible headlines.
+        This is modelled on Windows explorer.'''
+
+        # g.trace(event and event.char)
+
+        if not event or not event.char or not event.keysym.isalnum():
+            return
+        c  = self ; p = c.currentPosition() ; p1 = p.copy()
+        invisible = c.config.getBool('invisible_outline_navigation')
+        ch = event.char
+        allFlag = ch.isupper() and invisible # all is a global (!?)
+        if not invisible: ch = ch.lower()
+        found = False
+        extend = self.navQuickKey()
+        attempts = g.choose(extend,(True,False),(False,))
+        for extend2 in attempts:
+            p = p1.copy()
+            while 1:
+                if allFlag:
+                    p.moveToThreadNext()
+                else:
+                    p.moveToVisNext(c)
+                if not p:
+                    p = c.rootPosition()
+                if p == p1: # Never try to match the same position.
+                    # g.trace('failed',extend2)
+                    found = False ; break
+                newPrefix = c.navHelper(p,ch,extend2)
+                if newPrefix:
+                    found = True ; break
+            if found: break
+        if found:
+            if allFlag:
+                c.frame.tree.expandAllAncestors(p)
+            c.selectPosition(p)
+            c.navTime = time.clock()
+            c.navPrefix = newPrefix
+            # g.trace('extend',extend,'extend2',extend2,'navPrefix',c.navPrefix,'p',p.headString())
+        else:
+            c.navTime = None
+            c.navPrefix = ''
+        c.treeWantsFocusNow()
+    #@+node:ekr.20061002095711.1:c.navQuickKey
+    def navQuickKey (self):
+
+        '''return true if there are two quick outline navigation keys
+        in quick succession.
+
+        Returns False if @float outline_nav_extend_delay setting is 0.0 or unspecified.'''
+
+        c = self
+
+        deltaTime = c.config.getFloat('outline_nav_extend_delay')
+
+        if deltaTime in (None,0.0):
+            return False
+        else:
+            nearTime = c.navTime and time.clock() - c.navTime < deltaTime
+            return nearTime
+    #@nonl
+    #@-node:ekr.20061002095711.1:c.navQuickKey
+    #@+node:ekr.20061002095711:c.navHelper
+    def navHelper (self,p,ch,extend):
+
+        c = self ; h = p.headString().lower()
+
+        if extend:
+            prefix = c.navPrefix + ch
+            return h.startswith(prefix.lower()) and prefix
+
+        if h.startswith(ch):
+            return ch
+
+        # New feature: search for first non-blank character after @x for common x.
+        if ch != '@' and h.startswith('@'):
+            for s in ('button','command','file','thin','asis','nosent','noref'):
+                prefix = '@'+s
+                if h.startswith('@'+s):
+                    while 1:
+                        n = len(prefix)
+                        ch2 = n < len(h) and h[n] or ''
+                        if ch2.isspace():
+                            prefix = prefix + ch2
+                        else: break
+                    if len(prefix) < len(h) and h.startswith(prefix + ch.lower()):
+                        return prefix + ch
+        return ''
+    #@nonl
+    #@-node:ekr.20061002095711:c.navHelper
+    #@-node:ekr.20060923202156:c.onCanvasKey
+    #@-node:ekr.20031218072017.2990:Selecting & Updating (commands)
+    #@+node:ekr.20031218072017.2999:Syntax coloring interface
+    #@+at 
+    #@nonl
+    # These routines provide a convenient interface to the syntax colorer.
+    #@-at
+    #@+node:ekr.20031218072017.3000:updateSyntaxColorer
+    def updateSyntaxColorer(self,v):
+
+        self.frame.body.updateSyntaxColorer(v)
+    #@-node:ekr.20031218072017.3000:updateSyntaxColorer
+    #@-node:ekr.20031218072017.2999:Syntax coloring interface
+    #@-others
+
+class Commands (baseCommands):
+    """A class that implements most of Leo's commands."""
+    pass
+#@-node:ekr.20041118104831:class commands
+#@+node:ekr.20041118104831.1:class configSettings (leoCommands)
+class configSettings:
+
+    """A class to hold config settings for commanders."""
+
+    #@    @+others
+    #@+node:ekr.20041118104831.2:configSettings.__init__ (c.configSettings)
+    def __init__ (self,c):
+
+        self.c = c
+
+        # Init these here to keep pylint happy.
+        self.default_derived_file_encoding = None
+        self.new_leo_file_encoding = None
+        self.redirect_execute_script_output_to_log_pane = None
+        self.tkEncoding = None
+
+        self.defaultBodyFontSize = g.app.config.defaultBodyFontSize
+        self.defaultLogFontSize  = g.app.config.defaultLogFontSize
+        self.defaultMenuFontSize = g.app.config.defaultMenuFontSize
+        self.defaultTreeFontSize = g.app.config.defaultTreeFontSize
+
+        for key in g.app.config.encodingIvarsDict:
+            if key != '_hash':
+                self.initEncoding(key)
+
+        for key in g.app.config.ivarsDict:
+            if key != '_hash':
+                self.initIvar(key)
+    #@+node:ekr.20041118104240:initIvar
+    def initIvar(self,key):
+
+        c = self.c
+
+        # N.B. The key is munged.
+        bunch = g.app.config.ivarsDict.get(key)
+        ivarName = bunch.ivar
+        val = g.app.config.get(c,ivarName,kind=None) # kind is ignored anyway.
+
+        if val or not hasattr(self,ivarName):
+            # g.trace('c.configSettings',c.shortFileName(),ivarName,val)
+            setattr(self,ivarName,val)
+    #@-node:ekr.20041118104240:initIvar
+    #@+node:ekr.20041118104414:initEncoding
+    def initEncoding (self,key):
+
+        c = self.c
+
+        # N.B. The key is munged.
+        bunch = g.app.config.encodingIvarsDict.get(key)
+        encodingName = bunch.ivar
+        encoding = g.app.config.get(c,encodingName,kind='string')
+
+        # New in 4.4b3: use the global setting as a last resort.
+        if encoding:
+            # g.trace('c.configSettings',c.shortFileName(),encodingName,encoding)
+            setattr(self,encodingName,encoding)
+        else:
+            encoding = getattr(g.app.config,encodingName)
+            # g.trace('g.app.config',c.shortFileName(),encodingName,encoding)
+            setattr(self,encodingName,encoding)
+
+        if encoding and not g.isValidEncoding(encoding):
+            g.es("bad", "%s: %s" % (encodingName,encoding))
+    #@-node:ekr.20041118104414:initEncoding
+    #@-node:ekr.20041118104831.2:configSettings.__init__ (c.configSettings)
+    #@+node:ekr.20041118053731:Getters (c.configSettings)
+    def get (self,setting,theType):
+        '''A helper function: return the commander's setting, checking the type.'''
+        return g.app.config.get(self.c,setting,theType)
+
+    def getAbbrevDict (self):
+        '''return the commander's abbreviation dictionary.'''
+        return g.app.config.getAbbrevDict(self.c)
+
+    def getBool (self,setting,default=None):
+        '''Return the value of @bool setting, or the default if the setting is not found.'''
+        return g.app.config.getBool(self.c,setting,default=default)
+
+    def getButtons (self):
+        '''Return a list of tuples (x,y) for common @button nodes.'''
+        return g.app.config.atCommonButtonsList # unusual.
+
+    def getColor (self,setting):
+        '''Return the value of @color setting.'''
+        return g.app.config.getColor(self.c,setting)
+
+    def getCommands (self):
+        '''Return the list of tuples (headline,script) for common @command nodes.'''
+        return g.app.config.atCommonCommandsList # unusual.
+
+    def getData (self,setting):
+        '''Return a list of non-comment strings in the body text of @data setting.'''
+        return g.app.config.getData(self.c,setting)
+
+    def getDirectory (self,setting):
+        '''Return the value of @directory setting, or None if the directory does not exist.'''
+        return g.app.config.getDirectory(self.c,setting)
+
+    def getFloat (self,setting):
+        '''Return the value of @float setting.'''
+        return g.app.config.getFloat(self.c,setting)
+
+    def getFontFromParams (self,family,size,slant,weight,defaultSize=12):
+
+        '''Compute a font from font parameters.
+
+        Arguments are the names of settings to be use.
+        Default to size=12, slant="roman", weight="normal".
+
+        Return None if there is no family setting so we can use system default fonts.'''
+
+        return g.app.config.getFontFromParams(self.c,
+            family, size, slant, weight, defaultSize = defaultSize)
+
+    def getInt (self,setting):
+        '''Return the value of @int setting.'''
+        return g.app.config.getInt(self.c,setting)
+
+    def getLanguage (self,setting):
+        '''Return the value of @string setting.
+
+        The value of this setting should be a language known to Leo.'''
+        return g.app.config.getLanguage(self.c,setting)
+
+    def getMenusList (self):
+        '''Return the list of entries for the @menus tree.'''
+        return g.app.config.getMenusList(self.c) # Changed in Leo 4.5.
+
+    def getOpenWith (self):
+        '''Return a list of dictionaries corresponding to @openwith nodes.'''
+        return g.app.config.getOpenWith(self.c)
+
+    def getRatio (self,setting):
+        '''Return the value of @float setting.
+        Warn if the value is less than 0.0 or greater than 1.0.'''
+        return g.app.config.getRatio(self.c,setting)
+
+    def getRecentFiles (self):
+        '''Return the list of recently opened files.'''
+        return g.app.config.getRecentFiles()
+
+    def getShortcut (self,shortcutName):
+        '''Return the tuple (rawKey,accel) for shortcutName in @shortcuts tree.'''
+        return g.app.config.getShortcut(self.c,shortcutName)
+
+    def getSettingSource(self,setting):
+        '''return the name of the file responsible for setting.'''
+        return g.app.config.getSettingSource(self.c,setting)
+
+    def getString (self,setting):
+        '''Return the value of @string setting.'''
+        return g.app.config.getString(self.c,setting)
+    #@-node:ekr.20041118053731:Getters (c.configSettings)
+    #@+node:ekr.20041118195812:Setters... (c.configSettings)
+    #@+node:ekr.20041118195812.3:setRecentFiles (c.configSettings)
+    def setRecentFiles (self,files):
+
+        '''Update the recent files list.'''
+
+        # Append the files to the global list.
+        g.app.config.appendToRecentFiles(files)
+    #@-node:ekr.20041118195812.3:setRecentFiles (c.configSettings)
+    #@+node:ekr.20041118195812.2:set & setString
+    def set (self,p,setting,val):
+
+        return g.app.config.setString(self.c,setting,val)
+
+    setString = set
+    #@-node:ekr.20041118195812.2:set & setString
+    #@-node:ekr.20041118195812:Setters... (c.configSettings)
+    #@-others
+#@-node:ekr.20041118104831.1:class configSettings (leoCommands)
+#@+node:ekr.20070615131604:class nodeHistory
+class nodeHistory:
+
+    '''A class encapsulating knowledge of visited nodes.'''
+
+    #@    @+others
+    #@+node:ekr.20070615131604.1: ctor (nodeHistory)
+    def __init__ (self,c):
+
+        self.c = c
+        self.beadList = []
+            # list of (position,chapter) tuples for
+            # nav_buttons and nodenavigator plugins.
+        self.beadPointer = -1
+        self.trace = False
+    #@nonl
+    #@-node:ekr.20070615131604.1: ctor (nodeHistory)
+    #@+node:ekr.20070615131604.3:canGoToNext/Prev
+    def canGoToNextVisited (self):
+
+        if self.trace:
+            g.trace(
+                self.beadPointer + 1 < len(self.beadList),
+                self.beadPointer,len(self.beadList))
+
+        return self.beadPointer + 1 < len(self.beadList)
+
+    def canGoToPrevVisited (self):
+
+        if self.trace:
+            g.trace(self.beadPointer > 0,
+                self.beadPointer,len(self.beadList))
+
+        return self.beadPointer > 0
+    #@-node:ekr.20070615131604.3:canGoToNext/Prev
+    #@+node:ekr.20070615132939:clear
+    def clear (self):
+
+        self.beadList = []
+        self.beadPointer = -1
+    #@-node:ekr.20070615132939:clear
+    #@+node:ekr.20070615134813:goNext/Prev
+    def goNext (self):
+
+        '''Return the next visited node, or None.'''
+        if self.beadPointer + 1 < len(self.beadList):
+            self.beadPointer += 1
+            p,chapter = self.beadList[self.beadPointer]
+            self.selectChapter(chapter)
+            return p
+        else:
+            return None
+
+    def goPrev (self):
+
+        '''Return the previous visited node, or None.'''
+        if self.beadPointer > 0:
+            self.beadPointer -= 1
+            p,chapter = self.beadList[self.beadPointer]
+            self.selectChapter(chapter)
+            return p
+        else:
+            return None
+    #@-node:ekr.20070615134813:goNext/Prev
+    #@+node:ekr.20070615132939.1:remove
+    def remove (self,p):
+
+        '''Remove an item from the nav_buttons list.'''
+
+        c = self.c
+        target = self.beadPointer > -1 and self.beadList[self.beadPointer]
+
+        self.beadList = [z for z in self.beadList
+                            if z[0] != p and c.positionExists(z[0])]
+
+        try:
+            self.beadPointer = self.beadList.index(target)
+        except ValueError:
+            self.beadPointer = max(0,self.beadPointer-1)
+
+        if self.trace:
+            g.trace('bead list',p.headString())
+            g.pr([z[0].headString() for z in self.beadList])
+    #@-node:ekr.20070615132939.1:remove
+    #@+node:ekr.20070615140032:selectChapter
+    def selectChapter (self,chapter):
+
+        c = self.c ; cc = c.chapterController
+
+        if cc and chapter and chapter != cc.getSelectedChapter():
+            cc.selectChapterByName(chapter.name)
+    #@-node:ekr.20070615140032:selectChapter
+    #@+node:ekr.20070615131604.2:update
+    def update (self,p):
+
+        c = self.c
+
+        self.beadList = [z for z in self.beadList
+                            if c.positionExists(z[0])]
+
+        positions = [z[0] for z in self.beadList]
+
+        try:
+            self.beadPointer = positions.index(p)
+        except ValueError:
+            cc = c.chapterController
+            theChapter = cc and cc.getSelectedChapter()
+            data = (p.copy(),theChapter)
+            self.beadList.append(data)
+            self.beadPointer = len(self.beadList)-1
+
+        if self.trace:
+            g.trace('bead list',p.headString())
+            g.pr([z[0].headString() for z in self.beadList])
+
+    #@-node:ekr.20070615131604.2:update
+    #@+node:ekr.20070615140655:visitedPositions
+    def visitedPositions (self):
+
+        return [p.copy() for p,chapter in self.beadList]
+    #@-node:ekr.20070615140655:visitedPositions
+    #@-others
+#@-node:ekr.20070615131604:class nodeHistory
+#@-others
+#@-node:ekr.20031218072017.2810:@thin leoCommands.py
+#@-leo