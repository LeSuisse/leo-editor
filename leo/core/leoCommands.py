--- conflicted
+++ resolved
@@ -35,11 +35,8 @@
 import time
 import tokenize # for Check Python command
 import imp
-<<<<<<< HEAD
-=======
 import re
 import itertools
->>>>>>> 58a1afe9
 
 try:
     import tabnanny # for Check Python command # Does not exist in jython
@@ -647,11 +644,7 @@
             c.bodyWantsFocusNow()
         # Force a call to c.outerUpdate.
         # This is needed when we execute this command from a menu.
-<<<<<<< HEAD
-        c.redraw()
-=======
         c.outerUpdate()
->>>>>>> 58a1afe9
         c.frame.tree.initAfterLoad()
         c.initAfterLoad()
         c.frame.initCompleteHint()
@@ -3768,14 +3761,9 @@
         newChildren = parent_v.t.children[:]
 
         if key == None:
-<<<<<<< HEAD
-            def key (self):
-                return (self.h.lower(), self)
-=======
             def lowerKey (self):
                 return (self.h.lower(), self)
             key = lowerKey
->>>>>>> 58a1afe9
 
         if cmp: newChildren.sort(cmp,key=key)
         else:   newChildren.sort(key=key)
@@ -5396,10 +5384,7 @@
         p = c.nodeHistory.goNext()
 
         if p:
-<<<<<<< HEAD
-=======
             c.selectPosition(p)
->>>>>>> 58a1afe9
             c.redraw_after_select(p)
 
     #@-node:ekr.20031218072017.1628:goNextVisitedNode
@@ -5413,10 +5398,7 @@
         p = c.nodeHistory.goPrev()
 
         if p:
-<<<<<<< HEAD
-=======
             c.selectPosition(p)
->>>>>>> 58a1afe9
             c.redraw_after_select(p)
     #@-node:ekr.20031218072017.1627:goPrevVisitedNode
     #@+node:ekr.20031218072017.2914:goToFirstNode
@@ -5524,13 +5506,9 @@
             name = cc.findChapterNameForPosition(p)
             cc.selectChapterByName(name)
 
-<<<<<<< HEAD
-        c.redraw_after_select(p)
-=======
         c.selectPosition(p)
         c.redraw_after_select(p)
     #@nonl
->>>>>>> 58a1afe9
     #@-node:ekr.20031218072017.2916:goToNextClone
     #@+node:ekr.20071213123942:findNextClone
     def findNextClone (self,event=None):
@@ -5554,10 +5532,7 @@
             if cc:
                 name = cc.findChapterNameForPosition(p)
                 cc.selectChapterByName(name)
-<<<<<<< HEAD
-=======
             c.selectPosition(p)
->>>>>>> 58a1afe9
             c.redraw_after_select(p)
         else:
             g.es('no more clones',color='blue')
@@ -5702,19 +5677,6 @@
     #@-node:ekr.20070226121510: treeFocusHelper
     #@+node:ekr.20070226113916: treeSelectHelper
     def treeSelectHelper (self,p):
-<<<<<<< HEAD
-
-        c = self
-
-        if not p: p = c.p
-
-        if p:
-            flag = c.expandAllAncestors(p)
-            if flag:
-                c.redraw(p)
-            else:
-                c.selectPosition(p)
-=======
 
         c = self
 
@@ -5724,7 +5686,6 @@
             # Do not call expandAllAncestors here.
             c.selectPosition(p)
             c.redraw_after_select(p)
->>>>>>> 58a1afe9
 
         c.treeFocusHelper()
     #@-node:ekr.20070226113916: treeSelectHelper
@@ -6356,11 +6317,7 @@
     def outerUpdate (self):
 
         trace = False and not g.unitTesting
-<<<<<<< HEAD
-        verbose = False ; traceFocus = True
-=======
         verbose = True ; traceFocus = False
->>>>>>> 58a1afe9
         c = self ; aList = []
         if not c.exists or not c.k:
             return
@@ -6428,25 +6385,12 @@
         '''Redraw the screen immediately.'''
 
         c = self
-<<<<<<< HEAD
-
-        if p:
-            # Update body pane and set c._currentPosition.
-            c.expandAllAncestors(p) # Redundant, but safe.
-            c.selectPosition(p)
-        else:
-            p = c.p
-            c.expandAllAncestors(p)
-
-        c.frame.tree.redraw(p)
-=======
         if not p: p = c.p or c.rootPosition()
 
         c.expandAllAncestors(p)
         c.frame.tree.redraw(p)
         c.selectPosition(p)
 
->>>>>>> 58a1afe9
         if setFocus: c.treeFocusHelper()
 
     # Compatibility with old scripts
@@ -6473,69 +6417,6 @@
     #@+node:ekr.20090112065525.1:c.redraw_after_expand
     def redraw_after_expand (self,p=None,setFocus=False):
 
-<<<<<<< HEAD
-        c = self
-
-        c.endEditing()
-
-        if p:
-            c.setCurrentPosition(p)
-        else:
-            p = c.currentPosition()
-
-        c.frame.tree.redraw_after_expand(p)
-
-        if setFocus:
-            c.treeFocusHelper()
-    #@-node:ekr.20090112065525.1:c.redraw_after_expand
-    #@+node:ekr.20090110073010.2:c.redraw_after_head_changed
-    def redraw_after_head_changed(self):
-
-        '''Redraw the screen (if needed) when editing ends.
-        This may be a do-nothing for some gui's.'''
-
-        return self.frame.tree.redraw_after_head_changed()
-    #@-node:ekr.20090110073010.2:c.redraw_after_head_changed
-    #@+node:ekr.20090110073010.3:c.redraw_afer_icons_changed
-    def redraw_after_icons_changed(self):
-
-        '''Update the icon for the presently selected node,
-        or all icons if the 'all' flag is true.'''
-
-        c = self
-
-        c.frame.tree.redraw_after_icons_changed()
-
-        # c.treeFocusHelper()
-    #@-node:ekr.20090110073010.3:c.redraw_afer_icons_changed
-    #@+node:ekr.20090110073010.4:c.redraw_after_select
-    def redraw_after_select(self,p,setFocus=False):
-
-        '''Redraw the screen after node p has been selected.
-
-        The intention is for the gui to just select the node
-        if it is visible, and to completely redraw the screen otherwise.'''
-
-        trace = False and not g.unitTesting
-        if trace: g.trace('(Commands)',p and p.h or '<No p>', g.callers(4))
-
-        c = self
-
-        flag = c.expandAllAncestors(p)
-        c.selectPosition(p)
-            # Required to update body pane.
-            # Will call tree.before/afterSelect hint.
-
-        if flag:
-            c.frame.tree.redraw_after_select(p)
-
-        if setFocus: c.treeFocusHelper()
-    #@-node:ekr.20090110073010.4:c.redraw_after_select
-    #@-node:ekr.20080514131122.14:c.redrawing...
-    #@+node:ekr.20080514131122.13:c.recolor_now
-    def recolor_now(self,p=None,incremental=False,interruptable=True):
-
-=======
         c = self
 
         c.endEditing()
@@ -6588,7 +6469,6 @@
     #@+node:ekr.20080514131122.13:c.recolor_now
     def recolor_now(self,p=None,incremental=False,interruptable=True):
 
->>>>>>> 58a1afe9
         c = self
         if p is None:
             p = c.p
@@ -7570,7 +7450,6 @@
 
         # g.trace(p.h,g.callers())
 
-        c.expandAllAncestors(p)
         c.frame.tree.select(p)
 
         # New in Leo 4.4.2.
@@ -7616,11 +7495,6 @@
                     found = True ; break
             if found: break
         if found:
-<<<<<<< HEAD
-            if allFlag:
-                c.expandAllAncestors(p)
-=======
->>>>>>> 58a1afe9
             c.selectPosition(p)
             c.redraw_after_select(p)
             c.navTime = time.clock()
