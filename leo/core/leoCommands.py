--- conflicted
+++ resolved
@@ -3074,22 +3074,14 @@
     def beginUpdate(self):
         """Deprecated: does nothing."""
         g.trace('***** c.beginUpdate is deprecated', g.callers())
-<<<<<<< HEAD
-        if g.unitTesting: assert(False)
-=======
         if g.app.unitTesting:
             assert False
->>>>>>> 79510bac
 
     def endUpdate(self, flag=True):
         """Request a redraw of the screen if flag is True."""
         g.trace('***** c.endUpdate is deprecated', g.callers())
-<<<<<<< HEAD
-        if g.unitTesting: assert(False)
-=======
         if g.app.unitTesting:
             assert False
->>>>>>> 79510bac
         c = self
         if flag:
             c.requestRedrawFlag = True
