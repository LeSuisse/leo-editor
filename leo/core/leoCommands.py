# -*- coding: utf-8 -*-
#@+leo-ver=5-thin
#@+node:ekr.20031218072017.2810: * @file leoCommands.py
#@@first
#@+<< imports >>
#@+node:ekr.20040712045933: ** << imports >> (leoCommands)
import leo.core.leoGlobals as g
import leo.core.leoNodes as leoNodes
    # The leoCommands ctor now does most leo.core.leo* imports.
    # This breaks circular dependencies.
import itertools
import os
import re
import sys
import time
import tokenize  # for c.checkAllPythonCode
try:
    import tabnanny  # for Check Python command # Does not exist in jython
except ImportError:
    tabnanny = None
#@-<< imports >>

def cmd(name):
    """Command decorator for the Commands class."""
    return g.new_cmd_decorator(name, ['c',])

#@+others
#@+node:ekr.20160514120615.1: ** class Commands (object)
class Commands:
    """
    A per-outline class that implements most of Leo's commands. The
    "c" predefined object is an instance of this class.

    c.initObjects() creates sucommanders corresponding to files in the
    leo/core and leo/commands. All of Leo's core code is accessible
    via this class and its subcommanders.

    g.app.pluginsController is Leo's plugins controller. Many plugins
    inject controllers objects into the Commands class. These are
    another kind of subcommander.
    
    The @g..commander_command decorator injects methods into this class.
    """
    #@+others
    #@+node:ekr.20031218072017.2811: *3*  c.Birth & death
    #@+node:ekr.20031218072017.2812: *4* c.__init__ & helpers
    def __init__(self, fileName,
        gui=None,
        parentFrame=None,
        previousSettings=None,
        relativeFileName=None,
    ):

        # tag = 'Commands.__init__ %s' % (g.shortFileName(fileName))
        c = self
        # Official ivars.
        self._currentPosition = None
        self._topPosition = None
        self.frame = None
        self.parentFrame = parentFrame  # New in Leo 6.0.
        self.gui = gui or g.app.gui
        self.ipythonController = None
            # Set only by the ipython plugin.
        # The order of these calls does not matter.
        c.initCommandIvars()
        c.initDebugIvars()
        c.initDocumentIvars()
        c.initEventIvars()
        c.initFileIvars(fileName, relativeFileName)
        c.initOptionsIvars()
        c.initObjectIvars()
        c.initSettings(previousSettings)
            # Init the settings *before* initing the objects.
        # Initialize all subsidiary objects, including subcommanders.
        c.initObjects(self.gui)
        assert c.frame
        assert c.frame.c
        # Complete the init!
        c.finishCreate()
    #@+node:ekr.20120217070122.10475: *5* c.computeWindowTitle
    def computeWindowTitle(self, fileName):
        """Set the window title and fileName."""
        if fileName:
            title = g.computeWindowTitle(fileName)
        else:
            s = "untitled"
            n = g.app.numberOfUntitledWindows
            if n > 0:
                s += str(n)
            title = g.computeWindowTitle(s)
            g.app.numberOfUntitledWindows = n + 1
        return title
    #@+node:ekr.20120217070122.10473: *5* c.initCommandIvars
    def initCommandIvars(self):
        """Init ivars used while executing a command."""
        self.commandsDict = {}
            # Keys are command names, values are functions.
        self.disableCommandsMessage = ''
            # The presence of this message disables all commands.
        self.hookFunction = None
            # One of three places that g.doHook looks for hook functions.
        self.ignoreChangedPaths = False
            # True: disable path changed message in at.WriteAllHelper.
        self.inCommand = False
            # Interlocks to prevent premature closing of a window.
        self.isZipped = False
            # Set by g.openWithFileName.
        self.outlineToNowebDefaultFileName = "noweb.nw"
            # For Outline To Noweb dialog.
        # For tangle/untangle
        self.tangle_errors = 0
        # Default Tangle options
        self.use_header_flag = False
        self.output_doc_flag = False
        # For hoist/dehoist commands.
        self.hoistStack = []
            # Stack of nodes to be root of drawn tree.
            # Affects drawing routines and find commands.
        # For outline navigation.
        self.navPrefix = ''  # Must always be a string.
        self.navTime = None

        self.sqlite_connection = None
    #@+node:ekr.20120217070122.10466: *5* c.initDebugIvars
    def initDebugIvars(self):
        """Init Commander debugging ivars."""
        self.command_count = 0
        self.scanAtPathDirectivesCount = 0
        self.trace_focus_count = 0
    #@+node:ekr.20120217070122.10471: *5* c.initDocumentIvars
    def initDocumentIvars(self):
        """Init per-document ivars."""
        self.expansionLevel = 0
            # The expansion level of this outline.
        self.expansionNode = None
            # The last node we expanded or contracted.
        self.nodeConflictList = []
            # List of nodes with conflicting read-time data.
        self.nodeConflictFileName = None
            # The fileName for c.nodeConflictList.
        self.user_dict = {}
            # Non-persistent dictionary for free use by scripts and plugins.
    #@+node:ekr.20120217070122.10467: *5* c.initEventIvars
    def initEventIvars(self):
        """Init ivars relating to gui events."""
        self.configInited = False
        self.doubleClickFlag = False
        self.exists = True
            # Indicate that this class exists and has not been destroyed.
            # Do this early in the startup process so we can call hooks.
        self.in_qt_dialog = False
            # True: in a qt dialog.
        self.loading = False
            # True: we are loading a file: disables c.setChanged()
        self.promptingForClose = False
            # True: lock out additional closing dialogs.
        self.suppressHeadChanged = False
            # True: prevent setting c.changed when switching chapters.
        # Flags for c.outerUpdate...
        self.enableRedrawFlag = True
        self.requestCloseWindow = False
        self.requestedFocusWidget = None
        self.requestLaterRedraw = False
    #@+node:ekr.20120217070122.10472: *5* c.initFileIvars
    def initFileIvars(self, fileName, relativeFileName):
        """Init file-related ivars of the commander."""
        self.changed = False
            # True: the ouline has changed since the last save.
        self.ignored_at_file_nodes = []
            # List of nodes for c.raise_error_dialogs.
        self.import_error_nodes = []
            # List of nodes for c.raise_error_dialogs.
        self.last_dir = None
            # The last used directory.
        self.mFileName = fileName or ''
            # Do _not_ use os_path_norm: it converts an empty path to '.' (!!)
        self.mRelativeFileName = relativeFileName or ''
            #
        self.openDirectory = None
            #
        self.orphan_at_file_nodes = []
            # List of orphaned nodes for c.raise_error_dialogs.
        self.wrappedFileName = None
            # The name of the wrapped file, for wrapper commanders.
            # Set by LM.initWrapperLeoFile
    #@+node:ekr.20120217070122.10469: *5* c.initOptionsIvars
    def initOptionsIvars(self):
        """Init Commander ivars corresponding to user options."""
        self.fixed = False
        self.fixedWindowPosition = []
        self.forceExecuteEntireBody = False
        self.focus_border_color = 'white'
        self.focus_border_width = 1  # pixels
        self.outlineHasInitialFocus = False
        self.page_width = 132
        self.sparse_find = True
        self.sparse_move = True
        self.sparse_spell = True
        self.stayInTreeAfterSelect = False
        self.tab_width = -4
        self.tangle_batch_flag = False
        self.target_language = "python"
        self.untangle_batch_flag = False
        # self.use_body_focus_border = True
        # self.use_focus_border = False
            # Replaced by style-sheet entries.
        self.vim_mode = False
    #@+node:ekr.20120217070122.10468: *5* c.initObjectIvars
    def initObjectIvars(self):
        # These ivars are set later by leoEditCommands.createEditCommanders
        self.abbrevCommands = None
        self.editCommands = None
        self.db = {}  # May be set to a PickleShare instance later.
        self.chapterCommands = None
        self.controlCommands = None
        self.convertCommands = None
        self.debugCommands = None
        self.editFileCommands = None
        self.evalController = None
        self.gotoCommands = None
        self.helpCommands = None
        self.keyHandler = self.k = None
        self.keyHandlerCommands = None
        self.killBufferCommands = None
        self.leoCommands = None
        self.macroCommands = None
        self.miniBufferWidget = None
        self.printingController = None
        self.queryReplaceCommands = None
        self.rectangleCommands = None
        self.searchCommands = None
        self.spellCommands = None
        self.leoTestManager = None
        self.vimCommands = None
    #@+node:ekr.20120217070122.10470: *5* c.initObjects
    #@@nobeautify

    def initObjects(self, gui):

        c = self
        gnx = 'hidden-root-vnode-gnx'
        assert not hasattr(c, 'fileCommands'), c.fileCommands

        class DummyFileCommands:
            def __init__(self):
                self.gnxDict = {}

        c.fileCommands = DummyFileCommands()
        self.hiddenRootNode = leoNodes.VNode(context=c, gnx=gnx)
        self.hiddenRootNode.h = '<hidden root vnode>'
        c.fileCommands = None
        # Create the gui frame.
        title = c.computeWindowTitle(c.mFileName)
        if not g.app.initing:
            g.doHook("before-create-leo-frame", c=c)
        self.frame = gui.createLeoFrame(c, title)
        assert self.frame
        assert self.frame.c == c
        import leo.core.leoHistory as leoHistory
        self.nodeHistory = leoHistory.NodeHistory(c)
        self.initConfigSettings()
        c.setWindowPosition() # Do this after initing settings.
        # Break circular import dependencies by doing imports here.
        # These imports take almost 3/4 sec in the leoBridge.
        import leo.core.leoAtFile as leoAtFile
        import leo.core.leoBeautify as leoBeautify # So decorators are executed.
        assert leoBeautify # for pyflakes.
        import leo.core.leoChapters as leoChapters
        # User commands...
        import leo.commands.abbrevCommands as abbrevCommands
        import leo.commands.checkerCommands as checkerCommands
        assert checkerCommands
            # To suppress a pyflakes warning.
            # The import *is* required to define commands.
        import leo.commands.controlCommands as controlCommands
        import leo.commands.convertCommands as convertCommands
        import leo.commands.debugCommands as debugCommands
        import leo.commands.editCommands as editCommands
        import leo.commands.editFileCommands as editFileCommands
        import leo.commands.gotoCommands as gotoCommands
        import leo.commands.helpCommands as helpCommands
        import leo.commands.keyCommands as keyCommands
        import leo.commands.killBufferCommands as killBufferCommands
        import leo.commands.rectangleCommands as rectangleCommands
        import leo.commands.spellCommands as spellCommands
        # Import files to execute @g.commander_command decorators
        import leo.core.leoCompare as leoCompare
        assert leoCompare
        import leo.core.leoDebugger as leoDebugger
        assert leoDebugger
        import leo.commands.commanderEditCommands as commanderEditCommands
        assert commanderEditCommands
        import leo.commands.commanderFileCommands as commanderFileCommands
        assert commanderFileCommands
        import leo.commands.commanderFindCommands as commanderFindCommands
        assert commanderFindCommands
        import leo.commands.commanderHelpCommands as commanderHelpCommands
        assert commanderHelpCommands
        import leo.commands.commanderOutlineCommands as commanderOutlineCommands
        assert commanderOutlineCommands
        # Other subcommanders.
        import leo.core.leoFind as leoFind # Leo 4.11.1
        import leo.core.leoKeys as leoKeys
        import leo.core.leoFileCommands as leoFileCommands
        import leo.core.leoImport as leoImport
        import leo.core.leoMarkup as leoMarkup
        import leo.core.leoPersistence as leoPersistence
        import leo.core.leoPrinting as leoPrinting
        import leo.core.leoRst as leoRst
        import leo.core.leoShadow as leoShadow
        import leo.core.leoTangle as leoTangle
        import leo.core.leoTest as leoTest
        import leo.core.leoUndo as leoUndo
        import leo.core.leoVim as leoVim
        # Define the subcommanders.
        self.keyHandler = self.k    = leoKeys.KeyHandlerClass(c)
        self.chapterController      = leoChapters.ChapterController(c)
        self.shadowController       = leoShadow.ShadowController(c)
        self.fileCommands           = leoFileCommands.FileCommands(c)
        self.findCommands           = leoFind.LeoFind(c)
        self.atFileCommands         = leoAtFile.AtFile(c)
        self.importCommands         = leoImport.LeoImportCommands(c)
        self.markupCommands         = leoMarkup.MarkupCommands(c)
        self.persistenceController  = leoPersistence.PersistenceDataController(c)
        self.printingController     = leoPrinting.PrintingController(c)
        self.rstCommands            = leoRst.RstCommands(c)
        self.tangleCommands         = leoTangle.TangleCommands(c)
        self.testManager            = leoTest.TestManager(c)
        self.vimCommands            = leoVim.VimCommands(c)
        # User commands
        self.abbrevCommands     = abbrevCommands.AbbrevCommandsClass(c)
        self.controlCommands    = controlCommands.ControlCommandsClass(c)
        self.convertCommands    = convertCommands.ConvertCommandsClass(c)
        self.debugCommands      = debugCommands.DebugCommandsClass(c)
        self.editCommands       = editCommands.EditCommandsClass(c)
        self.editFileCommands   = editFileCommands.EditFileCommandsClass(c)
        self.gotoCommands       = gotoCommands.GoToCommands(c)
        self.helpCommands       = helpCommands.HelpCommandsClass(c)
        self.keyHandlerCommands = keyCommands.KeyHandlerCommandsClass(c)
        self.killBufferCommands = killBufferCommands.KillBufferCommandsClass(c)
        self.rectangleCommands  = rectangleCommands.RectangleCommandsClass(c)
        self.spellCommands      = spellCommands.SpellCommandsClass(c)
        self.undoer             = leoUndo.Undoer(c)
        # Create the list of subcommanders.
        self.subCommanders = [
            self.abbrevCommands,
            self.atFileCommands,
            self.chapterController,
            self.controlCommands,
            self.convertCommands,
            self.debugCommands,
            self.editCommands,
            self.editFileCommands,
            self.fileCommands,
            self.findCommands,
            self.gotoCommands,
            self.helpCommands,
            self.importCommands,
            self.keyHandler,
            self.keyHandlerCommands,
            self.killBufferCommands,
            self.persistenceController,
            self.printingController,
            self.rectangleCommands,
            self.rstCommands,
            self.shadowController,
            self.spellCommands,
            self.tangleCommands,
            self.testManager,
            self.vimCommands,
            self.undoer,
        ]
        # Other objects
        c.configurables = c.subCommanders[:]
            # A list of other classes that have a reloadSettings method
        c.db = g.app.commander_cacher.get_wrapper(c)
        import leo.plugins.free_layout as free_layout
        self.free_layout = free_layout.FreeLayoutController(c)
        if hasattr(g.app.gui, 'styleSheetManagerClass'):
            self.styleSheetManager = g.app.gui.styleSheetManagerClass(c)
            self.subCommanders.append(self.styleSheetManager)
        else:
            self.styleSheetManager = None
    #@+node:ekr.20140815160132.18837: *5* c.initSettings
    def initSettings(self, previousSettings):
        """Init the settings *before* initing the objects."""
        c = self
        import leo.core.leoConfig as leoConfig
        c.config = leoConfig.LocalConfigManager(c, previousSettings)
        g.app.config.setIvarsFromSettings(c)
    #@+node:ekr.20031218072017.2814: *4* c.__repr__ & __str__
    def __repr__(self):
        return f"Commander {id(self)}: {repr(self.mFileName)}"

    __str__ = __repr__
    #@+node:ekr.20050920093543: *4* c.finishCreate & helpers
    def finishCreate(self):
        """
        Finish creating the commander and all sub-objects.
        This is the last step in the startup process.
        """
        c, k = self, self.k
        assert c.gui
        assert k
        c.frame.finishCreate()
        c.miniBufferWidget = c.frame.miniBufferWidget
            # Will be None for nullGui.
        # Only c.abbrevCommands needs a finishCreate method.
        c.abbrevCommands.finishCreate()
        # Finish other objects...
        c.createCommandNames()
        k.finishCreate()
        c.findCommands.finishCreate()
        if not c.gui.isNullGui:
            g.registerHandler('idle', c.idle_focus_helper)
        if getattr(c.frame, 'menu', None):
            c.frame.menu.finishCreate()
        if getattr(c.frame, 'log', None):
            c.frame.log.finishCreate()
        c.undoer.clearUndoState()
        if c.vimCommands and c.vim_mode:
            c.vimCommands.finishCreate()
            # Menus must exist at this point.
        # Do not call chapterController.finishCreate here:
        # It must be called after the first real redraw.
        g.check_cmd_instance_dict(c, g)
        c.bodyWantsFocus()
    #@+node:ekr.20140815160132.18835: *5* c.createCommandNames
    def createCommandNames(self):
        """
        Create all entries in c.commandsDict.
        Do *not* clear c.commandsDict here.
        """
        for commandName, func in g.global_commands_dict.items():
            self.k.registerCommand(commandName, func)
    #@+node:ekr.20051007143620: *5* c.printCommandsDict
    def printCommandsDict(self):
        c = self
        print('Commands...')
        for key in sorted(c.commandsDict):
            command = c.commandsDict.get(key)
            print(f"{key:30} = {command.__name__ if command else '<None>'}")
        print('')
    #@+node:ekr.20041130173135: *4* c.hash
    # This is a bad idea.

    def hash(self):
        c = self
        if c.mFileName:
            return g.os_path_finalize(c.mFileName).lower()  # #1341.
        return 0
    #@+node:ekr.20110509064011.14563: *4* c.idle_focus_helper & helpers
    idle_focus_count = 0

    def idle_focus_helper(self, tag, keys):
        """An idle-tme handler that ensures that focus is *somewhere*."""
        trace = 'focus' in g.app.debug
        trace_inactive_focus = False  # Too disruptive for --trace-focus
        trace_in_dialog = False  # Not useful enough for --trace-focus
        c = self
        assert tag == 'idle'
        if g.app.unitTesting:
            return
        if keys.get('c') != c:
            if trace: g.trace('no c')
            return
        self.idle_focus_count += 1
        if c.in_qt_dialog:
            if trace and trace_in_dialog: g.trace('in_qt_dialog')
            return
        w = g.app.gui.get_focus(at_idle=True)
        if g.app.gui.active:
            # Always call trace_idle_focus.
            self.trace_idle_focus(w)
            if w and self.is_unusual_focus(w):
                if trace:
                    w_class = w and w.__class__.__name__
                    g.trace('***** unusual focus', w_class)
                # Fix bug 270: Leo's keyboard events doesn't work after "Insert"
                # on headline and Alt+Tab, Alt+Tab
                # Presumably, intricate details of Qt event handling are involved.
                # The focus was in the tree, so put the focus back in the tree.
                c.treeWantsFocusNow()
            # elif not w and active:
                # c.bodyWantsFocusNow()
        elif trace and trace_inactive_focus:
            w_class = w and w.__class__.__name__
            count = c.idle_focus_count
            g.trace(f"{count} inactive focus: {w_class}")
    #@+node:ekr.20160427062131.1: *5* c.is_unusual_focus
    def is_unusual_focus(self, w):
        """Return True if w is not in an expected place."""
        #
        # #270: Leo's keyboard events doesn't work after "Insert"
        #       on headline and Alt+Tab, Alt+Tab
        #
        # #276: Focus lost...in Nav text input
        import leo.plugins.qt_frame as qt_frame
        return isinstance(w, qt_frame.QtTabBarWrapper)
    #@+node:ekr.20150403063658.1: *5* c.trace_idle_focus
    last_unusual_focus = None
    # last_no_focus = False

    def trace_idle_focus(self, w):
        """Trace the focus for w, minimizing chatter."""
        from leo.core.leoQt import QtWidgets
        import leo.plugins.qt_frame as qt_frame
        trace = 'focus' in g.app.debug
        trace_known = False
        c = self
        table = (QtWidgets.QWidget, qt_frame.LeoQTreeWidget,)
        count = c.idle_focus_count
        if w:
            w_class = w and w.__class__.__name__
            c.last_no_focus = False
            if self.is_unusual_focus(w):
                if trace:
                    g.trace(f"{count} unusual focus: {w_class}")
            else:
                c.last_unusual_focus = None
                if isinstance(w, table):
                    if trace and trace_known:
                        g.trace(f"{count} known focus: {w_class}")
                elif trace:
                    g.trace(f"{count} unknown focus: {w_class}")
        else:
            if trace:
                g.trace(f"{count:3} no focus")
    #@+node:ekr.20081005065934.1: *4* c.initAfterLoad
    def initAfterLoad(self):
        """Provide an offical hook for late inits of the commander."""
        pass
    #@+node:ekr.20090213065933.6: *4* c.initConfigSettings
    def initConfigSettings(self):
        """Init all cached commander config settings."""
        c = self
        getBool = c.config.getBool
        getColor = c.config.getColor
        getData = c.config.getData
        getInt = c.config.getInt
        c.autoindent_in_nocolor = getBool('autoindent-in-nocolor-mode')
        c.collapse_nodes_after_move = getBool('collapse-nodes-after-move')
        c.collapse_on_lt_arrow = getBool('collapse-on-lt-arrow', default=True)
        c.contractVisitedNodes = getBool('contractVisitedNodes')
        c.fixedWindowPositionData = getData('fixedWindowPosition')
        c.focus_border_color = getColor('focus-border-color') or 'red'
        c.focus_border_command_state_color = getColor(
            'focus-border-command-state-color') or 'blue'
        c.focus_border_overwrite_state_color = getColor(
            'focus-border-overwrite-state-color') or 'green'
        c.focus_border_width = getInt('focus-border-width') or 1  # pixels
        c.forceExecuteEntireBody = getBool('force-execute-entire-body', default=False)
        c.make_node_conflicts_node = getBool('make-node-conflicts-node', default=True)
        c.outlineHasInitialFocus = getBool('outline-pane-has-initial-focus')
        c.page_width = getInt('page-width') or 132
        # c.putBitsFlag = getBool('put-expansion-bits-in-leo-files', default=True)
        c.sparse_move = getBool('sparse-move-outline-left')
        c.sparse_find = getBool('collapse-nodes-during-finds')
        c.sparce_spell = getBool('collapse-nodes-while-spelling')
        c.stayInTreeAfterSelect = getBool('stayInTreeAfterSelect')
        c.smart_tab = getBool('smart-tab')
        c.tab_width = getInt('tab-width') or -4
        c.verbose_check_outline = getBool('verbose-check-outline', default=False)
        c.vim_mode = getBool('vim-mode', default=False)
        c.write_script_file = getBool('write-script-file')
    #@+node:ekr.20090213065933.7: *4* c.setWindowPosition
    def setWindowPosition(self):
        c = self
        if c.fixedWindowPositionData:
            try:
                aList = [z.strip() for z in c.fixedWindowPositionData if z.strip()]
                w, h, l, t = aList
                c.fixedWindowPosition = int(w), int(h), int(l), int(t)
            except Exception:
                g.error('bad @data fixedWindowPosition',
                    repr(self.fixedWindowPosition))
        else:
            c.windowPosition = 500, 700, 50, 50  # width,height,left,top.
    #@+node:ekr.20171123135625.4: *3* @cmd c.executeScript & public helpers
    @cmd('execute-script')
    def executeScript(self, event=None,
        args=None, p=None, script=None, useSelectedText=True,
        define_g=True, define_name='__main__',
        silent=False, namespace=None, raiseFlag=False,
        runPyflakes=True,
    ):
        """
        Execute a *Leo* script.
        Keyword args:
        args=None               Not None: set script_args in the execution environment.
        p=None                  Get the script from p.b, unless script is given.
        script=None             None: use script in p.b or c.p.b
        useSelectedText=True    False: use all the text in p.b or c.p.b.
        define_g=True           True: define g for the script.
        define_name='__main__'  Not None: define the name symbol.
        silent=False            No longer used.
        namespace=None          Not None: execute the script in this namespace.
        raiseFlag=False         True: reraise any exceptions.
        runPyflakes=True        True: run pyflakes if allowed by setting.
        """
        c, script1 = self, script
        if runPyflakes:
            run_pyflakes = c.config.getBool('run-pyflakes-on-write', default=False)
        else:
            run_pyflakes = False
        if not script:
            if c.forceExecuteEntireBody:
                useSelectedText = False
            script = g.getScript(c, p or c.p, useSelectedText=useSelectedText)
        script_p = p or c.p
            # Only for error reporting below.
        # #532: check all scripts with pyflakes.
        if run_pyflakes and not g.unitTesting:
            import leo.commands.checkerCommands as cc
            # at = c.atFileCommands
            prefix = ('c,g,p,script_gnx=None,None,None,None;'
                      'assert c and g and p and script_gnx;\n')
            cc.PyflakesCommand(c).check_script(script_p, prefix + script)
        self.redirectScriptOutput()
        try:
            oldLog = g.app.log
            log = c.frame.log
            g.app.log = log
            if script.strip():
                sys.path.insert(0, '.')  # New in Leo 5.0
                sys.path.insert(0, c.frame.openDirectory)  # per SegundoBob
                script += '\n'  # Make sure we end the script properly.
                try:
                    if not namespace or namespace.get('script_gnx') is None:
                        namespace = namespace or {}
                        namespace.update(script_gnx=script_p.gnx)
                    # We *always* execute the script with p = c.p.
                    c.executeScriptHelper(args, define_g, define_name, namespace, script)
                except KeyboardInterrupt:
                    g.es('interrupted')
                except Exception:
                    if raiseFlag:
                        raise
                    g.handleScriptException(c, script_p, script, script1)
                finally:
                    del sys.path[0]
                    del sys.path[0]
            else:
                tabName = log and hasattr(log, 'tabName') and log.tabName or 'Log'
                g.warning("no script selected", tabName=tabName)
        finally:
            g.app.log = oldLog
            self.unredirectScriptOutput()
    #@+node:ekr.20171123135625.5: *4* c.executeScriptHelper
    def executeScriptHelper(self, args, define_g, define_name, namespace, script):
        c = self
        if c.p:
            p = c.p.copy()  # *Always* use c.p and pass c.p to script.
            c.setCurrentDirectoryFromContext(p)
        else:
            p = None
        # Do NOT define a subfunction here!
        #
        # On some, python 2.x versions it causes exec to cause a syntax error
        # Workarounds that avoid the syntax error hurt performance.
        # See http://stackoverflow.com/questions/4484872.

            # def g_input_wrapper(message, c=c):
                # return g.input_(message, c=c)

        d = {'c': c, 'g': g, 'input': g.input_, 'p': p} if define_g else {}
        if define_name: d['__name__'] = define_name
        d['script_args'] = args or []
        d['script_gnx'] = g.app.scriptDict.get('script_gnx')
        if namespace: d.update(namespace)
        #
        # A kludge: reset c.inCommand here to handle the case where we *never* return.
        # (This can happen when there are multiple event loops.)
        # This does not prevent zombie windows if the script puts up a dialog...
        try:
            c.inCommand = False
            g.inScript = g.app.inScript = True
                # g.inScript is a synonym for g.app.inScript.
            if c.write_script_file:
                scriptFile = self.writeScriptFile(script)
                exec(compile(script, scriptFile, 'exec'), d)
            else:
                exec(script, d)
        finally:
            g.inScript = g.app.inScript = False
    #@+node:ekr.20171123135625.6: *4* c.redirectScriptOutput
    def redirectScriptOutput(self):
        c = self
        if c.config.redirect_execute_script_output_to_log_pane:
            g.redirectStdout()  # Redirect stdout
            g.redirectStderr()  # Redirect stderr
    #@+node:ekr.20171123135625.7: *4* c.setCurrentDirectoryFromContext
    def setCurrentDirectoryFromContext(self, p):
        c = self
        aList = g.get_directives_dict_list(p)
        path = c.scanAtPathDirectives(aList)
        curDir = g.os_path_abspath(os.getcwd())
        if path and path != curDir:
            try:
                os.chdir(path)
            except Exception:
                pass
    #@+node:ekr.20171123135625.8: *4* c.unredirectScriptOutput
    def unredirectScriptOutput(self):
        c = self
        if c.exists and c.config.redirect_execute_script_output_to_log_pane:
            g.restoreStderr()
            g.restoreStdout()
    #@+node:vitalije.20190924191405.1: *3* @cmd c.execute_pytest
    @cmd('execute-pytest')
    def execute_pytest(self, event=None):
        c = self

        def it(p):
            for p1 in p.self_and_parents():
                if p1.h.startswith('@test '):
                    yield p1
                    return
            for p1 in p.subtree():
                if p1.h.startswith('@test '):
                    yield p1

        try:
            for p in it(c.p):
                self.execute_single_pytest(p)
        except ImportError:
            g.es('pytest needs to be installed')
            return

    def execute_single_pytest(self, p):
        c = self
        from _pytest.config import get_config
        from _pytest.assertion.rewrite import rewrite_asserts
        import ast
        cfg = get_config()
        script = g.getScript(c, p, useSentinels=False) + (
            '\n'
            'ls = dict(locals())\n'
            'failed = 0\n'
            'for x in ls:\n'
            '    if x.startswith("test_") and callable(ls[x]):\n'
            '        try:\n'
            '            ls[x]()\n'
            '        except AssertionError as e:\n'
            '            failed += 1\n'
            '            g.es(f"-------{p.h[6:].strip()}/{x} failed---------")\n'
            '            g.es(str(e))\n'
            'if failed == 0:\n'
            '    g.es("all tests passed")\n'
            'else:\n'
            '    g.es(f"failed:{failed} tests")\n')

        fname = g.os_path_finalize_join(g.app.homeLeoDir, 'leoPytestScript.py')
        with open(fname, 'wt', encoding='utf8') as out:
            out.write(script)
        tree = ast.parse(script, filename=fname)
        rewrite_asserts(tree, script, config=cfg)
        co = compile(tree, fname, "exec", dont_inherit=True)
        sys.path.insert(0, '.')
        sys.path.insert(0, c.frame.openDirectory)
        try:
            exec(co, {'c': c, 'g': g, 'p': p})
        except KeyboardInterrupt:
            g.es('interrupted')
        except Exception:
            g.handleScriptException(c, p, script, script)
        finally:
            del sys.path[:2]
    #@+node:ekr.20080514131122.12: *3* @cmd c.recolorCommand
    @cmd('recolor')
    def recolorCommand(self, event=None):
        """Force a full recolor."""
        c = self
        wrapper = c.frame.body.wrapper
        # Setting all text appears to be the only way.
        i, j = wrapper.getSelectionRange()
        ins = wrapper.getInsertPoint()
        wrapper.setAllText(c.p.b)
        wrapper.setSelectionRange(i, j, insert=ins)
    #@+node:ekr.20171124100654.1: *3* c.API
    # These methods are a fundamental, unchanging, part of Leo's API.
    #@+node:ekr.20091001141621.6061: *4* c.Generators
    #@+node:ekr.20091001141621.6043: *5* c.all_nodes & all_unique_nodes
    def all_nodes(self):
        """A generator returning all vnodes in the outline, in outline order."""
        c = self
        for p in c.all_positions():
            yield p.v

    def all_unique_nodes(self):
        """A generator returning each vnode of the outline."""
        c = self
        for p in c.all_unique_positions(copy=False):
            yield p.v

    # Compatibility with old code...

    all_tnodes_iter = all_nodes
    all_vnodes_iter = all_nodes
    all_unique_tnodes_iter = all_unique_nodes
    all_unique_vnodes_iter = all_unique_nodes
    #@+node:ekr.20091001141621.6044: *5* c.all_positions
    def all_positions(self, copy=True):
        """A generator return all positions of the outline, in outline order."""
        c = self
        p = c.rootPosition()
        while p:
            yield p.copy() if copy else p
            p.moveToThreadNext()

    # Compatibility with old code...

    all_positions_iter = all_positions
    allNodes_iter = all_positions
    #@+node:ekr.20191014093239.1: *5* c.all_positions_for_v
    # from leo.core.leoNodes import Position

    def all_positions_for_v(self, v, stack=None):
        """
        Generates all positions p in this outline where p.v is v.
        
        Should be called with stack=None.
        
        The generated positions are not necessarily in outline order.
        
        By Виталије Милошевић (Vitalije Milosevic).
        """
        c = self

        if stack is None:
            stack = []

        if not isinstance(v, leoNodes.VNode):
            g.es_print(f"not a VNode: {v!r}")
            return  # Stop the generator.

        def allinds(v, target_v):
            """Yield all indices i such that v.children[i] == target_v."""
            for i, x in enumerate(v.children):
                if x is target_v:
                    yield i

        def stack2pos(stack):
            """Convert the stack to a position."""
            v, i = stack[-1]
            return leoNodes.Position(v, i, stack[:-1])

        for v2 in set(v.parents):
            for i in allinds(v2, v):
                stack.insert(0, (v, i))
                if v2 is c.hiddenRootNode:
                    yield stack2pos(stack)
                else:
                    yield from c.all_positions_for_v(v2, stack)
                stack.pop(0)
    #@+node:ekr.20161120121226.1: *5* c.all_roots
    def all_roots(self, copy=True, predicate=None):
        """
        A generator yielding *all* the root positions in the outline that
        satisfy the given predicate. p.isAnyAtFileNode is the default
        predicate.

        The generator yields all **root** anywhere in the outline that satisfy
        the predicate. Once a root is found, the generator skips its subtree.
        """
        c = self
        if predicate is None:

            # pylint: disable=function-redefined

            def predicate(p):
                return p.isAnyAtFileNode()

        p = c.rootPosition()
        while p:
            if predicate(p):
                yield p.copy()  # 2017/02/19
                p.moveToNodeAfterTree()
            else:
                p.moveToThreadNext()

    #@+node:ekr.20091001141621.6062: *5* c.all_unique_positions
    def all_unique_positions(self, copy=True):
        """
        A generator return all positions of the outline, in outline order.
        Returns only the first position for each vnode.
        """
        c = self
        p = c.rootPosition()
        seen = set()
        while p:
            if p.v in seen:
                p.moveToNodeAfterTree()
            else:
                seen.add(p.v)
                yield p.copy() if copy else p
                p.moveToThreadNext()

    # Compatibility with old code...

    all_positions_with_unique_tnodes_iter = all_unique_positions
    all_positions_with_unique_vnodes_iter = all_unique_positions
    #@+node:ekr.20161120125322.1: *5* c.all_unique_roots
    def all_unique_roots(self, copy=True, predicate=None):
        """
        A generator yielding all unique root positions in the outline that
        satisfy the given predicate. p.isAnyAtFileNode is the default
        predicate.

        The generator yields all **root** anywhere in the outline that satisfy
        the predicate. Once a root is found, the generator skips its subtree.
        """
        c = self
        if predicate is None:

            # pylint: disable=function-redefined

            def predicate(p):
                return p.isAnyAtFileNode()

        seen = set()
        p = c.rootPosition()
        while p:
            if p.v not in seen and predicate(p):
                seen.add(p.v)
                yield p.copy() if copy else p
                p.moveToNodeAfterTree()
            else:
                p.moveToThreadNext()
    #@+node:ekr.20150316175921.5: *5* c.safe_all_positions
    def safe_all_positions(self, copy=True):
        """
        A generator returning all positions of the outline. This generator does
        *not* assume that vnodes are never their own ancestors.
        """
        c = self
        p = c.rootPosition()  # Make one copy.
        while p:
            yield p.copy() if copy else p
            p.safeMoveToThreadNext()
    #@+node:ekr.20060906211747: *4* c.Getters
    #@+node:ekr.20040803140033: *5* c.currentPosition
    def currentPosition(self):
        """
        Return a copy of the presently selected position or a new null
        position. So c.p.copy() is never necessary.
        """
        c = self
        if hasattr(c, '_currentPosition') and getattr(c, '_currentPosition'):
            # *Always* return a copy.
            return c._currentPosition.copy()
        return c.rootPosition()

    # For compatibiility with old scripts...

    currentVnode = currentPosition
    #@+node:ekr.20190506060937.1: *5* c.dumpExpanded
    @cmd('dump-expanded')
    def dump_expanded(self, event):
        c = event.get('c')
        if not c:
            return
        g.es_print('dump-expanded...')
        for p in c.all_positions():
            if p.v.expandedPositions:
                indent = ' ' * p.level()
                print(f"{indent}{p.h}")
                g.printObj(p.v.expandedPositions, indent=indent)
    #@+node:ekr.20040306220230.1: *5* c.edit_widget
    def edit_widget(self, p):
        c = self
        return p and c.frame.tree.edit_widget(p)
    #@+node:ekr.20031218072017.2986: *5* c.fileName & relativeFileName & shortFileName
    # Compatibility with scripts

    def fileName(self):
        s = self.mFileName or ""
        if g.isWindows:
            s = s.replace('\\', '/')
        return s

    def relativeFileName(self):
        return self.mRelativeFileName or self.mFileName

    def shortFileName(self):
        return g.shortFileName(self.mFileName)

    shortFilename = shortFileName
    #@+node:ekr.20070615070925.1: *5* c.firstVisible
    def firstVisible(self):
        """Move to the first visible node of the present chapter or hoist."""
        c = self; p = c.p
        while 1:
            back = p.visBack(c)
            if back and back.isVisible(c):
                p = back
            else: break
        return p
    #@+node:ekr.20171123135625.29: *5* c.getBodyLines
    def getBodyLines(self, expandSelection=False):
        """
        Return head,lines,tail where:

        before is string containg all the lines before the selected text
        (or the text before the insert point if no selection) lines is a
        list of lines containing the selected text (or the line containing
        the insert point if no selection) after is a string all lines
        after the selected text (or the text after the insert point if no
        selection)
        """
        c = self
        body = c.frame.body
        w = body.wrapper
        oldVview = w.getYScrollPosition()
        if expandSelection:
            s = w.getAllText()
            head = tail = ''
            oldSel = 0, len(s)
            lines = g.splitLines(s)  # Retain the newlines of each line.
        else:
            # Note: lines is the entire line containing the insert point if no selection.
            head, s, tail = body.getSelectionLines()
            lines = g.splitLines(s)  # Retain the newlines of each line.
            # Expand the selection.
            i = len(head)
            j = max(i, len(head) + len(s) - 1)
            oldSel = i, j
        return head, lines, tail, oldSel, oldVview  # string,list,string,tuple.
    #@+node:ekr.20150417073117.1: *5* c.getTabWidth
    def getTabWidth(self, p):
        """Return the tab width in effect at p."""
        c = self
        val = g.scanAllAtTabWidthDirectives(c, p)
        return val
    #@+node:ekr.20040803112200: *5* c.is...Position
    #@+node:ekr.20040803155551: *6* c.currentPositionIsRootPosition
    def currentPositionIsRootPosition(self):
        """Return True if the current position is the root position.

        This method is called during idle time, so not generating positions
        here fixes a major leak.
        """
        c = self
        root = c.rootPosition()
        return c._currentPosition and root and c._currentPosition == root
        # return (
            # c._currentPosition and c._rootPosition and
            # c._currentPosition == c._rootPosition)
    #@+node:ekr.20040803160656: *6* c.currentPositionHasNext
    def currentPositionHasNext(self):
        """Return True if the current position is the root position.

        This method is called during idle time, so not generating positions
        here fixes a major leak.
        """
        c = self; current = c._currentPosition
        return current and current.hasNext()
    #@+node:ekr.20040803112450: *6* c.isCurrentPosition
    def isCurrentPosition(self, p):
        c = self
        if p is None or c._currentPosition is None:
            return False
        return p == c._currentPosition
    #@+node:ekr.20040803112450.1: *6* c.isRootPosition
    def isRootPosition(self, p):
        c = self
        root = c.rootPosition()
        return p and root and p == root  # 2011/03/03
    #@+node:ekr.20031218072017.2987: *5* c.isChanged
    def isChanged(self):
        return self.changed
    #@+node:ekr.20140106215321.16676: *5* c.lastTopLevel
    def lastTopLevel(self):
        """Return the last top-level position in the outline."""
        c = self
        p = c.rootPosition()
        while p.hasNext():
            p.moveToNext()
        return p
    #@+node:ekr.20031218072017.4146: *5* c.lastVisible
    def lastVisible(self):
        """Move to the last visible node of the present chapter or hoist."""
        c = self; p = c.p
        while 1:
            next = p.visNext(c)
            if next and next.isVisible(c):
                p = next
            else: break
        return p
    #@+node:ekr.20040311094927: *5* c.nullPosition
    def nullPosition(self):
        """
        New in Leo 5.5: Return None.
        Using empty positions masks problems in program logic.

        In fact, there are no longer any calls to this method in Leo's core.
        """
        g.trace('This method is deprecated. Instead, just use None.')
        # pylint complains if we return None.
    #@+node:ekr.20040307104131.3: *5* c.positionExists
    def positionExists(self, p, root=None, trace=False):
        """Return True if a position exists in c's tree"""
        # Important: do not call p.isAncestorOf here.
        c = self
        if not p or not p.v:
            return False
        if root and p == root:
            return True
        p = p.copy()
        while p.hasParent():
            old_n, old_v = p._childIndex, p.v
            p.moveToParent()
            if root and p == root:
                return True
            if not old_v.isNthChildOf(old_n, p.v):
                return False
        if root:
            exists = p == root
        else:
            exists = p.v.isNthChildOf(p._childIndex, c.hiddenRootNode)
        return exists
    #@+node:ekr.20160427153457.1: *6* c.dumpPosition
    def dumpPosition(self, p):
        """Dump position p and it's ancestors."""
        g.trace('=====', p.h, p._childIndex)
        for i, data in enumerate(p.stack):
            v, childIndex = data
            print(f"{i} {childIndex} {v._headString}")
    #@+node:ekr.20040803140033.2: *5* c.rootPosition
    _rootCount = 0

    def rootPosition(self):
        """Return the root position.

        Root position is the first position in the document. Other
        top level positions are siblings of this node.
        """
        c = self
        # 2011/02/25: Compute the position directly.
        if c.hiddenRootNode.children:
            v = c.hiddenRootNode.children[0]
            return leoNodes.Position(v, childIndex=0, stack=None)
        return None

    # For compatibiility with old scripts...

    rootVnode = rootPosition
    findRootPosition = rootPosition
    #@+node:ekr.20131017174814.17480: *5* c.shouldBeExpanded
    def shouldBeExpanded(self, p):
        """Return True if the node at position p should be expanded."""
        c, v = self, p.v
        if not p.hasChildren():
            return False
        # Always clear non-existent positions.
        v.expandedPositions = [z for z in v.expandedPositions if c.positionExists(z)]
        if not p.isCloned():
            # Do not call p.isExpanded here! It calls this method.
            return p.v.isExpanded()
        if p.isAncestorOf(c.p):
            return True
        for p2 in v.expandedPositions:
            if p == p2:
                return True
        return False
    #@+node:ekr.20070609122713: *5* c.visLimit
    def visLimit(self):
        """
        Return the topmost visible node.
        This is affected by chapters and hoists.
        """
        c = self; cc = c.chapterController
        if c.hoistStack:
            bunch = c.hoistStack[-1]
            p = bunch.p
            limitIsVisible = not cc or not p.h.startswith('@chapter')
            return p, limitIsVisible
        return None, None
    #@+node:tbrown.20091206142842.10296: *5* c.vnode2allPositions
    def vnode2allPositions(self, v):
        """Given a VNode v, find all valid positions p such that p.v = v.

        Not really all, just all for each of v's distinct immediate parents.
        """
        c = self
        context = v.context  # v's commander.
        assert(c == context)
        positions = []
        for immediate in v.parents:
            if v in immediate.children:
                n = immediate.children.index(v)
            else:
                continue
            stack = [(v, n)]
            while immediate.parents:
                parent = immediate.parents[0]
                if immediate in parent.children:
                    n = parent.children.index(immediate)
                else:
                    break
                stack.insert(0, (immediate, n),)
                immediate = parent
            else:
                v, n = stack.pop()
                p = leoNodes.Position(v, n, stack)
                positions.append(p)
        return positions
    #@+node:ekr.20090107113956.1: *5* c.vnode2position
    def vnode2position(self, v):
        """Given a VNode v, construct a valid position p such that p.v = v.
        """
        c = self
        context = v.context  # v's commander.
        assert(c == context)
        stack = []
        while v.parents:
            parent = v.parents[0]
            if v in parent.children:
                n = parent.children.index(v)
            else:
                return None
            stack.insert(0, (v, n),)
            v = parent
        # v.parents includes the hidden root node.
        if not stack:
            # a VNode not in the tree
            return None
        v, n = stack.pop()
        p = leoNodes.Position(v, n, stack)
        return p
    #@+node:ekr.20090130135126.1: *4* c.Properties
    def __get_p(self):
        c = self
        return c.currentPosition()

    p = property(
        __get_p,  # No setter.
        doc="commander current position property")
    #@+node:ekr.20060906211747.1: *4* c.Setters
    #@+node:ekr.20040315032503: *5* c.appendStringToBody
    def appendStringToBody(self, p, s):
        c = self
        if not s: return
        body = p.b
        s = g.toUnicode(s)
        c.setBodyString(p, body + s)
    #@+node:ekr.20031218072017.2984: *5* c.clearAllMarked
    def clearAllMarked(self):
        c = self
        for p in c.all_unique_positions(copy=False):
            p.v.clearMarked()
    #@+node:ekr.20031218072017.2985: *5* c.clearAllVisited
    def clearAllVisited(self):
        c = self
        for p in c.all_unique_positions(copy=False):
            p.v.clearVisited()
            p.v.clearWriteBit()
    #@+node:ekr.20191215044636.1: *5* c.clearChanged
    def clearChanged(self):
        """clear the marker that indicates that the .leo file has been changed."""
        c = self
        if not c.frame:
            return
        c.changed = False
        if c.loading:
            return  # don't update while loading.
        # Clear all dirty bits _before_ setting the caption.
        for v in c.all_unique_nodes():
            v.clearDirty()
        c.changed = False
        # Do nothing for null frames.
        assert c.gui
        if c.gui.guiName() == 'nullGui':
            return
        if not c.frame.top:
            return
        master = getattr(c.frame.top, 'leo_master', None)
        if master:
            master.setChanged(c, False)
                # LeoTabbedTopLevel.setChanged.
        s = c.frame.getTitle()
        if len(s) > 2 and s[0:2] == "* ":
            c.frame.setTitle(s[2:])
    #@+node:ekr.20060906211138: *5* c.clearMarked
    def clearMarked(self, p):
        c = self
        p.v.clearMarked()
        g.doHook("clear-mark", c=c, p=p)
    #@+node:ekr.20040305223522: *5* c.setBodyString
    def setBodyString(self, p, s):
        c, v = self, p.v
        if not c or not v:
            return
        s = g.toUnicode(s)
        current = c.p
        # 1/22/05: Major change: the previous test was: 'if p == current:'
        # This worked because commands work on the presently selected node.
        # But setRecentFiles may change a _clone_ of the selected node!
        if current and p.v == current.v:
            # Revert to previous code, but force an empty selection.
            c.frame.body.setSelectionAreas(s, None, None)
            w = c.frame.body.wrapper
            i = w.getInsertPoint()
            w.setSelectionRange(i, i)
            # This code destoys all tags, so we must recolor.
            c.recolor()
        # Keep the body text in the VNode up-to-date.
        if v.b != s:
            v.setBodyString(s)
            v.setSelection(0, 0)
            p.setDirty()
            if not c.isChanged():
                c.setChanged()
            c.redraw_after_icons_changed()
    #@+node:ekr.20031218072017.2989: *5* c.setChanged
    def setChanged(self, redrawFlag=True):
        """Set the marker that indicates that the .leo file has been changed."""
        c = self
        if not c.frame:
            return
        c.changed = True
        if c.loading:
            return  # don't update while loading.
        # Do nothing for null frames.
        assert c.gui
        if c.gui.guiName() == 'nullGui':
            return
        if not c.frame.top:
            return
        if not redrawFlag:  # Prevent flash when fixing #387.
            return
        master = getattr(c.frame.top, 'leo_master', None)
        if master:
            master.setChanged(c, True)
                # LeoTabbedTopLevel.setChanged.
        s = c.frame.getTitle()
        if len(s) > 2 and s[0] != '*':
            c.frame.setTitle("* " + s)
    #@+node:ekr.20040803140033.1: *5* c.setCurrentPosition
    _currentCount = 0

    def setCurrentPosition(self, p):
        """
        Set the presently selected position. For internal use only.
        Client code should use c.selectPosition instead.
        """
        c = self
        if not p:
            g.trace('===== no p', g.callers())
            return
        if c.positionExists(p):
            if c._currentPosition and p == c._currentPosition:
                pass  # We have already made a copy.
            else:  # Make a copy _now_
                c._currentPosition = p.copy()
        else:  # 2011/02/25:
            c._currentPosition = c.rootPosition()
            g.trace(f"Invalid position: {repr(p and p.h)}")
            g.trace(g.callers())
            # Don't kill unit tests for this kind of problem.

    # For compatibiility with old scripts.

    setCurrentVnode = setCurrentPosition
    #@+node:ekr.20040305223225: *5* c.setHeadString
    def setHeadString(self, p, s):
        """
        Set the p's headline and the corresponding tree widget to s.

        This is used in by unit tests to restore the outline.
        """
        c = self
        p.initHeadString(s)
        p.setDirty()
        # Change the actual tree widget so
        # A later call to c.endEditing or c.redraw will use s.
        c.frame.tree.setHeadline(p, s)
    #@+node:ekr.20060109164136: *5* c.setLog
    def setLog(self):
        c = self
        if c.exists:
            try:
                # c.frame or c.frame.log may not exist.
                g.app.setLog(c.frame.log)
            except AttributeError:
                pass
    #@+node:ekr.20060906211138.1: *5* c.setMarked (calls hook)
    def setMarked(self, p):
        c = self
        p.setMarked()
        p.setDirty()  # Defensive programming.
        g.doHook("set-mark", c=c, p=p)
    #@+node:ekr.20040803140033.3: *5* c.setRootPosition (A do-nothing)
    def setRootPosition(self, unused_p=None):
        """Set c._rootPosition."""
        # 2011/03/03: No longer used.
    #@+node:ekr.20060906131836: *5* c.setRootVnode (A do-nothing)
    def setRootVnode(self, v):
        pass
        # c = self
        # # 2011/02/25: c.setRootPosition needs no arguments.
        # c.setRootPosition()
    #@+node:ekr.20040311173238: *5* c.topPosition & c.setTopPosition
    def topPosition(self):
        """Return the root position."""
        c = self
        if c._topPosition:
            return c._topPosition.copy()
        return None

    def setTopPosition(self, p):
        """Set the root positioin."""
        c = self
        if p:
            c._topPosition = p.copy()
        else:
            c._topPosition = None

    # Define these for compatibiility with old scripts...

    topVnode = topPosition
    setTopVnode = setTopPosition
    #@+node:ekr.20031218072017.3404: *5* c.trimTrailingLines
    def trimTrailingLines(self, p):
        """Trims trailing blank lines from a node.

        It is surprising difficult to do this during Untangle."""
        c = self
        body = p.b
        lines = body.split('\n')
        i = len(lines) - 1; changed = False
        while i >= 0:
            line = lines[i]
            j = g.skip_ws(line, 0)
            if j + 1 == len(line):
                del lines[i]
                i -= 1; changed = True
            else: break
        if changed:
            body = ''.join(body) + '\n'  # Add back one last newline.
            c.setBodyString(p, body)
            # Don't set the dirty bit: it would just be annoying.
    #@+node:ekr.20171124081419.1: *3* c.Check Outline...
    #@+node:ekr.20141024211256.22: *4* c.checkGnxs
    def checkGnxs(self):
        """
        Check the consistency of all gnx's and remove any tnodeLists.
        Reallocate gnx's for duplicates or empty gnx's.
        Return the number of structure_errors found.
        """
        c = self
        d = {}  # Keys are gnx's; values are lists of vnodes with that gnx.
        ni = g.app.nodeIndices
        t1 = time.time()

        def new_gnx(v):
            """Set v.fileIndex."""
            v.fileIndex = ni.getNewIndex(v)

        count, gnx_errors = 0, 0
        for p in c.safe_all_positions(copy=False):
            count += 1
            v = p.v
            if hasattr(v, "tnodeList"):
                delattr(v, "tnodeList")
                v._p_changed = True
            gnx = v.fileIndex
            if gnx:
                aSet = d.get(gnx, set())
                aSet.add(v)
                d[gnx] = aSet
            else:
                gnx_errors += 1
                new_gnx(v)
                g.es_print(f"empty v.fileIndex: {v} new: {p.v.gnx!r}", color='red')
        for gnx in sorted(d.keys()):
            aList = list(d.get(gnx))
            if len(aList) != 1:
                print('\nc.checkGnxs...')
                g.es_print(f"multiple vnodes with gnx: {gnx!r}", color='red')
                for v in aList:
                    gnx_errors += 1
                    g.es_print(f"id(v): {id(v)} gnx: {v.fileIndex} {v.h}", color='red')
                    new_gnx(v)
        ok = not gnx_errors and not g.app.structure_errors
        t2 = time.time()
        if not ok:
            g.es_print(
                f"check-outline ERROR! {c.shortFileName()} "
                f"{count} nodes, "
                f"{gnx_errors} gnx errors, "
                f"{g.app.structure_errors} "
                f"structure errors",
                color='red'
            )
        elif c.verbose_check_outline and not g.unitTesting:
            print(
                f"check-outline OK: {t2 - t1:4.2f} sec. "
                f"{c.shortFileName()} {count} nodes")
        return g.app.structure_errors
    #@+node:ekr.20150318131947.7: *4* c.checkLinks & helpers
    def checkLinks(self):
        """Check the consistency of all links in the outline."""
        c = self
        t1 = time.time()
        count, errors = 0, 0
        for p in c.safe_all_positions():
            count += 1
            # try:
            if not c.checkThreadLinks(p):
                errors += 1
                break
            if not c.checkSiblings(p):
                errors += 1
                break
            if not c.checkParentAndChildren(p):
                errors += 1
                break
            # except AssertionError:
                # errors += 1
                # junk, value, junk = sys.exc_info()
                # g.error("test failed at position %s\n%s" % (repr(p), value))
        t2 = time.time()
        g.es_print(
            f"check-links: {t2 - t1:4.2f} sec. "
            f"{c.shortFileName()} {count} nodes", color='blue')
        return errors
    #@+node:ekr.20040314035615.2: *5* c.checkParentAndChildren
    def checkParentAndChildren(self, p):
        """Check consistency of parent and child data structures."""
        c = self

        def _assert(condition):
            return g._assert(condition, show_callers=False)

        def dump(p):
            if p and p.v:
                p.v.dump()
            elif p:
                print('<no p.v>')
            else:
                print('<no p>')
            if g.unitTesting:
                assert False, g.callers()

        if p.hasParent():
            n = p.childIndex()
            if not _assert(p == p.parent().moveToNthChild(n)):
                g.trace(f"p != parent().moveToNthChild({n})")
                dump(p)
                dump(p.parent())
                return False
        if p.level() > 0 and not _assert(p.v.parents):
            g.trace("no parents")
            dump(p)
            return False
        for child in p.children():
            if not c.checkParentAndChildren(child):
                return False
            if not _assert(p == child.parent()):
                g.trace("p != child.parent()")
                dump(p)
                dump(child.parent())
                return False
        if p.hasNext():
            if not _assert(p.next().parent() == p.parent()):
                g.trace("p.next().parent() != p.parent()")
                dump(p.next().parent())
                dump(p.parent())
                return False
        if p.hasBack():
            if not _assert(p.back().parent() == p.parent()):
                g.trace("p.back().parent() != parent()")
                dump(p.back().parent())
                dump(p.parent())
                return False
        # Check consistency of parent and children arrays.
        # Every nodes gets visited, so a strong test need only check consistency
        # between p and its parent, not between p and its children.
        parent_v = p._parentVnode()
        n = p.childIndex()
        if not _assert(parent_v.children[n] == p.v):
            g.trace("parent_v.children[n] != p.v")
            parent_v.dump()
            p.v.dump()
            return False
        return True
    #@+node:ekr.20040314035615.1: *5* c.checkSiblings
    def checkSiblings(self, p):
        """Check the consistency of next and back links."""
        back = p.back()
        next = p.next()
        if back:
            if not g._assert(p == back.next()):
                g.trace(
                    f"p!=p.back().next()\n"
                    f"     back: {back}\n"
                    f"back.next: {back.next()}")
                return False
        if next:
            if not g._assert(p == next.back()):
                g.trace(
                    f"p!=p.next().back\n"
                    f"     next: {next}\n"
                    f"next.back: {next.back()}")
                return False
        return True
    #@+node:ekr.20040314035615: *5* c.checkThreadLinks
    def checkThreadLinks(self, p):
        """Check consistency of threadNext & threadBack links."""
        threadBack = p.threadBack()
        threadNext = p.threadNext()
        if threadBack:
            if not g._assert(p == threadBack.threadNext()):
                g.trace("p!=p.threadBack().threadNext()")
                return False
        if threadNext:
            if not g._assert(p == threadNext.threadBack()):
                g.trace("p!=p.threadNext().threadBack()")
                return False
        return True
    #@+node:ekr.20031218072017.1760: *4* c.checkMoveWithParentWithWarning & c.checkDrag
    #@+node:ekr.20070910105044: *5* c.checkMoveWithParentWithWarning
    def checkMoveWithParentWithWarning(self, root, parent, warningFlag):
        """Return False if root or any of root's descendents is a clone of
        parent or any of parents ancestors."""
        c = self
        message = "Illegal move or drag: no clone may contain a clone of itself"
        clonedVnodes = {}
        for ancestor in parent.self_and_parents(copy=False):
            if ancestor.isCloned():
                v = ancestor.v
                clonedVnodes[v] = v
        if not clonedVnodes:
            return True
        for p in root.self_and_subtree(copy=False):
            if p.isCloned() and clonedVnodes.get(p.v):
                if g.app.unitTesting:
                    g.app.unitTestDict['checkMoveWithParentWithWarning'] = True
                elif warningFlag:
                    c.alert(message)
                return False
        return True
    #@+node:ekr.20070910105044.1: *5* c.checkDrag
    def checkDrag(self, root, target):
        """Return False if target is any descendant of root."""
        c = self
        message = "Can not drag a node into its descendant tree."
        for z in root.subtree():
            if z == target:
                if g.app.unitTesting:
                    g.app.unitTestDict['checkMoveWithParentWithWarning'] = True
                else:
                    c.alert(message)
                return False
        return True
    #@+node:ekr.20031218072017.2072: *4* c.checkOutline
    def checkOutline(self, event=None, check_links=False):
        """
        Check for errors in the outline.
        Return the count of serious structure errors.
        """
        # The check-outline command sets check_links = True.
        c = self
        g.app.structure_errors = 0
        structure_errors = c.checkGnxs()
        if check_links and not structure_errors:
            structure_errors += c.checkLinks()
        return structure_errors
    #@+node:ekr.20031218072017.1765: *4* c.validateOutline
    # Makes sure all nodes are valid.

    def validateOutline(self, event=None):
        c = self
        if not g.app.validate_outline:
            return True
        root = c.rootPosition()
        parent = None
        if root:
            return root.validateOutlineWithParent(parent)
        return True
    #@+node:ekr.20040723094220: *3* c.Check Python code
    # This code is no longer used by any Leo command,
    # but it will be retained for use of scripts.
    #@+node:ekr.20040723094220.1: *4* c.checkAllPythonCode
    def checkAllPythonCode(self, event=None, unittest=False, ignoreAtIgnore=True):
        """Check all nodes in the selected tree for syntax and tab errors."""
        c = self; count = 0; result = "ok"
        for p in c.all_unique_positions():
            count += 1
            if not unittest:
                #@+<< print dots >>
                #@+node:ekr.20040723094220.2: *5* << print dots >>
                if count % 100 == 0:
                    g.es('', '.', newline=False)
                if count % 2000 == 0:
                    g.enl()
                #@-<< print dots >>
            if g.scanForAtLanguage(c, p) == "python":
                if not g.scanForAtSettings(p) and (
                    not ignoreAtIgnore or not g.scanForAtIgnore(c, p)
                ):
                    try:
                        c.checkPythonNode(p, unittest)
                    except(SyntaxError, tokenize.TokenError, tabnanny.NannyNag):
                        result = "error"  # Continue to check.
                    except Exception:
                        return "surprise"  # abort
                    if unittest and result != "ok":
                        g.pr(f"Syntax error in {p.h}")
                        return result  # End the unit test: it has failed.
        if not unittest:
            g.blue("check complete")
        return result
    #@+node:ekr.20040723094220.3: *4* c.checkPythonCode
    def checkPythonCode(self, event=None,
        unittest=False, ignoreAtIgnore=True,
        suppressErrors=False, checkOnSave=False
    ):
        """Check the selected tree for syntax and tab errors."""
        c = self; count = 0; result = "ok"
        if not unittest:
            g.es("checking Python code   ")
        for p in c.p.self_and_subtree():
            count += 1
            if not unittest and not checkOnSave:
                #@+<< print dots >>
                #@+node:ekr.20040723094220.4: *5* << print dots >>
                if count % 100 == 0:
                    g.es('', '.', newline=False)
                if count % 2000 == 0:
                    g.enl()
                #@-<< print dots >>
            if g.scanForAtLanguage(c, p) == "python":
                if not ignoreAtIgnore or not g.scanForAtIgnore(c, p):
                    try:
                        c.checkPythonNode(p, unittest, suppressErrors)
                    except(SyntaxError, tokenize.TokenError, tabnanny.NannyNag):
                        result = "error"  # Continue to check.
                    except Exception:
                        return "surprise"  # abort
        if not unittest:
            g.blue("check complete")
        # We _can_ return a result for unit tests because we aren't using doCommand.
        return result
    #@+node:ekr.20040723094220.5: *4* c.checkPythonNode
    def checkPythonNode(self, p, unittest=False, suppressErrors=False):
        c = self; h = p.h
        # Call getScript to ignore directives and section references.
        body = g.getScript(c, p.copy())
        if not body: return
        try:
            fn = f"<node: {p.h}>"
            compile(body + '\n', fn, 'exec')
            c.tabNannyNode(p, h, body, unittest, suppressErrors)
        except SyntaxError:
            if not suppressErrors:
                g.warning(f"Syntax error in: {h}")
                g.es_exception(full=False, color="black")
            if unittest: raise
        except Exception:
            g.es_print('unexpected exception')
            g.es_exception()
            if unittest: raise
    #@+node:ekr.20040723094220.6: *4* c.tabNannyNode
    # This code is based on tabnanny.check.

    def tabNannyNode(self, p, headline, body, unittest=False, suppressErrors=False):
        """Check indentation using tabnanny."""
        # c = self
        try:
            readline = g.ReadLinesClass(body).next
            tabnanny.process_tokens(tokenize.generate_tokens(readline))
        except IndentationError:
            junk, msg, junk = sys.exc_info()
            if not suppressErrors:
                g.warning("IndentationError in", headline)
                g.es('', msg)
            if unittest: raise
        except tokenize.TokenError:
            junk, msg, junk = sys.exc_info()
            if not suppressErrors:
                g.warning("TokenError in", headline)
                g.es('', msg)
            if unittest: raise
        except tabnanny.NannyNag:
            junk, nag, junk = sys.exc_info()
            if not suppressErrors:
                badline = nag.get_lineno()
                line = nag.get_line()
                message = nag.get_msg()
                g.warning("indentation error in", headline, "line", badline)
                g.es(message)
                line2 = repr(str(line))[1:-1]
                g.es("offending line:\n", line2)
            if unittest: raise
        except Exception:
            g.trace("unexpected exception")
            g.es_exception()
            if unittest: raise
    #@+node:ekr.20171123200644.1: *3* c.Convenience methods
    #@+node:ekr.20171123135625.39: *4* c.getTime
    def getTime(self, body=True):
        c = self
        default_format = "%m/%d/%Y %H:%M:%S"  # E.g., 1/30/2003 8:31:55
        # Try to get the format string from settings.
        if body:
            format = c.config.getString("body-time-format-string")
            gmt = c.config.getBool("body-gmt-time")
        else:
            format = c.config.getString("headline-time-format-string")
            gmt = c.config.getBool("headline-gmt-time")
        if format is None:
            format = default_format
        try:
            # import time
            if gmt:
                s = time.strftime(format, time.gmtime())
            else:
                s = time.strftime(format, time.localtime())
        except(ImportError, NameError):
            g.warning("time.strftime not available on this platform")
            return ""
        except Exception:
            g.es_exception()  # Probably a bad format string in leoSettings.leo.
            s = time.strftime(default_format, time.gmtime())
        return s
    #@+node:ekr.20171123135625.10: *4* c.goToLineNumber & goToScriptLineNumber
    def goToLineNumber(self, n):
        """
        Go to line n (zero-based) of a script.
        A convenience method called from g.handleScriptException.
        """
        c = self
        c.gotoCommands.find_file_line(n)

    def goToScriptLineNumber(self, n, p):
        """
        Go to line n (zero-based) of a script.
        A convenience method called from g.handleScriptException.
        """
        c = self
        c.gotoCommands.find_script_line(n, p)
    #@+node:ekr.20090103070824.9: *4* c.setFileTimeStamp
    def setFileTimeStamp(self, fn):
        """Update the timestamp for fn.."""
        # c = self
        if g.app.externalFilesController:
            g.app.externalFilesController.set_time(fn)
    #@+node:ekr.20031218072017.3000: *4* c.updateSyntaxColorer
    def updateSyntaxColorer(self, v):
        self.frame.body.updateSyntaxColorer(v)
    #@+node:ekr.20180503110307.1: *4* c.interactive*


    #@+node:ekr.20180504075937.1: *5* c.interactive
    def interactive(self, callback, event, prompts):
        #@+<< c.interactive docstring >>
        #@+node:ekr.20180503131222.1: *6* << c.interactive docstring >>
        """
        c.interactive: Prompt for up to three arguments from the minibuffer.

        The number of prompts determines the number of arguments.

        Use the @command decorator to define commands.  Examples:

            @g.command('i3')
            def i3_command(event):
                c = event.get('c')
                if not c: return
                    
                def callback(args, c, event):
                    g.trace(args)
                    c.bodyWantsFocus()
            
                c.interactive(callback, event,
                    prompts=['Arg1: ', ' Arg2: ', ' Arg3: '])
        """
        #@-<< c.interactive docstring >>
        #
        # This pathetic code should be generalized,
        # but it's not as easy as one might imagine.
        c = self
        d = {1: c.interactive1, 2: c.interactive2, 3: c.interactive3,}
        f = d.get(len(prompts))
        if f:
            f(callback, event, prompts)
        else:
            g.trace('At most 3 arguments are supported.')

    #@+node:ekr.20180503111213.1: *5* c.interactive1
    def interactive1(self, callback, event, prompts):

        c, k = self, self.k
        prompt = prompts[0]

        def state1(event):
            callback(args=[k.arg], c=c, event=event)
            k.clearState()
            k.resetLabel()
            k.showStateAndMode()

        k.setLabelBlue(prompt)
        k.get1Arg(event, handler=state1)
    #@+node:ekr.20180503111249.1: *5* c.interactive2
    def interactive2(self, callback, event, prompts):

        c, d, k = self, {}, self.k
        prompt1, prompt2 = prompts

        def state1(event):
            d['arg1'] = k.arg
            k.extendLabel(prompt2, select=False, protect=True)
            k.getNextArg(handler=state2)

        def state2(event):
            callback(args=[d.get('arg1'), k.arg], c=c, event=event)
            k.clearState()
            k.resetLabel()
            k.showStateAndMode()

        k.setLabelBlue(prompt1)
        k.get1Arg(event, handler=state1)
    #@+node:ekr.20180503111249.2: *5* c.interactive3
    def interactive3(self, callback, event, prompts):

        c, d, k = self, {}, self.k
        prompt1, prompt2, prompt3 = prompts

        def state1(event):
            d['arg1'] = k.arg
            k.extendLabel(prompt2, select=False, protect=True)
            k.getNextArg(handler=state2)

        def state2(event):
            d['arg2'] = k.arg
            k.extendLabel(prompt3, select=False, protect=True)
            k.get1Arg(event, handler=state3)
                # Restart.

        def state3(event):
            args = [d.get('arg1'), d.get('arg2'), k.arg]
            callback(args=args, c=c, event=event)
            k.clearState()
            k.resetLabel()
            k.showStateAndMode()

        k.setLabelBlue(prompt1)
        k.get1Arg(event, handler=state1)
    #@+node:ekr.20080901124540.1: *3* c.Directive scanning
    # These are all new in Leo 4.5.1.
    #@+node:ekr.20171123135625.33: *4* c.getLanguageAtCursor
    def getLanguageAtCursor(self, p, language):
        """
        Return the language in effect at the present insert point.
        Use the language argument as a default if no @language directive seen.
        """
        c = self
        tag = '@language'
        w = c.frame.body.wrapper
        ins = w.getInsertPoint()
        n = 0
        for s in g.splitLines(p.b):
            if g.match_word(s, 0, tag):
                i = g.skip_ws(s, len(tag))
                j = g.skip_id(s, i)
                language = s[i:j]
            if n <= ins < n + len(s):
                break
            else:
                n += len(s)
        return language
    #@+node:ekr.20081006100835.1: *4* c.getNodePath & c.getNodeFileName
    # Not used in Leo's core.
    # Used by the UNl plugin.  Does not need to create a path.

    def getNodePath(self, p):
        """Return the path in effect at node p."""
        c = self
        aList = g.get_directives_dict_list(p)
        path = c.scanAtPathDirectives(aList)
        return path
    # Not used in Leo's core.

    def getNodeFileName(self, p):
        """
        Return the full file name at node p,
        including effects of all @path directives.
        Return None if p is no kind of @file node.
        """
        c = self
        path = g.scanAllAtPathDirectives(c, p)
        name = ''
        for p in p.self_and_parents(copy=False):
            name = p.anyAtFileNodeName()
            if name: break
        if name:
            # The commander method supports {{expr}}; the global function does not.
            path = c.expand_path_expression(path)  # #1341.
            name = c.expand_path_expression(name)  # #1341.
            name = g.os_path_finalize_join(path, name)
        return name
    #@+node:ekr.20171123135625.32: *4* c.hasAmbiguousLangauge
    def hasAmbiguousLanguage(self, p):
        """Return True if p.b contains different @language directives."""
        # c = self
        languages, tag = set(), '@language'
        for s in g.splitLines(p.b):
            if g.match_word(s, 0, tag):
                i = g.skip_ws(s, len(tag))
                j = g.skip_id(s, i)
                word = s[i:j]
                languages.add(word)
        return len(list(languages)) > 1
    #@+node:ekr.20080922124033.5: *4* c.os_path_finalize and c.os_path_finalize_join (deprecated)
    deprecated_messages = []

    def os_path_finalize(self, path, **keys):
        """
        c.os_path_finalize is deprecated.
        It no longer evaluates path expressions.
        """
        callers = g.callers(2)
        if callers not in self.deprecated_messages:
            self.deprecated_messages.append(callers)
            g.es_print(
                f"\nc.os_path_finalize{' '*5} is deprecated. called from: {callers}")
        return g.os_path_finalize(path, **keys)

    def os_path_finalize_join(self, *args, **keys):
        """
        c.os_path_finalize_join is deprecated.
        It no longer evaluates path expressions.
        """
        callers = g.callers(2)
        if callers not in self.deprecated_messages:
            self.deprecated_messages.append(callers)
            g.es_print(
                f"\nc.os_path_finalize_join is deprecated. called from: {callers}")
        return g.os_path_finalize_join(*args, **keys)
    #@+node:ekr.20080827175609.39: *4* c.scanAllDirectives
    #@@nobeautify

    def scanAllDirectives(self,p=None):
        """
        Scan p and ancestors for directives.

        Returns a dict containing the results, including defaults.
        """
        c = self
        p = p or c.p
        # Set defaults
        language = c.target_language and c.target_language.lower()
        lang_dict = {
            'language':language,
            'delims':g.set_delims_from_language(language),
        }
        wrap = c.config.getBool("body-pane-wraps")
        table = (
            ('encoding',    None,           g.scanAtEncodingDirectives),
            ('lang-dict',   lang_dict,      g.scanAtCommentAndAtLanguageDirectives),
            ('lineending',  None,           g.scanAtLineendingDirectives),
            ('pagewidth',   c.page_width,   g.scanAtPagewidthDirectives),
            ('path',        None,           c.scanAtPathDirectives),
            ('tabwidth',    c.tab_width,    g.scanAtTabwidthDirectives),
            ('wrap',        wrap,           g.scanAtWrapDirectives),
        )
        # Set d by scanning all directives.
        aList = g.get_directives_dict_list(p)
        d = {}
        for key,default,func in table:
            val = func(aList)
            d[key] = default if val is None else val
        # Post process: do *not* set commander ivars.
        lang_dict = d.get('lang-dict')
        d = {
            "delims":       lang_dict.get('delims'),
            "encoding":     d.get('encoding'),
            "language":     lang_dict.get('language'),
            "lineending":   d.get('lineending'),
            "pagewidth":    d.get('pagewidth'),
            "path":         d.get('path'), # Redundant: or g.getBaseDirectory(c),
            "tabwidth":     d.get('tabwidth'),
            "pluginsList":  [], # No longer used.
            "wrap":         d.get('wrap'),
        }
        return d
    #@+node:ekr.20080828103146.15: *4* c.scanAtPathDirectives
    def scanAtPathDirectives(self, aList):
        """
        Scan aList for @path directives.
        Return a reasonable default if no @path directive is found.
        """
        c = self
        c.scanAtPathDirectivesCount += 1  # An important statistic.
        # Step 1: Compute the starting path.
        # The correct fallback directory is the absolute path to the base.
        if c.openDirectory:  # Bug fix: 2008/9/18
            base = c.openDirectory
        else:
            base = g.app.config.relative_path_base_directory
            if base and base == "!":
                base = g.app.loadDir
            elif base and base == ".":
                base = c.openDirectory
        base = c.expand_path_expression(base)  # #1341:
        absbase = g.os_path_finalize_join(g.app.loadDir, base)  # #1341:
        # Step 2: look for @path directives.
        paths = []
        for d in aList:
            # Look for @path directives.
            path = d.get('path')
            warning = d.get('@path_in_body')
            if path is not None:  # retain empty paths for warnings.
                # Convert "path" or <path> to path.
                path = g.stripPathCruft(path)
                if path and not warning:
                    path = c.expand_path_expression(path)  # #1341.
                    paths.append(path)
                # We will silently ignore empty @path directives.
        # Add absbase and reverse the list.
        paths.append(absbase)
        paths.reverse()
        # Step 3: Compute the full, effective, absolute path.
        path = g.os_path_finalize_join(*paths)  # #1341.
        return path or g.getBaseDirectory(c)
            # 2010/10/22: A useful default.
    #@+node:ekr.20080828103146.12: *4* c.scanAtRootDirectives (no longer used)
    # No longer used. Was called only by scanLanguageDirectives.

    def scanAtRootDirectives(self, aList):
        """Scan aList for @root-code and @root-doc directives."""
        c = self
        # To keep pylint happy.
        tag = 'at_root_bodies_start_in_doc_mode'
        start_in_doc = hasattr(c.config, tag) and getattr(c.config, tag)
        # New in Leo 4.6: dashes are valid in directive names.
        for d in aList:
            if 'root-code' in d:
                return 'code'
            if 'root-doc' in d:
                return 'doc'
            if 'root' in d:
                return 'doc' if start_in_doc else 'code'
        return None
    #@+node:ekr.20190921130036.1: *3* c.expand_path_expression (new)
    def expand_path_expression(self, s):
        """Expand all {{anExpression}} in c's context."""
        c = self
        if not s:
            return ''
        s = g.toUnicode(s)
        # find and replace repeated path expressions
        previ, aList = 0, []
        while previ < len(s):
            i = s.find('{{', previ)
            j = s.find('}}', previ)
            if -1 < i < j:
                # Add anything from previous index up to '{{'
                if previ < i:
                    aList.append(s[previ:i])
                # Get expression and find substitute
                exp = s[i + 2 : j].strip()
                if exp:
                    try:
                        s2 = c.replace_path_expression(exp)
                        aList.append(s2)
                    except Exception:
                        g.es(f"Exception evaluating {{{{{exp}}}}} in {s.strip()}")
                        g.es_exception(full=True, c=c)
                # Prepare to search again after the last '}}'
                previ = j + 2
            else:
                # Add trailing fragment (fragile in case of mismatched '{{'/'}}')
                aList.append(s[previ:])
                break
        val = ''.join(aList)
        if g.isWindows:
            val = val.replace('\\', '/')
        return val
    #@+node:ekr.20190921130036.2: *4* c.replace_path_expression (new)
    def replace_path_expression(self, expr):
        """ local function to replace a single path expression."""
        c = self
        d = {
            'c': c,
            'g': g,
            # 'getString': c.config.getString,
            'p': c.p,
            'os': os,
            'sep': os.sep,
            'sys': sys,
        }
        # #1338: Don't report errors when called by g.getUrlFromNode.
        try:
            # pylint: disable=eval-used
            val = eval(expr, d)
            return g.toUnicode(val, encoding='utf-8')
        except Exception as e:
            g.trace(f"{c.shortFileName()}: {e.__class__.__name__} in {c.p.h}: {expr!r}")
            return expr
    #@+node:ekr.20171123201514.1: *3* c.Executing commands & scripts
    #@+node:ekr.20110605040658.17005: *4* c.check_event
    def check_event(self, event):
        """Check an event object."""
        # c = self
        import leo.core.leoGui as leoGui

        if not event:
            return
        stroke = event.stroke
        got = event.char
        if g.unitTesting:
            return
        if stroke and (stroke.find('Alt+') > -1 or stroke.find('Ctrl+') > -1):
            expected = event.char
                # Alas, Alt and Ctrl bindings must *retain* the char field,
                # so there is no way to know what char field to expect.
        else:
            expected = event.char
                # disable the test.
                # We will use the (weird) key value for, say, Ctrl-s,
                # if there is no binding for Ctrl-s.
        if not isinstance(event, leoGui.LeoKeyEvent):
            if g.app.gui.guiName() not in ('console', 'curses'):
                g.trace(f"not leo event: {event!r}, callers: {g.callers()}")
        if expected != got:
            g.trace(f"stroke: {stroke!r}, expected char: {expected!r}, got: {got!r}")
    #@+node:ekr.20031218072017.2817: *4* c.doCommand
    command_count = 0

    def doCommand(self, command, label, event=None):
        """
        Execute the given command, invoking hooks and catching exceptions.

        The code assumes that the "command1" hook has completely handled the command if
        g.doHook("command1") returns False.
        This provides a simple mechanism for overriding commands.
        """
        c, p = self, self.p
        c.setLog()
        self.command_count += 1
        # The presence of this message disables all commands.
        if c.disableCommandsMessage:
            g.blue(c.disableCommandsMessage)
            return
        if c.exists and c.inCommand and not g.unitTesting:
            g.app.commandInterruptFlag = True
            g.error('ignoring command: already executing a command.')
            return
        g.app.commandInterruptFlag = False
        if label and event is None:  # Do this only for legacy commands.
            if label == "cantredo": label = "redo"
            if label == "cantundo": label = "undo"
            g.app.commandName = label
        if not g.doHook("command1", c=c, p=p, label=label):
            try:
                c.inCommand = True
                val = c.executeAnyCommand(command, event)
                if c and c.exists:  # Be careful: the command could destroy c.
                    c.inCommand = False
                    c.k.funcReturn = val
            except Exception:
                c.inCommand = False
                if g.app.unitTesting:
                    raise
                g.es_print("exception executing command")
                g.es_exception(c=c)
            if c and c.exists:
                if c.requestCloseWindow:
                    c.requestCloseWindow = False
                    g.app.closeLeoWindow(c.frame)
                else:
                    c.outerUpdate()
        # Be careful: the command could destroy c.
        if c and c.exists:
            p = c.p
            g.doHook("command2", c=c, p=p, label=label)
    #@+node:ekr.20171124074112.1: *4* c.executeAnyCommand
    def executeAnyCommand(self, command, event):
        """
        Execute a command, no matter how defined.
        
        Supports @g.commander_command and @g.new_cmd_decorator and plain methods.
        """
        try:
            return command(event)
        except Exception:
            g.es_exception()
            return None
    #@+node:ekr.20051106040126: *4* c.executeMinibufferCommand
    def executeMinibufferCommand(self, commandName):
        c = self; k = c.k
        func = c.commandsDict.get(commandName)
        if func:
            event = g.app.gui.create_key_event(c)
            k.masterCommand(commandName=None, event=event, func=func)
            return k.funcReturn
        g.error(f"no such command: {commandName} {g.callers()}")
        return None
    #@+node:ekr.20131016084446.16724: *4* c.setComplexCommand
    def setComplexCommand(self, commandName):
        """Make commandName the command to be executed by repeat-complex-command."""
        c = self
        c.k.mb_history.insert(0, commandName)
    #@+node:bobjack.20080509080123.2: *4* c.universalCallback & minibufferCallback
    def universalCallback(self, source_c, function):
        """Create a universal command callback.

        Create and return a callback that wraps a function with an rClick
        signature in a callback which adapts standard minibufer command
        callbacks to a compatible format.

        This also serves to allow rClick callback functions to handle
        minibuffer commands from sources other than rClick menus so allowing
        a single function to handle calls from all sources.

        A function wrapped in this wrapper can handle rclick generator
        and invocation commands and commands typed in the minibuffer.

        It will also be able to handle commands from the minibuffer even
        if rclick is not installed.
        """

        def minibufferCallback(event, function=function):
            # Avoid a pylint complaint.
            if hasattr(self, 'theContextMenuController'):
                cm = getattr(self, 'theContextMenuController')
                keywords = cm.mb_keywords
            else:
                cm = keywords = None
            if not keywords:
                # If rClick is not loaded or no keywords dict was provided
                #  then the command must have been issued in a minibuffer
                #  context.
                keywords = {'c': self, 'rc_phase': 'minibuffer'}
            keywords['mb_event'] = event
            retval = None
            try:
                retval = function(keywords)
            finally:
                if cm:
                    # Even if there is an error:
                    #   clear mb_keywords prior to next command and
                    #   ensure mb_retval from last command is wiped
                    cm.mb_keywords = None
                    cm.mb_retval = retval

        minibufferCallback.__doc__ = function.__doc__
            # For g.getDocStringForFunction
        minibufferCallback.source_c = source_c
            # For GetArgs.command_source
        return minibufferCallback
    #fix bobjack's spelling error

    universallCallback = universalCallback
    #@+node:ekr.20070115135502: *4* c.writeScriptFile (changed: does not expand expressions)
    def writeScriptFile(self, script):

        # Get the path to the file.
        c = self
        path = c.config.getString('script-file-path')
        if path:
            isAbsPath = os.path.isabs(path)
            driveSpec, path = os.path.splitdrive(path)
            parts = path.split('/')
            # xxx bad idea, loadDir is often read only!
            path = g.app.loadDir
            if isAbsPath:
                # make the first element absolute
                parts[0] = driveSpec + os.sep + parts[0]
            allParts = [path] + parts
            path = g.os_path_finalize_join(*allParts)  # #1431
        else:
            path = g.os_path_finalize_join(g.app.homeLeoDir, 'scriptFile.py')  # #1431
        #
        # Write the file.
        try:
            with open(path, encoding='utf-8', mode='w') as f:
                f.write(script)
        except Exception:
            g.es_exception()
            g.es(f"Failed to write script to {path}")
            # g.es("Check your configuration of script_file_path, currently %s" %
                # c.config.getString('script-file-path'))
            path = None
        return path
    #@+node:ekr.20171124101444.1: *3* c.File
    #@+node:ekr.20150422080541.1: *4* c.backup
    def backup(self, fileName=None, prefix=None, silent=False, useTimeStamp=True):
        """
        Back up given fileName or c.fileName().
        If useTimeStamp is True, append a timestamp to the filename.
        """
        c = self
        fn = fileName or c.fileName()
        if not fn:
            return None
        theDir, base = g.os_path_split(fn)
        if useTimeStamp:
            if base.endswith('.leo'):
                base = base[:-4]
            stamp = time.strftime("%Y%m%d-%H%M%S")
            branch = prefix + '-' if prefix else ''
            fn = f"{branch}{base}-{stamp}.leo"
            path = g.os_path_finalize_join(theDir, fn)
        else:
            path = fn
        if path:
            # pylint: disable=no-member
                # Defined in commanderFileCommands.py.
            c.saveTo(fileName=path, silent=silent)
                # Issues saved message.
            # g.es('in', theDir)
        return path
    #@+node:ekr.20180210092235.1: *4* c.backup_helper
    def backup_helper(self,
        base_dir=None,
        env_key='LEO_BACKUP',
        sub_dir=None,
        use_git_prefix=True,
    ):
        """
        A helper for scripts that back up a .leo file.
        Use os.environ[env_key] as the base_dir only if base_dir is not given.
        Backup to base_dir or join(base_dir, sub_dir).
        """
        c = self
        old_cwd = os.getcwd()
        join = g.os_path_finalize_join
        if not base_dir:
            if env_key:
                try:
                    base_dir = os.environ[env_key]
                except KeyError:
                    print(f"No environment var: {env_key}")
                    base_dir = None
        if base_dir and g.os_path_exists(base_dir):
            if use_git_prefix:
                git_branch, junk = g.gitInfo()
            else:
                git_branch = None
            theDir, fn = g.os_path_split(c.fileName())
            backup_dir = join(base_dir, sub_dir) if sub_dir else base_dir
            path = join(backup_dir, fn)
            if g.os_path_exists(backup_dir):
                written_fn = c.backup(
                    path,
                    prefix=git_branch,
                    silent=True,
                    useTimeStamp=True,
                )
                g.es_print(f"wrote: {written_fn}")
            else:
                g.es_print(f"backup_dir not found: {backup_dir!r}")
        else:
            g.es_print(f"base_dir not found: {base_dir!r}")
        os.chdir(old_cwd)
    #@+node:ekr.20090103070824.11: *4* c.checkFileTimeStamp
    def checkFileTimeStamp(self, fn):
        """
        Return True if the file given by fn has not been changed
        since Leo read it or if the user agrees to overwrite it.
        """
        c = self
        if g.app.externalFilesController:
            return g.app.externalFilesController.check_overwrite(c, fn)
        return True
    #@+node:ekr.20090212054250.9: *4* c.createNodeFromExternalFile
    def createNodeFromExternalFile(self, fn):
        """
        Read the file into a node.
        Return None, indicating that c.open should set focus.
        """
        c = self
        s, e = g.readFileIntoString(fn)
        if s is None: return
        head, ext = g.os_path_splitext(fn)
        if ext.startswith('.'): ext = ext[1:]
        language = g.app.extension_dict.get(ext)
        if language:
            prefix = f"@color\n@language {language}\n\n"
        else:
            prefix = '@killcolor\n\n'
        # pylint: disable=no-member
        # Defined in commanderOutlineCommands.py
        p2 = c.insertHeadline(op_name='Open File', as_child=False)
        p2.h = f"@edit {fn}"
        p2.b = prefix + s
        w = c.frame.body.wrapper
        if w: w.setInsertPoint(0)
        c.redraw()
        c.recolor()
    #@+node:ekr.20110530124245.18248: *4* c.looksLikeDerivedFile
    def looksLikeDerivedFile(self, fn):
        """
        Return True if fn names a file that looks like an
        external file written by Leo.
        """
        # c = self
        try:
            with open(fn, 'r') as f:
                s = f.read()
            return s.find('@+leo-ver=') > -1
        except Exception:
            return False
    #@+node:ekr.20031218072017.2925: *4* c.markAllAtFileNodesDirty
    def markAllAtFileNodesDirty(self, event=None):
        """Mark all @file nodes as changed."""
        c = self
        c.endEditing()
        p = c.rootPosition()
        while p:
            if p.isAtFileNode():
                p.setDirty()
                c.setChanged()
                p.moveToNodeAfterTree()
            else:
                p.moveToThreadNext()
        c.redraw_after_icons_changed()
    #@+node:ekr.20031218072017.2926: *4* c.markAtFileNodesDirty
    def markAtFileNodesDirty(self, event=None):
        """Mark all @file nodes in the selected tree as changed."""
        c = self
        p = c.p
        if not p:
            return
        c.endEditing()
        after = p.nodeAfterTree()
        while p and p != after:
            if p.isAtFileNode():
                p.setDirty()
                c.setChanged()
                p.moveToNodeAfterTree()
            else:
                p.moveToThreadNext()
        c.redraw_after_icons_changed()
    #@+node:ekr.20031218072017.2823: *4* c.openWith
    def openWith(self, event=None, d=None):
        """
        This is *not* a command.

        Handles the items in the Open With... menu.

        See ExternalFilesController.open_with for details about d.
        """
        c = self
        if d and g.app.externalFilesController:
            # Select an ancestor @<file> node if possible.
            if not d.get('p'):
                d['p'] = None
                p = c.p
                while p:
                    if p.isAnyAtFileNode():
                        d['p'] = p
                        break
                    p.moveToParent()
            g.app.externalFilesController.open_with(c, d)
        elif not d:
            g.trace('can not happen: no d', g.callers())
    #@+node:ekr.20140717074441.17770: *4* c.recreateGnxDict
    def recreateGnxDict(self):
        """Recreate the gnx dict prior to refreshing nodes from disk."""
        c, d = self, {}
        for v in c.all_unique_nodes():
            gnxString = v.fileIndex
            if isinstance(gnxString, str):
                d[gnxString] = v
                if 'gnx' in g.app.debug:
                    g.trace(c.shortFileName(), gnxString, v)
            else:
                g.internalError(f"no gnx for vnode: {v}")
        c.fileCommands.gnxDict = d
    #@+node:ekr.20180508111544.1: *3* c.Git
    #@+node:ekr.20180510104805.1: *4* c.diff_file
    def diff_file(self, fn, rev1='HEAD', rev2='', directory=None):
        """
        Create an outline describing the git diffs for all files changed
        between rev1 and rev2.
        """
        import leo.commands.editFileCommands as efc
        efc.GitDiffController(c=self).diff_file(
            directory=directory,
            fn=fn,
            rev1=rev1,
            rev2=rev2,
        )
    #@+node:ekr.20180508110755.1: *4* c.diff_two_revs
    def diff_two_revs(self, directory=None, rev1='', rev2=''):
        """
        Create an outline describing the git diffs for all files changed
        between rev1 and rev2.
        """
        import leo.commands.editFileCommands as efc
        efc.GitDiffController(c=self).diff_two_revs(
            directory=directory,
            rev1=rev1,
            rev2=rev2,
        )
    #@+node:ekr.20180510103923.1: *4* c.diff_two_branches
    def diff_two_branches(self, branch1, branch2, fn, directory=None):
        """
        Create an outline describing the git diffs for all files changed
        between rev1 and rev2.
        """
        import leo.commands.editFileCommands as efc
        efc.GitDiffController(c=self).diff_two_branches(
            branch1=branch1,
            branch2=branch2,
            directory=directory,
            fn=fn,
        )
    #@+node:ekr.20180510105125.1: *4* c.git_diff
    def git_diff(self, rev1='HEAD', rev2='', directory=None):

        import leo.commands.editFileCommands as efc
        efc.GitDiffController(c=self).git_diff(
            directory=directory,
            rev1=rev1,
            rev2=rev2,
        )
    #@+node:ekr.20171124100534.1: *3* c.Gui
    #@+node:ekr.20111217154130.10286: *4* c.Dialogs & messages
    #@+node:ekr.20110510052422.14618: *5* c.alert
    def alert(self, message):
        c = self
        # The unit tests just tests the args.
        if not g.unitTesting:
            g.es(message)
            g.app.gui.alert(c, message)
    #@+node:ekr.20111217154130.10284: *5* c.init_error_dialogs
    def init_error_dialogs(self):
        c = self
        c.import_error_nodes = []
        c.ignored_at_file_nodes = []
        c.orphan_at_file_nodes = []
        if g.unitTesting:
            d = g.app.unitTestDict
            tag = 'init_error_dialogs'
            d[tag] = 1 + d.get(tag, 0)
    #@+node:ekr.20171123135805.1: *5* c.notValidInBatchMode
    def notValidInBatchMode(self, commandName):
        g.es('the', commandName, "command is not valid in batch mode")
    #@+node:ekr.20110530082209.18250: *5* c.putHelpFor
    def putHelpFor(self, s, short_title=''):
        """Helper for various help commands."""
        c = self
        g.app.gui.put_help(c, s, short_title)
    #@+node:ekr.20111217154130.10285: *5* c.raise_error_dialogs
    def raise_error_dialogs(self, kind='read'):
        """Warn abouit read/write failures."""
        c = self
        use_dialogs = True
        if g.unitTesting:
            d = g.app.unitTestDict
            tag = 'raise_error_dialogs'
            d[tag] = 1 + d.get(tag, 0)
            # This trace catches all too-many-calls failures.
                # g.trace(g.callers())
            c.init_error_dialogs()
            return
        #
        # Issue one or two dialogs or messages.
        saved_body = c.rootPosition().b
            # Save the root's body. Somehow the dialog destroys it!
        if c.import_error_nodes or c.ignored_at_file_nodes or c.orphan_at_file_nodes:
            g.app.gui.dismiss_splash_screen()
        else:
            # #1007: Exit now, so we don't have to restore c.rootPosition().b.
            c.init_error_dialogs()
            return
        if c.import_error_nodes:
            files = '\n'.join(sorted(set(c.import_error_nodes)))
            if use_dialogs:
                message = (
                    'The following were not imported properly. '
                    f"Inserted @ignore in...\n{files}")
                g.app.gui.runAskOkDialog(c, message=message, title='Import errors')
            else:
                g.es('import errors...', color='red')
                g.es('\n'.join(sorted(files)), color='blue')
        if c.ignored_at_file_nodes:
            files = '\n'.join(sorted(set(c.ignored_at_file_nodes)))
            kind = 'read' if kind.startswith('read') else 'written'
            if use_dialogs:
                message = (
                    f"The following were not {kind} "
                    f"because they contain @ignore:\n{files}")
                g.app.gui.runAskOkDialog(c,
                    message=message,
                    title=f"Not {kind.capitalize()}")
            else:
                g.es(f"not {kind} (@ignore)...", color='red')
                g.es(files, color='blue')
        #
        # #1050: always raise a dialog for orphan @<file> nodes.
        if c.orphan_at_file_nodes:
            message = '\n'.join([
                'The following were not written because of errors:\n',
                '\n'.join(sorted(set(c.orphan_at_file_nodes))),
                '',
                'Warning: changes to these files will be lost\n'
                'unless you can save the files successfully.'
            ])
            g.app.gui.runAskOkDialog(c, message=message, title='Not Written')
            # Mark all the nodes dirty.
            for z in c.all_unique_positions():
                if z.isOrphan():
                    z.setDirty()
                    z.clearOrphan()
            c.setChanged()
            c.redraw()
        # Restore the root position's body.
        c.rootPosition().v.b = saved_body
            # #1007: just set v.b.
        c.init_error_dialogs()
    #@+node:ekr.20150710083827.1: *5* c.syntaxErrorDialog
    def syntaxErrorDialog(self):
        """Warn about syntax errors in files."""
        c = self
        if g.app.syntax_error_files and c.config.getBool(
            'syntax-error-popup', default=False):
            aList = sorted(set(g.app.syntax_error_files))
            g.app.syntax_error_files = []
            list_s = '\n'.join(aList)
            g.app.gui.runAskOkDialog(
                c,
                title='Python Errors',
                message=f"Python errors in:\n\n{list_s}",
                text="Ok",
            )
    #@+node:ekr.20031218072017.2945: *4* c.Dragging
    #@+node:ekr.20031218072017.2947: *5* c.dragToNthChildOf
    def dragToNthChildOf(self, p, parent, n):
        c = self; u = c.undoer; undoType = 'Drag'
        current = c.p
        if not c.checkDrag(p, parent):
            return
        if not c.checkMoveWithParentWithWarning(p, parent, True):
            return
        c.endEditing()
        undoData = u.beforeMoveNode(current)
        p.setDirty()
        p.moveToNthChildOf(parent, n)
        p.setDirty()
        c.setChanged()
        u.afterMoveNode(p, undoType, undoData)
        c.redraw(p)
        c.updateSyntaxColorer(p)  # Dragging can change syntax coloring.
    #@+node:ekr.20031218072017.2353: *5* c.dragAfter
    def dragAfter(self, p, after):
        c = self; u = self.undoer; undoType = 'Drag'
        current = c.p
        if not c.checkDrag(p, after):
            return
        if not c.checkMoveWithParentWithWarning(p, after.parent(), True):
            return
        c.endEditing()
        undoData = u.beforeMoveNode(current)
        p.setDirty()
        p.moveAfter(after)
        p.setDirty()
        c.setChanged()
        u.afterMoveNode(p, undoType, undoData)
        c.redraw(p)
        c.updateSyntaxColorer(p)  # Dragging can change syntax coloring.
    #@+node:ekr.20031218072017.2946: *5* c.dragCloneToNthChildOf
    def dragCloneToNthChildOf(self, p, parent, n):
        c = self; u = c.undoer; undoType = 'Clone Drag'
        current = c.p
        clone = p.clone()  # Creates clone & dependents, does not set undo.
        if (
            not c.checkDrag(p, parent) or
            not c.checkMoveWithParentWithWarning(clone, parent, True)
        ):
            clone.doDelete(newNode=p)  # Destroys clone and makes p the current node.
            c.selectPosition(p)  # Also sets root position.
            return
        c.endEditing()
        undoData = u.beforeInsertNode(current)
        clone.setDirty()
        clone.moveToNthChildOf(parent, n)
        clone.setDirty()
        c.setChanged()
        u.afterInsertNode(clone, undoType, undoData)
        c.redraw(clone)
        c.updateSyntaxColorer(clone)  # Dragging can change syntax coloring.
    #@+node:ekr.20031218072017.2948: *5* c.dragCloneAfter
    def dragCloneAfter(self, p, after):
        c = self; u = c.undoer; undoType = 'Clone Drag'
        current = c.p
        clone = p.clone()  # Creates clone.  Does not set undo.
        if c.checkDrag(
            p, after) and c.checkMoveWithParentWithWarning(clone, after.parent(), True):
            c.endEditing()
            undoData = u.beforeInsertNode(current)
            clone.setDirty()
            clone.moveAfter(after)
            clone.v.setDirty()
            c.setChanged()
            u.afterInsertNode(clone, undoType, undoData)
            p = clone
        else:
            clone.doDelete(newNode=p)
        c.redraw(p)
        c.updateSyntaxColorer(clone)  # Dragging can change syntax coloring.
    #@+node:ekr.20031218072017.2949: *4* c.Drawing
    #@+node:ekr.20080514131122.7: *5* c.begin/endUpdate
    def beginUpdate(self):
        """Deprecated: does nothing."""
        g.trace('***** c.beginUpdate is deprecated', g.callers())
        if g.app.unitTesting: assert(False)

    def endUpdate(self, flag=True):
        """Request a redraw of the screen if flag is True."""
        g.trace('***** c.endUpdate is deprecated', g.callers())
        if g.app.unitTesting: assert(False)
        c = self
        if flag:
            c.requestRedrawFlag = True

    BeginUpdate = beginUpdate  # Compatibility with old scripts
    EndUpdate = endUpdate  # Compatibility with old scripts
    #@+node:ekr.20080514131122.8: *5* c.bringToFront
    def bringToFront(self, c2=None, set_focus=True):
        c = self
        c2 = c2 or c
        g.app.gui.ensure_commander_visible(c2)

    BringToFront = bringToFront  # Compatibility with old scripts
    #@+node:ekr.20040803072955.143: *5* c.expandAllAncestors
    def expandAllAncestors(self, p):
        """
        Expand all ancestors without redrawing.
        Return a flag telling whether a redraw is needed.
        """
        # c = self
        redraw_flag = False
        for p in p.parents():
            if not p.v.isExpanded():
                p.v.expand()
                p.expand()
                redraw_flag = True
            elif p.isExpanded():
                p.v.expand()
            else:
                p.expand()
                redraw_flag = True
        return redraw_flag
    #@+node:ekr.20080514131122.20: *5* c.outerUpdate
    def outerUpdate(self):
        """Handle delayed focus requests and modified events."""
        c = self
        if not c.exists or not c.k:
            return
        # New in Leo 5.6: Delayed redraws are useful in utility methods.
        if c.requestLaterRedraw:
            if c.enableRedrawFlag:
                c.requestLaterRedraw = False
                if 'drawing' in g.app.debug and not g.unitTesting:
                    g.trace('\nDELAYED REDRAW')
                    time.sleep(1.0)
                c.redraw()
        # Delayed focus requests will always be useful.
        if c.requestedFocusWidget:
            w = c.requestedFocusWidget
            if 'focus' in g.app.debug and not g.unitTesting:
                name = w.objectName() if hasattr(w, 'objectName') else w.__class__.__name__
                g.trace('DELAYED FOCUS', name)
            c.set_focus(w)
            c.requestedFocusWidget = None
        table = (
            ("childrenModified", g.childrenModifiedSet),
            ("contentModified", g.contentModifiedSet),
        )
        for kind, mods in table:
            if mods:
                g.doHook(kind, c=c, nodes=mods)
                mods.clear()
    #@+node:ekr.20080514131122.13: *5* c.recolor
    def recolor(self, **kwargs):
        # Support QScintillaColorizer.colorize.
        c = self
        p = kwargs.get('p')
        for name in ('incremental', 'interruptable'):
            if name in kwargs:
                print(f'c.recolor_now: "{name}" keyword arg is deprecated')
        colorizer = c.frame.body.colorizer
        if colorizer and hasattr(colorizer, 'colorize'):
            colorizer.colorize(p or c.p)

    recolor_now = recolor
    #@+node:ekr.20080514131122.14: *5* c.redrawing...
    #@+node:ekr.20170808014610.1: *6* c.enable/disable_redraw
    def disable_redraw(self):
        """Disable all redrawing until enabled."""
        c = self
        c.enableRedrawFlag = False

    def enable_redraw(self):
        c = self
        c.enableRedrawFlag = True
    #@+node:ekr.20090110073010.1: *6* c.redraw
    @cmd('redraw')
    def redraw_command(self, event):
        c = event.get('c')
        if c:
            c.redraw()

    def redraw(self, p=None):
        """Redraw the screen immediately."""
        c = self
        # New in Leo 5.6: clear the redraw request.
        c.requestLaterRedraw = False
        if not p:
            p = c.p or c.rootPosition()
        if not p:
            return
        c.expandAllAncestors(p)
        if p:
            # Fix bug https://bugs.launchpad.net/leo-editor/+bug/1183855
            # This looks redundant, but it is probably the only safe fix.
            c.frame.tree.select(p)
        # tree.redraw will change the position if p is a hoisted @chapter node.
        p2 = c.frame.tree.redraw(p)
        # Be careful.  NullTree.redraw returns None.
        # #503: NullTree.redraw(p) now returns p.
        c.selectPosition(p2 or p)
        # Do not call treeFocusHelper here.
            # c.treeFocusHelper()
        # Clear the redraw request, again.
        c.requestLaterRedraw = False

    # Compatibility with old scripts

    force_redraw = redraw
    redraw_now = redraw
    #@+node:ekr.20090110073010.3: *6* c.redraw_afer_icons_changed
    def redraw_after_icons_changed(self):
        """Update the icon for the presently selected node"""
        c = self
        if c.enableRedrawFlag:
            c.frame.tree.redraw_after_icons_changed()
            # Do not call treeFocusHelper here.
                # c.treeFocusHelper()
        else:
            c.requestLaterRedraw = True
    #@+node:ekr.20090110131802.2: *6* c.redraw_after_contract
    def redraw_after_contract(self, p=None):
        c = self
        if c.enableRedrawFlag:
            if p:
                c.setCurrentPosition(p)
            else:
                p = c.currentPosition()
            c.frame.tree.redraw_after_contract(p)
            c.treeFocusHelper()
        else:
            c.requestLaterRedraw = True
    #@+node:ekr.20090112065525.1: *6* c.redraw_after_expand
    def redraw_after_expand(self, p):
        c = self
        if c.enableRedrawFlag:
            if p:
                c.setCurrentPosition(p)
            else:
                p = c.currentPosition()
            c.frame.tree.redraw_after_expand(p)
            c.treeFocusHelper()
        else:
            c.requestLaterRedraw = True
    #@+node:ekr.20090110073010.2: *6* c.redraw_after_head_changed
    def redraw_after_head_changed(self):
        """
        Redraw the screen (if needed) when editing ends.
        This may be a do-nothing for some gui's.
        """
        c = self
        if c.enableRedrawFlag:
            self.frame.tree.redraw_after_head_changed()
        else:
            c.requestLaterRedraw = True
    #@+node:ekr.20090110073010.4: *6* c.redraw_after_select
    def redraw_after_select(self, p):
        """Redraw the screen after node p has been selected."""
        c = self
        if c.enableRedrawFlag:
            flag = c.expandAllAncestors(p)
            if flag:
                c.frame.tree.redraw_after_select(p)
                    # This is the same as c.frame.tree.full_redraw().
        else:
            c.requestLaterRedraw = True
    #@+node:ekr.20170908081918.1: *6* c.redraw_later
    def redraw_later(self):
        """
        Ensure that c.redraw() will be called eventually.
        
        c.outerUpdate will call c.redraw() only if no other code calls c.redraw().
        """
        c = self
        c.requestLaterRedraw = True
        if 'drawing' in g.app.debug:
            # g.trace('\n' + g.callers(8))
            g.trace(g.callers())
    #@+node:ekr.20080514131122.17: *5* c.widget_name
    def widget_name(self, widget):
        # c = self
        return g.app.gui.widget_name(widget) if g.app.gui else '<no widget>'
    #@+node:ekr.20171124101045.1: *4* c.Events
    #@+node:ekr.20060923202156: *5* c.onCanvasKey
    def onCanvasKey(self, event):
        """
        Navigate to the next headline starting with ch = event.char.
        If ch is uppercase, search all headlines; otherwise search only visible headlines.
        This is modelled on Windows explorer.
        """
        if not event or not event.char or not event.char.isalnum():
            return
        c = self; p = c.p; p1 = p.copy()
        invisible = c.config.getBool('invisible-outline-navigation')
        ch = event.char if event else ''
        allFlag = ch.isupper() and invisible  # all is a global (!?)
        if not invisible: ch = ch.lower()
        found = False
        extend = self.navQuickKey()
        attempts = (True, False) if extend else (False,)
        for extend2 in attempts:
            p = p1.copy()
            while 1:
                if allFlag:
                    p.moveToThreadNext()
                else:
                    p.moveToVisNext(c)
                if not p:
                    p = c.rootPosition()
                if p == p1:  # Never try to match the same position.
                    found = False; break
                newPrefix = c.navHelper(p, ch, extend2)
                if newPrefix:
                    found = True; break
            if found: break
        if found:
            c.selectPosition(p)
            c.redraw_after_select(p)
            c.navTime = time.time()
            c.navPrefix = newPrefix
        else:
            c.navTime = None
            c.navPrefix = ''
        c.treeWantsFocus()
    #@+node:ekr.20061002095711.1: *6* c.navQuickKey
    def navQuickKey(self):
        """
        Return true if there are two quick outline navigation keys
        in quick succession.

        Returns False if @float outline_nav_extend_delay setting is 0.0 or unspecified.
        """
        c = self
        deltaTime = c.config.getFloat('outline-nav-extend-delay')
        if deltaTime in (None, 0.0):
            return False
        nearTime = c.navTime and time.time() - c.navTime < deltaTime
        return nearTime
    #@+node:ekr.20061002095711: *6* c.navHelper
    def navHelper(self, p, ch, extend):
        c = self; h = p.h.lower()
        if extend:
            prefix = c.navPrefix + ch
            return h.startswith(prefix.lower()) and prefix
        if h.startswith(ch):
            return ch
        # New feature: search for first non-blank character after @x for common x.
        if ch != '@' and h.startswith('@'):
            for s in ('button', 'command', 'file', 'thin', 'asis', 'nosent',):
                prefix = '@' + s
                if h.startswith('@' + s):
                    while 1:
                        n = len(prefix)
                        ch2 = h[n] if n < len(h) else ''
                        if ch2.isspace():
                            prefix = prefix + ch2
                        else: break
                    if len(prefix) < len(h) and h.startswith(prefix + ch.lower()):
                        return prefix + ch
        return ''
    #@+node:ekr.20031218072017.2909: *4* c.Expand/contract
    #@+node:ekr.20171124091426.1: *5* c.contractAllHeadlines
    def contractAllHeadlines(self, event=None, redrawFlag=True):
        """Contract all nodes in the outline."""
        c = self
        for p in c.all_positions():
            p.contract()
        # Select the topmost ancestor of the presently selected node.
        p = c.p
        while p and p.hasParent():
            p.moveToParent()
        if redrawFlag:
            # Do a *full* redraw.
            # c.redraw_after_contract(p) only contracts a single position.
            c.redraw(p)
        c.expansionLevel = 1  # Reset expansion level.
    #@+node:ekr.20031218072017.2910: *5* c.contractSubtree
    def contractSubtree(self, p):
        for p in p.subtree():
            p.contract()
    #@+node:ekr.20031218072017.2911: *5* c.expandSubtree
    def expandSubtree(self, v, redraw=True):
        c = self
        last = v.lastNode()
        while v and v != last:
            v.expand()
            v = v.threadNext()
        if redraw:
            c.redraw()
    #@+node:ekr.20031218072017.2912: *5* c.expandToLevel
    def expandToLevel(self, level):

        c = self
        n = c.p.level()
        old_expansion_level = c.expansionLevel
        max_level = 0
        for p in c.p.self_and_subtree(copy=False):
            if p.level() - n + 1 < level:
                p.expand()
                max_level = max(max_level, p.level() - n + 1)
            else:
                p.contract()
        c.expansionNode = c.p.copy()
        c.expansionLevel = max_level + 1
        if c.expansionLevel != old_expansion_level:
            c.redraw()
        # It's always useful to announce the level.
        # c.k.setLabelBlue('level: %s' % (max_level+1))
        # g.es('level', max_level + 1)
        c.frame.putStatusLine(f"level: {max_level + 1}")
            # bg='red', fg='red')
    #@+node:ekr.20141028061518.23: *4* c.Focus
    #@+node:ekr.20080514131122.9: *5* c.get/request/set_focus
    def get_focus(self):
        c = self
        w = g.app.gui and g.app.gui.get_focus(c)
        if 'focus' in g.app.debug:
            name = w.objectName() if hasattr(w, 'objectName') else w.__class__.__name__
            g.trace('(c)', name)
            # g.trace('\n(c)',  w.__class__.__name__)
            # g.trace(g.callers(6))
        return w

    def get_requested_focus(self):
        c = self
        return c.requestedFocusWidget

    def request_focus(self, w):
        c = self
        if w and g.app.gui:
            if 'focus' in g.app.debug:
                # g.trace('\n(c)', repr(w))
                name = w.objectName(
                    ) if hasattr(w, 'objectName') else w.__class__.__name__
                g.trace('(c)', name)
            c.requestedFocusWidget = w

    def set_focus(self, w, force=False):
        trace = 'focus' in g.app.debug
        c = self
        if w and g.app.gui:
            if trace:
                name = w.objectName(
                    ) if hasattr(w, 'objectName') else w.__class__.__name__
                g.trace('(c)', name)
            g.app.gui.set_focus(c, w)
        else:
            if trace: g.trace('(c) no w')
        c.requestedFocusWidget = None
    #@+node:ekr.20080514131122.10: *5* c.invalidateFocus (do nothing)
    def invalidateFocus(self):
        """Indicate that the focus is in an invalid location, or is unknown."""
        # c = self
        # c.requestedFocusWidget = None
        pass
    #@+node:ekr.20080514131122.16: *5* c.traceFocus (not used)
    def traceFocus(self, w):
        c = self
        if 'focus' in g.app.debug:
            c.trace_focus_count += 1
            g.pr(f"{c.trace_focus_count:4d}", c.widget_name(w), g.callers(8))
    #@+node:ekr.20070226121510: *5* c.xFocusHelper & initialFocusHelper
    def treeFocusHelper(self):
        c = self
        if c.stayInTreeAfterSelect:
            c.treeWantsFocus()
        else:
            c.bodyWantsFocus()

    def initialFocusHelper(self):
        c = self
        if c.outlineHasInitialFocus:
            c.treeWantsFocus()
        else:
            c.bodyWantsFocus()
    #@+node:ekr.20080514131122.18: *5* c.xWantsFocus
    def bodyWantsFocus(self):
        c = self; body = c.frame.body
        c.request_focus(body and body.wrapper)

    def logWantsFocus(self):
        c = self; log = c.frame.log
        c.request_focus(log and log.logCtrl)

    def minibufferWantsFocus(self):
        c = self
        c.request_focus(c.miniBufferWidget)

    def treeWantsFocus(self):
        c = self; tree = c.frame.tree
        c.request_focus(tree and tree.canvas)

    def widgetWantsFocus(self, w):
        c = self; c.request_focus(w)
    #@+node:ekr.20080514131122.19: *5* c.xWantsFocusNow
    # widgetWantsFocusNow does an automatic update.

    def widgetWantsFocusNow(self, w):
        c = self
        if w:
            c.set_focus(w)
            c.requestedFocusWidget = None

    # New in 4.9: all FocusNow methods now *do* call c.outerUpdate().

    def bodyWantsFocusNow(self):
        c = self; body = c.frame.body
        c.widgetWantsFocusNow(body and body.wrapper)

    def logWantsFocusNow(self):
        c = self; log = c.frame.log
        c.widgetWantsFocusNow(log and log.logCtrl)

    def minibufferWantsFocusNow(self):
        c = self
        c.widgetWantsFocusNow(c.miniBufferWidget)

    def treeWantsFocusNow(self):
        c = self; tree = c.frame.tree
        c.widgetWantsFocusNow(tree and tree.canvas)
    #@+node:ekr.20031218072017.2955: *4* c.Menus
    #@+node:ekr.20080610085158.2: *5* c.add_command
    def add_command(self, menu, **keys):
        c = self
        command = keys.get('command')
        if command:
            # Command is always either:
            # one of two callbacks defined in createMenuEntries or
            # recentFilesCallback, defined in createRecentFilesMenuItems.

            def add_commandCallback(c=c, command=command):
                val = command()
                # Careful: func may destroy c.
                if c.exists: c.outerUpdate()
                return val

            keys['command'] = add_commandCallback
            menu.add_command(**keys)
        else:
            g.trace('can not happen: no "command" arg')
    #@+node:ekr.20171123203044.1: *5* c.Menu Enablers
    #@+node:ekr.20040131170659: *6* c.canClone
    def canClone(self):
        c = self
        if c.hoistStack:
            current = c.p
            bunch = c.hoistStack[-1]
            return current != bunch.p
        return True
    #@+node:ekr.20031218072017.2956: *6* c.canContractAllHeadlines
    def canContractAllHeadlines(self):
        """Contract all nodes in the tree."""
        c = self
        for p in c.all_positions():  # was c.all_unique_positions()
            if p.isExpanded():
                return True
        return False
    #@+node:ekr.20031218072017.2957: *6* c.canContractAllSubheads
    def canContractAllSubheads(self):
        c = self; current = c.p
        for p in current.subtree():
            if p != current and p.isExpanded():
                return True
        return False
    #@+node:ekr.20031218072017.2958: *6* c.canContractParent
    def canContractParent(self):
        c = self
        return c.p.parent()
    #@+node:ekr.20031218072017.2959: *6* c.canContractSubheads
    def canContractSubheads(self):
        c = self; current = c.p
        for child in current.children():
            if child.isExpanded():
                return True
        return False
    #@+node:ekr.20031218072017.2960: *6* c.canCutOutline & canDeleteHeadline
    def canDeleteHeadline(self):
        c = self; p = c.p
        if c.hoistStack:
            bunch = c.hoistStack[0]
            if p == bunch.p: return False
        return p.hasParent() or p.hasThreadBack() or p.hasNext()

    canCutOutline = canDeleteHeadline
    #@+node:ekr.20031218072017.2961: *6* c.canDemote
    def canDemote(self):
        c = self
        return c.p.hasNext()
    #@+node:ekr.20031218072017.2962: *6* c.canExpandAllHeadlines
    def canExpandAllHeadlines(self):
        """Return True if the Expand All Nodes menu item should be enabled."""
        c = self
        for p in c.all_positions():  # was c.all_unique_positions()
            if not p.isExpanded():
                return True
        return False
    #@+node:ekr.20031218072017.2963: *6* c.canExpandAllSubheads
    def canExpandAllSubheads(self):
        c = self
        for p in c.p.subtree():
            if not p.isExpanded():
                return True
        return False
    #@+node:ekr.20031218072017.2964: *6* c.canExpandSubheads
    def canExpandSubheads(self):
        c = self; current = c.p
        for p in current.children():
            if p != current and not p.isExpanded():
                return True
        return False
    #@+node:ekr.20031218072017.2287: *6* c.canExtract, canExtractSection & canExtractSectionNames
    def canExtract(self):
        c = self
        w = c.frame.body.wrapper
        return w and w.hasSelection()

    canExtractSectionNames = canExtract

    def canExtractSection(self):
        c = self
        w = c.frame.body.wrapper
        if not w: return False
        s = w.getSelectedText()
        if not s: return False
        line = g.get_line(s, 0)
        i1 = line.find("<<")
        j1 = line.find(">>")
        i2 = line.find("@<")
        j2 = line.find("@>")
        return -1 < i1 < j1 or -1 < i2 < j2
    #@+node:ekr.20031218072017.2965: *6* c.canFindMatchingBracket
    #@@nobeautify

    def canFindMatchingBracket(self):
        c = self
        brackets = "()[]{}"
        w = c.frame.body.wrapper
        s = w.getAllText()
        ins = w.getInsertPoint()
        c1 = s[ins]   if 0 <= ins   < len(s) else ''
        c2 = s[ins-1] if 0 <= ins-1 < len(s) else ''
        val = (c1 and c1 in brackets) or (c2 and c2 in brackets)
        return bool(val)
    #@+node:ekr.20040303165342: *6* c.canHoist & canDehoist
    def canDehoist(self):
        """
        Return True if do-hoist should be enabled in a menu.
        Should not be used in any other context.
        """
        c = self
        return bool(c.hoistStack)

    def canHoist(self):
        # This is called at idle time, so minimizing positions is crucial!
        """
        Return True if hoist should be enabled in a menu.
        Should not be used in any other context.
        """
        return True
        # c = self
        # if c.hoistStack:
            # p = c.hoistStack[-1].p
            # return p and not c.isCurrentPosition(p)
        # elif c.currentPositionIsRootPosition():
            # return c.currentPositionHasNext()
        # else:
            # return True
    #@+node:ekr.20031218072017.2970: *6* c.canMoveOutlineDown
    def canMoveOutlineDown(self):
        c = self; current = c.p
        return current and current.visNext(c)
    #@+node:ekr.20031218072017.2971: *6* c.canMoveOutlineLeft
    def canMoveOutlineLeft(self):
        c = self; p = c.p
        if c.hoistStack:
            bunch = c.hoistStack[-1]
            if p and p.hasParent():
                p.moveToParent()
                return p != bunch.p and bunch.p.isAncestorOf(p)
            return False
        return p and p.hasParent()
    #@+node:ekr.20031218072017.2972: *6* c.canMoveOutlineRight
    def canMoveOutlineRight(self):
        c = self; p = c.p
        if c.hoistStack:
            bunch = c.hoistStack[-1]
            return p and p.hasBack() and p != bunch.p
        return p and p.hasBack()
    #@+node:ekr.20031218072017.2973: *6* c.canMoveOutlineUp
    def canMoveOutlineUp(self):
        c = self; current = c.p
        visBack = current and current.visBack(c)
        if not visBack:
            return False
        if visBack.visBack(c):
            return True
        if c.hoistStack:
            limit, limitIsVisible = c.visLimit()
            if limitIsVisible:  # A hoist
                return current != limit
            # A chapter.
            return current != limit.firstChild()
        return current != c.rootPosition()
    #@+node:ekr.20031218072017.2974: *6* c.canPasteOutline
    def canPasteOutline(self, s=None):
        # c = self
        if not s:
            s = g.app.gui.getTextFromClipboard()
        if s and g.match(s, 0, g.app.prolog_prefix_string):
            return True
        return False
    #@+node:ekr.20031218072017.2975: *6* c.canPromote
    def canPromote(self):
        c = self; v = c.currentVnode()
        return v and v.hasChildren()
    #@+node:ekr.20031218072017.2977: *6* c.canSelect....
    def canSelectThreadBack(self):
        c = self; p = c.p
        return p.hasThreadBack()

    def canSelectThreadNext(self):
        c = self; p = c.p
        return p.hasThreadNext()

    def canSelectVisBack(self):
        c = self; p = c.p
        return p.visBack(c)

    def canSelectVisNext(self):
        c = self; p = c.p
        return p.visNext(c)
    #@+node:ekr.20031218072017.2978: *6* c.canShiftBodyLeft/Right
    def canShiftBodyLeft(self):
        c = self
        w = c.frame.body.wrapper
        return w and w.getAllText()

    canShiftBodyRight = canShiftBodyLeft
    #@+node:ekr.20031218072017.2979: *6* c.canSortChildren, canSortSiblings
    def canSortChildren(self):
        c = self; p = c.p
        return p and p.hasChildren()

    def canSortSiblings(self):
        c = self; p = c.p
        return p and (p.hasNext() or p.hasBack())
    #@+node:ekr.20031218072017.2980: *6* c.canUndo & canRedo
    def canUndo(self):
        c = self
        return c.undoer.canUndo()

    def canRedo(self):
        c = self
        return c.undoer.canRedo()
    #@+node:ekr.20031218072017.2981: *6* c.canUnmarkAll
    def canUnmarkAll(self):
        c = self
        for p in c.all_unique_positions():
            if p.isMarked():
                return True
        return False
    #@+node:ekr.20040323172420: *6* Slow routines: no longer used
    #@+node:ekr.20031218072017.2966: *7* c.canGoToNextDirtyHeadline (slow)
    def canGoToNextDirtyHeadline(self):
        c = self; current = c.p
        for p in c.all_unique_positions():
            if p != current and p.isDirty():
                return True
        return False
    #@+node:ekr.20031218072017.2967: *7* c.canGoToNextMarkedHeadline (slow)
    def canGoToNextMarkedHeadline(self):
        c = self; current = c.p
        for p in c.all_unique_positions():
            if p != current and p.isMarked():
                return True
        return False
    #@+node:ekr.20031218072017.2968: *7* c.canMarkChangedHeadline (slow)
    def canMarkChangedHeadlines(self):
        c = self
        for p in c.all_unique_positions():
            if p.isDirty():
                return True
        return False
    #@+node:ekr.20031218072017.2969: *7* c.canMarkChangedRoots (slow)
    def canMarkChangedRoots(self):
        c = self
        for p in c.all_unique_positions():
            if p.isDirty and p.isAnyAtFileNode():
                return True
        return False
    #@+node:ekr.20031218072017.2990: *4* c.Selecting
    #@+node:ekr.20031218072017.2992: *5* c.endEditing (calls tree.endEditLabel)
    # Ends the editing in the outline.

    def endEditing(self):
        c = self
        p = c.p
        if p:
            c.frame.tree.endEditLabel()
        # The following code would be wrong; c.endEditing is a utility method.
        # k = c.k
        # if k:
            # k.setDefaultInputState()
            # # Recolor the *body* text, **not** the headline.
            # k.showStateAndMode(w=c.frame.body.wrapper)
    #@+node:ville.20090525205736.12325: *5* c.getSelectedPositions
    def getSelectedPositions(self):
        """ Get list (PosList) of currently selected positions

        So far only makes sense on qt gui (which supports multiselection)
        """
        c = self
        return c.frame.tree.getSelectedPositions()
    #@+node:ekr.20031218072017.2991: *5* c.redrawAndEdit
    def redrawAndEdit(self, p, selectAll=False, selection=None, keepMinibuffer=False):
        """Redraw the screen and edit p's headline."""
        c, k = self, self.k
        c.redraw(p)  # This *must* be done now.
        if p:
            # This should request focus.
            c.frame.tree.editLabel(p, selectAll=selectAll, selection=selection)
            if k and not keepMinibuffer:
                # Setting the input state has no effect on focus.
                if selectAll:
                    k.setInputState('insert')
                else:
                    k.setDefaultInputState()
                # This *does* affect focus.
                k.showStateAndMode()
        else:
            g.trace('** no p')
        # Update the focus immediately.
        if not keepMinibuffer:
            c.outerUpdate()
    #@+node:ekr.20031218072017.2997: *5* c.selectPosition
    def selectPosition(self, p, **kwargs):
        """
        Select a new position, redrawing the screen *only* if we must
        change chapters.
        """
        if kwargs:
            print('c.selectPosition: all keyword args are ignored', g.callers())
        c = self
        cc = c.chapterController
        if not p:
            if not g.app.batchMode:  # A serious error.
                g.trace('Warning: no p', g.callers())
            return
        if cc and not cc.selectChapterLockout:
            cc.selectChapterForPosition(p)
                # Calls c.redraw only if the chapter changes.
        # De-hoist as necessary to make p visible.
        if c.hoistStack:
            while c.hoistStack:
                bunch = c.hoistStack[-1]
                if c.positionExists(p, bunch.p):
                    break
                else:
                    bunch = c.hoistStack.pop()
        c.frame.tree.select(p)
        c.setCurrentPosition(p)
            # Do *not* test whether the position exists!
            # We may be in the midst of an undo.

    # Compatibility, but confusing.

    selectVnode = selectPosition
    #@+node:ekr.20080503055349.1: *5* c.setPositionAfterSort
    def setPositionAfterSort(self, sortChildren):
        """
        Return the position to be selected after a sort.
        """
        c = self
        p = c.p
        p_v = p.v
        parent = p.parent()
        parent_v = p._parentVnode()
        if sortChildren:
            return parent or c.rootPosition()
        if parent:
            p = parent.firstChild()
        else:
            p = leoNodes.Position(parent_v.children[0])
        while p and p.v != p_v:
            p.moveToNext()
        p = p or parent
        return p
    #@+node:ekr.20070226113916: *5* c.treeSelectHelper
    def treeSelectHelper(self, p):
        c = self
        if not p: p = c.p
        if p:
            # Do not call expandAllAncestors here.
            c.selectPosition(p)
            c.redraw_after_select(p)
        c.treeFocusHelper()
            # This is essential.
    #@+node:ekr.20171123135625.51: *4* c.updateBodyPane (handles changeNodeContents)
    def updateBodyPane(
        self, head, middle, tail, undoType, oldSel, oldYview, preserveSel=False):
        """Handle changed text in the body pane."""
        c, p = self, self.p
        body = c.frame.body
        # Update the text and notify the event handler.
        body.setSelectionAreas(head, middle, tail)
        # Expand the selection.
        head = head or ''
        middle = middle or ''
        tail = tail or ''
        if preserveSel:
            # Leo 5.6: just use the computed oldSel.
            i, j = oldSel
        else:
            i = len(head)
            j = max(i, len(head) + len(middle) - 1)
            newSel = i, j
        body.wrapper.setSelectionRange(i, j)
        # This handles the undo.
        body.onBodyChanged(undoType, oldSel=oldSel or newSel, oldYview=oldYview)
        # Update the changed mark and icon.
        p.setDirty()
        c.setChanged()
        c.redraw_after_icons_changed()
        # Scroll as necessary.
        if oldYview:
            body.wrapper.setYScrollPosition(oldYview)
        else:
            body.wrapper.seeInsertPoint()
        body.wrapper.setFocus()
        c.recolor()
    #@+node:ekr.20130823083943.12559: *3* c.recursiveImport
    def recursiveImport(self, dir_, kind,
        add_path=True,
        recursive=True,
        safe_at_file=True,
        theTypes=None,
        # force_at_others=False, # tag:no-longer-used
        ignore_pattern=None
    ):
        #@+<< docstring >>
        #@+node:ekr.20130823083943.12614: *4* << docstring >>
        """
        Recursively import all python files in a directory and clean the results.

        Parameters::
            dir_              The root directory or file to import.
            kind              One of ('@clean','@edit','@file','@nosent').
            add_path=True     True: add a full @path directive to @<file> nodes.
            recursive=True    True: recurse into subdirectories.
            safe_at_file=True True: produce @@file nodes instead of @file nodes.
            theTypes=None     A list of file extensions to import.
                              None is equivalent to ['.py']

        This method cleans imported files as follows:

        - Replace backslashes with forward slashes in headlines.
        - Remove empty nodes.
        - Add @path directives that reduce the needed path specifiers in descendant nodes.
        - Add @file to nodes or replace @file with @@file.
        """
        #@-<< docstring >>
        c = self
        if g.os_path_exists(dir_):
            # Import all files in dir_ after c.p.
            try:
                import leo.core.leoImport as leoImport
                cc = leoImport.RecursiveImportController(c, kind,
                    add_path=add_path,
                    recursive=recursive,
                    safe_at_file=safe_at_file,
                    theTypes=['.py'] if not theTypes else theTypes,
                    # force_at_others = force_at_others,  # tag:no-longer-used
                    ignore_pattern=ignore_pattern
                )
                cc.run(dir_)
            finally:
                c.redraw()
        else:
            g.es_print(f"Does not exist: {dir_}")
    #@+node:ekr.20171124084149.1: *3* c.Scripting utils
    #@+node:ekr.20160201072634.1: *4* c.cloneFindByPredicated
    def cloneFindByPredicate(self,
        generator,  # The generator used to traverse the tree.
        predicate,  # A function of one argument p, returning True
                       # if p should be included in the results.
        failMsg=None,  # Failure message. Default is no message.
        flatten=False,  # True: Put all matches at the top level.
        iconPath=None,  # Full path to icon to attach to all matches.
        redraw=True,  # True: redraw the outline,
        undoType=None,  # The undo name, shown in the Edit:Undo menu.
                       # The default is 'clone-find-predicate'
    ):
        """
        Traverse the tree given using the generator, cloning all positions for
        which predicate(p) is True. Undoably move all clones to a new node, created
        as the last top-level node. Returns the newly-created node. Arguments:

        generator,      The generator used to traverse the tree.
        predicate,      A function of one argument p returning true if p should be included.
        failMsg=None,   Message given if nothing found. Default is no message.
        flatten=False,  True: Move all node to be parents of the root node.
        iconPath=None,  Full path to icon to attach to all matches.
        redraw=True,    True: redraw the screen.
        undo_type=None, The undo/redo name shown in the Edit:Undo menu.
                        The default is 'clone-find-predicate'
        """
        c = self
        u, undoType = c.undoer, undoType or 'clone-find-predicate'
        clones, root, seen = [], None, set()
        for p in generator():
            if predicate(p) and p.v not in seen:
                c.setCloneFindByPredicateIcon(iconPath, p)
                if flatten:
                    seen.add(p.v)
                else:
                    for p2 in p.self_and_subtree(copy=False):
                        seen.add(p2.v)
                clones.append(p.copy())
        if clones:
            undoData = u.beforeInsertNode(c.p)
            root = c.createCloneFindPredicateRoot(flatten, undoType)
            for p in clones:
                clone = p.clone()
                clone.moveToLastChildOf(root)
            u.afterInsertNode(root, undoType, undoData)
            if redraw:
                c.selectPosition(root)
                c.setChanged()
                c.contractAllHeadlines()
                root.expand()
                c.redraw()
                c.selectPosition(root)
        elif failMsg:
            g.es_print(failMsg, color='red')
        return root
    #@+node:ekr.20160304054950.1: *5* c.setCloneFindByPredicateIcon
    def setCloneFindByPredicateIcon(self, iconPath, p):
        """Attach an icon to p.v.u."""
        if iconPath and g.os_path_exists(iconPath) and not g.os_path_isdir(iconPath):
            aList = p.v.u.get('icons', [])
            for d in aList:
                if d.get('file') == iconPath:
                    break
            else:
                aList.append({
                    'type': 'file',
                    'file': iconPath,
                    'on': 'VNode',
                    # 'relPath': iconPath,
                    'where': 'beforeHeadline',
                    'xoffset': 2, 'xpad': 1,
                    'yoffset': 0,

                })
                p.v.u['icons'] = aList
        elif iconPath:
            g.trace('bad icon path', iconPath)
    #@+node:ekr.20160201075438.1: *5* c.createCloneFindPredicateRoot
    def createCloneFindPredicateRoot(self, flatten, undoType):
        """Create a root node for clone-find-predicate."""
        c = self
        root = c.lastTopLevel().insertAfter()
        root.h = undoType + (' (flattened)' if flatten else '')
        return root
    #@+node:peckj.20131023115434.10114: *4* c.createNodeHierarchy
    def createNodeHierarchy(self, heads, parent=None, forcecreate=False):
        """ Create the proper hierarchy of nodes with headlines defined in
            'heads' under 'parent'

            params:
            parent - parent node to start from.  Set to None for top-level nodes
            heads - list of headlines in order to create, i.e. ['foo','bar','baz']
                    will create:
                      parent
                      -foo
                      --bar
                      ---baz
            forcecreate - If False (default), will not create nodes unless they don't exist
                          If True, will create nodes regardless of existing nodes
            returns the final position ('baz' in the above example)
        """
        u = self.undoer
        undoType = 'Create Node Hierarchy'
        undoType2 = 'Insert Node In Hierarchy'
        u_node = parent or self.rootPosition()
        undoData = u.beforeChangeGroup(u_node, undoType)
        changed_node = False
        for idx, head in enumerate(heads):
            if parent is None and idx == 0:  # if parent = None, create top level node for first head
                if not forcecreate:
                    for pos in self.all_positions():
                        if pos.h == head:
                            parent = pos
                            break
                if parent is None or forcecreate:
                    u_d = u.beforeInsertNode(u_node)
                    n = self.rootPosition().insertAfter()
                    n.h = head
                    u.afterInsertNode(n, undoType2, u_d)
                    parent = n
            else:  # else, simply create child nodes each round
                if not forcecreate:
                    for ch in parent.children():
                        if ch.h == head:
                            parent = ch
                            changed_node = True
                            break
                if parent.h != head or not changed_node or forcecreate:
                    u_d = u.beforeInsertNode(parent)
                    n = parent.insertAsLastChild()
                    n.h = head
                    u.afterInsertNode(n, undoType2, u_d)
                    parent = n
            changed_node = False
        u.afterChangeGroup(parent, undoType, undoData)
        return parent  # actually the last created/found position
    #@+node:ekr.20100802121531.5804: *4* c.deletePositionsInList
    def deletePositionsInList(self, aList, callback=None, redraw=True):
        """
        Delete all vnodes corresponding to the positions in aList. If a
        callback is given, the callback is called for every node in the list.

        The callback takes one explicit argument, p. As usual, the callback can
        bind values using keyword arguments.

        This is *very* tricky code. The theory of operation section explains why.
        """
        #@+<< theory of operation >>
        #@+node:ekr.20150312080344.8: *5* << theory of operation >> (deletePositionsInList)
        #@@language rest
<<<<<<< HEAD
        #@+at
=======
>>>>>>> 83a8e65a
        # The Aha: the positions passed to p.deletePositionsInList only
        # *specify* the desired changes; the only way to *make* those changes is
        # to operate on vnodes!
        # 
        # Consider this outline, containing no clones::
        # 
        #     + ROOT
        #       - A
        #       - B
        # 
        # The fundamental problem is this. If we delete node A, the index of
        # node B in ROOT.children will change. This problem has (almost) nothing
        # to do with clones or positions.
        # 
        # To make this concrete, let's look at the *vnodes* that represent this
        # tree. It is the vnodes, and *not* the positions, that represent all of
        # Leo's data. Let ROOT, A and B be the vnodes corresponding to the nodes
        # ROOT, A and B. ROOT.children will look like this at first::
        # 
        #     ROOT.children = [A,B]
        # 
        # That is, the children array contains references (links) to both A and
        # B. After deleting A, we will have::
        # 
        #     ROOT.children = [B]
        # 
        # As you can see, the reference to B is at index 1 of ROOT.children
        # before deleting A, and at index 0 of ROOT.children after deleting A.
        # Thus, *any* position referring to B will become invalid after deleting
        # A.
        # 
        # Several people, including myself, have proposed an unsound
        # solution--just delete positions in reverse order, so that B will be
        # deleted before A. This idea has appeal, but it is wrong. Here is an
        # outline that shows that there is *no* correct order for deleting
        # positions. All A' nodes are clones of each other::
        # 
        #     + ROOT
        #       + A'
        #         - B # at position p1
        #       + A'
        #         - B # at position p2
        # 
        # **Important**: B is *not* a clone. Also note that there is only *one*
        # node called A and *one* node called B. The children arrays will look
        # like::
        # 
        #     ROOT.children = [A,A]
        #     A.children = [B]
        #     B.children = []
        # 
        # It surely must be reasonable to pass either *or both* positions p1 and
        # p2 to p.deletePositionsInList. But after deleting the B corresponding
        # to p1, the children arrays will look like:
        # 
        #     ROOT.children = [A,A]
        #     A.children = []
        #     B.children = [] # B is no longer referenced anywhere!
        # 
        # So if p.deletePositionsInList attempts to delete position p2 (from A),
        # B will no longer appear in A.children!
        # 
        # There are many other cases that we could discuss, but the conclusion
        # in all cases is that we must use the positions passed to
        # p.deletePositionsInList only as *hints* about what to do.
        # 
        # Happily, there is a simple strategy that sidesteps all the
        # difficulties:
        # 
        # Step 1. Verify, *before* making any changes to the outline, that all
        # the positions passed to p.deletePositionsInList *initially* make
        # sense.
        # 
        # Step 2. Treat each position as a "request" to delete *some* vnode from
        # the children array in the *position's* parent vnode.
        # 
        # This is just a bit subtle. Let me explain it in detail.
        # 
        # First, recall that vnodes do not have unique parent vnodes. Because of
        # clones, a vnode may may have *many* parents. Happily, every position
        # *does* specify a unique parent (vnode) at that position.
        # 
        # Second, as shown above, there is no way to order positions such that
        # all later positions remain valid. As the example above shows, deleting
        # (the vnode corresponding to) a position P may cause *all* later
        # positions referring to P.v to refer to *already deleted* vnodes.
        # 
        # In other words, we simply *must* ignore the child indices in
        # positions. Given a position P, P.parent is well defined. So Step 2
        # above will simply delete the *first* element in P.parent.children
        # containing P.v.
        # 
        # As we have seen, there may not even *be* any such element of
        # P.parent.children: a previous delete may have already deleted the last
        # item of P.parent.children equal to P.v. That should *not* be
        # considered an error--Step 1 has ensured that all positions
        # *originally* did make sense.
        # 
        # Summary
        # 
        # Positions passed to p.deletePositionsInList specify *vnodes* to be
        # deleted from specific parents, but they do *not* specify at what index
        # in the parent.children array (if any!) those vnodes are to be found.
        # The algorithm will delete the *first* item in the children array that
        # references the vnode to be deleted.
        # 
        # This will almost always be good enough. In the unlikely event that
        # more control is desired, p.deletePositionsInList can not possibly be
        # used.
        # 
        # The new emphasis on vnodes at last puts the problem an a completely
        # solid foundation. Moreover, the new algorithm should be considerably
        # faster than the old: there is no need to sort positions.
        #@-<< theory of operation >>
        c = self
        # Verify all positions *before* altering the tree.
        aList2 = []
        for p in aList:
            if c.positionExists(p):
                aList2.append(p.copy())
            else:
                g.trace('invalid position', p)
        if not aList2:
            return  # Don't redraw the screen unless necessary!
        # Delete p.v for all positions p in reversed(sorted(aList2)).
        if callback:
            for p in reversed(sorted(aList2)):
                if c.positionExists(p):
                    callback(p)
        else:
            for p in reversed(sorted(aList2)):
                if c.positionExists(p):
                    v = p.v
                    parent_v = p.stack[-1][0] if p.stack else c.hiddenRootNode
                    if v in parent_v.children:
                        childIndex = parent_v.children.index(v)
                        v._cutLink(childIndex, parent_v)
        # Make sure c.hiddenRootNode always has at least one child.
        if not c.hiddenRootNode.children:
            v = leoNodes.VNode(context=c)
            v._addCopiedLink(childIndex=0, parent_v=c.hiddenRootNode)
        if redraw:
            c.selectPosition(c.rootPosition())
                # Calls redraw()
    #@+node:ekr.20091211111443.6265: *4* c.doBatchOperations & helpers
    def doBatchOperations(self, aList=None):
        # Validate aList and create the parents dict
        if aList is None:
            aList = []
        ok, d = self.checkBatchOperationsList(aList)
        if not ok:
            g.error('do-batch-operations: invalid list argument')
            return
        for v in list(d.keys()):
            aList2 = d.get(v, [])
            if aList2:
                aList.sort()
    #@+node:ekr.20091211111443.6266: *5* c.checkBatchOperationsList
    def checkBatchOperationsList(self, aList):
        ok = True; d = {}
        for z in aList:
            try:
                op, p, n = z
                ok = (op in ('insert', 'delete') and
                    isinstance(p, leoNodes.position) and isinstance(n, int))
                if ok:
                    aList2 = d.get(p.v, [])
                    data = n, op
                    aList2.append(data)
                    d[p.v] = aList2
            except ValueError:
                ok = False
            if not ok: break
        return ok, d
    #@+node:ekr.20091002083910.6106: *4* c.find_b & find_h (PosList)
    #@+<< PosList doc >>
    #@+node:bob.20101215134608.5898: *5* << PosList doc >>
<<<<<<< HEAD
    #@@nocolor
=======
    #@@language rest
>>>>>>> 83a8e65a
    #@+at
    # List of positions
    # 
    # Functions find_h() and find_b() both return an instance of PosList.
    # 
    # Methods filter_h() and filter_b() refine a PosList.
    # 
    # Method children() generates a new PosList by descending one level from
    # all the nodes in a PosList.
    # 
    # A chain of PosList method calls must begin with find_h() or find_b().
    # The rest of the chain can be any combination of filter_h(),
    # filter_b(), and children(). For example:
    # 
    #     pl = c.find_h('@file.*py').children().filter_h('class.*').filter_b('import (.*)')
    # 
    # For each position, pos, in the PosList returned, find_h() and
    # filter_h() set attribute pos.mo to the match object (see Python
    # Regular Expression documentation) for the pattern match.
    # 
    # Caution: The pattern given to find_h() or filter_h() must match zero
    # or more characters at the beginning of the headline.
    # 
    # For each position, pos, the postlist returned, find_b() and filter_b()
    # set attribute pos.matchiter to an iterator that will return a match
    # object for each of the non-overlapping matches of the pattern in the
    # body of the node.
    #@-<< PosList doc >>
    #@+node:ville.20090311190405.70: *5* c.find_h
    def find_h(self, regex, flags=re.IGNORECASE):
        """ Return list (a PosList) of all nodes where zero or more characters at
        the beginning of the headline match regex
        """
        c = self
        pat = re.compile(regex, flags)
        res = leoNodes.PosList()
        for p in c.all_positions():
            m = re.match(pat, p.h)
            if m:
                pc = p.copy()
                pc.mo = m
                res.append(pc)
        return res
    #@+node:ville.20090311200059.1: *5* c.find_b
    def find_b(self, regex, flags=re.IGNORECASE | re.MULTILINE):
        """ Return list (a PosList) of all nodes whose body matches regex
        one or more times.

        """
        c = self
        pat = re.compile(regex, flags)
        res = leoNodes.PosList()
        for p in c.all_positions():
            m = re.finditer(pat, p.b)
            t1, t2 = itertools.tee(m, 2)
            try:
                t1.__next__()
            except StopIteration:
                continue
            pc = p.copy()
            pc.matchiter = t2
            res.append(pc)
        return res
    #@+node:ekr.20150410095543.1: *4* c.findNodeOutsideAnyAtFileTree
    def findNodeOutsideAnyAtFileTree(self, target):
        """Select the first clone of target that is outside any @file node."""
        c = self
        if target.isCloned():
            v = target.v
            for p in c.all_positions():
                if p.v == v:
                    for parent in p.self_and_parents(copy=False):
                        if parent.isAnyAtFileNode():
                            break
                    else:
                        return p
        return target
    #@+node:ekr.20171124155725.1: *3* c.Settings
    #@+node:ekr.20171114114908.1: *4* c.registerReloadSettings
    def registerReloadSettings(self, obj):
        """Enter object into c.configurables."""
        c = self
        if obj not in c.configurables:
            c.configurables.append(obj)
    #@+node:ekr.20170221040621.1: *4* c.reloadConfigurableSettings
    def reloadConfigurableSettings(self):
        """
        Call all reloadSettings method in c.subcommanders, c.configurables and
        other known classes.
        """
        c = self
        table = [
            g.app.gui,
            g.app.pluginsController,
            c.k.autoCompleter,
            c.frame, c.frame.body, c.frame.log, c.frame.tree,
            c.frame.body.colorizer,
            getattr(c.frame.body.colorizer, 'highlighter', None),
        ]
        for obj in table:
            if obj:
                c.registerReloadSettings(obj)
        c.configurables = list(set(c.configurables))
            # Useful now that instances add themselves to c.configurables.
        c.configurables.sort(key=lambda obj: obj.__class__.__name__.lower())
        for obj in c.configurables:
            func = getattr(obj, 'reloadSettings', None)
            if func:
                # pylint: disable=not-callable
                try:
                    func()
                except Exception:
                    g.es_exception()
                    c.configurables.remove(obj)
    #@-others
#@-others
#@@language python
#@@tabwidth -4
#@@pagewidth 70
#@-leo<|MERGE_RESOLUTION|>--- conflicted
+++ resolved
@@ -3855,10 +3855,7 @@
         #@+<< theory of operation >>
         #@+node:ekr.20150312080344.8: *5* << theory of operation >> (deletePositionsInList)
         #@@language rest
-<<<<<<< HEAD
         #@+at
-=======
->>>>>>> 83a8e65a
         # The Aha: the positions passed to p.deletePositionsInList only
         # *specify* the desired changes; the only way to *make* those changes is
         # to operate on vnodes!
@@ -4036,11 +4033,7 @@
     #@+node:ekr.20091002083910.6106: *4* c.find_b & find_h (PosList)
     #@+<< PosList doc >>
     #@+node:bob.20101215134608.5898: *5* << PosList doc >>
-<<<<<<< HEAD
-    #@@nocolor
-=======
     #@@language rest
->>>>>>> 83a8e65a
     #@+at
     # List of positions
     # 
