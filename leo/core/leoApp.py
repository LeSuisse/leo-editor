# -*- coding: utf-8 -*-
#@+leo-ver=4-thin
#@+node:ekr.20031218072017.2608:@thin leoApp.py
#@@first

#@@language python
#@@tabwidth -4
#@@pagewidth 80

import leo.core.leoGlobals as g
import os
import sys

class LeoApp:

    """A class representing the Leo application itself.

    Ivars of this class are Leo's global variables."""

    #@    @+others
    #@+node:ekr.20031218072017.1416:app.__init__
    def __init__(self):

        # These ivars are the global vars of this program.
        self.afterHandler = None
        self.batchMode = False # True: run in batch mode.
        self.commandName = None # The name of the command being executed.
        self.config = None # The leoConfig instance.
        self.count = 0 # General purpose debugging count.
        self.debug = False # True: enable extra debugging tests (not used at present).
            # WARNING: this could greatly slow things down.
        self.debugSwitch = 0
            # 0: default behavior
            # 1: full traces in g.es_exception.
            # 2: call pdb.set_trace in g.es_exception, etc.
        self.disableSave = False
        self.enableUnitTest = True
        self.extensionsDir = None
        self.globalConfigDir = None # The directory that is assumed to contain the global configuration files.
        self.globalOpenDir = None # The directory last used to open a file.
        self.gui = None # The gui class.
        self.hasOpenWithMenu = False # True: open with plugin has been loaded.
        self.hookError = False # True: suppress further calls to hooks.
        self.hookFunction = None # Application wide hook function.
        self.homeDir = None # The user's home directory.
        self.homeLeoDir = None # The '.leo' subdirectory of the user's home directory. New in Leo 4.5b4.
        self.homeSettingsPrefix = '.' # prepend to "myLeoSettings.leo" and <machineName>LeoSettings.leo
        self.idle_imported = False # True: we have done an import idle
        self.idleTimeDelay = 100 # Delay in msec between calls to "idle time" hook.
        self.idleTimeHook = False # True: the global idleTimeHookHandler will reshedule itself.
        self.inBridge = False # True: running from leoBridge module.
        self.initing = True # True: we are initiing the app.
        self.killed = False # True: we are about to destroy the root window.
        self.leoID = None # The id part of gnx's.
        self.loadDir = None # The directory from which Leo was loaded.
        self.loadedPlugins = [] # List of loaded plugins that have signed on.
        self.log = None # The LeoFrame containing the present log.
        self.logIsLocked = False # True: no changes to log are allowed.
        self.logWaiting = [] # List of messages waiting to go to a log.
        self.menuWarningsGiven = False # True: supress warnings in menu code.
        self.nodeIndices = None # Singleton node indices instance.
        self.numberOfWindows = 0 # Number of opened windows.
        self.oneConfigFilename = '' # If non-empty, the name of a single configuration file.
        self.openWithFiles = [] # List of data used by Open With command.
        self.openWithFileNum = 0 # Used to generate temp file names for Open With command.
        self.openWithTable = None # The table passed to createOpenWithMenuFromTable.
        self.positions = 0 # Count of the number of positions generated.
        self.quitting = False # True if quitting.  Locks out some events.
        self.realMenuNameDict = {} # Contains translations of menu names and menu item names.
        self.root = None # The hidden main window. Set later.
        self.searchDict = {} # For communication between find/change scripts.
        self.scanErrors = 0 # The number of errors seen by g.scanError.
        self.scriptDict = {} # For communication between Execute Script command and scripts.
        self.silentMode = False # True if signon is more silent.
        self.statsDict = {} # Statistics dict used by g.stat, g.clear_stats, g.print_stats.
        self.trace = False # True: enable debugging traces.
        self.trace_gc = False # defined in run()
        self.trace_gc_calls = False # defined in run()
        self.trace_gc_verbose = False # defined in run()
        self.trace_gc_inited = False
        self.tracePositions = False
        self.trace_list = [] # "Sherlock" argument list for tracing().
        self.translateToUpperCase = False
        self.tkEncoding = "utf-8"
        self.unicodeErrorGiven = True # True: suppres unicode tracebacks.
        self.unitTestDict = {} # For communication between unit tests and code.
        self.unitTesting = False # True if unit testing.
        self.use_psyco = False # Can't be a config param because it is used before config module can be inited.
        self.user_xresources_path = None # Resource file for Tk/tcl.
        self.windowList = [] # Global list of all frames.  Does not include hidden root window.

        # Global panels.  Destroyed when Leo ends.
        self.pythonFrame = None

        #@    << Define global constants >>
        #@+node:ekr.20031218072017.1417:<< define global constants >>
        # self.prolog_string = "<?xml version=\"1.0\" encoding=\"UTF-8\"?>"

        self.prolog_prefix_string = "<?xml version=\"1.0\" encoding="
        self.prolog_postfix_string = "?>"
        self.prolog_namespace_string = 'xmlns:leo="http://edreamleo.org/namespaces/leo-python-editor/1.1"'
        #@nonl
        #@-node:ekr.20031218072017.1417:<< define global constants >>
        #@nl
        #@    << Define global data structures >>
        #@+node:ekr.20031218072017.368:<< define global data structures >> app
        # Internally, lower case is used for all language names.
        self.language_delims_dict = {
            # Keys are languages, values are 1,2 or 3-tuples of delims.
            "ada"           : "--",
            "batch"         : "REM", # Leo 4.5.1
            "actionscript"  : "// /* */", #jason 2003-07-03
            "autohotkey"    : "; /* */", #TL - AutoHotkey language
            "c"             : "// /* */", # C, C++ or objective C.
            "config"        : "#", # Leo 4.5.1
            "csharp"        : "// /* */", # C#
            "cpp"           : "// /* */",# C++.
            "css"           : "/* */", # 4/1/04
            "cweb"          : "@q@ @>", # Use the "cweb hack"
            "elisp"         : ";",
            "forth"         : "\\_ _(_ _)", # Use the "REM hack"
            "fortran"       : "C",
            "fortran90"     : "!",
            "html"          : "<!-- -->",
            "ini"           : ";",
            "java"          : "// /* */",
            "kshell"        : "#", # Leo 4.5.1.
            "latex"         : "%",
            "lua"           : "--",  # ddm 13/02/06
            "pascal"        : "// { }",
            "perl"          : "#",
            "perlpod"       : "# __=pod__ __=cut__", # 9/25/02: The perlpod hack.
            "php"           : "// /* */", # 6/23/07: was "//",
            "plain"         : "#", # We must pick something.
            "plsql"         : "-- /* */", # SQL scripts qt02537 2005-05-27
            "python"        : "#",
            "rapidq"        : "'", # fil 2004-march-11
            "rebol"         : ";",  # jason 2003-07-03
<<<<<<< HEAD
            "ruby"          : "#",  # thyrsus 2008-10-24
=======
            "ruby"          : "#",  # thyrsus 2008-11-05
>>>>>>> f4e405ac
            "shell"         : "#",  # shell scripts
            "tcltk"         : "#",
            "unknown"       : "#", # Set when @comment is seen.
            "unknown_language" : '#--unknown-language--', # For unknown extensions in @shadow files.
            "vimoutline"    : "#",  #TL 8/25/08 Vim's outline plugin
            "xml"           : "<!-- -->",
        }

        self.language_extension_dict = {
            # Keys are languages, values are extensions.
            "ada"           : "ada",
            "actionscript"  : "as", #jason 2003-07-03
            "autohotkey"    : "ahk", #TL - AutoHotkey language
            "batch"         : "bat", # Leo 4.5.1.
            "c"             : "c",
            "config"        : "cfg",
            "cpp"           : "cpp",
            "css"           : "css", # 4/1/04
            "cweb"          : "w",
            "elisp"         : "el",
            "forth"         : "forth",
            "fortran"       : "f",
            "fortran90"     : "f",
            "html"          : "html",
            "ini"           : "ini",
            "java"          : "java",
            "kshell"        : "ksh", # Leo 4.5.1.
            "latex"         : "tex", # 1/8/04
            "lua"           : "lua",  # ddm 13/02/06
            "noweb"         : "nw",
            "pascal"        : "p",
            "perl"          : "pl",      # 11/7/05
            "perlpod"       : "pod",  # 11/7/05
            "php"           : "php",
            "plain"         : "txt",
            "python"        : "py",
            "plsql"         : "sql", # qt02537 2005-05-27
            "rapidq"        : "bas", # fil 2004-march-11
            "rebol"         : "r",    # jason 2003-07-03
<<<<<<< HEAD
            "ruby"          : "rb",  # thyrsus 2008-10-24
=======
            "ruby"          : "rb",   # thyrsus 2008-11-05
>>>>>>> f4e405ac
            "shell"         : "sh",   # DS 4/1/04
            "tex"           : "tex",
            "tcltk"         : "tcl",
            "unknown"       : "txt", # Set when @comment is seen.
            "vimoutline"    : "otl",  #TL 8/25/08 Vim's outline plugin
            "xml"           : "xml",
        }

        self.extension_dict = {
            # Keys are extensions, values are languages.
            "ada"   : "ada",
            "adb"   : "ada",
            "as"    : "actionscript",
            "bas"   : "rapidq",
            "bat"   : "batch",
            "c"     : "c",
            "cfg"   : "config",
            "cpp"   : "cpp",
            "css"   : "css",
            "el"    : "elisp",
            "forth" : "forth",
            "f"     : "fortran90", # or fortran ?
            "h"     : "c",
            "html"  : "html",
            "ini"   : "ini",
            "java"  : "java",
            "ksh"   : "kshell", # Leo 4.5.1.
            "lua"   : "lua",  # ddm 13/02/06
            "nw"    : "noweb",
            "otl"   : "vimoutline",  #TL 8/25/08 Vim's outline plugin
            "p"     : "pascal",
            "pl"    : "perl",   # 11/7/05
            "pod"   : "perlpod", # 11/7/05
            "php"   : "php",
            "py"    : "python",
            "sql"   : "plsql", # qt02537 2005-05-27
            "r"     : "rebol",
<<<<<<< HEAD
            "rb"    : "ruby", # thyrsus 2008-10-24
=======
            "rb"    : "ruby", # thyrsus 2008-11-05
>>>>>>> f4e405ac
            "sh"    : "shell",
            "tex"   : "tex",
            "txt"   : "plain",
            "tcl"   : "tcltk",
            "w"     : "cweb",
            "xml"   : "xml",
        }

        # Extra language extensions, used to associate extensions with mode files.
        # Used by importCommands.languageForExtension.
        # Keys are extensions, values are corresponding mode file (without .py)
        # A value of 'none' is a signal to unit tests that no extension file exists.
        self.extra_extension_dict = {
            'actionscript': 'actionscript',
            'ada'   : 'ada95',
            'adb'   : 'none', # ada??
            'awk'   : 'awk',
            'bas'   : 'none', # rapidq
            'bat'   : 'none', # batch
            'cfg'   : 'none', # Leo 4.5.1
            'cpp'   : 'c',
            'el'    : 'lisp',
            'f'     : 'fortran',
            'ksh'   : 'none', # Leo 4.5.1
            'nw'    : 'none', # noweb.
            'otl'   : 'none', # vimoutline.
            'pod'   : 'perl',
            'tcl'   : 'tcl',
            'unknown_language': 'none',
            'w'     : 'none', # cweb
        }
        #@nonl
        #@-node:ekr.20031218072017.368:<< define global data structures >> app
        #@nl
    #@-node:ekr.20031218072017.1416:app.__init__
    #@+node:ekr.20031218072017.2609:app.closeLeoWindow
    def closeLeoWindow (self,frame):

        """Attempt to close a Leo window.

        Return False if the user veto's the close."""

        c = frame.c

        c.endEditing() # Commit any open edits.

        if c.promptingForClose:
            # There is already a dialog open asking what to do.
            return False

        g.app.config.writeRecentFilesFile(c) # Make sure .leoRecentFiles.txt is written.

        if c.changed:
            c.promptingForClose = True
            veto = frame.promptForSave()
            c.promptingForClose = False
            if veto: return False

        g.app.setLog(None) # no log until we reactive a window.

        g.doHook("close-frame",c=c) # This may remove frame from the window list.

        if frame in g.app.windowList:
            g.app.destroyWindow(frame)

        if g.app.windowList:
            # Pick a window to activate so we can set the log.
            frame = g.app.windowList[0]
            frame.deiconify()
            frame.lift()
            frame.c.setLog()
            frame.c.bodyWantsFocusNow()
            frame.c.outerUpdate()
        elif not g.app.unitTesting:
            g.app.finishQuit()

        return True # The window has been closed.
    #@-node:ekr.20031218072017.2609:app.closeLeoWindow
    #@+node:ekr.20031218072017.2610:app.createTkGui
    def createTkGui (self,fileName=None):

        # Do NOT omit fileName param: it is used in plugin code.

        """A convenience routines for plugins to create the default Tk gui class."""

        import leo.core.leoTkinterGui as leoTkinterGui # Do this import after app module is fully imported.

        g.app.gui = leoTkinterGui.tkinterGui()
        g.app.root = g.app.gui.createRootWindow()

        # Show a dialog and exit immediately if Pmw can not be imported.
        g.importExtension("Pmw",pluginName="Leo's core",verbose=False,required=True)
        g.app.gui.finishCreate()

        if 0:
            if fileName:
                g.pr("Tk gui created in", g.shortFileName(fileName))
    #@-node:ekr.20031218072017.2610:app.createTkGui
    #@+node:ekr.20031218072017.2612:app.destroyAllOpenWithFiles
    def destroyAllOpenWithFiles (self):

        """Try to remove temp files created with the Open With command.

        This may fail if the files are still open."""

        # We can't use g.es here because the log stream no longer exists.

        for theDict in self.openWithFiles[:]: # 7/10/03.
            g.app.destroyOpenWithFileWithDict(theDict)

        # Delete the list so the gc can recycle Leo windows!
        g.app.openWithFiles = []
    #@-node:ekr.20031218072017.2612:app.destroyAllOpenWithFiles
    #@+node:ekr.20031218072017.2613:app.destroyOpenWithFilesForFrame
    def destroyOpenWithFilesForFrame (self,frame):

        """Close all "Open With" files associated with frame"""

        # Make a copy of the list: it may change in the loop.
        openWithFiles = g.app.openWithFiles

        for theDict in openWithFiles[:]: # 6/30/03
            c = theDict.get("c")
            if c.frame == frame:
                g.app.destroyOpenWithFileWithDict(theDict)
    #@-node:ekr.20031218072017.2613:app.destroyOpenWithFilesForFrame
    #@+node:ekr.20031218072017.2614:app.destroyOpenWithFileWithDict
    def destroyOpenWithFileWithDict (self,theDict):

        path = theDict.get("path")
        if path and g.os_path_exists(path):
            try:
                os.remove(path)
                g.pr("deleting temp file:", g.shortFileName(path))
            except:
                g.pr("can not delete temp file:", path)

        # Remove theDict from the list so the gc can recycle the Leo window!
        g.app.openWithFiles.remove(theDict)
    #@-node:ekr.20031218072017.2614:app.destroyOpenWithFileWithDict
    #@+node:ekr.20031218072017.2615:app.destroyWindow
    def destroyWindow (self,frame):

        # g.trace(frame in g.app.windowList,frame)

        g.app.destroyOpenWithFilesForFrame(frame)

        if frame in g.app.windowList:
            g.app.windowList.remove(frame)
            # g.trace(g.app.windowList)

        # force the window to go away now.
        # Important: this also destroys all the objects of the commander.
        frame.destroySelf()
    #@-node:ekr.20031218072017.2615:app.destroyWindow
    #@+node:ekr.20031218072017.1732:app.finishQuit
    def finishQuit(self):

        # forceShutdown may already have fired the "end1" hook.
        if not g.app.killed:
            g.doHook("end1")

        self.destroyAllOpenWithFiles()

        if g.app.gui:
            g.app.gui.destroySelf()

        # Don't use g.trace!
        # g.pr('app.finishQuit: setting g.app.killed',g.callers())

        g.app.killed = True
            # Disable all further hooks and events.
            # Alas, "idle" events can still be called even after the following code.

        if g.app.afterHandler:
            # TK bug: This appears to have no effect, at least on Windows.
            # g.pr("finishQuit: cancelling",g.app.afterHandler)
            if g.app.gui and g.app.gui.guiName() == "tkinter":
                self.root.after_cancel(g.app.afterHandler)
            g.app.afterHandler = None
    #@-node:ekr.20031218072017.1732:app.finishQuit
    #@+node:ekr.20031218072017.2616:app.forceShutdown
    def forceShutdown (self):

        """Forces an immediate shutdown of Leo at any time.

        In particular, may be called from plugins during startup."""

        # Wait until everything is quiet before really quitting.
        g.doHook("end1")

        self.log = None # Disable writeWaitingLog
        self.killed = True # Disable all further hooks.

        for w in self.windowList[:]:
            self.destroyWindow(w)

        self.finishQuit()
    #@-node:ekr.20031218072017.2616:app.forceShutdown
    #@+node:ekr.20031218072017.2617:app.onQuit
    def onQuit (self,event=None):

        '''Exit Leo, prompting to save unsaved outlines first.'''

        g.app.quitting = True
        # g.trace('True')

        while g.app.windowList:
            w = g.app.windowList[0]
            if not g.app.closeLeoWindow(w):
                break

        if g.app.windowList:
            g.app.quitting = False # If we get here the quit has been disabled.
    #@-node:ekr.20031218072017.2617:app.onQuit
    #@+node:ekr.20031218072017.2618:app.setEncoding
    #@+at 
    #@nonl
    # According to Martin v. Löwis, getdefaultlocale() is broken, and cannot 
    # be fixed. The workaround is to copy the g.getpreferredencoding() 
    # function from locale.py in Python 2.3a2.  This function is now in 
    # leoGlobals.py.
    #@-at
    #@@c

    def setEncoding (self):

        """Set g.app.tkEncoding."""

        try: locale_encoding = g.getpreferredencoding()
        except Exception: locale_encoding = None

        try: sys_encoding = sys.getdefaultencoding()
        except Exception: sys_encoding = None

        for (encoding,src) in (
            (self.config.tkEncoding,"config"),
            (locale_encoding,"locale"),
            (sys_encoding,"sys"),
            ("utf-8","default")):

            if g.isValidEncoding (encoding):
                self.tkEncoding = encoding
                # g.trace(self.tkEncoding,src)
                break
            elif encoding:
                color = g.choose(self.tkEncoding=="ascii","red","blue")
                g.trace("ignoring invalid %s encoding: %s" % (src,encoding),color=color)
    #@-node:ekr.20031218072017.2618:app.setEncoding
    #@+node:ekr.20031218072017.1978:app.setLeoID
    def setLeoID (self,verbose=True):

        tag = ".leoID.txt"
        homeLeoDir = g.app.homeLeoDir # was homeDir.
        globalConfigDir = g.app.globalConfigDir
        loadDir = g.app.loadDir

        verbose = not g.app.unitTesting
        #@    << return if we can set leoID from sys.leoID >>
        #@+node:ekr.20031218072017.1979:<< return if we can set leoID from sys.leoID>>
        # This would be set by in Python's sitecustomize.py file.

        # 7/2/04: Use hasattr & getattr to suppress pychecker warning.
        # We also have to use a "non-constant" attribute to suppress another warning!

        nonConstantAttr = "leoID"

        if hasattr(sys,nonConstantAttr):
            g.app.leoID = getattr(sys,nonConstantAttr)
            if verbose and not g.app.silentMode and not g.app.unitTesting:
                g.es_print("leoID=",g.app.leoID,spaces=False,color='red')
            # Bug fix: 2008/3/15: periods in the id field of a gnx will corrupt the .leo file!
            g.app.leoID = g.app.leoID.replace('.','-')
            return
        else:
            g.app.leoID = None
        #@-node:ekr.20031218072017.1979:<< return if we can set leoID from sys.leoID>>
        #@nl
        #@    << return if we can set leoID from "leoID.txt" >>
        #@+node:ekr.20031218072017.1980:<< return if we can set leoID from "leoID.txt" >>
        for theDir in (homeLeoDir,globalConfigDir,loadDir):
            # N.B. We would use the _working_ directory if theDir is None!
            if theDir:
                try:
                    fn = g.os_path_join(theDir,tag)
                    f = open(fn,'r')
                    s = f.readline()
                    f.close()
                    if s and len(s) > 0:
                        g.app.leoID = s.strip()
                        # Bug fix: 2008/3/15: periods in the id field of a gnx will corrupt the .leo file!
                        g.app.leoID = g.app.leoID.replace('.','-')
                        if verbose and not g.app.silentMode and not g.app.unitTesting:
                            g.es('leoID=',g.app.leoID,' (in ',theDir,')',spaces=False,color="red")
                        return
                    elif verbose and not g.app.unitTesting:
                        g.es('empty ',tag,' (in ',theDir,')',spaces=False,color = "red")
                except IOError:
                    g.app.leoID = None
                except Exception:
                    g.app.leoID = None
                    g.es_print('unexpected exception in app.setLeoID',color='red')
                    g.es_exception()
        #@-node:ekr.20031218072017.1980:<< return if we can set leoID from "leoID.txt" >>
        #@nl
        #@    << return if we can set leoID from os.getenv('USER') >>
        #@+node:ekr.20060211140947.1:<< return if we can set leoID from os.getenv('USER') >>
        try:
            theId = os.getenv('USER')
            if theId:
                if verbose and not g.app.unitTesting:
                    g.es("setting HOME to os.getenv('USER'):",repr(theId),color='blue')
                g.app.leoID = theId
                # Bug fix: 2008/3/15: periods in the id field of a gnx will corrupt the .leo file!
                g.app.leoID = g.app.leoID.replace('.','-')
                return

        except Exception:
            pass
        #@-node:ekr.20060211140947.1:<< return if we can set leoID from os.getenv('USER') >>
        #@nl
        #@    << put up a dialog requiring a valid id >>
        #@+node:ekr.20031218072017.1981:<< put up a dialog requiring a valid id >>
        # New in 4.1: get an id for gnx's.  Plugins may set g.app.leoID.

        # Create an emergency gui and a Tk root window.
        g.app.createTkGui("startup")

        # Bug fix: 2/6/05: put result in g.app.leoID.
        g.app.leoID = g.app.gui.runAskLeoIDDialog()

        # Bug fix: 2008/3/15: periods in the id field of a gnx will corrupt the .leo file!
        g.app.leoID = g.app.leoID.replace('.','-')

        # g.trace(g.app.leoID)
        g.es('leoID=',repr(g.app.leoID),spaces=False,color="blue")
        #@-node:ekr.20031218072017.1981:<< put up a dialog requiring a valid id >>
        #@nl
        #@    << attempt to create leoID.txt >>
        #@+node:ekr.20031218072017.1982:<< attempt to create leoID.txt >>
        for theDir in (homeLeoDir,globalConfigDir,loadDir):
            # N.B. We would use the _working_ directory if theDir is None!
            if theDir:
                try:
                    fn = g.os_path_join(theDir,tag)
                    f = open(fn,'w')
                    f.write(g.app.leoID)
                    f.close()
                    if g.os_path_exists(fn):
                        g.es_print('',tag,'created in',theDir,color='red')
                        return
                except IOError:
                    pass

                g.es('can not create',tag,'in',theDir,color='red')
        #@-node:ekr.20031218072017.1982:<< attempt to create leoID.txt >>
        #@nl
    #@-node:ekr.20031218072017.1978:app.setLeoID
    #@+node:ekr.20031218072017.1847:app.setLog, lockLog, unlocklog
    def setLog (self,log):

        """set the frame to which log messages will go"""

        # g.pr("setLog:",tag,"locked:",self.logIsLocked,log)
        if not self.logIsLocked:
            self.log = log

    def lockLog(self):
        """Disable changes to the log"""
        self.logIsLocked = True

    def unlockLog(self):
        """Enable changes to the log"""
        self.logIsLocked = False
    #@-node:ekr.20031218072017.1847:app.setLog, lockLog, unlocklog
    #@+node:ekr.20031218072017.2619:app.writeWaitingLog
    def writeWaitingLog (self):

        # g.trace(g.app.gui,self.log)

        if self.log:
            if 1: # not self.log.isNull: # The test for isNull would probably interfere with batch mode.
                for s,color in self.logWaiting:
                    g.es('',s,color=color,newline=0) # The caller must write the newlines.
                self.logWaiting = []
        else:
            g.pr('writeWaitingLog: still no log!')
    #@-node:ekr.20031218072017.2619:app.writeWaitingLog
    #@+node:ekr.20031218072017.2188:app.newLeoCommanderAndFrame
    def newLeoCommanderAndFrame(self,
        fileName=None,
        relativeFileName=None,
        gui=None,initEditCommanders=True,updateRecentFiles=True):

        """Create a commander and its view frame for the Leo main window."""

        app = self

        import leo.core.leoCommands as leoCommands

        if not fileName: fileName = ''
        if not relativeFileName: relativeFileName = ''
        if not gui: gui = g.app.gui
        #@    << compute the window title >>
        #@+node:ekr.20031218072017.2189:<< compute the window title >>
        # Set the window title and fileName
        if fileName:
            title = g.computeWindowTitle(fileName)
        else:
            s = "untitled"
            n = g.app.numberOfWindows
            if n > 0:
                s += str(n)
            title = g.computeWindowTitle(s)
            g.app.numberOfWindows = n+1
        #@-node:ekr.20031218072017.2189:<< compute the window title >>
        #@nl

        # g.trace(fileName,relativeFileName)

        # Create an unfinished frame to pass to the commanders.
        frame = gui.createLeoFrame(title)

        # Create the commander and its subcommanders.
        c = leoCommands.Commands(frame,fileName,relativeFileName=relativeFileName)

        if not app.initing:
            g.doHook("before-create-leo-frame",c=c) # Was 'onCreate': too confusing.

        frame.finishCreate(c)
        c.finishCreate(initEditCommanders)

        # Finish initing the subcommanders.
        c.undoer.clearUndoState() # Menus must exist at this point.

        # if not g.app.initing:
            # g.doHook("after-create-leo-frame",c=c)

        return c,frame
    #@-node:ekr.20031218072017.2188:app.newLeoCommanderAndFrame
    #@-others
#@-node:ekr.20031218072017.2608:@thin leoApp.py
#@-leo<|MERGE_RESOLUTION|>--- conflicted
+++ resolved
@@ -8,6 +8,7 @@
 #@@pagewidth 80
 
 import leo.core.leoGlobals as g
+import leo.core.leoPlugins as leoPlugins
 import os
 import sys
 
@@ -103,7 +104,7 @@
         #@-node:ekr.20031218072017.1417:<< define global constants >>
         #@nl
         #@    << Define global data structures >>
-        #@+node:ekr.20031218072017.368:<< define global data structures >> app
+        #@+node:ekr.20031218072017.368:<< define global data structures >> (leoApp.py)
         # Internally, lower case is used for all language names.
         self.language_delims_dict = {
             # Keys are languages, values are 1,2 or 3-tuples of delims.
@@ -127,6 +128,7 @@
             "kshell"        : "#", # Leo 4.5.1.
             "latex"         : "%",
             "lua"           : "--",  # ddm 13/02/06
+            "noweb"         : "%", # EKR: 2009-01-30. Use Latex for doc chunks.
             "pascal"        : "// { }",
             "perl"          : "#",
             "perlpod"       : "# __=pod__ __=cut__", # 9/25/02: The perlpod hack.
@@ -136,17 +138,15 @@
             "python"        : "#",
             "rapidq"        : "'", # fil 2004-march-11
             "rebol"         : ";",  # jason 2003-07-03
-<<<<<<< HEAD
-            "ruby"          : "#",  # thyrsus 2008-10-24
-=======
             "ruby"          : "#",  # thyrsus 2008-11-05
->>>>>>> f4e405ac
             "shell"         : "#",  # shell scripts
             "tcltk"         : "#",
+            "tex"           : "%", # Bug fix: 2008-1-30: Fixed Mark Edginton's bug.
             "unknown"       : "#", # Set when @comment is seen.
             "unknown_language" : '#--unknown-language--', # For unknown extensions in @shadow files.
             "vimoutline"    : "#",  #TL 8/25/08 Vim's outline plugin
             "xml"           : "<!-- -->",
+            "xslt"          : "<!-- -->",
         }
 
         self.language_extension_dict = {
@@ -180,23 +180,21 @@
             "plsql"         : "sql", # qt02537 2005-05-27
             "rapidq"        : "bas", # fil 2004-march-11
             "rebol"         : "r",    # jason 2003-07-03
-<<<<<<< HEAD
-            "ruby"          : "rb",  # thyrsus 2008-10-24
-=======
             "ruby"          : "rb",   # thyrsus 2008-11-05
->>>>>>> f4e405ac
             "shell"         : "sh",   # DS 4/1/04
             "tex"           : "tex",
             "tcltk"         : "tcl",
             "unknown"       : "txt", # Set when @comment is seen.
             "vimoutline"    : "otl",  #TL 8/25/08 Vim's outline plugin
             "xml"           : "xml",
+            "xslt"          : "xsl",
         }
 
         self.extension_dict = {
             # Keys are extensions, values are languages.
             "ada"   : "ada",
             "adb"   : "ada",
+            "ahk"   : "autohotkey",  # EKR: 2009-01-30.
             "as"    : "actionscript",
             "bas"   : "rapidq",
             "bat"   : "batch",
@@ -222,17 +220,14 @@
             "py"    : "python",
             "sql"   : "plsql", # qt02537 2005-05-27
             "r"     : "rebol",
-<<<<<<< HEAD
-            "rb"    : "ruby", # thyrsus 2008-10-24
-=======
             "rb"    : "ruby", # thyrsus 2008-11-05
->>>>>>> f4e405ac
             "sh"    : "shell",
             "tex"   : "tex",
             "txt"   : "plain",
             "tcl"   : "tcltk",
             "w"     : "cweb",
             "xml"   : "xml",
+            "xsl"   : "xslt",
         }
 
         # Extra language extensions, used to associate extensions with mode files.
@@ -259,7 +254,7 @@
             'w'     : 'none', # cweb
         }
         #@nonl
-        #@-node:ekr.20031218072017.368:<< define global data structures >> app
+        #@-node:ekr.20031218072017.368:<< define global data structures >> (leoApp.py)
         #@nl
     #@-node:ekr.20031218072017.1416:app.__init__
     #@+node:ekr.20031218072017.2609:app.closeLeoWindow
@@ -270,6 +265,8 @@
         Return False if the user veto's the close."""
 
         c = frame.c
+
+        # g.trace('frame',frame,g.callers(4))
 
         c.endEditing() # Commit any open edits.
 
@@ -298,13 +295,32 @@
             frame.deiconify()
             frame.lift()
             frame.c.setLog()
-            frame.c.bodyWantsFocusNow()
+            frame.c.bodyWantsFocus()
             frame.c.outerUpdate()
         elif not g.app.unitTesting:
             g.app.finishQuit()
 
         return True # The window has been closed.
     #@-node:ekr.20031218072017.2609:app.closeLeoWindow
+    #@+node:ekr.20090202191501.5:app.createNullGui
+    def createNullGui (self):
+
+        # Don't import this at the top level:
+        # it might interfere with Leo's startup logic.
+        import leo.core.leoGui as leoGui
+
+        g.app.gui = leoGui.nullGui("nullGui")
+    #@nonl
+    #@-node:ekr.20090202191501.5:app.createNullGui
+    #@+node:ekr.20090202191501.1:app.createQtGui
+    def createQtGui (self,fileName=None):
+
+        # Do NOT omit fileName param: it is used in plugin code.
+
+        """A convenience routines for plugins to create the Qt gui class."""
+
+        leoPlugins.loadOnePlugin ('qtGui',verbose=True)
+    #@-node:ekr.20090202191501.1:app.createQtGui
     #@+node:ekr.20031218072017.2610:app.createTkGui
     def createTkGui (self,fileName=None):
 
@@ -312,19 +328,27 @@
 
         """A convenience routines for plugins to create the default Tk gui class."""
 
-        import leo.core.leoTkinterGui as leoTkinterGui # Do this import after app module is fully imported.
-
-        g.app.gui = leoTkinterGui.tkinterGui()
-        g.app.root = g.app.gui.createRootWindow()
-
-        # Show a dialog and exit immediately if Pmw can not be imported.
-        g.importExtension("Pmw",pluginName="Leo's core",verbose=False,required=True)
-        g.app.gui.finishCreate()
-
-        if 0:
-            if fileName:
-                g.pr("Tk gui created in", g.shortFileName(fileName))
+        leoPlugins.loadOnePlugin ('tkGui',verbose=True)
+
+        # Old code.
+            # import leo.core.leoTkinterGui as leoTkinterGui # Do this import after app module is fully imported.
+
+            # g.app.gui = leoTkinterGui.tkinterGui()
+            # g.app.root = g.app.gui.createRootWindow()
+
+            # # Show a dialog and exit immediately if Pmw can not be imported.
+            # g.importExtension("Pmw",pluginName="Leo's core",verbose=False,required=True)
+            # g.app.gui.finishCreate()
     #@-node:ekr.20031218072017.2610:app.createTkGui
+    #@+node:ekr.20090126063121.3:app.createWxGui
+    def createWxGui (self,fileName=None):
+
+        # Do NOT omit fileName param: it is used in plugin code.
+
+        """A convenience routines for plugins to create the wx gui class."""
+
+        leoPlugins.loadOnePlugin ('wxGui',verbose=True)
+    #@-node:ekr.20090126063121.3:app.createWxGui
     #@+node:ekr.20031218072017.2612:app.destroyAllOpenWithFiles
     def destroyAllOpenWithFiles (self):
 
@@ -360,9 +384,9 @@
         if path and g.os_path_exists(path):
             try:
                 os.remove(path)
-                g.pr("deleting temp file:", g.shortFileName(path))
+                g.pr("deleting temp file: %s" % g.shortFileName(path))
             except:
-                g.pr("can not delete temp file:", path)
+                g.pr("can not delete temp file: %s" % path)
 
         # Remove theDict from the list so the gc can recycle the Leo window!
         g.app.openWithFiles.remove(theDict)
@@ -371,12 +395,11 @@
     def destroyWindow (self,frame):
 
         # g.trace(frame in g.app.windowList,frame)
-
         g.app.destroyOpenWithFilesForFrame(frame)
 
         if frame in g.app.windowList:
+            # g.trace(g.app.windowList)
             g.app.windowList.remove(frame)
-            # g.trace(g.app.windowList)
 
         # force the window to go away now.
         # Important: this also destroys all the objects of the commander.
@@ -395,7 +418,7 @@
             g.app.gui.destroySelf()
 
         # Don't use g.trace!
-        # g.pr('app.finishQuit: setting g.app.killed',g.callers())
+        # print('app.finishQuit: setting g.app.killed',g.callers())
 
         g.app.killed = True
             # Disable all further hooks and events.
@@ -403,7 +426,7 @@
 
         if g.app.afterHandler:
             # TK bug: This appears to have no effect, at least on Windows.
-            # g.pr("finishQuit: cancelling",g.app.afterHandler)
+            # print("finishQuit: cancelling",g.app.afterHandler)
             if g.app.gui and g.app.gui.guiName() == "tkinter":
                 self.root.after_cancel(g.app.afterHandler)
             g.app.afterHandler = None
@@ -426,6 +449,58 @@
 
         self.finishQuit()
     #@-node:ekr.20031218072017.2616:app.forceShutdown
+    #@+node:ekr.20031218072017.2188:app.newLeoCommanderAndFrame
+    def newLeoCommanderAndFrame(self,
+        fileName=None,
+        relativeFileName=None,
+        gui=None,initEditCommanders=True,updateRecentFiles=True):
+
+        """Create a commander and its view frame for the Leo main window."""
+
+        app = self
+
+        import leo.core.leoCommands as leoCommands
+
+        if not fileName: fileName = ''
+        if not relativeFileName: relativeFileName = ''
+        if not gui: gui = g.app.gui
+        #@    << compute the window title >>
+        #@+node:ekr.20031218072017.2189:<< compute the window title >>
+        # Set the window title and fileName
+        if fileName:
+            title = g.computeWindowTitle(fileName)
+        else:
+            s = "untitled"
+            n = g.app.numberOfWindows
+            if n > 0:
+                s += str(n)
+            title = g.computeWindowTitle(s)
+            g.app.numberOfWindows = n+1
+        #@-node:ekr.20031218072017.2189:<< compute the window title >>
+        #@nl
+
+        # g.trace(fileName,relativeFileName)
+
+        # Create an unfinished frame to pass to the commanders.
+        frame = gui.createLeoFrame(title)
+
+        # Create the commander and its subcommanders.
+        c = leoCommands.Commands(frame,fileName,relativeFileName=relativeFileName)
+
+        if not app.initing:
+            g.doHook("before-create-leo-frame",c=c) # Was 'onCreate': too confusing.
+
+        frame.finishCreate(c)
+        c.finishCreate(initEditCommanders)
+
+        # Finish initing the subcommanders.
+        c.undoer.clearUndoState() # Menus must exist at this point.
+
+        # if not g.app.initing:
+            # g.doHook("after-create-leo-frame",c=c)
+
+        return c,frame
+    #@-node:ekr.20031218072017.2188:app.newLeoCommanderAndFrame
     #@+node:ekr.20031218072017.2617:app.onQuit
     def onQuit (self,event=None):
 
@@ -489,7 +564,7 @@
         #@+node:ekr.20031218072017.1979:<< return if we can set leoID from sys.leoID>>
         # This would be set by in Python's sitecustomize.py file.
 
-        # 7/2/04: Use hasattr & getattr to suppress pychecker warning.
+        # Use hasattr & getattr to suppress pylint warning.
         # We also have to use a "non-constant" attribute to suppress another warning!
 
         nonConstantAttr = "leoID"
@@ -590,7 +665,7 @@
 
         """set the frame to which log messages will go"""
 
-        # g.pr("setLog:",tag,"locked:",self.logIsLocked,log)
+        # print("setLog:",tag,"locked:",self.logIsLocked,log)
         if not self.logIsLocked:
             self.log = log
 
@@ -613,60 +688,8 @@
                     g.es('',s,color=color,newline=0) # The caller must write the newlines.
                 self.logWaiting = []
         else:
-            g.pr('writeWaitingLog: still no log!')
+            print('writeWaitingLog: still no log!')
     #@-node:ekr.20031218072017.2619:app.writeWaitingLog
-    #@+node:ekr.20031218072017.2188:app.newLeoCommanderAndFrame
-    def newLeoCommanderAndFrame(self,
-        fileName=None,
-        relativeFileName=None,
-        gui=None,initEditCommanders=True,updateRecentFiles=True):
-
-        """Create a commander and its view frame for the Leo main window."""
-
-        app = self
-
-        import leo.core.leoCommands as leoCommands
-
-        if not fileName: fileName = ''
-        if not relativeFileName: relativeFileName = ''
-        if not gui: gui = g.app.gui
-        #@    << compute the window title >>
-        #@+node:ekr.20031218072017.2189:<< compute the window title >>
-        # Set the window title and fileName
-        if fileName:
-            title = g.computeWindowTitle(fileName)
-        else:
-            s = "untitled"
-            n = g.app.numberOfWindows
-            if n > 0:
-                s += str(n)
-            title = g.computeWindowTitle(s)
-            g.app.numberOfWindows = n+1
-        #@-node:ekr.20031218072017.2189:<< compute the window title >>
-        #@nl
-
-        # g.trace(fileName,relativeFileName)
-
-        # Create an unfinished frame to pass to the commanders.
-        frame = gui.createLeoFrame(title)
-
-        # Create the commander and its subcommanders.
-        c = leoCommands.Commands(frame,fileName,relativeFileName=relativeFileName)
-
-        if not app.initing:
-            g.doHook("before-create-leo-frame",c=c) # Was 'onCreate': too confusing.
-
-        frame.finishCreate(c)
-        c.finishCreate(initEditCommanders)
-
-        # Finish initing the subcommanders.
-        c.undoer.clearUndoState() # Menus must exist at this point.
-
-        # if not g.app.initing:
-            # g.doHook("after-create-leo-frame",c=c)
-
-        return c,frame
-    #@-node:ekr.20031218072017.2188:app.newLeoCommanderAndFrame
     #@-others
 #@-node:ekr.20031218072017.2608:@thin leoApp.py
 #@-leo