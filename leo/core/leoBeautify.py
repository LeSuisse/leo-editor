--- conflicted
+++ resolved
@@ -1341,18 +1341,6 @@
             u.afterChangeGroup(current, undoType, dirtyVnodeList=self.dirtyVnodeList)
     #@+node:ekr.20150528172940.1: *4* ptb.print_stats
     def print_stats(self):
-<<<<<<< HEAD
-        print('==================== stats')
-        print(f"changed nodes  {self.n_changed_nodes}")
-        print(f"tokens         {self.n_input_tokens}")
-        print(f"len(code_list) {self.n_output_tokens}")
-        print(f"len(s)         {self.n_strings}")
-        print(f"parse          {self.parse_time:4.2f}")
-        print(f"tokenize       {self.tokenize_time:4.2f}")
-        print(f"format         {self.beautify_time:4.2f}")
-        print(f"check          {self.check_time:4.2f}")
-        print(f"total          {self.total_time:4.2f}")
-=======
         print(
             f"{'='*10} stats\n\n"
             f"changed nodes  {self.n_changed_nodes:4}\n"
@@ -1366,7 +1354,6 @@
             f"check          {self.check_time:4.2f}\n"
             f"total          {self.total_time:4.2f}"
         )
->>>>>>> f89be7f8
     #@+node:ekr.20150528084644.1: *4* ptb.push_state
     def push_state(self, kind, value=None):
         '''Append a state to the state stack.'''
