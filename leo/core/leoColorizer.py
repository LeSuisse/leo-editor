--- conflicted
+++ resolved
@@ -2685,13 +2685,9 @@
 
             wimpy_regex = sys.version_info < (3, 6, 0)
             
-<<<<<<< HEAD
-            leo_sec_ref_pat = r'(?-m:\<\<(.*?)\>\>)'
-=======
             leo_sec_ref_pat = r'\<\<(.*?)\>\>' if wimpy_regex else r'(?-m:\<\<(.*?)\>\>)'
                 # Multiline for Python 2, and less than 3.6, but that can't be helped.
 
->>>>>>> e0293f41
             tokens = {
                 'root': [
                     (r'^@(color|nocolor|killcolor)\b', self.at_color_callback),
