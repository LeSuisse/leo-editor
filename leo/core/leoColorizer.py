#@+leo-ver=5-thin
#@+node:ekr.20140827092102.18574: * @file leoColorizer.py
"""All colorizing code for Leo."""

# Indicated code are copyright (c) Jupyter Development Team.
# Distributed under the terms of the Modified BSD License.

#@+<< leoColorizer imports >>
#@+node:ekr.20140827092102.18575: ** << leoColorizer imports >>
from __future__ import annotations
from collections.abc import Callable
import re
import string
import time
from typing import Any, Generator, Sequence, Optional, Union, TYPE_CHECKING
#
# Third-part tools.
try:
    import pygments  # type:ignore
except ImportError:
    pygments = None  # type:ignore
#
# Leo imports...
from leo.core import leoGlobals as g

from leo.core.leoColor import leo_color_database
#
# Qt imports. May fail from the bridge.
try:  # #1973
    from leo.core.leoQt import Qsci, QtGui, QtWidgets
    from leo.core.leoQt import UnderlineStyle, Weight  # #2330
except Exception:
    Qsci = QtGui = QtWidgets = None
    UnderlineStyle = Weight = None
#@-<< leoColorizer imports >>
#@+<< leoColorizer annotations >>
#@+node:ekr.20220901164936.1: ** << leoColorizer annotations >>
if TYPE_CHECKING:  # pragma: no cover
    from leo.core.leoCommands import Commands as Cmdr
    from leo.core.leoNodes import Position, VNode
    from leo.core.leoGlobals import GeneralSetting
    Color = Any
    Font = Any
    Mode = g.Bunch
    RuleSet = Any
    Widget = Any
#@-<< leoColorizer annotations >>
#@+others
#@+node:ekr.20190323044524.1: ** function: make_colorizer
def make_colorizer(c: Cmdr, widget: Widget) -> Any:
    """Return an instance of JEditColorizer or PygmentsColorizer."""
    use_pygments = pygments and c.config.getBool('use-pygments', default=False)
    if use_pygments:
        return PygmentsColorizer(c, widget)
    return JEditColorizer(c, widget)
#@+node:ekr.20170127141855.1: ** class BaseColorizer
class BaseColorizer:
    """The base class for all Leo colorizers."""
    #@+others
    #@+node:ekr.20220317050513.1: *3*  BaseColorizer: birth
    #@+node:ekr.20190324044744.1: *4* BaseColorizer.__init__
    def __init__(self, c: Cmdr, widget: Widget = None) -> None:
        """ctor for BaseColorizer class."""
        # Copy args...
        self.c = c
        self.widget: Widget = widget
        if widget:  # #503: widget may be None during unit tests.
            widget.leo_colorizer = self
        # Configuration dicts...
        self.configDict: dict[str, Any] = {}  # Keys are tags, values are colors (names or values).
        self.configUnderlineDict: dict[str, bool] = {}  # Keys are tags, values are bools.
        # Common state ivars...
        self.enabled = False  # Per-node enable/disable flag set by updateSyntaxColorer.
        self.highlighter: Any = g.NullObject()  # May be overridden in subclass...
        self.language = 'python'  # set by scanLanguageDirectives.
        self.prev: tuple[int, int, str] = None  # Used by setTag.
        self.showInvisibles = False
        # Statistics....
        self.count = 0
        self.full_recolor_count = 0  # For unit tests.
        self.recolorCount = 0
        # For traces...
        self.matcher_name: str = ''
        self.rulesetName: str = ''
        self.delegate_name: str = ''
    #@+node:ekr.20190324045134.1: *4* BaseColorizer.init
    def init(self) -> None:
        """May be over-ridden in subclasses."""
        pass
    #@+node:ekr.20110605121601.18578: *4* BaseColorizer.configureTags & helpers
    def configureTags(self) -> None:
        """Configure all tags."""
        self.configure_fonts()
        self.configure_colors()
        self.configure_variable_tags()
    #@+node:ekr.20190324172632.1: *5* BaseColorizer.configure_colors & helper
    def configure_colors(self) -> None:
        """Configure all colors in the default colors dict."""
        c = self.c

        # getColor puts the color name in standard form:
        # color = color.replace(' ', '').lower().strip()

        #@+<< function: resolve_color_key >>
        #@+node:ekr.20230314052558.1: *6* << function: resolve_color_key >>
        def resolve_color_key(key: str) -> str:
            """
            Resolve the given color name to a *valid* color.
            """
            option_name, default_color = self.default_colors_dict[key]
            colors = (
                c.config.getColor(f"{self.language}.{option_name}"),  # Preferred.
                c.config.getColor(f"{self.language}{option_name}"),  # Legacy.
                c.config.getColor(option_name),
                default_color,
            )
            for color in colors:
                color1 = color
                while color:
                    color = self.normalize(color)
                    if color in leo_color_database:
                        color = leo_color_database.get(color)
                    qt_color = QtGui.QColor(color)
                    if qt_color.isValid():
                        return color
                    if color.startswith('@'):
                        color = color[1:]
                    else:
                        g.trace('Invalid @color setting:', key, color1)
                        break
            return None  # Reasonable default.
        #@-<< function: resolve_color_key >>

        # Compute *all* color keys, not just those in default_colors_dict.
        all_color_keys = list(self.default_colors_dict.keys())
        if c.config.settingsDict:
            gs: GeneralSetting
            for key, gs in c.config.settingsDict.items():
                if gs and gs.kind == 'color' and gs.val:
                    all_color_keys.append(key)
                    self.default_colors_dict[key] = (key, self.normalize(gs.val))
        for key in sorted(all_color_keys):
            self.configDict[key] = resolve_color_key(key)
    #@+node:ekr.20190324172242.1: *5* BaseColorizer.configure_fonts & helpers
    def configure_fonts(self) -> None:
        """
        Configure:
        - All fonts in the the default fonts dict.
        - All fonts mentioned in any @font setting.
        """
        c = self.c
        self.font_selectors = ('family', 'size', 'slant', 'weight')
        # Keys are font names. Values are Dicts[selector, value]
        self.new_fonts: dict[str, dict] = {}

        # Get the default body font.
        defaultBodyfont = self.fonts.get('default_body_font')
        if not defaultBodyfont:
            defaultBodyfont = c.config.getFontFromParams(
                "body_text_font_family", "body_text_font_size",
                "body_text_font_slant", "body_text_font_weight",
                c.config.defaultBodyFontSize)
            self.fonts['default_body_font'] = defaultBodyfont

        # Handle syntax-coloring fonts.
        if c.config.settingsDict:
            gs: GeneralSetting
            setting_pat = re.compile(r'@font\s+(\w+)\.(\w+)')
            valid_languages = g.app.language_delims_dict.keys()
            valid_tags = self.default_font_dict.keys()
            for setting in sorted(c.config.settingsDict):
                gs = c.config.settingsDict.get(setting)
                if gs and gs.source:  # An @font setting.
                    m = setting_pat.match(gs.source)
                    if m:
                        language, tag = m.group(1), m.group(2)
                        if language in valid_languages and tag in valid_tags:
                            self.resolve_font(setting, language, tag, gs.val)
                        else:
                            g.trace('Ignoring', gs.source)

        # Create all new syntax-coloring fonts.
        for font_name in self.new_fonts:
            d = self.new_fonts[font_name]
            font = g.app.gui.getFontFromParams(
                family=d.get('family'),
                size=self.zoomed_size(font_name, d.get('size')),
                slant=d.get('slant'),
                weight=d.get('weight'),
                tag=font_name,
            )
            # #1919: This really isn't correct.
            self.configure_hard_tab_width(font)
            self.fonts[font_name] = font

        # Set default fonts.
        for key in self.default_font_dict.keys():
            self.fonts[key] = None  # Default
            option_name = self.default_font_dict[key]
            for name in (
                f"{self.language}_{option_name}",
                option_name,
            ):
                font = self.fonts.get(name)
                if font:
                    break
                font = self.create_font(key, name)
                if font:
                    self.fonts[name] = font
                    if key == 'url':
                        try:  # Special case for Qt.
                            font.setUnderline(True)
                        except Exception:
                            pass
                    # #1919: This really isn't correct.
                    self.configure_hard_tab_width(font)
                    break
    #@+node:ekr.20230314052820.1: *6* BaseColorizer.resolve_font
    def resolve_font(self, setting: str, language: str, tag: str, val: str) -> None:
        """
        Resolve the arguments to a selector and font name.

        Add the selector to the font's entry in self.new_fonts.
        """
        for selector in self.font_selectors:
            if selector in setting:
                font_name = f"{language}.{tag}".lower()
                font_info = self.new_fonts.get(font_name, {})
                font_info[selector] = val
                self.new_fonts[font_name] = font_info
    #@+node:ekr.20190326034006.1: *6* BaseColorizer.create_font
    # Keys are key::settings_names. Values are cumulative font size.
    zoom_dict: dict[str, int] = {}

    def create_font(self, key: str, setting_name: str) -> Any:
        """
        Return the font for the given setting name.

        Return None if no font setting with the given name exists.
        """
        trace = 'coloring' in g.app.debug
        c = self.c
        get = c.config.get
        for name in (setting_name, setting_name.rstrip('_font')):
            family = get(name + '_family', 'family')
            size = get(name + '_size', 'size')
            slant = get(name + '_slant', 'slant')
            weight = get(name + '_weight', 'weight')
            if family or slant or weight or size:
                slant = slant or 'roman'
                weight = weight or 'normal'
                size = self.zoomed_size(f"{key}::{setting_name}", size)
                font = g.app.gui.getFontFromParams(family, size, slant, weight, tag=setting_name)
                if font:
                    if trace:
                        # A good trace: the key shows what is happening.
                        g.trace(
                            f"Create font: {id(font)} "
                            f"setting: {setting_name} "
                            f"key: {key} family: {family or 'None'} "
                            f"size: {size or 'None'} {slant} {weight}")
                    return font
        return None
    #@+node:ekr.20230317072911.1: *6* BaseColorizer.zoomed_size
    def zoomed_size(self, key: str, size: str) -> str:
        """
        Return the effect size (as a string) of the font after zooming.

        `key`: key for the zoom_dict.
        """
        c = self.c
        default_size: str = c.config.defaultBodyFontSize
        # Compute i_size.
        i_size: int
        if key in self.zoom_dict:
            i_size = self.zoom_dict.get(key)
        else:
            s_size: str = size or default_size
            if s_size.endswith(('pt', 'px'),):
                s_size = s_size[:-2]
            try:
                i_size = int(s_size)
            except ValueError:
                # Don't zoom.
                return s_size

        # Bump i_size by the zoom_delta.
        zoom_delta: int = getattr(c, 'zoom_delta', 0)
        if zoom_delta:
            i_size += zoom_delta
            self.zoom_dict[key] = i_size
        return str(i_size)
    #@+node:ekr.20111024091133.16702: *5* BaseColorizer.configure_hard_tab_width
    def configure_hard_tab_width(self, font: Font) -> None:
        """
        Set the width of a hard tab.

        Qt does not appear to have the required methods. Indeed,
        https://stackoverflow.com/questions/13027091/how-to-override-tab-width-in-qt
        assumes that QTextEdit's have only a single font(!).

        This method probably only works probably if the body text contains
        a single @language directive, and it may not work properly even then.
        """
        c, widget = self.c, self.widget
        if isinstance(widget, QtWidgets.QTextEdit):
            # #1919: https://forum.qt.io/topic/99371/how-to-set-tab-stop-width-and-space-width
            fm = QtGui.QFontMetrics(font)
            try:  # fm.horizontalAdvance
                width = fm.horizontalAdvance(' ') * abs(c.tab_width)
                widget.setTabStopDistance(width)
            except Exception:
                width = fm.width(' ') * abs(c.tab_width)
                widget.setTabStopWidth(width)  # Obsolete.
        else:
            # To do: configure the QScintilla widget.
            pass
    #@+node:ekr.20110605121601.18579: *5* BaseColorizer.configure_variable_tags
    def configure_variable_tags(self) -> None:
        c = self.c
        use_pygments = pygments and c.config.getBool('use-pygments', default=False)
        name = 'name.other' if use_pygments else 'name'
        self.configUnderlineDict[name] = self.underline_undefined
        for name, option_name, default_color in (
            # ("blank", "show_invisibles_space_background_color", "Gray90"),
            # ("tab", "show_invisibles_tab_background_color", "Gray80"),
            ("elide", None, "yellow"),
        ):
            if self.showInvisibles:
                color = c.config.getColor(option_name) if option_name else default_color
            else:
                option_name, default_color = self.default_colors_dict.get(name, (None, None))
                color = c.config.getColor(option_name) if option_name else ''
            self.configDict[name] = color  # 2022/05/20: Discovered by pyflakes.
    #@+node:ekr.20110605121601.18574: *4* BaseColorizer.defineDefaultColorsDict
    #@@nobeautify

    def defineDefaultColorsDict(self) -> None:

        # These defaults are sure to exist.
        self.default_colors_dict = {
            #
            # Used in Leo rules...
            # tag name      :( option name,                  default color),
            'blank'         :('show_invisibles_space_color', '#E5E5E5'), # gray90
            'docpart'       :('doc_part_color',              'red'),
            'leokeyword'    :('leo_keyword_color',           'blue'),
            'link'          :('section_name_color',          'red'),
            'name'          :('undefined_section_name_color','red'),
            'namebrackets'  :('section_name_brackets_color', 'blue'),
            'tab'           :('show_invisibles_tab_color',   '#CCCCCC'), # gray80
            'url'           :('url_color',                   'purple'),
            #
            # Pygments tags.  Non-default values are taken from 'default' style.
            #
            # Top-level...
            # tag name          :( option name,         default color),
            'error'             :('error',              '#FF0000'), # border
            'other'             :('other',              'white'),
            'punctuation'       :('punctuation',        'white'),
            'whitespace'        :('whitespace',         '#bbbbbb'),
            'xt'                :('xt',                 '#bbbbbb'),
            #
            # Comment...
            # tag name          :( option name,         default color),
            'comment'           :('comment',            '#408080'), # italic
            'comment.hashbang'  :('comment.hashbang',   '#408080'),
            'comment.multiline' :('comment.multiline',  '#408080'),
            'comment.special'   :('comment.special',    '#408080'),
            'comment.preproc'   :('comment.preproc',    '#BC7A00'), # noitalic
            'comment.single'    :('comment.single',     '#BC7A00'), # italic
            #
            # Generic...
            # tag name          :( option name,         default color),
            'generic'           :('generic',            '#A00000'),
            'generic.deleted'   :('generic.deleted',    '#A00000'),
            'generic.emph'      :('generic.emph',       '#000080'), # italic
            'generic.error'     :('generic.error',      '#FF0000'),
            'generic.heading'   :('generic.heading',    '#000080'), # bold
            'generic.inserted'  :('generic.inserted',   '#00A000'),
            'generic.output'    :('generic.output',     '#888'),
            'generic.prompt'    :('generic.prompt',     '#000080'), # bold
            'generic.strong'    :('generic.strong',     '#000080'), # bold
            'generic.subheading':('generic.subheading', '#800080'), # bold
            'generic.traceback' :('generic.traceback',  '#04D'),
            #
            # Keyword...
            # tag name              :( option name,             default color),
            'keyword'               :('keyword',                '#008000'), # bold
            'keyword.constant'      :('keyword.constant',       '#008000'),
            'keyword.declaration'   :('keyword.declaration',    '#008000'),
            'keyword.namespace'     :('keyword.namespace',      '#008000'),
            'keyword.pseudo'        :('keyword.pseudo',         '#008000'), # nobold
            'keyword.reserved'      :('keyword.reserved',       '#008000'),
            'keyword.type'          :('keyword.type',           '#B00040'),
            #
            # Literal...
            # tag name              :( option name,         default color),
            'literal'               :('literal',            'white'),
            'literal.date'          :('literal.date',       'white'),
            #
            # Name...
            # tag name              :( option name,         default color
            # 'name' defined below.
            'name.attribute'        :('name.attribute',     '#7D9029'), # bold
            'name.builtin'          :('name.builtin',       '#008000'),
            'name.builtin.pseudo'   :('name.builtin.pseudo','#008000'),
            'name.class'            :('name.class',         '#0000FF'), # bold
            'name.constant'         :('name.constant',      '#880000'),
            'name.decorator'        :('name.decorator',     '#AA22FF'),
            'name.entity'           :('name.entity',        '#999999'), # bold
            'name.exception'        :('name.exception',     '#D2413A'), # bold
            'name.function'         :('name.function',      '#0000FF'),
            'name.function.magic'   :('name.function.magic','#0000FF'),
            'name.label'            :('name.label',         '#A0A000'),
            'name.namespace'        :('name.namespace',     '#0000FF'), # bold
            'name.other'            :('name.other',         'red'),
            # A hack: getLegacyFormat returns name.pygments instead of name.
            'name.pygments'         :('name.pygments',      'white'),
            'name.tag'              :('name.tag',               '#008000'), # bold
            'name.variable'         :('name.variable',          '#19177C'),
            'name.variable.class'   :('name.variable.class',    '#19177C'),
            'name.variable.global'  :('name.variable.global',   '#19177C'),
            'name.variable.instance':('name.variable.instance', '#19177C'),
            'name.variable.magic'   :('name.variable.magic',    '#19177C'),
            #
            # Number...
            # tag name              :( option name,         default color
            'number'                :('number',             '#666666'),
            'number.bin'            :('number.bin',         '#666666'),
            'number.float'          :('number.float',       '#666666'),
            'number.hex'            :('number.hex',         '#666666'),
            'number.integer'        :('number.integer',     '#666666'),
            'number.integer.long'   :('number.integer.long','#666666'),
            'number.oct'            :('number.oct',         '#666666'),
            #
            # Operator...
            # tag name          :( option name,         default color
            # 'operator' defined below.
            'operator.word'     :('operator.Word',      '#AA22FF'), # bold
            #
            # String...
            # tag name          :( option name,         default color
            'string'            :('string',             '#BA2121'),
            'string.affix'      :('string.affix',       '#BA2121'),
            'string.backtick'   :('string.backtick',    '#BA2121'),
            'string.char'       :('string.char',        '#BA2121'),
            'string.delimiter'  :('string.delimiter',   '#BA2121'),
            'string.doc'        :('string.doc',         '#BA2121'), # italic
            'string.double'     :('string.double',      '#BA2121'),
            'string.escape'     :('string.escape',      '#BB6622'), # bold
            'string.heredoc'    :('string.heredoc',     '#BA2121'),
            'string.interpol'   :('string.interpol',    '#BB6688'), # bold
            'string.other'      :('string.other',       '#008000'),
            'string.regex'      :('string.regex',       '#BB6688'),
            'string.single'     :('string.single',      '#BA2121'),
            'string.symbol'     :('string.symbol',      '#19177C'),
            #
            # jEdit tags.
            # tag name  :( option name,     default color),
            'comment1'  :('comment1_color', 'red'),
            'comment2'  :('comment2_color', 'red'),
            'comment3'  :('comment3_color', 'red'),
            'comment4'  :('comment4_color', 'red'),
            'function'  :('function_color', 'black'),
            'keyword1'  :('keyword1_color', 'blue'),
            'keyword2'  :('keyword2_color', 'blue'),
            'keyword3'  :('keyword3_color', 'blue'),
            'keyword4'  :('keyword4_color', 'blue'),
            'keyword5'  :('keyword5_color', 'blue'),
            'label'     :('label_color',    'black'),
            'literal1'  :('literal1_color', '#00aa00'),
            'literal2'  :('literal2_color', '#00aa00'),
            'literal3'  :('literal3_color', '#00aa00'),
            'literal4'  :('literal4_color', '#00aa00'),
            'markup'    :('markup_color',   'red'),
            'null'      :('null_color',     None),  # 'black'
            'operator'  :('operator_color', 'black'),
            'trailing_whitespace': ('trailing_whitespace_color', '#808080'),
        }
    #@+node:ekr.20110605121601.18575: *4* BaseColorizer.defineDefaultFontDict
    #@@nobeautify

    def defineDefaultFontDict(self) -> None:

        self.default_font_dict = {
            #
            # Used in Leo rules...
            # tag name      : option name
            'blank'         :'show_invisibles_space_font', # 2011/10/24.
            'docpart'       :'doc_part_font',
            'leokeyword'    :'leo_keyword_font',
            'link'          :'section_name_font',
            'name'          :'undefined_section_name_font',
            'namebrackets'  :'section_name_brackets_font',
            'tab'           :'show_invisibles_tab_font', # 2011/10/24.
            'url'           :'url_font',
            #
            # Pygments tags (lower case)...
            # tag name          : option name
            "comment"           :'comment1_font',
            "comment.preproc"   :'comment2_font',
            "comment.single"    :'comment1_font',
            "error"             :'null_font',
            "generic.deleted"   :'literal4_font',
            "generic.emph"      :'literal4_font',
            "generic.error"     :'literal4_font',
            "generic.heading"   :'literal4_font',
            "generic.inserted"  :'literal4_font',
            "generic.output"    :'literal4_font',
            "generic.prompt"    :'literal4_font',
            "generic.strong"    :'literal4_font',
            "generic.subheading":'literal4_font',
            "generic.traceback" :'literal4_font',
            "keyword"           :'keyword1_font',
            "keyword.pseudo"    :'keyword2_font',
            "keyword.type"      :'keyword3_font',
            "name.attribute"    :'null_font',
            "name.builtin"      :'null_font',
            "name.class"        :'null_font',
            "name.constant"     :'null_font',
            "name.decorator"    :'null_font',
            "name.entity"       :'null_font',
            "name.exception"    :'null_font',
            "name.function"     :'null_font',
            "name.label"        :'null_font',
            "name.namespace"    :'null_font',
            "name.tag"          :'null_font',
            "name.variable"     :'null_font',
            "number"            :'null_font',
            "operator.word"     :'keyword4_font',
            "string"            :'literal1_font',
            "string.doc"        :'literal1_font',
            "string.escape"     :'literal1_font',
            "string.interpol"   :'literal1_font',
            "string.other"      :'literal1_font',
            "string.regex"      :'literal1_font',
            "string.single"     :'literal1_font',
            "string.symbol"     :'literal1_font',
            'xt'                :'text_font',
            "whitespace"        :'text_font',
            #
            # jEdit tags.
            # tag name     : option name
            'comment1'      :'comment1_font',
            'comment2'      :'comment2_font',
            'comment3'      :'comment3_font',
            'comment4'      :'comment4_font',
            # 'default'     :'default_font',
            'function'      :'function_font',
            'keyword1'      :'keyword1_font',
            'keyword2'      :'keyword2_font',
            'keyword3'      :'keyword3_font',
            'keyword4'      :'keyword4_font',
            'keyword5'      :'keyword5_font',
            'label'         :'label_font',
            'literal1'      :'literal1_font',
            'literal2'      :'literal2_font',
            'literal3'      :'literal3_font',
            'literal4'      :'literal4_font',
            'markup'        :'markup_font',
            # 'nocolor' This tag is used, but never generates code.
            'null'          :'null_font',
            'operator'      :'operator_font',
            'trailing_whitespace' :'trailing_whitespace_font',
        }
    #@+node:ekr.20110605121601.18573: *4* BaseColorizer.defineLeoKeywordsDict
    def defineLeoKeywordsDict(self) -> None:
        self.leoKeywordsDict = {}
        for key in g.globalDirectiveList:
            self.leoKeywordsDict[key] = 'leokeyword'
    #@+node:ekr.20230313051116.1: *3* BaseColorizer.normalize
    def normalize(self, s: str) -> str:
        """Return the normalized value of s."""
        if s.startswith('@'):
            s = s[1:]
        return s.replace(' ', '').replace('-', '').replace('_', '').lower().strip()
    #@+node:ekr.20171114041307.1: *3* BaseColorizer.reloadSettings
    #@@nobeautify
    def reloadSettings(self) -> None:
        c, getBool = self.c, self.c.config.getBool
        #
        # Init all settings ivars.
        self.color_tags_list: list[str] = []
        self.showInvisibles      = getBool("show-invisibles-by-default")
        self.underline_undefined = getBool("underline-undefined-section-names")
        self.use_hyperlinks      = getBool("use-hyperlinks")
        self.use_pygments        = None # Set in report_changes.
        self.use_pygments_styles = getBool('use-pygments-styles', default=True)
        #
        # Report changes to pygments settings.
        self.report_changes()
        #
        # Init the default fonts.
        self.bold_font = c.config.getFontFromParams(
            "body_text_font_family", "body_text_font_size",
            "body_text_font_slant", "body_text_font_weight",
            c.config.defaultBodyFontSize)
        self.italic_font = c.config.getFontFromParams(
            "body_text_font_family", "body_text_font_size",
            "body_text_font_slant", "body_text_font_weight",
            c.config.defaultBodyFontSize)
        self.bolditalic_font = c.config.getFontFromParams(
            "body_text_font_family", "body_text_font_size",
            "body_text_font_slant", "body_text_font_weight",
            c.config.defaultBodyFontSize)
        # Init everything else.
        self.init_style_ivars()
        self.defineLeoKeywordsDict()
        self.defineDefaultColorsDict()
        self.defineDefaultFontDict()
        self.configureTags()
        self.init()
    #@+node:ekr.20190327053604.1: *4* BaseColorizer.report_changes
    prev_use_pygments = None
    prev_use_styles = None
    prev_style = None

    def report_changes(self) -> None:
        """Report changes to pygments settings"""
        c = self.c
        use_pygments = c.config.getBool('use-pygments', default=False)
        if not use_pygments:  # 1696.
            return
        trace = 'coloring' in g.app.debug and not g.unitTesting
        if trace:
            g.es_print('\nreport changes...')

        def show(setting: str, val: str) -> None:
            if trace:
                g.es_print(f"{setting:35}: {val}")

        # Set self.use_pygments only once: it can't be changed later.
        # There is no easy way to re-instantiate classes created by make_colorizer.
        if self.prev_use_pygments is None:
            self.use_pygments = self.prev_use_pygments = use_pygments
            show('@bool use-pygments', use_pygments)
        elif use_pygments == self.prev_use_pygments:
            show('@bool use-pygments', use_pygments)
        else:
            g.es_print(
                f"{'Can not change @bool use-pygments':35}: "
                f"{self.prev_use_pygments}",
                color='red')
        # This setting is used only in the LeoHighlighter class
        style_name = c.config.getString('pygments-style-name') or 'default'
        # Report everything if we are tracing.
        show('@bool use-pygments-styles', self.use_pygments_styles)
        show('@string pygments-style-name', style_name)
        # Report changes to @bool use-pygments-style
        if self.prev_use_styles is None:
            self.prev_use_styles = self.use_pygments_styles
        elif self.use_pygments_styles != self.prev_use_styles:
            g.es_print(f"using pygments styles: {self.use_pygments_styles}")
        # Report @string pygments-style-name only if we are using styles.
        if not self.use_pygments_styles:
            return
        # Report changes to @string pygments-style-name
        if self.prev_style is None:
            self.prev_style = style_name
        elif style_name != self.prev_style:
            g.es_print(f"New pygments style: {style_name}")
            self.prev_style = style_name
    #@+node:ekr.20190324050727.1: *4* BaseColorizer.init_style_ivars
    def init_style_ivars(self) -> None:
        """Init Style data common to JEdit and Pygments colorizers."""
        # init() properly sets these for each language.
        self.actualColorDict: dict[str, Color] = {}  # Used only by setTag.
        self.hyperCount = 0
        # Attributes dict ivars: defaults are as shown...
        self.default = 'null'
        self.digit_re = ''
        self.escape = ''
        self.highlight_digits = True
        self.ignore_case = True
        self.no_word_sep = ''
        # Debugging...
        self.allow_mark_prev = True
        self.n_setTag = 0
        self.tagCount = 0
        self.trace_leo_matches = False
        self.trace_match_flag = False
        # Profiling...
        self.recolorCount = 0  # Total calls to recolor
        self.stateCount = 0  # Total calls to setCurrentState
        self.totalStates = 0
        self.maxStateNumber = 0
        self.totalKeywordsCalls = 0
        self.totalLeoKeywordsCalls = 0
        # Mode data...
        self.importedRulesets: dict[str, RuleSet] = {}
        self.prev = None  # The previous token.
        self.fonts: dict[str, Font] = {}  # Keys are config names.  Values are actual fonts.
        self.keywords: dict[str, int] = {}  # Keys are keywords, values are 0..5.
        self.modes: dict[str, Mode] = {}  # Keys are languages, values are modes.
        self.mode: Mode = None  # The mode object for the present language.
        self.modeBunch: g.Bunch = None  # A bunch fully describing a mode.
        self.modeStack: list[Mode] = []
        self.rulesDict: dict[str, Any] = {}
        # self.defineAndExtendForthWords()
        self.word_chars: dict[str, str] = {}  # Inited by init_keywords().
        self.tags = [
            # 8 Leo-specific tags.
            "blank",  # show_invisibles_space_color
            "docpart",
            "leokeyword",
            "link",  # section reference.
            "name",
            "namebrackets",
            "tab",  # show_invisibles_space_color
            "url",
            # jEdit tags.
            'comment1', 'comment2', 'comment3', 'comment4',
            # default, # exists, but never generated.
            'function',
            'keyword1', 'keyword2', 'keyword3', 'keyword4',
            'label', 'literal1', 'literal2', 'literal3', 'literal4',
            'markup', 'operator',
            'trailing_whitespace',
        ]
    #@+node:ekr.20110605121601.18641: *3* BaseColorizer.setTag
    def setTag(self, tag: str, s: str, i: int, j: int) -> None:
        """Set the tag in the highlighter."""
        trace = 'coloring' in g.app.debug and not g.unitTesting
        full_tag = f"{self.language}.{tag}"
        default_tag = f"{tag}_font"  # See default_font_dict.
        font: Any = None  # Set below. Define here for report().

        def report(extra: str = None) -> None:
            """A superb trace. Don't remove it."""
            s2 = repr(s[i:j])
            if len(s2) > 20:
                s2 = repr(s[i : i + 17 - 2] + '...')
            delegate_s = f"{self.delegate_name}:" if self.delegate_name else ''
            font_s = id(font) if font else 'None'
            matcher_name = g.caller(3)
            print(
                f"setTag: {full_tag:32} {i:3} {j:3} {colorName:7} font: {font_s:<14} {s2:>22} "
                f"{self.rulesetName}:{delegate_s}{matcher_name}"
            )
            if extra:
                print(f"{' ':48} {extra}")

        self.n_setTag += 1
        if i == j:
            return
        if not tag.strip():
            return
        tag = tag.lower().strip()
        # A hack to allow continuation dots on any tag.
        dots = tag.startswith('dots')
        if dots:
            tag = tag[len('dots') :]
        # This color name should already be valid.
        d = self.configDict
        colorName = d.get(f"{self.language}.{tag}") or d.get(tag)
        if not colorName:
            return
        # New in Leo 5.8.1: allow symbolic color names here.
        #                   (All keys in leo_color_database are normalized.)
        colorName = self.normalize(colorName)
        colorName = leo_color_database.get(colorName, colorName)
        # Get the actual color.
        color = self.actualColorDict.get(colorName)
        if not color:
            color = QtGui.QColor(colorName)
            if color.isValid():
                self.actualColorDict[colorName] = color
            else:
                # Leo 6.7.2: This should never happen: configure_colors does a pre-check.
                report(extra='*** unknown color name')
                g.trace(full_tag, d.get(full_tag))
                g.trace(tag, d.get(tag))
                return
        underline = self.configUnderlineDict.get(tag)
        format = QtGui.QTextCharFormat()
        for font_name in (full_tag, tag, default_tag):
            font = self.fonts.get(font_name)
            if font:
                format.setFont(font)
                self.configure_hard_tab_width(font)  # #1919.
                break
        if tag in ('blank', 'tab'):
            if tag == 'tab' or colorName == 'black':
                format.setFontUnderline(True)
            if colorName != 'black':
                format.setBackground(color)
        elif underline:
            format.setForeground(color)
            format.setUnderlineStyle(UnderlineStyle.SingleUnderline)
            format.setFontUnderline(True)
        elif dots or tag == 'trailing_whitespace':
            format.setForeground(color)
            format.setUnderlineStyle(UnderlineStyle.DotLine)
        else:
            format.setForeground(color)
            format.setUnderlineStyle(UnderlineStyle.NoUnderline)
        self.tagCount += 1
        if trace:
            report()  # A superb trace.
        self.highlighter.setFormat(i, j - i, format)
    #@+node:ekr.20170127142001.1: *3* BaseColorizer.updateSyntaxColorer & helpers
    # Note: these are used by unit tests.

    def updateSyntaxColorer(self, p: Position) -> None:
        """
        Scan for color directives in p and its ancestors.
        Return True unless an coloring is unambiguously disabled.
        Called from Leo's node-selection logic and from the colorizer.
        """
        if p:  # This guard is required.
            try:
                self.enabled = self.useSyntaxColoring(p)
                self.language = self.scanLanguageDirectives(p)
            except Exception:
                g.es_print('unexpected exception in updateSyntaxColorer')
                g.es_exception()
    #@+node:ekr.20170127142001.2: *4* BaseColorizer.scanLanguageDirectives
    def scanLanguageDirectives(self, p: Position) -> str:
        """Return language based on the directives in p's ancestors."""
        c = self.c
        language = g.getLanguageFromAncestorAtFileNode(p)
        return language or c.target_language
    #@+node:ekr.20170127142001.7: *4* BaseColorizer.useSyntaxColoring & helper
    def useSyntaxColoring(self, p: Position) -> bool:
        """True if p's parents enable coloring in p."""
        # Special cases for the selected node.
        d = self.findColorDirectives(p)
        if 'killcolor' in d:
            return False
        if 'nocolor-node' in d:
            return False
        # Now look at the parents.
        for p in p.parents():
            d = self.findColorDirectives(p)
            #@verbatim
            # @killcolor anywhere disables coloring.
            if 'killcolor' in d:
                return False
            # unambiguous @color enables coloring.
            if 'color' in d and 'nocolor' not in d:
                return True
            # Unambiguous @nocolor disables coloring.
            if 'nocolor' in d and 'color' not in d:
                return False
        return True
    #@+node:ekr.20170127142001.8: *5* BaseColorizer.findColorDirectives
    # Order is important: put longest matches first.
    color_directives_pat = re.compile(
        r'(^@color|^@killcolor|^@nocolor-node|^@nocolor)'
        , re.MULTILINE)

    def findColorDirectives(self, p: Position) -> dict[str, str]:
        """Return a dict with each color directive in p.b, without the leading '@'."""
        d: dict[str, str] = {}
        for m in self.color_directives_pat.finditer(p.b):
            word = m.group(0)[1:]
            d[word] = word
        return d
    #@-others
#@+node:ekr.20110605121601.18569: ** class JEditColorizer(BaseColorizer)
# This is c.frame.body.colorizer


class JEditColorizer(BaseColorizer):
    """
    The JEditColorizer class adapts jEdit pattern matchers for QSyntaxHighlighter.
    For full documentation, see:
    https://github.com/leo-editor/leo-editor/blob/master/leo/doc/colorizer.md
    """
    #@+others
    #@+node:ekr.20220317050804.1: *3*  jedit: Birth
    #@+node:ekr.20110605121601.18572: *4* jedit.__init__ & helpers
    def __init__(self, c: Cmdr, widget: Widget) -> None:
        """Ctor for JEditColorizer class."""
        super().__init__(c, widget)
        #
        # Create the highlighter. The default is NullObject.
        if isinstance(widget, QtWidgets.QTextEdit):
            self.highlighter = LeoHighlighter(c,
                colorizer=self,
                document=widget.document(),
            )
        #
        # State data used only by this class...
        self.after_doc_language: str = None
        self.initialStateNumber = -1
        self.old_v: VNode = None
        self.nextState = 1  # Don't use 0.
        self.n2languageDict: dict[int, str] = {-1: c.target_language}
        self.prev: tuple[int, int, str] = None
        self.restartDict: dict[int, Callable] = {}  # Keys are state numbers, values are restart functions.
        self.stateDict: dict[int, str] = {}  # Keys are state numbers, values state names.
        self.stateNameDict: dict[str, int] = {}  # Keys are state names, values are state numbers.
        # #2276: Set by init_section_delims.
        self.section_delim1 = '<<'
        self.section_delim2 = '>>'
        #
        # Init common data...
        self.reloadSettings()
    #@+node:ekr.20110605121601.18580: *5* jedit.init
    def init(self) -> None:
        """Init the colorizer, but *not* state."""
        #
        # These *must* be recomputed.
        self.initialStateNumber = self.setInitialStateNumber()
        #
        # Fix #389. Do *not* change these.
            # self.nextState = 1 # Don't use 0.
            # self.stateDict = {}
            # self.stateNameDict = {}
            # self.restartDict = {}
        self.init_mode(self.language)
        self.clearState()
        # Used by matchers.
        self.prev = None
        # Must be done to support per-language @font/@color settings.
        self.init_section_delims()  # #2276
    #@+node:ekr.20170201082248.1: *5* jedit.init_all_state
    def init_all_state(self, v: VNode) -> None:
        """Completely init all state data."""
        assert self.language, g.callers(8)
        self.old_v = v
        self.n2languageDict = {-1: self.language}
        self.nextState = 1  # Don't use 0.
        self.restartDict = {}
        self.stateDict = {}
        self.stateNameDict = {}
    #@+node:ekr.20211029073553.1: *5* jedit.init_section_delims
    def init_section_delims(self) -> None:

        p = self.c.p

        def find_delims(v: VNode) -> Optional[re.Match]:
            for s in g.splitLines(v.b):
                m = g.g_section_delims_pat.match(s)
                if m:
                    return m
            return None

        v = g.findAncestorVnodeByPredicate(p, v_predicate=find_delims)
        if v:
            m = find_delims(v)
            self.section_delim1 = m.group(1)
            self.section_delim2 = m.group(2)
        else:
            self.section_delim1 = '<<'
            self.section_delim2 = '>>'
    #@+node:ekr.20110605121601.18576: *4* jedit.addImportedRules
    def addImportedRules(self, mode: Mode, rulesDict: dict[str, Any], rulesetName: str) -> None:
        """Append any imported rules at the end of the rulesets specified in mode.importDict"""
        if self.importedRulesets.get(rulesetName):
            return
        self.importedRulesets[rulesetName] = True
        names = mode.importDict.get(rulesetName, []) if hasattr(mode, 'importDict') else []
        for name in names:
            savedBunch = self.modeBunch
            ok = self.init_mode(name)
            if ok:
                rulesDict2 = self.rulesDict
                for key in rulesDict2.keys():
                    aList = self.rulesDict.get(key, [])
                    aList2 = rulesDict2.get(key)
                    if aList2:
                        # Don't add the standard rules again.
                        rules = [z for z in aList2 if z not in aList]
                        if rules:
                            aList.extend(rules)
                            self.rulesDict[key] = aList
            self.initModeFromBunch(savedBunch)
    #@+node:ekr.20110605121601.18577: *4* jedit.addLeoRules
    def addLeoRules(self, theDict: dict[str, Any]) -> None:
        """Put Leo-specific rules to theList."""
        table = [
            # Rules added at front are added in **reverse** order.
            # Debatable: Leo keywords override langauge keywords.
            ('@', self.match_leo_keywords, True),  # Called after all other Leo matchers.
            ('@', self.match_at_color, True),
            ('@', self.match_at_killcolor, True),
            ('@', self.match_at_language, True),  # 2011/01/17
            ('@', self.match_at_nocolor, True),
            ('@', self.match_at_nocolor_node, True),
            ('@', self.match_at_wrap, True),  # 2015/06/22
            ('@', self.match_doc_part, True),
            ('f', self.match_any_url, True),
            ('g', self.match_gnx, True),  # Leo 6.6.3.
            ('g', self.match_any_url, True),
            ('h', self.match_any_url, True),
            ('m', self.match_any_url, True),
            ('n', self.match_any_url, True),
            ('p', self.match_any_url, True),
            ('t', self.match_any_url, True),
            ('u', self.match_unl, True),
            ('w', self.match_any_url, True),
            ('<', self.match_section_ref, True),  # Called **first**.
            # Rules added at back are added in normal order.
            (' ', self.match_blanks, False),
            ('\t', self.match_tabs, False),
        ]
        if self.c.config.getBool("color-trailing-whitespace"):
            table += [
                (' ', self.match_trailing_ws, True),
                ('\t', self.match_trailing_ws, True),
            ]
        # Replace the bound method by an unbound method.
        for ch, rule, atFront, in table:
            rule = rule.__func__
            theList = theDict.get(ch, [])
            if rule not in theList:
                if atFront:
                    theList.insert(0, rule)
                else:
                    theList.append(rule)
                theDict[ch] = theList
    #@+node:ekr.20110605121601.18581: *4* jedit.init_mode & helpers
    def init_mode(self, name: str) -> bool:
        """Name may be a language name or a delegate name."""
        if not name:
            return False
        if name == 'latex':
            name = 'tex'  # #1088: use tex mode for both tex and latex.
        language, rulesetName = self.nameToRulesetName(name)
        bunch = self.modes.get(rulesetName)
        if bunch:
            if bunch.language == 'unknown-language':
                return False
            self.initModeFromBunch(bunch)
            self.language = language  # 2011/05/30
            return True
        # Don't try to import a non-existent language.
        path = g.os_path_join(g.app.loadDir, '..', 'modes')
        fn = g.os_path_join(path, f"{language}.py")
        if g.os_path_exists(fn):
            mode = g.import_module(name=f"leo.modes.{language}")
        else:
            mode = None
        return self.init_mode_from_module(name, mode)
    #@+node:btheado.20131124162237.16303: *5* jedit.init_mode_from_module
    def init_mode_from_module(self, name: str, mode: Mode) -> bool:
        """
        Name may be a language name or a delegate name.
        Mode is a python module or class containing all
        coloring rule attributes for the mode.
        """
        language, rulesetName = self.nameToRulesetName(name)
        if mode:
            # A hack to give modes/forth.py access to c.
            if hasattr(mode, 'pre_init_mode'):
                mode.pre_init_mode(self.c)
        else:
            # Create a dummy bunch to limit recursion.
            self.modes[language] = self.modeBunch = g.Bunch(
                attributesDict={},
                defaultColor=None,
                keywordsDict={},
                language='unknown-language',
                mode=mode,
                properties={},
                rulesDict={},
                rulesetName=rulesetName,
                word_chars=self.word_chars,  # 2011/05/21
            )
            self.rulesetName = rulesetName
            self.language = 'unknown-language'
            return False
        self.language = language
        self.rulesetName = rulesetName
        self.properties = getattr(mode, 'properties', None) or {}
        #
        # #1334: Careful: getattr(mode, ivar, {}) might be None!
        #
        d: dict[Any, Any] = getattr(mode, 'keywordsDictDict', {}) or {}
        self.keywordsDict = d.get(rulesetName, {})
        self.setKeywords()
        d = getattr(mode, 'attributesDictDict', {}) or {}
        self.attributesDict: dict[str, Any] = d.get(rulesetName, {})
        self.setModeAttributes()
        d = getattr(mode, 'rulesDictDict', {}) or {}
        self.rulesDict: dict[str, Any] = d.get(rulesetName, {})
        self.addLeoRules(self.rulesDict)
        self.defaultColor = 'null'
        self.mode = mode
        self.modes[rulesetName] = self.modeBunch = g.Bunch(
            attributesDict=self.attributesDict,
            defaultColor=self.defaultColor,
            keywordsDict=self.keywordsDict,
            language=self.language,
            mode=self.mode,
            properties=self.properties,
            rulesDict=self.rulesDict,
            rulesetName=self.rulesetName,
            word_chars=self.word_chars,  # 2011/05/21
        )
        # Do this after 'officially' initing the mode, to limit recursion.
        self.addImportedRules(mode, self.rulesDict, rulesetName)
        self.updateDelimsTables()
        initialDelegate = self.properties.get('initialModeDelegate')
        if initialDelegate:
            # Replace the original mode by the delegate mode.
            self.init_mode(initialDelegate)
            language2, rulesetName2 = self.nameToRulesetName(initialDelegate)
            self.modes[rulesetName] = self.modes.get(rulesetName2)
            self.language = language2  # 2017/01/31
        else:
            self.language = language  # 2017/01/31
        # Complete the late replacements.
        self.modeBunch.language = self.language
        self.modes[rulesetName] = self.modeBunch
        return True
    #@+node:ekr.20110605121601.18582: *5* jedit.nameToRulesetName
    def nameToRulesetName(self, name: str) -> tuple[str, str]:
        """
        Compute language and rulesetName from name, which is either a language
        name or a delegate name.
        """
        if not name:
            return 'unknown-language', None
        # #1334. Lower-case the name, regardless of the spelling in @language.
        name = name.lower()
        i = name.find('::')
        if i == -1:
            # New in Leo 5.0: allow delegated language names.
            language = g.app.delegate_language_dict.get(name, name)
            rulesetName = f"{language}_main"
        else:
            language = name[:i]
            delegate_language = name[i + 2 :]
            rulesetName = self.munge(f"{language}_{delegate_language}")
        return language, rulesetName
    #@+node:ekr.20110605121601.18583: *5* jedit.setKeywords
    def setKeywords(self) -> None:
        """
        Initialize the keywords for the present language.

         Set self.word_chars ivar to string.letters + string.digits + '_'
         plus any other character appearing in any keyword.
         """
        # Add any new user keywords to leoKeywordsDict.
        d = self.keywordsDict
        keys = list(d.keys())
        for s in g.globalDirectiveList:
            key = '@' + s
            if key not in keys:
                d[key] = 'leokeyword'
        # Create a temporary chars list.  It will be converted to a dict later.
        chars = [z for z in string.ascii_letters + string.digits]
        chars.append('_')  # #2933.
        for key in list(d.keys()):
            for ch in key:
                if ch not in chars:
                    chars.append(g.checkUnicode(ch))
        # jEdit2Py now does this check, so this isn't really needed.
        # But it is needed for forth.py.
        for ch in (' ', '\t'):
            if ch in chars:
                # g.es_print('removing %s from word_chars' % (repr(ch)))
                chars.remove(ch)
        # Convert chars to a dict for faster access.
        self.word_chars: dict[str, str] = {}
        for z in chars:
            self.word_chars[z] = z
    #@+node:ekr.20110605121601.18584: *5* jedit.setModeAttributes
    def setModeAttributes(self) -> None:
        """
        Set the ivars from self.attributesDict,
        converting 'true'/'false' to True and False.
        """
        d = self.attributesDict
        aList = (
            ('default', 'null'),
            ('digit_re', ''),
            ('escape', ''),  # New in Leo 4.4.2.
            ('highlight_digits', True),
            ('ignore_case', True),
            ('no_word_sep', ''),
        )
        for key, default in aList:
            val = d.get(key, default)
            if val in ('true', 'True'):
                val = True
            if val in ('false', 'False'):
                val = False
            setattr(self, key, val)
    #@+node:ekr.20110605121601.18585: *5* jedit.initModeFromBunch
    def initModeFromBunch(self, bunch: Any) -> None:
        self.modeBunch = bunch
        self.attributesDict = bunch.attributesDict
        self.setModeAttributes()
        self.defaultColor = bunch.defaultColor
        self.keywordsDict = bunch.keywordsDict
        self.language = bunch.language
        self.mode = bunch.mode
        self.properties = bunch.properties
        self.rulesDict = bunch.rulesDict
        self.rulesetName = bunch.rulesetName
        self.word_chars = bunch.word_chars  # 2011/05/21
    #@+node:ekr.20110605121601.18586: *5* jedit.updateDelimsTables
    def updateDelimsTables(self) -> None:
        """Update g.app.language_delims_dict if no entry for the language exists."""
        d = self.properties
        lineComment = d.get('lineComment')
        startComment = d.get('commentStart')
        endComment = d.get('commentEnd')
        if lineComment and startComment and endComment:
            delims = f"{lineComment} {startComment} {endComment}"
        elif startComment and endComment:
            delims = f"{startComment} {endComment}"
        elif lineComment:
            delims = f"{lineComment}"
        else:
            delims = None
        if delims:
            d = g.app.language_delims_dict
            if not d.get(self.language):
                d[self.language] = delims
    #@+node:ekr.20110605121601.18587: *4* jedit.munge
    def munge(self, s: str) -> str:
        """Munge a mode name so that it is a valid python id."""
        valid = string.ascii_letters + string.digits + '_'
        return ''.join([ch.lower() if ch in valid else '_' for ch in s])
    #@+node:ekr.20170205055743.1: *4* jedit.set_wikiview_patterns
    def set_wikiview_patterns(self, leadins: list[str], patterns: list[re.Pattern]) -> None:
        """
        Init the colorizer so it will *skip* all patterns.
        The wikiview plugin calls this method.
        """
        d = self.rulesDict
        for leadins_list, pattern in zip(leadins, patterns):
            for ch in leadins_list:

                def wiki_rule(self: Any, s: str, i: int, pattern: re.Pattern = pattern) -> int:
                    """Bind pattern and leadin for jedit.match_wiki_pattern."""
                    return self.match_wiki_pattern(s, i, pattern)

                aList = d.get(ch, [])
                if wiki_rule not in aList:
                    aList.insert(0, wiki_rule)
                    d[ch] = aList
        self.rulesDict = d
    #@+node:ekr.20110605121601.18638: *3* jedit.mainLoop
    last_v = None
    tot_time = 0.0

    def mainLoop(self, n: int, s: str) -> None:
        """Colorize a *single* line s, starting in state n."""
        f = self.restartDict.get(n)
        if 'coloring' in g.app.debug:
            p = self.c and self.c.p
            if p and p.v != self.last_v:
                self.last_v = p.v
                g.trace(f"NEW NODE: {p.h}\n")
        t1 = time.process_time()
        i = f(s) if f else 0
        while i < len(s):
            progress = i
            functions = self.rulesDict.get(s[i], [])
            for f in functions:
                n = f(self, s, i)
                if n is None:
                    g.trace('Can not happen: n is None', repr(f))
                    break
                elif n > 0:  # Success. The match has already been colored.
                    i += n
                    break
                elif n < 0:  # Total failure.
                    i += -n
                    break
                else:  # Partial failure: Do not break or change i!
                    pass
            else:
                i += 1
            assert i > progress
        # Don't even *think* about changing state here.
        self.tot_time += time.process_time() - t1
    #@+node:ekr.20110605121601.18640: *3* jedit.recolor & helpers
    def recolor(self, s: str) -> None:
        """
        jEdit.recolor: Recolor a *single* line, s.
        QSyntaxHighligher calls this method repeatedly and automatically.
        """
        p = self.c.p
        self.recolorCount += 1
        block_n = self.currentBlockNumber()
        n = self.prevState()
        if p.v == self.old_v:
            new_language = self.n2languageDict.get(n)
            if new_language != self.language:
                self.language = new_language
                self.init()
        else:
            self.updateSyntaxColorer(p)  # Force a full recolor
            assert self.language
            self.init_all_state(p.v)
            self.init()
        if block_n == 0:
            n = self.initBlock0()
        n = self.setState(n)  # Required.
        # Always color the line, even if colorizing is disabled.
        if s:
            self.mainLoop(n, s)
    #@+node:ekr.20170126100139.1: *4* jedit.initBlock0
    def initBlock0(self) -> int:
        """
        Init *local* ivars when handling block 0.
        This prevents endless recalculation of the proper default state.
        """
        if self.enabled:
            n = self.setInitialStateNumber()
        else:
            n = self.setRestart(self.restartNoColor)
        return n
    #@+node:ekr.20170126101049.1: *4* jedit.setInitialStateNumber
    def setInitialStateNumber(self) -> int:
        """
        Init the initialStateNumber ivar for clearState()
        This saves a lot of work.

        Called from init() and initBlock0.
        """
        state = self.languageTag(self.language)
        n = self.stateNameToStateNumber(None, state)
        self.initialStateNumber = n
        self.blankStateNumber = self.stateNameToStateNumber(None, state + ';blank')
        return n
    #@+node:ekr.20170126103925.1: *4* jedit.languageTag
    def languageTag(self, name: str) -> str:
        """
        Return the standardized form of the language name.
        Doing this consistently prevents subtle bugs.
        """
        if name:
            table = (
                ('markdown', 'md'),
                ('python', 'py'),
                ('javascript', 'js'),
            )
            for pattern, s in table:
                name = name.replace(pattern, s)
            return name
        return 'no-language'
    #@+node:ekr.20110605121601.18589: *3* jedit:Pattern matchers
    #@+node:ekr.20110605121601.18590: *4*  About the pattern matchers
    #@@language rest
    #@+at
    # The following jEdit matcher methods return the length of the matched text if the
    # match succeeds, and zero otherwise. In most cases, these methods colorize all
    # the matched text.
    #
    # The following arguments affect matching:
    #
    # - at_line_start         True: sequence must start the line.
    # - at_whitespace_end     True: sequence must be first non-whitespace text of the line.
    # - at_word_start         True: sequence must start a word.
    # - hash_char             The first character that must match in a regular expression.
    # - no_escape:            True: ignore an 'end' string if it is preceded by
    #                         the ruleset's escape character.
    # - no_line_break         True: the match will not succeed across line breaks.
    # - no_word_break:        True: the match will not cross word breaks.
    #
    # The following arguments affect coloring when a match succeeds:
    #
    # - delegate              A ruleset name. The matched text will be colored recursively
    #                         by the indicated ruleset.
    # - exclude_match         If True, the actual text that matched will not be colored.
    # - kind                  The color tag to be applied to colored text.
    #@+node:ekr.20110605121601.18637: *4* jedit.colorRangeWithTag
    def colorRangeWithTag(self,
        s: str, i: int, j: int, tag: str, delegate: str = '', exclude_match: bool = False,
    ) -> None:
        """
        Actually colorize the selected range.

        This is called whenever a pattern matcher succeed.
        """
        # setTag does most tracing.
        trace = 'coloring' in g.app.debug and not g.unitTesting
        if not self.inColorState():
            # Do *not* check x.flag here. It won't work.
            if trace:
                g.trace('not in color state')
            return
        self.delegate_name = delegate
        if delegate:
            self.modeStack.append(self.modeBunch)
            self.init_mode(delegate)
            while 0 <= i < j and i < len(s):
                progress = i
                assert j >= 0, j
                for f in self.rulesDict.get(s[i], []):
                    n = f(self, s, i)
                    if n is None:
                        g.trace('Can not happen: delegate matcher returns None')
                    elif n > 0:
                        i += n
                        break
                else:
                    # Use the default chars for everything else.
                    # Use the *delegate's* default characters if possible.
                    default_tag = self.attributesDict.get('default')
                    self.setTag(default_tag or tag, s, i, i + 1)
                    i += 1
                assert i > progress
            bunch = self.modeStack.pop()
            self.initModeFromBunch(bunch)
        elif not exclude_match:
            self.setTag(tag, s, i, j)
        if tag != 'url':
            # Allow UNL's, URL's, and GNX's *everywhere*.
            j = min(j, len(s))
            while i < j:
                ch = s[i].lower()
                if ch == 'g':
                    n = self.match_gnx(s, i)
                    if n > 0:
                        i += n
                        continue
                if ch == 'u':
                    n = self.match_unl(s, i)
                    if n > 0:
                        i += n
                        continue
                if ch in g.url_leadins:
                    n = self.match_any_url(s, i)
                    if n > 0:
                        i += n
                        continue
                i += 1
    #@+node:ekr.20110605121601.18591: *4* jedit.dump
    def dump(self, s: str) -> str:
        if s.find('\n') == -1:
            return s
        return '\n' + s + '\n'
    #@+node:ekr.20110605121601.18592: *4* jedit.Leo rule functions
    #@+node:ekr.20110605121601.18608: *5* jedit.match_any_url
    def match_any_url(self, s: str, i: int) -> int:
        """Like match_compiled_regexp, but with special case for trailing ')'"""
        # Called by the main colorizer loop and colorRangeWithTag.
        n = self.match_compiled_regexp_helper(s, i, g.url_regex)
        if n <= 0:
            return 0
        # Special case for trailing period.
        s2 = s[i : i + n]
        if s2.endswith('.'):
            n -= 1
            s2 = s[i : i + n]
        # Special case for trailing ')'
        if s2.endswith(')') and '(' not in s2:
            n -= 1
        j = i + n
        kind = 'url'
        self.colorRangeWithTag(s, i, j, kind)
        self.prev = (i, j, kind)
        self.trace_match(kind, s, i, j)
        return n
    #@+node:ekr.20110605121601.18593: *5* jedit.match_at_color
    def match_at_color(self, s: str, i: int) -> int:
        if self.trace_leo_matches:
            g.trace()
        # Only matches at start of line.
        if i == 0 and g.match_word(s, 0, '@color'):
            n = self.setRestart(self.restartColor)
            self.setState(n)  # Enable coloring of *this* line.
            # Now required. Sets state.
            self.colorRangeWithTag(s, 0, len('@color'), 'leokeyword')
            return len('@color')
        return 0
    #@+node:ekr.20170125140113.1: *6* restartColor
    def restartColor(self, s: str) -> int:
        """Change all lines up to the next color directive."""
        if g.match_word(s, 0, '@killcolor'):
            self.colorRangeWithTag(s, 0, len('@color'), 'leokeyword')
            self.setRestart(self.restartKillColor)
            return -len(s)  # Continue to suppress coloring.
        if g.match_word(s, 0, '@nocolor-node'):
            self.setRestart(self.restartNoColorNode)
            return -len(s)  # Continue to suppress coloring.
        if g.match_word(s, 0, '@nocolor'):
            self.setRestart(self.restartNoColor)
            return -len(s)  # Continue to suppress coloring.
        n = self.setRestart(self.restartColor)
        self.setState(n)  # Enables coloring of *this* line.
        return 0  # Allow colorizing!
    #@+node:ekr.20110605121601.18597: *5* jedit.match_at_killcolor & restarter
    def match_at_killcolor(self, s: str, i: int) -> int:

        # Only matches at start of line.
        if i == 0 and g.match_word(s, i, '@killcolor'):
            self.setRestart(self.restartKillColor)
            return len(s)  # Match everything.
        return 0
    #@+node:ekr.20110605121601.18598: *6* jedit.restartKillColor
    def restartKillColor(self, s: str) -> int:
        self.setRestart(self.restartKillColor)
        return len(s) + 1
    #@+node:ekr.20110605121601.18594: *5* jedit.match_at_language
    def match_at_language(self, s: str, i: int) -> int:
        """Match Leo's @language directive."""
        # Only matches at start of line.
        if i != 0:
            return 0
        if g.match_word(s, i, '@language'):
            old_name = self.language
            j = g.skip_ws(s, i + len('@language'))
            k = g.skip_c_id(s, j)
            name = s[j:k]
            ok = self.init_mode(name)
            if ok:
                self.colorRangeWithTag(s, i, k, 'leokeyword')
                if name != old_name:
                    # Solves the recoloring problem!
                    n = self.setInitialStateNumber()
                    self.setState(n)
            return k - i
        return 0
    #@+node:ekr.20110605121601.18595: *5* jedit.match_at_nocolor & restarter
    def match_at_nocolor(self, s: str, i: int) -> int:

        if self.trace_leo_matches:
            g.trace(i, repr(s))
        # Only matches at start of line.
        if i == 0 and not g.match(s, i, '@nocolor-') and g.match_word(s, i, '@nocolor'):
            self.setRestart(self.restartNoColor)
            return len(s)  # Match everything.
        return 0
    #@+node:ekr.20110605121601.18596: *6* jedit.restartNoColor
    def restartNoColor(self, s: str) -> int:
        if self.trace_leo_matches:
            g.trace(repr(s))
        if g.match_word(s, 0, '@color'):
            n = self.setRestart(self.restartColor)
            self.setState(n)  # Enables coloring of *this* line.
            self.colorRangeWithTag(s, 0, len('@color'), 'leokeyword')
            return len('@color')
        self.setRestart(self.restartNoColor)
        return len(s)  # Match everything.
    #@+node:ekr.20110605121601.18599: *5* jedit.match_at_nocolor_node & restarter
    def match_at_nocolor_node(self, s: str, i: int) -> int:

        # Only matches at start of line.
        if i == 0 and g.match_word(s, i, '@nocolor-node'):
            self.setRestart(self.restartNoColorNode)
            return len(s)  # Match everything.
        return 0
    #@+node:ekr.20110605121601.18600: *6* jedit.restartNoColorNode
    def restartNoColorNode(self, s: str) -> int:
        self.setRestart(self.restartNoColorNode)
        return len(s) + 1
    #@+node:ekr.20150622072456.1: *5* jedit.match_at_wrap
    def match_at_wrap(self, s: str, i: int) -> int:
        """Match Leo's @wrap directive."""
        c = self.c
        # Only matches at start of line.
        seq = '@wrap'
        if i == 0 and g.match_word(s, i, seq):
            j = i + len(seq)
            k = g.skip_ws(s, j)
            self.colorRangeWithTag(s, i, k, 'leokeyword')
            c.frame.forceWrap(c.p)
            return k - i
        return 0
    #@+node:ekr.20110605121601.18601: *5* jedit.match_blanks
    def match_blanks(self, s: str, i: int) -> int:
        # Use Qt code to show invisibles.
        return 0
    #@+node:ekr.20110605121601.18602: *5* jedit.match_doc_part & restarter
    def match_doc_part(self, s: str, i: int) -> int:
        """
        Colorize Leo's @ and @ doc constructs.
        Matches only at the start of the line.
        """
        if i != 0:
            return 0
        if g.match_word(s, i, '@doc'):
            j = i + 4
        elif g.match(s, i, '@') and (i + 1 >= len(s) or s[i + 1] in (' ', '\t', '\n')):
            j = i + 1
        else:
            return 0
        c = self.c
        self.colorRangeWithTag(s, 0, j, 'leokeyword')
        # New in Leo 5.5: optionally colorize doc parts using reStructuredText
        if c.config.getBool('color-doc-parts-as-rest'):
            # Switch languages.
            self.after_doc_language = self.language
            self.language = 'rest'
            self.clearState()
            self.init()
            # Restart.
            self.setRestart(self.restartDocPart)
            # Do *not* color the text here!
            return j
        self.clearState()
        self.setRestart(self.restartDocPart)
        self.colorRangeWithTag(s, j, len(s), 'docpart')
        return len(s)
    #@+node:ekr.20110605121601.18603: *6* jedit.restartDocPart
    def restartDocPart(self, s: str) -> int:
        """
        Restarter for @ and @ constructs.
        Continue until an @c, @code or @language at the start of the line.
        """
        for tag in ('@c', '@code', '@language'):
            if g.match_word(s, 0, tag):
                if tag == '@language':
                    return self.match_at_language(s, 0)
                j = len(tag)
                self.colorRangeWithTag(s, 0, j, 'leokeyword')  # 'docpart')
                # Switch languages.
                self.language = self.after_doc_language
                self.clearState()
                self.init()
                self.after_doc_language = None
                return j
        # Color the next line.
        self.setRestart(self.restartDocPart)
        if self.c.config.getBool('color-doc-parts-as-rest'):
            # Do *not* colorize the text here.
            return 0
        self.colorRangeWithTag(s, 0, len(s), 'docpart')
        return len(s)
    #@+node:ekr.20220704215504.1: *5* jedit.match_gnx
    def match_gnx(self, s: str, i: int) -> int:
        # Called by the main colorizer loop and colorRangeWithTag.
        return self.match_compiled_regexp(s, i, kind='url', regexp=g.gnx_regex)
    #@+node:ekr.20170204072452.1: *5* jedit.match_image
    image_url = re.compile(r'^\s*<\s*img\s+.*src=\"(.*)\".*>\s*$')

    def match_image(self, s: str, i: int) -> int:
        """Matcher for <img...>"""
        m = self.image_url.match(s, i)
        if m:
            self.image_src = src = m.group(1)
            j = len(src)
            doc = self.highlighter.document()
            block_n = self.currentBlockNumber()
            text_block = doc.findBlockByNumber(block_n)
            g.trace(f"block_n: {block_n:2} {s!r}")
            # How to get the cursor of the colorized line.
                # body = self.c.frame.body
                # s = body.wrapper.getAllText()
                # wrapper.delete(0, j)
                # cursor.insertHtml(src)
            g.trace(f"block text: {repr(text_block.text())}")
            return j
        return 0
    #@+node:ekr.20110605121601.18604: *5* jedit.match_leo_keywords
    def match_leo_keywords(self, s: str, i: int) -> int:
        """Succeed if s[i:] is a Leo keyword."""
        self.totalLeoKeywordsCalls += 1
        if s[i] != '@':
            return 0
        # fail if something besides whitespace precedes the word on the line.
        i2 = i - 1
        while i2 >= 0:
            ch = s[i2]
            if ch == '\n':
                break
            elif ch in (' ', '\t'):
                i2 -= 1
            else:
                return 0
        # Get the word as quickly as possible.
        j = i + 1
        while j < len(s) and s[j] in self.word_chars:
            j += 1
        word = s[i + 1 : j]  # entries in leoKeywordsDict do not start with '@'.
        if j < len(s) and s[j] not in (' ', '\t', '\n'):
            return 0  # Fail, but allow a rescan, as in objective_c.
        if self.leoKeywordsDict.get(word):
            kind = 'leokeyword'
            self.colorRangeWithTag(s, i, j, kind)
            self.prev = (i, j, kind)
            result = j - i + 1  # Bug fix: skip the last character.
            self.trace_match(kind, s, i, j)
            return result
        # 2010/10/20: also check the keywords dict here.
        # This allows for objective_c keywords starting with '@'
        # This will not slow down Leo, because it is called
        # for things that look like Leo directives.
        word = '@' + word
        kind = self.keywordsDict.get(word)
        if kind:
            self.colorRangeWithTag(s, i, j, kind)
            self.prev = (i, j, kind)
            self.trace_match(kind, s, i, j)
            return j - i
        # Bug fix: allow rescan.  Affects @language patch.
        return 0
    #@+node:ekr.20110605121601.18605: *5* jedit.match_section_ref
    def match_section_ref(self, s: str, i: int) -> int:
        p = self.c.p
        if self.trace_leo_matches:
            g.trace(self.section_delim1, self.section_delim2, s)
        #
        # Special case for @language patch: section references are not honored.
        if self.language == 'patch':
            return 0
        n1, n2 = len(self.section_delim1), len(self.section_delim2)
        if not g.match(s, i, self.section_delim1):
            return 0
        k = g.find_on_line(s, i + n1, self.section_delim2)
        if k == -1:
            return 0
        j = k + n2
        # Special case for @section-delims.
        if s.startswith('@section-delims'):
            self.colorRangeWithTag(s, i, i + n1, 'namebrackets')
            self.colorRangeWithTag(s, k, j, 'namebrackets')
            return j - i
        # An actual section reference.
        self.colorRangeWithTag(s, i, i + n1, 'namebrackets')
        ref = g.findReference(s[i:j], p)
        if ref:
            if self.use_hyperlinks:
                #@+<< set the hyperlink >>
                #@+node:ekr.20110605121601.18606: *6* << set the hyperlink >> (jedit)
                # Set the bindings to VNode callbacks.
                tagName = "hyper" + str(self.hyperCount)
                self.hyperCount += 1
                ref.tagName = tagName
                #@-<< set the hyperlink >>
            else:
                self.colorRangeWithTag(s, i + n1, k, 'link')
        else:
            self.colorRangeWithTag(s, i + n1, k, 'name')
        self.colorRangeWithTag(s, k, j, 'namebrackets')
        return j - i
    #@+node:ekr.20110605121601.18607: *5* jedit.match_tabs
    def match_tabs(self, s: str, i: int) -> int:
        # Use Qt code to show invisibles.
        return 0
        # Old code...
            # if not self.showInvisibles:
                # return 0
            # if self.trace_leo_matches: g.trace()
            # j = i; n = len(s)
            # while j < n and s[j] == '\t':
                # j += 1
            # if j > i:
                # self.colorRangeWithTag(s, i, j, 'tab')
                # return j - i
            # return 0
    #@+node:tbrown.20170707150713.1: *5* jedit.match_tabs
    def match_trailing_ws(self, s: str, i: int) -> int:
        """match trailing whitespace"""
        j = i
        n = len(s)
        while j < n and s[j] in ' \t':
            j += 1
        if j > i and j == n:
            self.colorRangeWithTag(s, i, j, 'trailing_whitespace')
            return j - i
        return 0
    #@+node:ekr.20170225103140.1: *5* jedit.match_unl
    def match_unl(self, s: str, i: int) -> int:
        # Called by the main colorizer loop and colorRangeWithTag.
        return self.match_compiled_regexp(s, i, kind='url', regexp=g.unl_regex)
    #@+node:ekr.20110605121601.18609: *4* jedit.match_compiled_regexp
    def match_compiled_regexp(self,
        s: str, i: int, kind: str, regexp: Any, delegate: str = '',
    ) -> int:
        """Succeed if the compiled regular expression regexp matches at s[i:]."""
        n = self.match_compiled_regexp_helper(s, i, regexp)
        if n > 0:
            j = i + n
            self.colorRangeWithTag(s, i, j, kind, delegate=delegate)
            self.prev = (i, j, kind)
            self.trace_match(kind, s, i, j)
            return n
        return 0
    #@+node:ekr.20110605121601.18610: *5* jedit.match_compiled_regexp_helper
    def match_compiled_regexp_helper(self, s: str, i: int, regex: re.Pattern) -> int:
        """
        Return the length of the matching text if
        seq (a regular expression) matches the present position.
        """
        # Match succeeds or fails more quickly than search.
        self.match_obj = mo = regex.match(s, i)  # re_obj.search(s,i)
        if mo is None:
            return 0
        start, end = mo.start(), mo.end()
        if start != i:
            return 0
        return end - start
    #@+node:ekr.20110605121601.18611: *4* jedit.match_eol_span
    def match_eol_span(
        self,
        s: str,
        i: int,
        kind: str = None,
        seq: str = '',
        at_line_start: bool = False,
        at_whitespace_end: bool = False,
        at_word_start: bool = False,
        delegate: str = '',
        exclude_match: bool = False,
    ) -> int:
        """Succeed if seq matches s[i:]"""
        if at_line_start and i != 0 and s[i - 1] != '\n':
            return 0
        if at_whitespace_end and i != g.skip_ws(s, 0):
            return 0
        if at_word_start and i > 0 and s[i - 1] in self.word_chars:
            return 0
        if at_word_start and i + len(
            seq) + 1 < len(s) and s[i + len(seq)] in self.word_chars:
            return 0
        if g.match(s, i, seq):
            j = len(s)
            self.colorRangeWithTag(
                s, i, j, kind, delegate=delegate, exclude_match=exclude_match)
            self.prev = (i, j, kind)
            self.trace_match(kind, s, i, j)
            return j  # (was j-1) With a delegate, this could clear state.
        return 0
    #@+node:ekr.20110605121601.18612: *4* jedit.match_eol_span_regexp
    def match_eol_span_regexp(
        self,
        s: str,
        i: int,
        kind: str = '',
        regexp: str = '',
        at_line_start: bool = False,
        at_whitespace_end: bool = False,
        at_word_start: bool = False,
        delegate: str = '',
        exclude_match: bool = False,
    ) -> int:
        """Succeed if the regular expression regex matches s[i:]."""
        if at_line_start and i != 0 and s[i - 1] != '\n':
            return 0
        if at_whitespace_end and i != g.skip_ws(s, 0):
            return 0
        if at_word_start and i > 0 and s[i - 1] in self.word_chars:
            return 0  # 7/5/2008
        n = self.match_regexp_helper(s, i, regexp)
        if n > 0:
            j = len(s)
            self.colorRangeWithTag(
                s, i, j, kind, delegate=delegate, exclude_match=exclude_match)
            self.prev = (i, j, kind)
            self.trace_match(kind, s, i, j)
            return j - i
        return 0
    #@+node:ekr.20110605121601.18613: *4* jedit.match_everything
    # def match_everything (self,s,i,kind=None,delegate='',exclude_match=False):
        # """Match the entire rest of the string."""
        # j = len(s)
        # self.colorRangeWithTag(s,i,j,kind,delegate=delegate)
        # return j
    #@+node:ekr.20231209010844.1: *4* jedit.match_fstring
    f_string_nesting_level = 0

    def match_fstring(self, s: str, i: int) -> int:
        """
        Match a python 3.12 f-string.
        
        Called only for python 3.12+.
        """
        # Fail quickly if possible.
        if i + 1 >= len(s):
            return 0
        j = 1 if s[i+1] in 'rfRF' else 0
        delim_offset =  i + j + 1
        if delim_offset >= len(s):
            return 0
        delim = s[delim_offset]
        if delim not in ('"', '"'):
            return 0
            
        # Init.
        self.f_string_nesting_level = 0
        if g.match(s, delim_offset, delim * 3):
            delim = delim * 3

        # Similar to code for docstrings (match_span).
        start = delim_offset
        end = self.match_fstring_helper(s, start + len(delim), delim)
        if end == -1:
            return 0  # A real failure.

        # Color this line.
        self.colorRangeWithTag(s, start, end, tag='literal1')
        self.prev = (i, end, delim)
        self.trace_match(delim, s, i, end)

        # Continue the f-string if necessary.
        if end >= len(s):
            end = len(s) + 1

            def fstring_restarter(s: str) -> int:
                """Freeze the binding of delim"""
                return self.restart_fstring(s, delim)

            self.setRestart(fstring_restarter)
            
        return end - i  # Correct, whatever end is.
    #@+node:ekr.20231209015334.1: *5* jedit.match_fstring_helper
    def match_fstring_helper(self, s: str, i: int, delim: str) -> int:
        """
<<<<<<< HEAD
        Return n >= 0 if s[i:] contains with a non-escaped delim at fstring-level 0
=======
        Return n >= 0 if s[i:] contains with a non-escaped delim at fstring-level 0.
>>>>>>> ec97534c
        """
        escape, escapes = '\\', 0
        level = self.f_string_nesting_level

        # Scan, incrementing escape count and f-string level.
        while i < len(s):
            progress = i
            if g.match(s, i, delim):
                if (escapes % 2) == 0 and level == 0:
                    return i + len(delim)
                i += len(delim)
                continue
            ch = s[i]
            i += 1
            if ch == '#' and (escapes % 2) == 0:
                break  # Don't scan comments.
            if ch == escape:
                escapes += 1
            elif ch == '{':
                level += 1
            elif ch == '}':
                level -= 1
            else:
                escapes = 0
            assert progress < i, (i, s)

        # Continue scanning.
        self.f_string_nesting_level = level
        return len(s) + 1
    #@+node:ekr.20231209082830.1: *5* jedit.restart_fstring
    def restart_fstring(self, s: str, delim: str) -> int:
        """Remain in this state until 'delim' is seen."""
        i = 0
        j = self.match_fstring_helper(s, i, delim)
<<<<<<< HEAD
        
        if j == -1:
            j2 = len(s) + 1
        else:
            j2 = j
            
        ###
        # elif j > len(s):
            # j2 = j
        # else:
            # j2 = j + len(delim)

        self.colorRangeWithTag(s, i, j2, tag='literal1')
        ### j = j2
        self.trace_match(delim, s, i, j2)
=======
        j2 = len(s) + 1 if j == -1 else j
        self.colorRangeWithTag(s, i, j2, tag='literal1')
        self.trace_match(delim, s, i, j2)
        
        # Restart of necessary.
>>>>>>> ec97534c
        if j > len(s):
            
            def fstring_restarter(s: str) -> int:
                """Freeze the binding of delim."""
                return self.restart_fstring(s, delim)

            self.setRestart(fstring_restarter)

        else:
            self.clearState()
        return j  # Return the new i, *not* the length of the match.
    #@+node:ekr.20110605121601.18614: *4* jedit.match_keywords
    # This is a time-critical method.

    def match_keywords(self, s: str, i: int) -> int:
        """
        Succeed if s[i:] is a keyword.
        Returning -len(word) for failure greatly reduces the number of times this
        method is called.
        """
        self.totalKeywordsCalls += 1
        # We must be at the start of a word.
        if i > 0 and s[i - 1] in self.word_chars:
            return 0
        # Get the word as quickly as possible.
        j = i
        n = len(s)
        chars = self.word_chars
        # Special cases...
        if self.language in ('haskell', 'clojure'):
            chars["'"] = "'"
        if self.language == 'c':
            chars['_'] = '_'
        while j < n and s[j] in chars:
            j += 1
        word = s[i:j]
        # Fix part of #585: A kludge for css.
        if self.language == 'css' and word.endswith(':'):
            j -= 1
            word = word[:-1]
        if not word:
            g.trace(
                'can not happen',
                repr(s[i : max(j, i + 1)]),
                repr(s[i : i + 10]),
                g.callers(),
            )
            return 0
        if self.ignore_case:
            word = word.lower()
        kind = self.keywordsDict.get(word)
        if kind:
            self.colorRangeWithTag(s, i, j, kind)
            self.prev = (i, j, kind)
            result = j - i
            self.trace_match(kind, s, i, j)
            return result
        return -len(word)  # An important new optimization.
    #@+node:ekr.20110605121601.18615: *4* jedit.match_line
    def match_line(self,
        s: str, i: int, kind: str = None, delegate: str = '', exclude_match: bool = False,
    ) -> int:
        """Match the rest of the line."""
        j = g.skip_to_end_of_line(s, i)
        self.colorRangeWithTag(s, i, j, kind, delegate=delegate)
        return j - i
    #@+node:ekr.20190606201152.1: *4* jedit.match_lua_literal
    def match_lua_literal(self, s: str, i: int, kind: str) -> int:
        """Succeed if s[i:] is a lua literal. See #1175"""
        k = self.match_span(s, i, kind=kind, begin="[[", end="]]")
        if k not in (None, 0):
            return k
        if not g.match(s, i, '[='):
            return 0
        # Calculate begin and end, then just call match_span
        j = i + 2
        while g.match(s, j, '='):
            j += 1
        if not g.match(s, j, '['):
            return 0
        return self.match_span(s, i, kind=kind, begin=s[i:j], end=s[i + 1 : j] + ']')
    #@+node:ekr.20110605121601.18616: *4* jedit.match_mark_following & getNextToken
    def match_mark_following(
        self,
        s: str,
        i: int,
        kind: str = '',
        pattern: str = '',
        at_line_start: bool = False,
        at_whitespace_end: bool = False,
        at_word_start: bool = False,
        exclude_match: bool = False,
    ) -> int:
        """Succeed if s[i:] matches pattern."""
        if not self.allow_mark_prev:
            return 0
        if at_line_start and i != 0 and s[i - 1] != '\n':
            return 0
        if at_whitespace_end and i != g.skip_ws(s, 0):
            return 0
        if at_word_start and i > 0 and s[i - 1] in self.word_chars:
            return 0  # 7/5/2008
        if (
            at_word_start
            and i + len(pattern) + 1 < len(s)
            and s[i + len(pattern)] in self.word_chars
        ):
            return 0
        if g.match(s, i, pattern):
            j = i + len(pattern)
            # self.colorRangeWithTag(s,i,j,kind,exclude_match=exclude_match)
            k = self.getNextToken(s, j)
            # 2011/05/31: Do not match *anything* unless there is a token following.
            if k > j:
                self.colorRangeWithTag(s, i, j, kind, exclude_match=exclude_match)
                self.colorRangeWithTag(s, j, k, kind, exclude_match=False)
                j = k
                self.prev = (i, j, kind)
                self.trace_match(kind, s, i, j)
                return j - i
        return 0
    #@+node:ekr.20110605121601.18617: *5* jedit.getNextToken
    def getNextToken(self, s: str, i: int) -> int:
        """
        Return the index of the end of the next token for match_mark_following.

        The jEdit docs are not clear about what a 'token' is, but experiments with jEdit
        show that token means a word, as defined by word_chars.
        """
        # 2011/05/31: Might we extend the concept of token?
        # If s[i] is not a word char, should we return just it?
        i0 = i
        while i < len(s) and s[i].isspace():
            i += 1
        i1 = i
        while i < len(s) and s[i] in self.word_chars:
            i += 1
        if i == i1:
            return i0
        return min(len(s), i)
    #@+node:ekr.20110605121601.18618: *4* jedit.match_mark_previous
    def match_mark_previous(
        self,
        s: str,
        i: int,
        kind: str = '',
        pattern: str = '',
        at_line_start: bool = False,
        at_whitespace_end: bool = False,
        at_word_start: bool = False,
        exclude_match: bool = False,
    ) -> int:
        """
        Return the length of a matched SEQ or 0 if no match.

        'at_line_start':    True: sequence must start the line.
        'at_whitespace_end':True: sequence must be first non-whitespace text of the line.
        'at_word_start':    True: sequence must start a word.
        """
        # This match was causing most of the syntax-color problems.
        return 0  # 2009/6/23
    #@+node:ekr.20110605121601.18619: *4* jedit.match_regexp_helper
    def match_regexp_helper(self, s: str, i: int, pattern: Any) -> int:
        """
        Return the length of the matching text if
        seq (a regular expression) matches the present position.
        """
        # Leo 6.7.6: Allow compiled regexes.
        if isinstance(pattern, str):
            try:
                flags = re.MULTILINE
                if self.ignore_case:
                    flags |= re.IGNORECASE
                re_obj = re.compile(pattern, flags)
            except Exception:
                # Do not call g.es here!
                g.trace(f"Invalid regular expression: {pattern}")
                return 0
        else:
            re_obj = pattern
        # Match succeeds or fails more quickly than search.
        self.match_obj = mo = re_obj.match(s, i)  # re_obj.search(s,i)
        if mo is None:
            return 0
        start, end = mo.start(), mo.end()
        if start != i:  # Bug fix 2007-12-18: no match at i
            return 0
        return end - start
    #@+node:ekr.20110605121601.18620: *4* jedit.match_seq
    def match_seq(
        self,
        s: str,
        i: int,
        kind: str = '',
        *,
        seq: str = '',
        at_line_start: bool = False,
        at_whitespace_end: bool = False,
        at_word_start: bool = False,
        delegate: str = '',
    ) -> int:
        """Succeed if s[:] matches seq."""
        if at_line_start and i != 0 and s[i - 1] != '\n':
            j = i
        elif at_whitespace_end and i != g.skip_ws(s, 0):
            j = i
        elif at_word_start and i > 0 and s[i - 1] in self.word_chars:  # 7/5/2008
            j = i
        if at_word_start and i + len(
            seq) + 1 < len(s) and s[i + len(seq)] in self.word_chars:
            j = i  # 7/5/2008
        elif g.match(s, i, seq):
            j = i + len(seq)
            self.colorRangeWithTag(s, i, j, kind, delegate=delegate)
            self.prev = (i, j, kind)
            self.trace_match(kind, s, i, j)
        else:
            j = i
        return j - i
    #@+node:ekr.20110605121601.18621: *4* jedit.match_seq_regexp
    def match_seq_regexp(
        self,
        s: str,
        i: int,
        kind: str = '',
        regexp: str = '',
        at_line_start: bool = False,
        at_whitespace_end: bool = False,
        at_word_start: bool = False,
        delegate: str = '',
    ) -> int:
        """Succeed if the regular expression regexp matches at s[i:]."""
        if at_line_start and i != 0 and s[i - 1] != '\n':
            return 0
        if at_whitespace_end and i != g.skip_ws(s, 0):
            return 0
        if at_word_start and i > 0 and s[i - 1] in self.word_chars:
            return 0
        n = self.match_regexp_helper(s, i, regexp)
        j = i + n
        assert j - i == n
        self.colorRangeWithTag(s, i, j, kind, delegate=delegate)
        self.prev = (i, j, kind)
        self.trace_match(kind, s, i, j)
        return j - i
    #@+node:ekr.20110605121601.18622: *4* jedit.match_span & helpers
    def match_span(
        self,
        s: str,
        i: int,
        *,
        kind: str,
        begin: str,
        end: str,
        at_line_start: bool = False,
        at_whitespace_end: bool = False,
        at_word_start: bool = False,
        delegate: str = '',
        exclude_match: bool = False,
        no_escape: bool = False,
        no_line_break: bool = False,
        no_word_break: bool = False,
    ) -> int:
        """Succeed if s[i:] starts with 'begin' and contains a following 'end'."""
        if i >= len(s):
            return 0
        if at_line_start and i != 0 and s[i - 1] != '\n':
            return 0
        if at_whitespace_end and i != g.skip_ws(s, 0):
            return 0
        if at_word_start and i > 0 and s[i - 1] in self.word_chars:
            return 0
        if at_word_start and i + len(begin) + 1 < len(s) and s[i + len(begin)] in self.word_chars:
            return 0
        if not g.match(s, i, begin):
            return 0

        # We have matched the start of the span.
        j = self.match_span_helper(s, i + len(begin), end,
            no_escape=no_escape,
            no_line_break=no_line_break,
            no_word_break=no_word_break,
        )
        if j == -1:
            return 0  # A real failure.
        # A hack to handle continued strings. Should work for most languages.
        # Prepend "dots" to the kind, as a flag to setTag.
        dots = j > len(
            s) and begin in "'\"" and end in "'\"" and kind.startswith('literal')
        dots = dots and self.language not in ('lisp', 'elisp', 'rust', 'scheme')
        if dots:
            kind = 'dots' + kind
        # A match
        i2 = i + len(begin)
        j2 = j + len(end)
        if delegate:
            self.colorRangeWithTag(
                s, i, i2, kind, delegate=None, exclude_match=exclude_match)
            self.colorRangeWithTag(
                s, i2, j, kind, delegate=delegate, exclude_match=exclude_match)
            self.colorRangeWithTag(
                s, j, j2, kind, delegate=None, exclude_match=exclude_match)
        else:
            self.colorRangeWithTag(
                s, i, j2, kind, delegate=None, exclude_match=exclude_match)
        j = j2
        self.prev = (i, j, kind)
        self.trace_match(kind, s, i, j)
        # New in Leo 5.5: don't recolor everything after continued strings.
        if j > len(s) and not dots:
            j = len(s) + 1

            def span(s: str) -> int:
                # Note: bindings are frozen by this def.
                return self.restart_match_span(s, kind,
                    # Keyword args...
                    delegate=delegate,
                    end=end,
                    exclude_match=exclude_match,
                    no_escape=no_escape,
                    no_line_break=no_line_break,
                    no_word_break=no_word_break,
                )

            self.setRestart(span,
                # These must be keyword args.
                delegate=delegate,
                end=end,
                exclude_match=exclude_match,
                kind=kind,
                no_escape=no_escape,
                no_line_break=no_line_break,
                no_word_break=no_word_break)
        return j - i  # Correct, whatever j is.
    #@+node:ekr.20110605121601.18623: *5* jedit.match_span_helper
    def match_span_helper(self,
        s: str,
        i: int,
        pattern: str,
        *,
        no_escape: bool,
        no_line_break: bool,
        no_word_break: bool,
    ) -> int:
        """
        Return n >= 0 if s[i] ends with a non-escaped 'end' string.
        """
        esc = self.escape
        while 1:
            j = s.find(pattern, i)
            if j == -1:
                # Match to end of text if not found and no_line_break is False
                if no_line_break:
                    return -1
                return len(s) + 1
            if no_word_break and j > 0 and s[j - 1] in self.word_chars:
                return -1  # New in Leo 4.5.
            if no_line_break and '\n' in s[i:j]:
                return -1
            if esc and not no_escape:
                # Only an odd number of escapes is a 'real' escape.
                escapes = 0
                k = 1
                while j - k >= 0 and s[j - k] == esc:
                    escapes += 1
                    k += 1
                if (escapes % 2) == 1:
                    assert s[j - 1] == esc
                    # Advance past *one* escaped character.
                    i += 1
                else:
                    return j
            else:
                return j
        # For pylint.
        return -1
    #@+node:ekr.20110605121601.18624: *5* jedit.restart_match_span
    def restart_match_span(
        self,
        s: str,
        kind: str,
        *,
        end: str,
        delegate: str = '',
        exclude_match: bool = False,
        no_escape: bool = False,
        no_line_break: bool = False,
        no_word_break: bool = False,
    ) -> int:
        """Remain in this state until 'end' is seen."""
        i = 0
        j = self.match_span_helper(s, i, end,
            # Must be keyword arguments.
            no_escape=no_escape,
            no_line_break=no_line_break,
            no_word_break=no_word_break,
        )
        if j == -1:
            j2 = len(s) + 1
        elif j > len(s):
            j2 = j
        else:
            j2 = j + len(end)
        if delegate:
            self.colorRangeWithTag(s, i, j, kind,
                delegate=delegate, exclude_match=exclude_match)
            self.colorRangeWithTag(s, j, j2, kind,
                delegate=None, exclude_match=exclude_match)
        else:  # avoid having to merge ranges in addTagsToList.
            self.colorRangeWithTag(s, i, j2, kind,
                delegate=None, exclude_match=exclude_match)
        j = j2
        self.trace_match(kind, s, i, j)
        if j > len(s):

            def span(s: str) -> int:
                return self.restart_match_span(s, kind,
                    # Must be keyword arguments.
                    delegate=delegate,
                    end=end,
                    exclude_match=exclude_match,
                    no_escape=no_escape,
                    no_line_break=no_line_break,
                    no_word_break=no_word_break,
                )

            self.setRestart(span,
                # Must be keyword arguments.
                delegate=delegate,
                end=end,
                kind=kind,
                no_escape=no_escape,
                no_line_break=no_line_break,
                no_word_break=no_word_break,
            )
        else:
            self.clearState()
        return j  # Return the new i, *not* the length of the match.
    #@+node:ekr.20110605121601.18625: *4* jedit.match_span_regexp
    def match_span_regexp(
        self,
        s: str,
        i: int,
        kind: str = '',
        begin: Union[re.Pattern, str] = '',
        end: str = '',
        at_line_start: bool = False,
        at_whitespace_end: bool = False,
        at_word_start: bool = False,
        delegate: str = '',
        exclude_match: bool = False,
        no_escape: bool = False,
        no_line_break: bool = False,
        no_word_break: bool = False,
    ) -> int:
        """
        Succeed if s[i:] matches 'begin' a regex string or compiled regex.

        Callers should use regex features to limit the search.

        New in Leo 6.7.6:
        - The 'begin' arg may be compiled pattern (re.Pattern).
        - The 'end' arg is optional.
        """
        if at_line_start and i != 0 and s[i - 1] != '\n':
            return 0
        if at_whitespace_end and i != g.skip_ws(s, 0):
            return 0
        if at_word_start and i > 0 and s[i - 1] in self.word_chars:
            return 0  # 7/5/2008
        if (
            isinstance(begin, str)
            and at_word_start
            and i + len(begin) + 1 < len(s)
            and s[i + len(begin)] in self.word_chars
        ):
            return 0  # 7/5/2008
        n = self.match_regexp_helper(s, i, begin)
        # We may have to allow $n here, in which case we must use a regex object?
        if n > 0:
            j = j2 = i + n
            if end:  # Leo 6.7.6.
                j2 = s.find(end, j)
                if j2 == -1:
                    return 0
            if self.escape and not no_escape:
                # Only an odd number of escapes is a 'real' escape.
                escapes = 0
                k = 1
                while j - k >= 0 and s[j - k] == self.escape:
                    escapes += 1
                    k += 1
                if (escapes % 2) == 1:
                    # An escaped end **aborts the entire match**:
                    # there is no way to 'restart' the regex.
                    return 0
            i2 = j2 - len(end)
            if delegate:
                self.colorRangeWithTag(
                    s, i, j, kind, delegate=None, exclude_match=exclude_match)
                self.colorRangeWithTag(
                    s, j, i2, kind, delegate=delegate, exclude_match=False)
                self.colorRangeWithTag(
                    s, i2, j2, kind, delegate=None, exclude_match=exclude_match)
            else:  # avoid having to merge ranges in addTagsToList.
                self.colorRangeWithTag(
                    s, i, j2, kind, delegate=None, exclude_match=exclude_match)
            self.prev = (i, j, kind)
            self.trace_match(kind, s, i, j2)
            return j2 - i
        return 0
    #@+node:ekr.20190623132338.1: *4* jedit.match_tex_backslash
    ascii_letters = re.compile(r'[a-zA-Z]+')

    def match_tex_backslash(self, s: str, i: int, kind: str) -> int:
        """
        Match the tex s[i:].

        (Conventional) macro names are a backslash followed by either:
        1. One or more ascii letters, or
        2. Exactly one character, of any kind.
        """
        assert s[i] == '\\'
        m = self.ascii_letters.match(s, i + 1)
        if m:
            n = len(m.group(0))
            j = i + n + 1
        else:
            # Colorize the backslash plus exactly one more character.
            j = i + 2
        self.colorRangeWithTag(s, i, j, kind, delegate='')
        self.prev = (i, j, kind)
        self.trace_match(kind, s, i, j)
        return j - i
    #@+node:ekr.20170205074106.1: *4* jedit.match_wiki_pattern
    def match_wiki_pattern(self, s: str, i: int, pattern: Any) -> int:
        """Show or hide a regex pattern managed by the wikiview plugin."""
        m = pattern.match(s, i)
        if m:
            n = len(m.group(0))
            self.colorRangeWithTag(s, i, i + n, 'url')
            return n
        return 0
    #@+node:ekr.20110605121601.18626: *4* jedit.match_word_and_regexp
    def match_word_and_regexp(
        self,
        s: str,
        i: int,
        kind1: str = '',
        word: str = '',
        kind2: str = '',
        pattern: str = '',
        at_line_start: bool = False,
        at_whitespace_end: bool = False,
        at_word_start: bool = False,
        exclude_match: bool = False,
    ) -> int:
        """Succeed if s[i:] matches pattern."""
        if not self.allow_mark_prev:
            return 0
        if at_line_start and i != 0 and s[i - 1] != '\n':
            return 0
        if at_whitespace_end and i != g.skip_ws(s, 0):
            return 0
        if at_word_start and i > 0 and s[i - 1] in self.word_chars:
            return 0
        if (
            at_word_start
            and i + len(word) + 1 < len(s)
            and s[i + len(word)] in self.word_chars
        ):
            j = i
        if not g.match(s, i, word):
            return 0
        j = i + len(word)
        n = self.match_regexp_helper(s, j, pattern)
        if n == 0:
            return 0
        self.colorRangeWithTag(s, i, j, kind1, exclude_match=exclude_match)
        k = j + n
        self.colorRangeWithTag(s, j, k, kind2, exclude_match=False)
        self.prev = (j, k, kind2)
        self.trace_match(kind1, s, i, j)
        self.trace_match(kind2, s, j, k)
        return k - i
    #@+node:ekr.20230420052804.1: *4* jedit.match_plain_seq
    def match_plain_seq(self, s: str, i: int, *, kind: str, seq: str) -> int:
        """Matcher for plain sequence match at at s[i:]."""
        if not g.match(s, i, seq):
            return 0
        j = i + len(seq)
        self.colorRangeWithTag(s, i, j, kind)
        self.prev = (i, j, kind)
        self.trace_match(kind, s, i, j)
        return len(seq)
    #@+node:ekr.20230420052841.1: *4* jedit.match_plain_span
    def match_plain_span(self, s: str, i: int, kind: str, *, begin: str, end: str) -> int:
        """Matcher for simple span at s[i:] with no delegate."""
        if not g.match(s, i, begin):
            return 0
        j = self.match_plain_span_helper(s, i + len(begin), end)
        if j == -1:
            return 0  # A real failure.

        # A hack to handle continued strings. Should work for most languages.
        # Prepend "dots" to the kind, as a flag to setTag.
        quotes = "'\""
        dots = (
            j > len(s)
            and begin in quotes
            and end in quotes
            and kind.startswith('literal')
            and self.language not in ('lisp', 'elisp', 'rust')
        )
        if dots:
            kind = 'dots' + kind
        j2 = j + len(end)
        self.colorRangeWithTag(s, i, j2, kind)
        j = j2
        self.prev = (i, j, kind)
        self.trace_match(kind, s, i, j)

        # Don't recolor everything after continued strings.
        if j > len(s) and not dots:
            j = len(s) + 1

            def span(s: str) -> int:
                # Note: bindings are frozen by this def.
                return self.restart_match_span(s, kind, end=end)

            self.setRestart(span,
                # These must be keyword args.
                delegate='',
                end=end,
                exclude_match=False,
                kind=kind,
                no_escape=False,
                no_line_break=False,
                no_word_break=False)
        return j - i  # Correct, whatever j is.
    #@+node:ekr.20230420055058.1: *5* jedit.match_plain_span_helper
    def match_plain_span_helper(self, s: str, i: int, pattern: str,
    ) -> int:
        """
        Return n >= 0 if s[i] ends with the 'end' string.
        """
        esc = self.escape
        while 1:
            j = s.find(pattern, i)
            if j == -1:
                # Match to end of text if not found and no_line_break is False
                return len(s) + 1
            if esc:
                # Only an odd number of escapes is a 'real' escape.
                escapes = 0
                k = 1
                while j - k >= 0 and s[j - k] == esc:
                    escapes += 1
                    k += 1
                if (escapes % 2) == 1:
                    assert s[j - 1] == esc
                    i += 1  # Advance past *one* escaped character.
                else:
                    return j
            else:
                return j
        # For pylint.
        return -1
    #@+node:ekr.20110605121601.18627: *4* jedit.skip_line
    def skip_line(self, s: str, i: int) -> int:
        if self.escape:
            escape = self.escape + '\n'
            n = len(escape)
            while i < len(s):
                j = g.skip_line(s, i)
                if not g.match(s, j - n, escape):
                    return j
                i = j
            return i
        # Include the newline so we don't get a flash at the end of the line.
        return g.skip_line(s, i)
    #@+node:ekr.20110605121601.18628: *4* jedit.trace_match
    def trace_match(self, kind: str, s: str, i: int, j: int) -> None:

        if j != i and self.trace_match_flag:
            g.trace(kind, i, j, g.callers(2), self.dump(s[i:j]))
    #@+node:ekr.20110605121601.18629: *3* jedit:State methods
    #@+node:ekr.20110605121601.18630: *4* jedit.clearState
    def clearState(self) -> int:
        """
        Create a *language-specific* default state.
        This properly forces a full recoloring when @language changes.
        """
        n = self.initialStateNumber
        self.setState(n)
        return n
    #@+node:ekr.20110605121601.18631: *4* jedit.computeState
    def computeState(self, f: Any, keys: Any) -> int:
        """
        Compute the state name associated with f and all the keys.
        Return a unique int n representing that state.
        """
        # Abbreviate arg names.
        d = {
            'delegate': '=>',
            'end': 'end',
            'at_line_start': 'start',
            'at_whitespace_end': 'ws-end',
            'exclude_match': '!match',
            'no_escape': '!esc',
            'no_line_break': '!lbrk',
            'no_word_break': '!wbrk',
        }
        result = [self.languageTag(self.language)]
        if not self.rulesetName.endswith('_main'):
            result.append(self.rulesetName)
        if f:
            result.append(f.__name__)
        for key in sorted(keys):
            keyVal = keys.get(key)
            val = d.get(key)
            if val is None:
                val = keys.get(key)
                result.append(f"{key}={val}")
            elif keyVal is True:
                result.append(f"{val}")
            elif keyVal is False:
                pass
            elif keyVal not in (None, ''):
                result.append(f"{key}={keyVal}")
        state = ';'.join(result).lower()
        table = (
            ('kind=', ''),
            ('literal', 'lit'),
            ('restart', '@'),
        )
        for pattern, s in table:
            state = state.replace(pattern, s)
        n = self.stateNameToStateNumber(f, state)
        return n
    #@+node:ekr.20110605121601.18632: *4* jedit.getters & setters
    def currentBlockNumber(self) -> int:
        block = self.highlighter.currentBlock()
        return block.blockNumber() if block and block.isValid() else -1

    def currentState(self) -> int:
        return self.highlighter.currentBlockState()

    def prevState(self) -> int:
        return self.highlighter.previousBlockState()

    def setState(self, n: int) -> int:
        self.highlighter.setCurrentBlockState(n)
        return n
    #@+node:ekr.20170125141148.1: *4* jedit.inColorState
    def inColorState(self) -> bool:
        """True if the *current* state is enabled."""
        n = self.currentState()
        state = self.stateDict.get(n, 'no-state')
        enabled = (
            not state.endswith('@nocolor') and
            not state.endswith('@nocolor-node') and
            not state.endswith('@killcolor'))
        return enabled
    #@+node:ekr.20110605121601.18633: *4* jedit.setRestart
    def setRestart(self, f: Any, **keys: Any) -> int:
        n = self.computeState(f, keys)
        self.setState(n)
        return n
    #@+node:ekr.20110605121601.18635: *4* jedit.show...
    def showState(self, n: int) -> str:
        state = self.stateDict.get(n, 'no-state')
        return f"{n:2}:{state}"

    def showCurrentState(self) -> str:
        n = self.currentState()
        return self.showState(n)

    def showPrevState(self) -> str:
        n = self.prevState()
        return self.showState(n)
    #@+node:ekr.20110605121601.18636: *4* jedit.stateNameToStateNumber
    def stateNameToStateNumber(self, f: Any, stateName: Any) -> int:
        """
        stateDict:     Keys are state numbers, values state names.
        stateNameDict: Keys are state names, values are state numbers.
        restartDict:   Keys are state numbers, values are restart functions
        """
        n = self.stateNameDict.get(stateName)
        if n is None:
            n = self.nextState
            self.stateNameDict[stateName] = n
            self.stateDict[n] = stateName
            self.restartDict[n] = f
            self.nextState += 1
            self.n2languageDict[n] = self.language
        return n
    #@-others
#@+node:ekr.20110605121601.18565: ** class LeoHighlighter (QSyntaxHighlighter)
# Careful: we may be running from the bridge.

if QtGui:


    class LeoHighlighter(QtGui.QSyntaxHighlighter):  # type:ignore
        """
        A subclass of QSyntaxHighlighter that overrides
        the highlightBlock and rehighlight methods.

        All actual syntax coloring is done in the highlighter class.

        Used by both the JeditColorizer and PygmentsColorizer classes.
        """
        # This is c.frame.body.colorizer.highlighter
        #@+others
        #@+node:ekr.20110605121601.18566: *3* leo_h.ctor (sets style)
        def __init__(self, c: Cmdr, colorizer: Any, document: Any) -> None:
            """ctor for LeoHighlighter class."""
            self.c = c
            self.colorizer = colorizer
            self.n_calls = 0
            # Alas, a QsciDocument is not a QTextDocument.
            assert isinstance(document, QtGui.QTextDocument), document
            self.leo_document = document
            super().__init__(document)
            self.reloadSettings()
        #@+node:ekr.20110605121601.18567: *3* leo_h.highlightBlock
        def highlightBlock(self, s: str) -> None:
            """ Called by QSyntaxHighlighter """
            self.n_calls += 1
            s = g.toUnicode(s)
            self.colorizer.recolor(s)  # Highlight just one line.
        #@+node:ekr.20190327052228.1: *3* leo_h.reloadSettings
        def reloadSettings(self) -> None:
            """Reload all reloadable settings."""
            c, document = self.c, self.leo_document
            if not pygments:
                return
            if not c.config.getBool('use-pygments', default=False):
                return
            # Init pygments ivars.
            self._brushes = {}
            self._document = document
            self._formats = {}
            self.colorizer.style_name = 'default'
            # Style gallery: https://help.farbox.com/pygments.html
            # Dark styles: fruity, monokai, native, vim
            # https://github.com/gthank/solarized-dark-pygments
            style_name = c.config.getString('pygments-style-name') or 'default'
            if not c.config.getBool('use-pygments-styles', default=True):
                return
            # Init pygments style.
            try:
                self.setStyle(style_name)
                # print('using %r pygments style in %r' % (style_name, c.shortFileName()))
            except Exception:
                print(f'pygments {style_name!r} style not found. Using "default" style')
                self.setStyle('default')
                style_name = 'default'
            self.colorizer.style_name = style_name
            assert self._style
        #@+node:ekr.20190320154014.1: *3* leo_h: From PygmentsHighlighter
        #
        # All code in this tree is based on PygmentsHighlighter.
        #
        # Copyright (c) Jupyter Development Team.
        # Distributed under the terms of the Modified BSD License.
        #@+others
        #@+node:ekr.20190320153605.1: *4* leo_h._get_format & helpers
        def _get_format(self, token: Any) -> Any:
            """ Returns a QTextCharFormat for token or None.
            """
            if token in self._formats:
                return self._formats[token]
            if self._style is None:
                result = self._get_format_from_document(token, self._document)
            else:
                result = self._get_format_from_style(token, self._style)
            result = self._get_format_from_style(token, self._style)
            self._formats[token] = result
            return result
        #@+node:ekr.20190320162831.1: *5* pyg_h._get_format_from_document
        def _get_format_from_document(self, token: Any, document: Any) -> Any:
            """ Returns a QTextCharFormat for token by
            """
            # Modified by EKR.
            # These lines cause unbounded recursion.
                # code, html = next(self._formatter._format_lines([(token, 'dummy')]))
                # self._document.setHtml(html)
            return QtGui.QTextCursor(self._document).charFormat()
        #@+node:ekr.20190320153716.1: *5* leo_h._get_format_from_style
        key_error_d: dict[str, bool] = {}

        def _get_format_from_style(self, token: Any, style: Any) -> Any:
            """ Returns a QTextCharFormat for token by reading a Pygments style.
            """
            result = QtGui.QTextCharFormat()
            #
            # EKR: handle missing tokens.
            try:
                data = style.style_for_token(token).items()
            except KeyError as err:
                key = repr(err)
                if key not in self.key_error_d:
                    self.key_error_d[key] = True
                    g.trace(err)
                return result
            for key, value in data:
                if value:
                    if key == 'color':
                        result.setForeground(self._get_brush(value))
                    elif key == 'bgcolor':
                        result.setBackground(self._get_brush(value))
                    elif key == 'bold':
                        result.setFontWeight(Weight.Bold)
                    elif key == 'italic':
                        result.setFontItalic(True)
                    elif key == 'underline':
                        result.setUnderlineStyle(UnderlineStyle.SingleUnderline)
                    elif key == 'sans':
                        result.setFontStyleHint(Weight.SansSerif)
                    elif key == 'roman':
                        result.setFontStyleHint(Weight.Times)
                    elif key == 'mono':
                        result.setFontStyleHint(Weight.TypeWriter)
            return result
        #@+node:ekr.20190320153958.1: *4* leo_h.setStyle
        def setStyle(self, style: Any) -> None:
            """ Sets the style to the specified Pygments style.
            """
            from pygments.styles import get_style_by_name  # type:ignore

            if isinstance(style, str):
                style = get_style_by_name(style)
            self._style = style
            self._clear_caches()
        #@+node:ekr.20190320154604.1: *4* leo_h.clear_caches
        def _clear_caches(self) -> None:
            """ Clear caches for brushes and formats.
            """
            self._brushes = {}
            self._formats = {}
        #@+node:ekr.20190320154752.1: *4* leo_h._get_brush/color
        def _get_brush(self, color: Any) -> Any:
            """ Returns a brush for the color.
            """
            result = self._brushes.get(color)
            if result is None:
                qcolor = self._get_color(color)
                result = QtGui.QBrush(qcolor)
                self._brushes[color] = result
            return result

        def _get_color(self, color: Any) -> Any:
            """ Returns a QColor built from a Pygments color string.
            """
            qcolor = QtGui.QColor()
            qcolor.setRgb(int(color[:2], base=16),
                          int(color[2:4], base=16),
                          int(color[4:6], base=16))
            return qcolor
        #@-others
        #@-others
#@+node:ekr.20140906095826.18717: ** class NullScintillaLexer (QsciLexerCustom)
if Qsci:


    class NullScintillaLexer(Qsci.QsciLexerCustom):  # type:ignore
        """A do-nothing colorizer for Scintilla."""

        def __init__(self, c: Cmdr, parent: Position = None) -> None:
            super().__init__(parent)  # Init the pase class
            self.leo_c = c
            self.configure_lexer()

        def description(self, style: Any) -> str:
            return 'NullScintillaLexer'

        def setStyling(self, length: Any, style: Any) -> None:
            g.trace('(NullScintillaLexer)', length, style)

        def styleText(self, start: Any, end: Any) -> None:
            """Style the text from start to end."""

        def configure_lexer(self) -> None:
            """Configure the QScintilla lexer."""
            # c = self.leo_c
            lexer = self
            # To do: use c.config setting.
            # pylint: disable=no-member
            font = QtGui.QFont("DejaVu Sans Mono", 14)
            lexer.setFont(font)
#@+node:ekr.20190319151826.1: ** class PygmentsColorizer(BaseColorizer)
class PygmentsColorizer(BaseColorizer):
    """
    This class adapts pygments tokens to QSyntaxHighlighter.
    """
    # This is c.frame.body.colorizer
    #@+others
    #@+node:ekr.20220317053040.1: *3*  pyg_c: Birth
    #@+node:ekr.20190319151826.3: *4* pyg_c.__init__
    def __init__(self, c: Cmdr, widget: Widget) -> None:
        """Ctor for PygmentsColorizer class."""
        super().__init__(c, widget)
        # Create the highlighter. The default is NullObject.
        if isinstance(widget, QtWidgets.QTextEdit):
            self.highlighter = LeoHighlighter(c,
                colorizer=self,
                document=widget.document(),
            )
        # State unique to this class...
        self.color_enabled = self.enabled
        self.old_v = None
        # Monkey-patch g.isValidLanguage.
        g.isValidLanguage = self.pygments_isValidLanguage
        # Init common data...
        self.reloadSettings()
    #@+node:ekr.20190324063349.1: *4* pyg_c.format getters
    def getLegacyDefaultFormat(self) -> None:
        return None

    def getLegacyFormat(self, token: Any, text: Any) -> str:
        """Return a jEdit tag for the given pygments token."""
        # Tables and setTag assume lower-case.
        r = repr(token).lstrip('Token.').lstrip('Literal.').lower()
        if r == 'name':
            # Avoid a collision with existing Leo tag.
            r = 'name.pygments'
        return r

    def getPygmentsFormat(self, token: Any, text: Any) -> str:
        """Return a pygments format."""
        format = self.highlighter._formats.get(token)
        if not format:
            format = self.highlighter._get_format(token)
        return format
    #@+node:ekr.20190324064341.1: *4* pyg_c.format setters
    def setLegacyFormat(self, index: int, length: Any, format: Any, s: str) -> None:
        """Call the jEdit style setTag."""
        super().setTag(format, s, index, index + length)

    def setPygmentsFormat(self, index: int, length: Any, format: Any, s: str) -> None:
        """Call the base setTag to set the Qt format."""
        self.highlighter.setFormat(index, length, format)
    #@+node:ekr.20220316200022.1: *3* pyg_c.pygments_isValidLanguage
    def pygments_isValidLanguage(self, language: str) -> bool:
        """
        A hack: we will monkey-patch g.isValidLanguage to be this method.

        Without this hack this class would have to define its own copy of the
        (complex!) g.getLanguageFromAncestorAtFileNode function.
        """
        lexer_name = 'python3' if language == 'python' else language
        try:
            import pygments.lexers as lexers  # type: ignore
            lexers.get_lexer_by_name(lexer_name)
            return True
        except Exception:
            return False
    #@+node:ekr.20190324051704.1: *3* pyg_c.reloadSettings
    def reloadSettings(self) -> None:
        """Reload the base settings, plus pygments settings."""
        # Do basic inits.
        super().reloadSettings()
        # Bind methods.
        if self.use_pygments_styles:
            self.getDefaultFormat = QtGui.QTextCharFormat
            self.getFormat = self.getPygmentsFormat
            self.setFormat = self.setPygmentsFormat
        else:
            self.getDefaultFormat = self.getLegacyDefaultFormat
            self.getFormat = self.getLegacyFormat
            self.setFormat = self.setLegacyFormat
    #@+node:ekr.20190319151826.78: *3* pyg_c.mainLoop & helpers
    format_dict: dict[str, str] = {}  # Keys are repr(Token), values are formats.
    lexers_dict: dict[str, Callable] = {}  # Keys are language names, values are instantiated, patched lexers.
    state_s_dict: dict[str, int] = {}  # Keys are strings, values are ints.
    state_n_dict: dict[int, str] = {}  # # Keys are ints, values are strings.
    state_index = 1  # Index of state number to be allocated.
    # For traces.
    last_v = None
    tot_time = 0.0

    def mainLoop(self, s: str) -> None:
        """Colorize a *single* line s"""
        if 'coloring' in g.app.debug:
            p = self.c and self.c.p
            if p and p.v != self.last_v:
                self.last_v = p.v
                g.trace(f"(pygments) NEW NODE: {p.h}\n")
        t1 = time.process_time()
        highlighter = self.highlighter
        #
        # First, set the *expected* lexer. It may change later.
        lexer = self.set_lexer()
        #
        # Restore the state.
        # Based on Jupyter code: (c) Jupyter Development Team.
        stack_ivar = '_saved_state_stack'
        prev_data = highlighter.currentBlock().previous().userData()
        if prev_data is not None:
            # New code by EKR. Restore the language if necessary.
            if self.language != prev_data.leo_language:
                # Change the language and the lexer!
                self.language = prev_data.leo_language
                lexer = self.set_lexer()
            setattr(lexer, stack_ivar, prev_data.syntax_stack)
        elif hasattr(lexer, stack_ivar):
            delattr(lexer, stack_ivar)
        #
        # The main loop. Warning: this can change self.language.
        index = 0
        for token, text in lexer.get_tokens(s):
            length = len(text)
            if self.color_enabled:
                format = self.getFormat(token, text)
            else:
                format = self.getDefaultFormat()
            self.setFormat(index, length, format, s)
            index += length
        #
        # Save the state.
        # Based on Jupyter code: (c) Jupyter Development Team.
        stack = getattr(lexer, stack_ivar, None)
        if stack:
            data = PygmentsBlockUserData(syntax_stack=stack, leo_language=self.language)
            highlighter.currentBlock().setUserData(data)
            # Clean up for the next go-round.
            delattr(lexer, stack_ivar)
        #
        # New code by EKR:
        # - Fixes a bug so multiline tokens work.
        # - State supports Leo's color directives.
        state_s = f"{self.language}; {self.color_enabled}: {stack!r}"
        state_n = self.state_s_dict.get(state_s)
        if state_n is None:
            state_n = self.state_index
            self.state_index += 1
            self.state_s_dict[state_s] = state_n
            self.state_n_dict[state_n] = state_s
        highlighter.setCurrentBlockState(state_n)
        self.tot_time += time.process_time() - t1
    #@+node:ekr.20190323045655.1: *4* pyg_c.at_color_callback
    def at_color_callback(self, lexer: Any, match: Any) -> Generator:
        from pygments.token import Name, Text  # type: ignore
        kind = match.group(0)
        self.color_enabled = kind == '@color'
        if self.color_enabled:
            yield match.start(), Name.Decorator, kind
        else:
            yield match.start(), Text, kind
    #@+node:ekr.20190323045735.1: *4* pyg_c.at_language_callback
    def at_language_callback(self, lexer: Any, match: Any) -> Generator:
        """Colorize the name only if the language has a lexer."""
        from pygments.token import Name
        language = match.group(2)
        # #2484:  The language is known if there is a lexer for it.
        if self.pygments_isValidLanguage(language):
            self.language = language
            yield match.start(), Name.Decorator, match.group(0)
        else:
            # Color only the @language, indicating an unknown language.
            yield match.start(), Name.Decorator, match.group(1)
    #@+node:ekr.20190322082533.1: *4* pyg_c.get_lexer
    unknown_languages: list[str] = []

    def get_lexer(self, language: str) -> Any:
        """Return the lexer for self.language, creating it if necessary."""
        import pygments.lexers as lexers  # type: ignore
        trace = 'coloring' in g.app.debug
        try:
            # #1520: always define lexer_language.
            lexer_name = 'python3' if language == 'python' else language
            lexer = lexers.get_lexer_by_name(lexer_name)
        except Exception:
            # One of the lexer's will not exist.
            # pylint: disable=no-member
            if trace and language not in self.unknown_languages:
                self.unknown_languages.append(language)
                g.trace(f"\nno pygments lexer for {language!r}. Using python 3 lexer\n")
            lexer = lexers.Python3Lexer()
        return lexer
    #@+node:ekr.20190322094034.1: *4* pyg_c.patch_lexer
    def patch_lexer(self, language: Any, lexer: Any) -> Any:

        from pygments.token import Comment  # type:ignore
        from pygments.lexer import inherit  # type:ignore


        class PatchedLexer(lexer.__class__):  # type:ignore

            leo_sec_ref_pat = r'(?-m:\<\<(.*?)\>\>)'
            tokens = {
                'root': [
                    (r'^@(color|nocolor|killcolor)\b', self.at_color_callback),
                    (r'^(@language)\s+(\w+)', self.at_language_callback),
                    # Single-line, non-greedy match.
                    (leo_sec_ref_pat, self.section_ref_callback),
                    # Multi-line, non-greedy match.
                    (r'(^\s*@doc|@)(\s+|\n)(.|\n)*?^@c', Comment.Leo.DocPart),
                   inherit,
                ],
            }

        try:
            return PatchedLexer()
        except Exception:
            if 0:  # #3456: Suppress this error.
                g.trace(f"can not patch {language!r}")
                g.es_exception()
            return lexer
    #@+node:ekr.20190322133358.1: *4* pyg_c.section_ref_callback
    def section_ref_callback(self, lexer: Any, match: Any) -> Generator:
        """pygments callback for section references."""
        c = self.c
        from pygments.token import Comment, Name
        name, ref, start = match.group(1), match.group(0), match.start()
        found = g.findReference(ref, c.p)
        found_tok = Name.Entity if found else Name.Other
        yield match.start(), Comment, '<<'
        yield start + 2, found_tok, name
        yield start + 2 + len(name), Comment, '>>'
    #@+node:ekr.20190323064820.1: *4* pyg_c.set_lexer
    def set_lexer(self) -> Any:
        """Return the lexer for self.language."""
        if self.language == 'patch':
            self.language = 'diff'
        key = f"{self.language}:{id(self)}"
        lexer = self.lexers_dict.get(key)
        if not lexer:
            lexer = self.get_lexer(self.language)
            lexer = self.patch_lexer(self.language, lexer)
            self.lexers_dict[key] = lexer
        return lexer
    #@+node:ekr.20190319151826.79: *3* pyg_c.recolor
    def recolor(self, s: str) -> None:
        """
        PygmentsColorizer.recolor: Recolor a *single* line, s.
        QSyntaxHighligher calls this method repeatedly and automatically.
        """
        p = self.c.p
        self.recolorCount += 1
        if p.v != self.old_v:
            # Force a full recolor
            # sets self.language and self.enabled.
            self.updateSyntaxColorer(p)
            self.color_enabled = self.enabled
            self.old_v = p.v  # Fix a major performance bug.
            self.init()
            assert self.language
        if s is not None:
            # For pygments, we *must* call for all lines.
            self.mainLoop(s)
    #@-others
#@+node:ekr.20140906081909.18689: ** class QScintillaColorizer(BaseColorizer)
# This is c.frame.body.colorizer


class QScintillaColorizer(BaseColorizer):
    """A colorizer for a QsciScintilla widget."""
    #@+others
    #@+node:ekr.20140906081909.18709: *3* qsc.__init__ & reloadSettings
    def __init__(self, c: Cmdr, widget: Widget) -> None:
        """Ctor for QScintillaColorizer. widget is a """
        super().__init__(c)
        self.count = 0  # For unit testing.
        self.colorCacheFlag = False
        self.error = False  # Set if there is an error in jeditColorizer.recolor
        self.flag = True  # Per-node enable/disable flag.
        self.full_recolor_count = 0  # For unit testing.
        self.language = 'python'  # set by scanLanguageDirectives.
        self.highlighter = None
        self.lexer = None  # Set in changeLexer.
        widget.leo_colorizer = self
        # Define/configure various lexers.
        self.reloadSettings()
        if Qsci:
            self.lexersDict = self.makeLexersDict()
            self.nullLexer = NullScintillaLexer(c)
        else:
            self.lexersDict = {}  # type:ignore
            self.nullLexer = g.NullObject()  # type:ignore

    def reloadSettings(self) -> None:
        c = self.c
        self.enabled = c.config.getBool('use-syntax-coloring')
    #@+node:ekr.20170128141158.1: *3* qsc.scanColorDirectives (over-ride)
    def scanColorDirectives(self, p: Position) -> str:
        """
        Return language based on the directives in p's ancestors.
        Same as BaseColorizer.scanColorDirectives, except it also scans p.b.
        """
        c = self.c
        root = p.copy()
        for p in root.self_and_parents(copy=False):
            language = g.findFirstValidAtLanguageDirective(p.b)
            if language:
                return language
        #  Get the language from the nearest ancestor @<file> node.
        language = g.getLanguageFromAncestorAtFileNode(root) or c.target_language
        return language
    #@+node:ekr.20140906081909.18718: *3* qsc.changeLexer
    def changeLexer(self, language: str) -> None:
        """Set the lexer for the given language."""
        c = self.c
        wrapper = c.frame.body.wrapper
        w = wrapper.widget  # A Qsci.QsciSintilla object.
        self.lexer = self.lexersDict.get(language, self.nullLexer)  # type:ignore
        w.setLexer(self.lexer)
    #@+node:ekr.20140906081909.18707: *3* qsc.colorize
    def colorize(self, p: Position) -> None:
        """The main Scintilla colorizer entry point."""
        # It would be much better to use QSyntaxHighlighter.
        # Alas, a QSciDocument is not a QTextDocument.
        self.updateSyntaxColorer(p)
        self.changeLexer(self.language)
        # if self.NEW:
            # # Works, but QScintillaWrapper.tag_configuration is presently a do-nothing.
            # for s in g.splitLines(p.b):
                # self.jeditColorizer.recolor(s)
    #@+node:ekr.20140906095826.18721: *3* qsc.configure_lexer
    def configure_lexer(self, lexer: Any) -> None:
        """Configure the QScintilla lexer using @data qt-scintilla-styles."""
        c = self.c
        qcolor, qfont = QtGui.QColor, QtGui.QFont
        font = qfont("DejaVu Sans Mono", 14)
        lexer.setFont(font)
        lexer.setEolFill(False, -1)
        if hasattr(lexer, 'setStringsOverNewlineAllowed'):
            lexer.setStringsOverNewlineAllowed(False)
        table: list[tuple[str, str]] = []
        aList = c.config.getData('qt-scintilla-styles')
        if aList:
            aList = [s.split(',') for s in aList]
            for z in aList:
                if len(z) == 2:
                    color, style = z
                    table.append((color.strip(), style.strip()),)
                else:
                    g.trace(f"entry: {z}")
        if not table:
            black = '#000000'
            firebrick3 = '#CD2626'
            leo_green = '#00aa00'
            # See http://pyqt.sourceforge.net/Docs/QScintilla2/classQsciLexerPython.html
            # for list of selector names.
            table = [
                # EKR's personal settings are reasonable defaults.
                (black, 'ClassName'),
                (firebrick3, 'Comment'),
                (leo_green, 'Decorator'),
                (leo_green, 'DoubleQuotedString'),
                (black, 'FunctionMethodName'),
                ('blue', 'Keyword'),
                (black, 'Number'),
                (leo_green, 'SingleQuotedString'),
                (leo_green, 'TripleSingleQuotedString'),
                (leo_green, 'TripleDoubleQuotedString'),
                (leo_green, 'UnclosedString'),
                # End of line where string is not closed
                # style.python.13=fore:#000000,$(font.monospace),back:#E0C0E0,eolfilled
            ]
        for color, style in table:
            if hasattr(lexer, style):
                style_number = getattr(lexer, style)
                try:
                    lexer.setColor(qcolor(color), style_number)
                except Exception:
                    g.trace('bad color', color)
            else:
                pass
                # Not an error. Not all lexers have all styles.
                    # g.trace('bad style: %s.%s' % (lexer.__class__.__name__, style))
    #@+node:ekr.20170128031840.1: *3* qsc.init
    def init(self) -> None:
        """QScintillaColorizer.init"""
        self.updateSyntaxColorer(self.c.p)
        self.changeLexer(self.language)
    #@+node:ekr.20170128133525.1: *3* qsc.makeLexersDict
    def makeLexersDict(self) -> dict[str, Any]:
        """Make a dictionary of Scintilla lexers, and configure each one."""
        c = self.c
        # g.printList(sorted(dir(Qsci)))
        parent = c.frame.body.wrapper.widget
        table = (
            # 'Asm', 'Erlang', 'Forth', 'Haskell',
            # 'LaTeX', 'Lisp', 'Markdown', 'Nsis', 'R',
            'Bash', 'Batch', 'CPP', 'CSS', 'CMake', 'CSharp', 'CoffeeScript',
            'D', 'Diff', 'Fortran', 'Fortran77', 'HTML',
            'Java', 'JavaScript', 'Lua', 'Makefile', 'Matlab',
            'Pascal', 'Perl', 'Python', 'PostScript', 'Properties',
            'Ruby', 'SQL', 'TCL', 'TeX', 'XML', 'YAML',
        )
        d: dict[str, Any] = {}
        for language_name in table:
            class_name = 'QsciLexer' + language_name
            lexer_class = getattr(Qsci, class_name, None)
            if lexer_class:
                # pylint: disable=not-callable
                lexer = lexer_class(parent=parent)
                self.configure_lexer(lexer)
                d[language_name.lower()] = lexer
            elif 0:
                g.trace('no lexer for', class_name)
        return d
    #@-others
#@+node:ekr.20190320062618.1: ** Jupyter classes
# Copyright (c) Jupyter Development Team.
# Distributed under the terms of the Modified BSD License.

if pygments:
    #@+others
    #@+node:ekr.20190320062624.2: *3* RegexLexer.get_tokens_unprocessed
    # Copyright (c) Jupyter Development Team.
    # Distributed under the terms of the Modified BSD License.

    from pygments.lexer import RegexLexer, _TokenType, Text, Error

    def get_tokens_unprocessed(self: Any, text: str, stack: Sequence[str] = ('root',)) -> Generator:
        """
        Split ``text`` into (tokentype, text) pairs.

        Monkey patched to store the final stack on the object itself.

        The `text` parameter this gets passed is only the current line, so to
        highlight things like multiline strings correctly, we need to retrieve
        the state from the previous line (this is done in PygmentsHighlighter,
        below), and use it to continue processing the current line.
        """
        pos = 0
        tokendefs = self._tokens
        if hasattr(self, '_saved_state_stack'):
            statestack = list(self._saved_state_stack)
        else:
            statestack = list(stack)
        # Fix #1113...
        try:
            statetokens = tokendefs[statestack[-1]]
        except Exception:
            # g.es_exception()
            return
        while 1:
            for rexmatch, action, new_state in statetokens:
                m = rexmatch(text, pos)
                if m:
                    if action is not None:
                        # pylint: disable=unidiomatic-typecheck
                        # EKR: Why not use isinstance?
                        if type(action) is _TokenType:
                            yield pos, action, m.group()
                        else:
                            for item in action(self, m):
                                yield item
                    pos = m.end()
                    if new_state is not None:
                        # state transition
                        if isinstance(new_state, tuple):
                            for state in new_state:
                                if state == '#pop':
                                    statestack.pop()
                                elif state == '#push':
                                    statestack.append(statestack[-1])
                                else:
                                    statestack.append(state)
                        elif isinstance(new_state, int):
                            # pop
                            del statestack[new_state:]
                        elif new_state == '#push':
                            statestack.append(statestack[-1])
                        else:
                            assert False, f"wrong state def: {new_state!r}"  # noqa
                        statetokens = tokendefs[statestack[-1]]
                    break
            else:
                try:
                    if text[pos] == '\n':
                        # at EOL, reset state to "root"
                        pos += 1
                        statestack = ['root']
                        statetokens = tokendefs['root']
                        yield pos, Text, '\n'
                        continue
                    yield pos, Error, text[pos]
                    pos += 1
                except IndexError:
                    break
        self._saved_state_stack = list(statestack)

    # Monkeypatch!

    if pygments:
        RegexLexer.get_tokens_unprocessed = get_tokens_unprocessed  # type:ignore
    #@+node:ekr.20190320062624.3: *3* class PygmentsBlockUserData(QTextBlockUserData)
    # Copyright (c) Jupyter Development Team.
    # Distributed under the terms of the Modified BSD License.

    if QtGui:


        class PygmentsBlockUserData(QtGui.QTextBlockUserData):  # type:ignore
            """ Storage for the user data associated with each line."""

            syntax_stack = ('root',)

            def __init__(self, **kwds: Any) -> None:
                for key, value in kwds.items():
                    setattr(self, key, value)
                super().__init__()

            def __repr__(self) -> str:
                attrs = ['syntax_stack']
                kwds = ', '.join([
                    f"{attr}={getattr(self, attr)!r}"
                        for attr in attrs
                ])
                return f"PygmentsBlockUserData({kwds})"
    #@-others
#@-others
#@@language python
#@@tabwidth -4
#@@pagewidth 70
#@-leo<|MERGE_RESOLUTION|>--- conflicted
+++ resolved
@@ -1898,11 +1898,7 @@
     #@+node:ekr.20231209015334.1: *5* jedit.match_fstring_helper
     def match_fstring_helper(self, s: str, i: int, delim: str) -> int:
         """
-<<<<<<< HEAD
-        Return n >= 0 if s[i:] contains with a non-escaped delim at fstring-level 0
-=======
         Return n >= 0 if s[i:] contains with a non-escaped delim at fstring-level 0.
->>>>>>> ec97534c
         """
         escape, escapes = '\\', 0
         level = self.f_string_nesting_level
@@ -1937,29 +1933,11 @@
         """Remain in this state until 'delim' is seen."""
         i = 0
         j = self.match_fstring_helper(s, i, delim)
-<<<<<<< HEAD
-        
-        if j == -1:
-            j2 = len(s) + 1
-        else:
-            j2 = j
-            
-        ###
-        # elif j > len(s):
-            # j2 = j
-        # else:
-            # j2 = j + len(delim)
-
-        self.colorRangeWithTag(s, i, j2, tag='literal1')
-        ### j = j2
-        self.trace_match(delim, s, i, j2)
-=======
         j2 = len(s) + 1 if j == -1 else j
         self.colorRangeWithTag(s, i, j2, tag='literal1')
         self.trace_match(delim, s, i, j2)
         
         # Restart of necessary.
->>>>>>> ec97534c
         if j > len(s):
             
             def fstring_restarter(s: str) -> int:
