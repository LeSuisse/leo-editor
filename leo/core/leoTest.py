--- conflicted
+++ resolved
@@ -183,10 +183,6 @@
             scriptFile = c.writeScriptFile(script)
             execfile(scriptFile,d)
         else:
-<<<<<<< HEAD
-            ### exec script + '\n' in d
-            exec(script+'\n',d)
-=======
             exec script in d
 
         # if 0: # debug
@@ -194,7 +190,6 @@
             # pdb.run(script+'\n',d)
         # else:
             # exec script + '\n' in d
->>>>>>> c2befe6e
     #@-node:ekr.20051104075904.10:runTest
     #@+node:ekr.20051104075904.11:shortDescription
     def shortDescription (self):
@@ -226,8 +221,7 @@
         return None
 
     try:
-        ### exec script + '\n' in {'c':c,'g':g,'p':p}
-        exec(script+'\n',{'c':c,'g':g,'p':p})
+        exec script + '\n' in {'c':c,'g':g,'p':p}
         suite = g.app.scriptDict.get("suite")
         if not suite:
             g.pr("%s script did not set g.app.scriptDict" % h)
@@ -340,8 +334,7 @@
     global lastObjectsDict
     objects = gc.get_objects()
 
-    ### newObjects = [o for o in objects if not lastObjectsDict.has_key(id(o))]
-    newObjects = [o for o in objects if id(o) not in lastObjectsDict]
+    newObjects = [o for o in objects if not lastObjectsDict.has_key(id(o))]
 
     lastObjectsDict = {}
     for o in objects:
@@ -377,7 +370,7 @@
         typesDict[type(obj)] = n + 1
 
     # Create the union of all the keys.
-    keys = list(typesDict.keys()) ###
+    keys = typesDict.keys()
     for key in lastTypesDict.keys():
         if key not in keys:
             keys.append(key)
@@ -408,8 +401,7 @@
             if type(obj) == types.FunctionType:
                 key = repr(obj) # Don't create a pointer to the object!
                 funcDict[key]=None 
-                # if not lastFunctionsDict.has_key(key):
-                if key not in lastFunctionsDict:
+                if not lastFunctionsDict.has_key(key):
                     g.pr('\n',obj)
                     args, varargs, varkw,defaults  = inspect.getargspec(obj)
                     g.pr("args", args)
@@ -620,7 +612,7 @@
             if verbose: g.trace("Different number of lines")
             return False
 
-        for i in range(len(lines2)):
+        for i in xrange(len(lines2)):
             line1 = lines1[i]
             line2 = lines2[i]
             if line1 == line2:
@@ -1323,12 +1315,12 @@
         readline = g.readLinesClass(s).next
         tabnanny.process_tokens(tokenize.generate_tokens(readline))
 
-    except tokenize.TokenError(msg):
+    except tokenize.TokenError, msg:
         g.es_print("Token error in",fileName,color="blue")
         g.es_print('',msg)
         assert 0, "test failed"
 
-    except tabnanny.NannyNag(nag):
+    except tabnanny.NannyNag, nag:
         badline = nag.get_lineno()
         line    = nag.get_line()
         message = nag.get_msg()
@@ -1390,8 +1382,8 @@
         for i in range(min(newLinesCount,refLinesCount)):
             assert newLines[i] == refLines[i], \
                 "Mismatch on line " + str(i) + "." \
-                + "\nExpected text: " + repr(refLines[i]) \
-                + "\n  Actual text: " + repr(newLines[i])
+                + "\nExpected text: " + `refLines[i]` \
+                + "\n  Actual text: " + `newLines[i]`
 
         assert newLinesCount == refLinesCount, \
             "Expected " + str(refLinesCount) + " lines, but " \
