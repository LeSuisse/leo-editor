# -*- coding: utf-8 -*-
#@+leo-ver=5-thin
#@+node:ekr.20031218072017.3093: * @file leoGlobals.py
#@@first
'''
Global constants, variables and utility functions used throughout Leo.

Important: This module imports no other Leo module.
'''
# pylint: disable=eval-used
# pylint: disable=global-variable-not-assigned
# pylint: disable=import-self
# pylint: disable=deprecated-method
import sys
isPython3 = sys.version_info >= (3, 0, 0)
minimum_python_version = '3.6'
    # #1215.
isMac = sys.platform.startswith('darwin')
isWindows = sys.platform.startswith('win')
#@+<< global switches >>
#@+node:ekr.20120212060348.10374: **  << global switches >> (leoGlobals.py)
in_bridge = False
    # Set to True in leoBridge.py just before importing leo.core.leoApp.
    # This tells leoApp to load a null Gui.
#@-<< global switches >>
#@+<< imports >>
#@+node:ekr.20050208101229: ** << imports >> (leoGlobals)
# This is now done in run.
    # import leo.core.leoGlobals as g # So code can use g below.
#
# Don't import this here: it messes up Leo's startup code.
    # import leo.core.leoTest as leoTest
import binascii
import codecs
try:
    import filecmp
except ImportError: # does not exist in jython.
    filecmp = None
from functools import reduce
try:
    import gc
except ImportError:
    gc = None
try:
    import gettext
except ImportError: # does not exist in jython.
    gettext = None
import glob
import io
StringIO = io.StringIO
import imp
import inspect
import operator
import os
#
# Do NOT import pdb here!  We shall define pdb as a _function_ below.
    # import pdb
import re
import shlex
import shutil
import string
import subprocess
import tempfile
import time
import traceback
import types
import urllib
import urllib.parse as urlparse
#@-<< imports >>
#@+<< define g.globalDirectiveList >>
#@+node:EKR.20040610094819: ** << define g.globalDirectiveList >>
# Visible externally so plugins may add to the list of directives.
globalDirectiveList = [
    # Order does not matter.
    'all',
    'beautify',
    'colorcache', 'code', 'color', 'comment', 'c',
    'delims', 'doc',
    'encoding', 'end_raw',
    'first', 'header', 'ignore',
    'killbeautify', 'killcolor',
    'language', 'last', 'lineending',
    'markup',
    'nobeautify',
    'nocolor-node', 'nocolor', 'noheader', 'nowrap',
    'nopyflakes', # Leo 6.1.
    'nosearch', # Leo 5.3.
    'others', 'pagewidth', 'path', 'quiet',
    'raw', 'root-code', 'root-doc', 'root', 'silent',
    'tabwidth', 'terse',
    'unit', 'verbose', 'wrap',
]
#@-<< define g.globalDirectiveList >>
#@+<< define global decorator dicts >>
#@+node:ekr.20150510103918.1: ** << define global decorator dicts >> (leoGlobals.py)
#@@nobeautify

#@+at
# The cmd_instance_dict supports the @cmd decorators in various files. For
# example, the following appears in leo.commands.
# 
#     def cmd(name):
#         '''Command decorator for the abbrevCommands class.'''
#         return g.new_cmd_decorator(name, ['c', 'abbrevCommands',])
# 
# **Important**: All *new* commands should be defined using @g.command, but
# this dict will remain forever so as not to break existing code.  See this
# discussion https://github.com/leo-editor/leo-editor/issues/325
#@@c

global_commands_dict = {}

cmd_instance_dict = {
    # Keys are class names, values are attribute chains.
    'AbbrevCommandsClass':      ['c', 'abbrevCommands'],
    'AtFile':                   ['c', 'atFileCommands'],
    'AutoCompleterClass':       ['c', 'k', 'autoCompleter'],
    'ChapterController':        ['c', 'chapterController'],
    'Commands':                 ['c'],
    'ControlCommandsClass':     ['c', 'controlCommands'],
    'DebugCommandsClass':       ['c', 'debugCommands'],
    'EditCommandsClass':        ['c', 'editCommands'],
    'EditFileCommandsClass':    ['c', 'editFileCommands'],
    'FileCommands':             ['c', 'fileCommands'],
    'HelpCommandsClass':        ['c', 'helpCommands'],
    'KeyHandlerClass':          ['c', 'k'],
    'KeyHandlerCommandsClass':  ['c', 'keyHandlerCommands'],
    'KillBufferCommandsClass':  ['c', 'killBufferCommands'],
    'LeoApp':                   ['g', 'app'],
    'LeoFind':                  ['c', 'findCommands'],
    'LeoImportCommands':        ['c', 'importCommands'],
    # 'MacroCommandsClass':       ['c', 'macroCommands'],
    'PrintingController':       ['c', 'printingController'],
    'RectangleCommandsClass':   ['c', 'rectangleCommands'],
    'RstCommands':              ['c', 'rstCommands'],
    'SpellCommandsClass':       ['c', 'spellCommands'],
    'Undoer':                   ['c', 'undoer'],
    'VimCommands':              ['c', 'vimCommands'],
}
#@-<< define global decorator dicts >>
#@+<< define g.decorators >>
#@+node:ekr.20150508165324.1: ** << define g.Decorators >>
#@+others
#@+node:ekr.20170219173203.1: *3* g.callback
def callback(func):
    '''
    A global decorator that protects Leo against crashes in callbacks.

    This is the recommended way of defining all callback.

        @g.callback
        def a_callback(...):
            c = event.get('c')
            ...
    '''

    def callback_wrapper(*args, **keys):
        '''Callback for the @g.callback decorator.'''
        try:
            return func(*args, **keys)
        except Exception:
            g.es_exception()

    return callback_wrapper
#@+node:ekr.20150510104148.1: *3* g.check_cmd_instance_dict
def check_cmd_instance_dict(c, g):
    '''
    Check g.check_cmd_instance_dict.
    This is a permanent unit test, called from c.finishCreate.
    '''
    d = cmd_instance_dict
    for key in d:
        ivars = d.get(key)
        obj = ivars2instance(c, g, ivars)
            # Produces warnings.
        if obj:
            name = obj.__class__.__name__
            if name != key:
                g.trace('class mismatch', key, name)
#@+node:ville.20090521164644.5924: *3* g.command (decorator)
class Command:
    '''
    A global decorator for creating commands.

    This is the recommended way of defining all new commands, including
    commands that could befined inside a class. The typical usage is:

        @g.command('command-name')
        def A_Command(event):
            c = event.get('c')
            ...

    g can *not* be used anywhere in this class!
    '''

    def __init__(self, name, **kwargs):
        '''Ctor for command decorator class.'''
        self.name = name

    def __call__(self, func):
        '''Register command for all future commanders.'''
        global_commands_dict[self.name] = func
        if app:
            for c in app.commanders():
                c.k.registerCommand(self.name, func)
        # Inject ivars for plugins_menu.py.
        func.is_command = True
        func.command_name = self.name
        return func

command = Command
#@+node:ekr.20171124070654.1: *3* g.command_alias
def command_alias(alias, func):
    '''Create an alias for the *already defined* method in the Commands class.'''
    import leo.core.leoCommands as leoCommands
    assert hasattr(leoCommands.Commands, func.__name__)
    funcToMethod(func, leoCommands.Commands, alias)
#@+node:ekr.20171123095526.1: *3* g.commander_command (decorator)
class CommanderCommand:
    '''
    A global decorator for creating commander commands, that is, commands
    that were formerly methods of the Commands class in leoCommands.py.
    
    Usage:

        @g.command('command-name')
        def command_name(self, *args, **kwargs):
            ...
        
    The decorator injects command_name into the Commander class and calls
    funcToMethod so the ivar will be injected in all future commanders.

    g can *not* be used anywhere in this class!
    '''

    def __init__(self, name, **kwargs):
        '''Ctor for command decorator class.'''
        self.name = name

    def __call__(self, func):
        '''Register command for all future commanders.'''
        
        def commander_command_wrapper(event):
            c = event.get('c')
            method = getattr(c, func.__name__, None)
            method(event=event)
            
        # Inject ivars for plugins_menu.py.
        commander_command_wrapper.__name__ = f"commander_command_wrapper: {self.name}"
        commander_command_wrapper.__doc__ = func.__doc__
        global_commands_dict[self.name] = commander_command_wrapper
        if app:
            import leo.core.leoCommands as leoCommands
            funcToMethod(func, leoCommands.Commands)
            for c in app.commanders():
                c.k.registerCommand(self.name, func)
        # Inject ivars for plugins_menu.py.
        func.is_command = True
        func.command_name = self.name
        return func

commander_command = CommanderCommand
#@+node:ekr.20150508164812.1: *3* g.ivars2instance
def ivars2instance(c, g, ivars):
    '''
    Return the instance of c given by ivars.
    ivars is a list of strings.
    A special case: ivars may be 'g', indicating the leoGlobals module.
    '''
    if not ivars:
        g.trace('can not happen: no ivars')
        return None
    ivar = ivars[0]
    if ivar not in ('c', 'g'):
        g.trace('can not happen: unknown base', ivar)
        return None
    obj = c if ivar == 'c' else g
    for ivar in ivars[1:]:
        obj = getattr(obj, ivar, None)
        if not obj:
            g.trace('can not happen: unknown attribute', obj, ivar, ivars)
            break
    return obj
#@+node:ekr.20150508134046.1: *3* g.new_cmd_decorator (decorator)
def new_cmd_decorator(name, ivars):
    '''
    Return a new decorator for a command with the given name.
    Compute the class *instance* using the ivar string or list.
    '''

    def _decorator(func):

        def new_cmd_wrapper(event):
            c = event.c
            self = g.ivars2instance(c, g, ivars)
            try:
                func(self, event=event)
                    # Don't use a keyword for self.
                    # This allows the VimCommands class to use vc instead.
            except Exception:
                g.es_exception()

        new_cmd_wrapper.__name__ = f"wrapper: {name}"
        new_cmd_wrapper.__doc__ = func.__doc__
        global_commands_dict[name] = new_cmd_wrapper
            # Put the *wrapper* into the global dict.
        return func
            # The decorator must return the func itself.

    return _decorator
#@-others
#@-<< define g.decorators >>
tree_popup_handlers = [] # Set later.
user_dict = {}
    # Non-persistent dictionary for free use by scripts and plugins.
# g = None
app = None # The singleton app object. Set by runLeo.py.
# Global status vars.
inScript = False # A synonym for app.inScript
unitTesting = False # A synonym for app.unitTesting.
#@+others
#@+node:ekr.20140711071454.17644: ** g.Classes & class accessors
#@+node:ekr.20120123115816.10209: *3* class g.BindingInfo & isBindingInfo
class BindingInfo:
    '''
    A class representing any kind of key binding line.

    This includes other information besides just the KeyStroke.
    '''
    # Important: The startup code uses this class,
    # so it is convenient to define it in leoGlobals.py.
    #@+others
    #@+node:ekr.20120129040823.10254: *4* bi.__init__
    def __init__(self, kind, commandName='', func=None, nextMode=None, pane=None, stroke=None):

        if not g.isStrokeOrNone(stroke):
            g.trace('***** (BindingInfo) oops', repr(stroke))
        self.kind = kind
        self.commandName = commandName
        self.func = func
        self.nextMode = nextMode
        self.pane = pane
        self.stroke = stroke
            # The *caller* must canonicalize the shortcut.
    #@+node:ekr.20120203153754.10031: *4* bi.__hash__
    def __hash__(self):
        return self.stroke.__hash__() if self.stroke else 0
    #@+node:ekr.20120125045244.10188: *4* bi.__repr__ & ___str_& dump
    def __repr__(self):
        return self.dump()

    __str__ = __repr__

    def dump(self):
        result = ['BindingInfo %17s' % (self.kind)]
        # Print all existing ivars.
        table = ('commandName', 'func', 'nextMode', 'pane', 'stroke')
        for ivar in table:
            if hasattr(self, ivar):
                val = getattr(self, ivar)
                if val not in (None, 'none', 'None', ''):
                    if ivar == 'func':
                        # pylint: disable=no-member
                        val = val.__name__
                    s = '%s: %r' % (ivar, val)
                    result.append(s)
        return '[%s]' % ' '.join(result).strip()
    #@+node:ekr.20120129040823.10226: *4* bi.isModeBinding
    def isModeBinding(self):
        return self.kind.startswith('*mode')
    #@-others

def isBindingInfo(obj):
    return isinstance(obj, BindingInfo)
#@+node:ekr.20031218072017.3098: *3* class g.Bunch (Python Cookbook)
#@+at
# From The Python Cookbook: 
# 
# Create a Bunch whenever you want to group a few variables:
# 
#     point = Bunch(datum=y, squared=y*y, coord=x)
# 
# You can read/write the named attributes you just created, add others,
# del some of them, etc:
#     if point.squared > threshold:
#         point.isok = True
#@@c

class Bunch:
    """A class that represents a colection of things.

    Especially useful for representing a collection of related variables."""

    def __init__(self, **keywords):
        self.__dict__.update(keywords)

    def __repr__(self):
        return self.toString()

    def ivars(self):
        return sorted(self.__dict__)

    def keys(self):
        return sorted(self.__dict__)

    def toString(self):
        tag = self.__dict__.get('tag')
        entries = [
            f"{key}: {str(self.__dict__.get(key)) or repr(self.__dict__.get(key))}"
                for key in self.ivars() if key != 'tag'
        ]
        result = ['g.Bunch(%s)' % (tag or '')]
        result.extend(entries)
        return '\n    '.join(result) + '\n'
    # Used by new undo code.

    def __setitem__(self, key, value):
        '''Support aBunch[key] = val'''
        return operator.setitem(self.__dict__, key, value)

    def __getitem__(self, key):
        '''Support aBunch[key]'''
        # g.pr('g.Bunch.__getitem__', key)
        return operator.getitem(self.__dict__, key)

    def get(self, key, theDefault=None):
        return self.__dict__.get(key, theDefault)
        
    def __contains__(self, key): # New.
        # g.pr('g.Bunch.__contains__', key in self.__dict__, key)
        return key in self.__dict__

bunch = Bunch
#@+node:ekr.20120219154958.10492: *3* class g.EmergencyDialog
class EmergencyDialog:
    """A class that creates an tkinter dialog with a single OK button."""
    #@+others
    #@+node:ekr.20120219154958.10493: *4* emergencyDialog.__init__
    def __init__(self, title, message):
        """Constructor for the leoTkinterDialog class."""
        self.answer = None # Value returned from run()
        self.title = title
        self.message = message
        self.buttonsFrame = None # Frame to hold typical dialog buttons.
        self.defaultButtonCommand = None
            # Command to call when user closes the window
            # by clicking the close box.
        self.frame = None # The outermost frame.
        self.root = None # Created in createTopFrame.
        self.top = None # The toplevel Tk widget.
        self.createTopFrame()
        buttons = [{
            "text": "OK",
            "command": self.okButton,
            "default": True,
        }]
        self.createButtons(buttons)
        self.top.bind("<Key>", self.onKey)
    #@+node:ekr.20120219154958.10494: *4* emergencyDialog.createButtons
    def createButtons(self, buttons):
        """Create a row of buttons.

        buttons is a list of dictionaries containing
        the properties of each button.
        """
        import tkinter as Tk
        assert(self.frame)
        self.buttonsFrame = f = Tk.Frame(self.top)
        f.pack(side="top", padx=30)
        # Buttons is a list of dictionaries, with an empty dictionary
        # at the end if there is only one entry.
        buttonList = []
        for d in buttons:
            text = d.get("text", "<missing button name>")
            isDefault = d.get("default", False)
            underline = d.get("underline", 0)
            command = d.get("command", None)
            bd = 4 if isDefault else 2
            b = Tk.Button(f, width=6, text=text, bd=bd,
                underline=underline, command=command)
            b.pack(side="left", padx=5, pady=10)
            buttonList.append(b)
            if isDefault and command:
                self.defaultButtonCommand = command
        return buttonList
    #@+node:ekr.20120219154958.10495: *4* emergencyDialog.createTopFrame
    def createTopFrame(self):
        """Create the Tk.Toplevel widget for a leoTkinterDialog."""
        import tkinter as Tk
        self.root = Tk.Tk()
        self.top = Tk.Toplevel(self.root)
        self.top.title(self.title)
        self.root.withdraw()
        self.frame = Tk.Frame(self.top)
        self.frame.pack(side="top", expand=1, fill="both")
        label = Tk.Label(self.frame, text=self.message, bg='white')
        label.pack(pady=10)
    #@+node:ekr.20120219154958.10496: *4* emergencyDialog.okButton
    def okButton(self):
        """Do default click action in ok button."""
        self.top.destroy()
        self.top = None
    #@+node:ekr.20120219154958.10497: *4* emergencyDialog.onKey
    def onKey(self, event):
        """Handle Key events in askOk dialogs."""
        self.okButton()
    #@+node:ekr.20120219154958.10498: *4* emergencyDialog.run
    def run(self):
        """Run the modal emergency dialog."""
        self.top.geometry("%dx%d%+d%+d" % (300, 200, 50, 50))
        self.top.lift()
        self.top.grab_set() # Make the dialog a modal dialog.
        self.root.wait_window(self.top)
    #@-others
#@+node:ekr.20040331083824.1: *3* class g.FileLikeObject
# Note: we could use StringIo for this.

class FileLikeObject:
    """Define a file-like object for redirecting writes to a string.

    The caller is responsible for handling newlines correctly."""
    #@+others
    #@+node:ekr.20050404151753: *4*  ctor (g.FileLikeObject)
    def __init__(self, encoding='utf-8', fromString=None):

        # New in 4.2.1: allow the file to be inited from string s.
        self.encoding = encoding or 'utf-8'
        if fromString:
            self.list = g.splitLines(fromString) # Must preserve newlines!
        else:
            self.list = []
        self.ptr = 0
    # In CStringIO the buffer is read-only if the initial value (fromString) is non-empty.
    #@+node:ekr.20050404151753.1: *4* clear (g.FileLikeObject)
    def clear(self):
        self.list = []
    #@+node:ekr.20050404151753.2: *4* close (g.FileLikeObject)
    def close(self):
        pass
        # The StringIo version free's the memory buffer.
    #@+node:ekr.20050404151753.3: *4* flush (g.FileLikeObject)
    def flush(self):
        pass
    #@+node:ekr.20050404151753.4: *4* get & getvalue & read (g.FileLikeObject)
    def get(self):
        return ''.join(self.list)

    getvalue = get # for compatibility with StringIo
    read = get # for use by sax.
    #@+node:ekr.20050404151753.5: *4* readline (g.FileLikeObject)
    def readline(self):
        '''Read the next line using at.list and at.ptr.'''
        if self.ptr < len(self.list):
            line = self.list[self.ptr]
            self.ptr += 1
            return line
        return ''
    #@+node:ekr.20050404151753.6: *4* write (g.FileLikeObject)
    def write(self, s):
        if s:
            if isinstance(s, bytes):
                s = g.toUnicode(s, self.encoding)
            self.list.append(s)
    #@-others

fileLikeObject = FileLikeObject
    # For compatibility.
#@+node:ekr.20120123143207.10223: *3* class g.GeneralSetting
# Important: The startup code uses this class,
# so it is convenient to define it in leoGlobals.py.

class GeneralSetting:
    '''A class representing any kind of setting except shortcuts.'''

    def __init__(self, kind,
        encoding=None,
        ivar=None,
        setting=None,
        val=None,
        path=None,
        tag='setting',
        unl=None,
    ):
        self.encoding = encoding
        self.ivar = ivar
        self.kind = kind
        self.path = path
        self.unl = unl
        self.setting = setting
        self.val = val
        self.tag = tag

    def __repr__(self):
        # Better for g.printObj.
        val = str(self.val).replace('\n', ' ')
        return (
            f'GS: {g.shortFileName(self.path):20} '
            f'{self.kind:7} = {g.truncate(val, 50)}')

    dump = __repr__
    __str__ = __repr__
#@+node:ekr.20120201164453.10090: *3* class g.KeyStroke & isStroke/OrNone
class KeyStroke:
    '''
    A class that represent any key stroke or binding.
    
    stroke.s is the "canonicalized" stroke.
    '''
    #@+others
    #@+node:ekr.20180414195401.2: *4*  ks.__init__
    def __init__(self, binding):

        if binding:
            self.s = self.finalize_binding(binding)
        else:
            self.s = None
    #@+node:ekr.20120203053243.10117: *4* ks.__eq__, etc
    #@+at All these must be defined in order to say, for example:
    #     for key in sorted(d)
    # where the keys of d are KeyStroke objects.
    #@@c

    def __eq__(self, other):
        if not other:
            return False
        if hasattr(other, 's'):
            return self.s == other.s
        return self.s == other

    def __lt__(self, other):
        if not other:
            return False
        if hasattr(other, 's'):
            return self.s < other.s
        return self.s < other

    def __le__(self, other): return self.__lt__(other) or self.__eq__(other)

    def __ne__(self, other): return not self.__eq__(other)

    def __gt__(self, other): return not self.__lt__(other) and not self.__eq__(other)

    def __ge__(self, other): return not self.__lt__(other)
    #@+node:ekr.20120203053243.10118: *4* ks.__hash__
    # Allow KeyStroke objects to be keys in dictionaries.

    def __hash__(self):
        return self.s.__hash__() if self.s else 0
    #@+node:ekr.20120204061120.10067: *4* ks.__repr___ & __str__
    def __str__(self):
        return '<KeyStroke: %s>' % (repr(self.s))

    __repr__ = __str__
    #@+node:ekr.20180417160703.1: *4* ks.dump
    def dump(self):
        '''Show results of printable chars.'''
        for i in range(128):
            s = chr(i)
            stroke = g.KeyStroke(s)
            if stroke.s != s:
                print('%2s %10r %r' % (i, s, stroke.s))
        for ch in ('backspace', 'linefeed', 'return', 'tab'):
            stroke = g.KeyStroke(ch)
            print('%2s %10r %r' % ('', ch, stroke.s))
    #@+node:ekr.20180415082249.1: *4* ks.finalize_binding
    def finalize_binding(self, binding):

        trace = False and 'keys' in g.app.debug
            # This trace is good for devs only.
        self.mods = self.find_mods(binding)
        s = self.strip_mods(binding)
        s = self.finalize_char(s)
            # May change self.mods.
        mods = ''.join(['%s+' % z.capitalize() for z in self.mods])
        if trace and 'meta' in self.mods:
            g.trace('%20s:%-20s ==> %s' % (binding, self.mods, mods+s))
        return mods+s
    #@+node:ekr.20180415083926.1: *4* ks.finalize_char & helper
    def finalize_char(self, s):
        '''Perform very-last-minute translations on bindings.'''
        #
        # Retain "bigger" spelling for gang-of-four bindings with modifiers.
        shift_d = {
            'bksp': 'BackSpace',
            'backspace': 'BackSpace',
            'backtab': 'Tab', # The shift mod will convert to 'Shift+Tab',
            'linefeed': 'Return',
            '\r': 'Return',
            'return': 'Return',
            'tab': 'Tab',
        }
        if self.mods and s.lower() in shift_d:
            return shift_d.get(s.lower())
                # Returning '' breaks existing code.
        #
        # Make all other translations...
        #
        # This dict ensures proper capitalization.
        # It also translates legacy Tk binding names to ascii chars.
        translate_d = {
            #
            # The gang of four...
            'bksp': 'BackSpace',
            'backspace': 'BackSpace',
            'backtab': 'Tab', # The shift mod will convert to 'Shift+Tab',
            'linefeed': '\n',
            '\r': '\n',
            'return': '\n',
            'tab': 'Tab',
            #
            # Special chars...
            'delete': 'Delete',
            'down': 'Down',
            'end': 'End',
            'enter': 'Enter',
            'escape': 'Escape',
            'home': 'Home',
            'insert': 'Insert',
            'left':'Left',
            'next': 'Next',
            'prior': 'Prior',
            'right': 'Right',
            'up': 'Up',
            #
            # Qt key names...
            'del': 'Delete',
            'dnarrow': 'Down',
            'esc': 'Escape',
            'ins': 'Insert',
            'ltarrow': 'Left',
            'pagedn': 'Next',
            'pageup': 'Prior',
            'pgdown': 'Next',
            'pgup': 'Prior',
            'rtarrow': 'Right',
            'uparrow': 'Up',
            #
            # Legacy Tk binding names...
            "ampersand": "&",
            "asciicircum": "^",
            "asciitilde": "~",
            "asterisk": "*",
            "at": "@",
            "backslash": "\\",
            "bar": "|",
            "braceleft": "{",
            "braceright": "}",
            "bracketleft": "[",
            "bracketright": "]",
            "colon": ":",
            "comma": ",",
            "dollar": "$",
            "equal": "=",
            "exclam": "!",
            "greater": ">",
            "less": "<",
            "minus": "-",
            "numbersign": "#",
            "quotedbl": '"',
            "quoteright": "'",
            "parenleft": "(",
            "parenright": ")",
            "percent": "%",
            "period": ".",
            "plus": "+",
            "question": "?",
            "quoteleft": "`",
            "semicolon": ";",
            "slash": "/",
            "space": " ",
            "underscore": "_",
        }
        #
        # pylint: disable=undefined-loop-variable
            # Looks like a pylint bug.
        if s in (None, 'none', 'None'):
            return 'None'
        if s.lower() in translate_d:
            s = translate_d.get(s.lower())
            return self.strip_shift(s)
        if len(s) > 1 and s.find(' ') > -1:
            # #917: not a pure, but should be ignored.
            return ''
        if s.isalpha():
            if len(s) == 1:
                if 'shift' in self.mods:
                    if len(self.mods) == 1:
                        self.mods.remove('shift')
                        s = s.upper()
                    else:
                        s = s.lower()
                elif self.mods:
                    s = s.lower()
            else:
                # 917: Ignore multi-byte alphas not in the table.
                s = ''
                if 0:
                    # Make sure all special chars are in translate_d.
                    if g.app.gui: # It may not exist yet.
                        if s.capitalize() in g.app.gui.specialChars:
                            s = s.capitalize()
            return s
        #
        # Translate shifted keys to their appropriate alternatives.
        return self.strip_shift(s)
    #@+node:ekr.20180502104829.1: *5* ks.strip_shift
    def strip_shift(self, s):
        '''
        Handle supposedly shifted keys.
        
        User settings might specify an already-shifted key, which is not an error.
            
        The legacy Tk binding names have already been translated,
        so we don't have to worry about Shift-ampersand, etc.
        '''
        #
        # The second entry in each line handles shifting an already-shifted character.
        # That's ok in user settings: the Shift modifier is just removed.
        shift_d = {
            # Top row of keyboard.
            "`": "~", "~": "~",
            "1": "!", "!": "!",
            "2": "@", "@": "@",
            "3": "#", "#": "#",
            "4": "$", "$": "$",
            "5": "%", "%": "%",
            "6": "^", "^": "^",
            "7": "&", "&": "&",
            "8": "*", "*": "*",
            "9": "(", "(": "(",
            "0": ")", ")": ")",
            "-": "_", "_": "_",
            "=": "+", "+": "+",
            # Second row of keyboard.
            "[": "{", "{": "{",
            "]": "}", "}": "}",
            "\\": '|', "|": "|",
            # Third row of keyboard.
            ";": ":", ":": ":",
            "'": '"', '"': '"',
            # Fourth row of keyboard.
            ".": "<", "<": "<",
            ",": ">", ">": ">",
            "//": "?", "?": "?",
        }
        if 'shift' in self.mods and s in shift_d:
            self.mods.remove('shift')
            s = shift_d.get(s)
        return s
    #@+node:ekr.20120203053243.10124: *4* ks.find, lower & startswith
    # These may go away later, but for now they make conversion of string strokes easier.

    def find(self, pattern):
        return self.s.find(pattern)

    def lower(self):
        return self.s.lower()

    def startswith(self, s):
        return self.s.startswith(s)
    #@+node:ekr.20180415081209.2: *4* ks.find_mods
    def find_mods(self, s):
        '''Return the list of all modifiers seen in s.'''
        s = s.lower()
        table = (
            ['alt',],
            ['command', 'cmd',],
            ['ctrl', 'control',], # Use ctrl, not control.
            ['meta',],
            ['shift', 'shft',],
            ['keypad', 'key_pad', 'numpad', 'num_pad'],
                # 868: Allow alternative spellings.
        )
        result = []
        for aList in table:
            kind = aList[0]
            for mod in aList:
                for suffix in '+-':
                    if s.find(mod+suffix) > -1:
                        s = s.replace(mod+suffix,'')
                        result.append(kind)
                        break
        return result
    #@+node:ekr.20180417101435.1: *4* ks.isAltCtl
    def isAltCtrl(self):
        '''Return True if this is an Alt-Ctrl character.'''
        mods = self.find_mods(self.s)
        return 'alt' in mods and 'ctrl' in mods
    #@+node:ekr.20120203053243.10121: *4* ks.isFKey
    def isFKey(self):
        return self.s in g.app.gui.FKeys
       
    #@+node:ekr.20180417102341.1: *4* ks.isPlainKey (does not handle alt-ctrl chars)
    def isPlainKey(self):
        '''
        Return True if self.s represents a plain key.
        
        A plain key is a key that can be inserted into text.
        
        **Note**: The caller is responsible for handling Alt-Ctrl keys.
        '''
        s = self.s
        if s in g.app.gui.ignoreChars:
            # For unit tests.
            return False
        # #868:
        if s.find('Keypad+') > -1:
            # Enable bindings.
            return False
        if self.find_mods(s) or self.isFKey():
            return False
        if s in g.app.gui.specialChars:
            return False
        if s == 'BackSpace':
            return False
        return True
    #@+node:ekr.20180511092713.1: *4* ks.isNumPadKey, ks.isPlainNumPad & ks.removeNumPadModier
    def isNumPadKey(self):
        return self.s.find('Keypad+') > -1

    def isPlainNumPad(self):
        return (
            self.isNumPadKey() and
            len(self.s.replace('Keypad+', '')) == 1
        )

    def removeNumPadModifier(self):

        self.s = self.s.replace('Keypad+', '')
    #@+node:ekr.20180419170934.1: *4* ks.prettyPrint
    def prettyPrint(self):
        
        s = self.s
        if not s:
            return '<None>'
        d = {' ': 'Space', '\t': 'Tab', '\n': 'Return', '\r': 'LineFeed'}
        ch = s[-1]
        return s[:-1] + d.get(ch, ch)
    #@+node:ekr.20180415124853.1: *4* ks.strip_mods
    def strip_mods(self, s):
        '''Remove all modifiers from s, without changing the case of s.'''
        table = (
            'alt',
            'cmd', 'command',
            'control', 'ctrl',
            'keypad', 'key_pad', # 868:
            'meta',
            'shift', 'shft',
        )
        for mod in table:
            for suffix in '+-':
                target = mod+suffix
                i = s.lower().find(target)
                if i > -1:
                    s = s[:i] + s[i+len(target):]
                    break
        return s
    #@+node:ekr.20120203053243.10125: *4* ks.toGuiChar
    def toGuiChar(self):
        '''Replace special chars by the actual gui char.'''
        # pylint: disable=undefined-loop-variable
        # looks like a pylint bug
        s = self.s.lower()
        if s in ('\n', 'return'): s = '\n'
        elif s in ('\t', 'tab'): s = '\t'
        elif s in ('\b', 'backspace'): s = '\b'
        elif s in ('.', 'period'): s = '.'
        return s
    #@+node:ekr.20180417100834.1: *4* ks.toInsertableChar
    def toInsertableChar(self):
        '''Convert self to an (insertable) char.'''
        # pylint: disable=len-as-condition
        s = self.s
        if not s or self.find_mods(s):
            return ''
        # Handle the "Gang of Four"
        d = {
            'BackSpace': '\b',
            'LineFeed': '\n',
            # 'Insert': '\n',
            'Return': '\n',
            'Tab': '\t',
        }
        if s in d:
            return d.get(s)
        return s if len(s) == 1 else ''
    #@-others

def isStroke(obj):
    return isinstance(obj, KeyStroke)

def isStrokeOrNone(obj):
    return obj is None or isinstance(obj, KeyStroke)
#@+node:ekr.20160119093947.1: *3* class g.MatchBrackets
class MatchBrackets:
    '''
    A class implementing the match-brackets command. In the interest of
    speed, the code assumes that the user invokes the match-bracket command
    ouside of any string, comment or (for perl or javascript) regex.
    '''
    #@+others
    #@+node:ekr.20160119104510.1: *4* mb.ctor
    def __init__(self, c, p, language):
        '''Ctor for MatchBrackets class.'''
        self.c = c
        self.p = p.copy()
        self.language = language
        # Constants.
        self.close_brackets = ")]}>"
        self.open_brackets = "([{<"
        self.brackets = self.open_brackets + self.close_brackets
        self.matching_brackets = self.close_brackets + self.open_brackets
        # Language dependent.
        d1, d2, d3 = g.set_delims_from_language(language)
        self.single_comment, self.start_comment, self.end_comment = d1, d2, d3
        # to track expanding selection
        c.user_dict.setdefault('_match_brackets', {'count': 0, 'range': (0, 0)})
    #@+node:ekr.20160121164723.1: *4* mb.bi-directional helpers
    #@+node:ekr.20160121112812.1: *5* mb.is_regex
    def is_regex(self, s, i):
        '''Return true if there is another slash on the line.'''
        if self.language in ('javascript', 'perl',):
            assert s[i] == '/'
            offset = 1 if self.forward else - 1
            i += offset
            while 0 <= i < len(s) and s[i] != '\n':
                if s[i] == '/':
                    return True
                i += offset
            return False
        return False
    #@+node:ekr.20160121112536.1: *5* mb.scan_regex
    def scan_regex(self, s, i):
        '''Scan a regex (or regex substitution for perl).'''
        assert s[i] == '/'
        offset = 1 if self.forward else -1
        i1 = i
        i += offset
        found = False
        while 0 <= i < len(s) and s[i] != '\n':
            ch = s[i]
            i2 = i - 1 # in case we have to look behind.
            i += offset
            if ch == '/':
                # Count the preceding backslashes.
                n = 0
                while 0 <= i2 < len(s) and s[i2] == '\\':
                    n += 1
                    i2 -= 1
                if (n % 2) == 0:
                    if self.language == 'perl' and found is None:
                        found = i
                    else:
                        found = i
                        break
        if found is None:
            self.oops('unmatched regex delim')
            return i1 + offset
        return found
    #@+node:ekr.20160121112303.1: *5* mb.scan_string
    def scan_string(self, s, i):
        '''
        Scan the string starting at s[i] (forward or backward).
        Return the index of the next character.
        '''
        # i1 = i if self.forward else i + 1
        delim = s[i]
        assert delim in "'\"", repr(delim)
        offset = 1 if self.forward else -1
        i += offset
        while 0 <= i < len(s):
            ch = s[i]
            i2 = i - 1 # in case we have to look behind.
            i += offset
            if ch == delim:
                # Count the preceding backslashes.
                n = 0
                while 0 <= i2 < len(s) and s[i2] == '\\':
                    n += 1
                    i2 -= 1
                if (n % 2) == 0:
                    return i
        # Annoying when matching brackets on the fly.
            # self.oops('unmatched string')
        return i + offset
    #@+node:tbrown.20180226113621.1: *4* mb.expand_range
    def expand_range(self, s, left, right, max_right, expand=False):
        """
        Find the bracket nearest the cursor searching outwards left and right.

        Expand the range (left, right) in string s until either s[left] or
        s[right] is a bracket.  right can not exceed max_right, and if expand is
        True, the new range must encompass the old range, in addition to s[left]
        or s[right] being a bracket.

        Returns
            new_left, new_right, bracket_char, index_of_bracket_char
        if expansion succeeds, otherwise
            None, None, None, None

        Note that only one of new_left and new_right will necessarily be a
        bracket, but index_of_bracket_char will definitely be a bracket.
        """
        expanded = False
        orig_left = left
        orig_right = right
        while (s[left] not in self.brackets or expand and not expanded) and \
              (s[right] not in self.brackets or expand and not expanded) and \
              (left > 0 or right < max_right):
            expanded = False
            if left > 0:
                left -= 1
                if s[left] in self.brackets:
                    other = self.find_matching_bracket(s[left], s, left)
                    if other is not None and other >= orig_right:
                        expanded = 'left'
            if right < max_right:
                right += 1
                if s[right] in self.brackets:
                    other = self.find_matching_bracket(s[right], s, right)
                    if other is not None and other <= orig_left:
                        expanded = 'right'
        if s[left] in self.brackets and (not expand or expanded == 'left'):
            return left, right, s[left], left
        if s[right] in self.brackets and (not expand or expanded == 'right'):
            return left, right, s[right], right
        return None, None, None, None
    #@+node:ekr.20061113221414: *4* mb.find_matching_bracket
    def find_matching_bracket(self, ch1, s, i):
        '''Find the bracket matching s[i] for self.language.'''
        self.forward = ch1 in self.open_brackets
        # Find the character matching the initial bracket.
        for n in range(len(self.brackets)):
            if ch1 == self.brackets[n]:
                target = self.matching_brackets[n]
                break
        else:
            return None
        f = self.scan if self.forward else self.scan_back
        return f(ch1, target, s, i)
    #@+node:ekr.20160121164556.1: *4* mb.scan & helpers
    def scan(self, ch1, target, s, i):
        '''Scan forward for target.'''
        level = 0
        while 0 <= i < len(s):
            progress = i
            ch = s[i]
            if ch in '"\'':
                # Scan to the end/beginning of the string.
                i = self.scan_string(s, i)
            elif self.starts_comment(s, i):
                i = self.scan_comment(s, i)
            elif ch == '/' and self.is_regex(s, i):
                i = self.scan_regex(s, i)
            elif ch == ch1:
                level += 1
                i += 1
            elif ch == target:
                level -= 1
                if level <= 0:
                    return i
                i += 1
            else:
                i += 1
            assert i > progress
        # Not found
        return None
    #@+node:ekr.20160119090634.1: *5* mb.scan_comment
    def scan_comment(self, s, i):
        '''Return the index of the character after a comment.'''
        i1 = i
        start = self.start_comment if self.forward else self.end_comment
        end = self.end_comment if self.forward else self.start_comment
        offset = 1 if self.forward else - 1
        if g.match(s, i, start):
            if not self.forward:
                i1 += len(end)
            i += offset
            while 0 <= i < len(s):
                if g.match(s, i, end):
                    i = i + len(end) if self.forward else i - 1
                    return i
                i += offset
            self.oops('unmatched multiline comment')
        elif self.forward:
            # Scan to the newline.
            target = '\n'
            while 0 <= i < len(s):
                if s[i] == '\n':
                    i += 1
                    return i
                i += 1
        else:
            # Careful: scan to the *first* target on the line
            target = self.single_comment
            found = None
            i -= 1
            while 0 <= i < len(s) and s[i] != '\n':
                if g.match(s, i, target):
                    found = i
                i -= 1
            if found is None:
                self.oops('can not happen: unterminated single-line comment')
                found = 0
            return found
        return i
    #@+node:ekr.20160119101851.1: *5* mb.starts_comment
    def starts_comment(self, s, i):
        '''Return True if s[i] starts a comment.'''
        assert 0 <= i < len(s)
        if self.forward:
            if self.single_comment and g.match(s, i, self.single_comment):
                return True
            return (
                self.start_comment and self.end_comment and
                g.match(s, i, self.start_comment)
            )
        if s[i] == '\n':
            if self.single_comment:
                # Scan backward for any single-comment delim.
                i -= 1
                while i >= 0 and s[i] != '\n':
                    if g.match(s, i, self.single_comment):
                        return True
                    i -= 1
            return False
        return (
            self.start_comment and self.end_comment and
            g.match(s, i, self.end_comment)
        )
    #@+node:ekr.20160119230141.1: *4* mb.scan_back & helpers
    def scan_back(self, ch1, target, s, i):
        '''Scan backwards for delim.'''
        level = 0
        while i >= 0:
            progress = i
            ch = s[i]
            if self.ends_comment(s, i):
                i = self.back_scan_comment(s, i)
            elif ch in '"\'':
                # Scan to the beginning of the string.
                i = self.scan_string(s, i)
            elif ch == '/' and self.is_regex(s, i):
                i = self.scan_regex(s, i)
            elif ch == ch1:
                level += 1
                i -= 1
            elif ch == target:
                level -= 1
                if level <= 0:
                    return i
                i -= 1
            else:
                i -= 1
            assert i < progress
        # Not found
        return None
    #@+node:ekr.20160119230141.2: *5* mb.back_scan_comment
    def back_scan_comment(self, s, i):
        '''Return the index of the character after a comment.'''
        i1 = i
        if g.match(s, i, self.end_comment):
            i1 += len(self.end_comment) # For traces.
            i -= 1
            while i >= 0:
                if g.match(s, i, self.start_comment):
                    i -= 1
                    return i
                i -= 1
            self.oops('unmatched multiline comment')
            return i
        # Careful: scan to the *first* target on the line
        found = None
        i -= 1
        while i >= 0 and s[i] != '\n':
            if g.match(s, i, self.single_comment):
                found = i-1
            i -= 1
        if found is None:
            self.oops('can not happen: unterminated single-line comment')
            found = 0
        return found
    #@+node:ekr.20160119230141.4: *5* mb.ends_comment
    def ends_comment(self, s, i):
        '''
        Return True if s[i] ends a comment. This is called while scanning
        backward, so this is a bit of a guess.
        '''
        if s[i] == '\n':
            # This is the hard (dubious) case.
            # Let w, x, y and z stand for any strings not containg // or quotes.
            # Case 1: w"x//y"z Assume // is inside a string.
            # Case 2: x//y"z Assume " is inside the comment.
            # Case 3: w//x"y"z Assume both quotes are inside the comment.
            #
            # That is, we assume (perhaps wrongly) that a quote terminates a
            # string if and *only* if the string starts *and* ends on the line.
            if self.single_comment:
                # Scan backward for single-line comment delims or quotes.
                quote = None
                i -= 1
                while i >= 0 and s[i] != '\n':
                    progress = i
                    if quote and s[i] == quote:
                        quote = None
                        i -= 1
                    elif s[i] in '"\'':
                        if not quote:
                            quote = s[i]
                        i -= 1
                    elif g.match(s, i, self.single_comment):
                        # Assume that there is a comment only if the comment delim
                        # isn't inside a string that begins and ends on *this* line.
                        if quote:
                            while i >= 0 and s[i] != 'n':
                                if s[i] == quote:
                                    return False
                                i -= 1
                        return True
                    else:
                        i -= 1
                    assert progress > i
            return False
        return (
            self.start_comment and
            self.end_comment and
            g.match(s, i, self.end_comment))
    #@+node:ekr.20160119104148.1: *4* mb.oops
    def oops(self, s):
        '''Report an error in the match-brackets command.'''
        g.es(s, color='red')
    #@+node:ekr.20160119094053.1: *4* mb.run
    #@@nobeautify


    def run(self):
        '''The driver for the MatchBrackets class.

        With no selected range, find the nearest bracket and select from
        it to it's match, moving cursor to mathc.  With selected range, the
        first time, move cursor back to other end of range.  The second time,
        select enclosing range.
        '''
        #
        # A partial fix for bug 127: Bracket matching is buggy.
        w = self.c.frame.body.wrapper
        s = w.getAllText()
        _mb = self.c.user_dict['_match_brackets']
        sel_range = w.getSelectionRange()

        if not w.hasSelection():
            _mb['count'] = 1

        if _mb['range'] == sel_range and _mb['count'] == 1:
            # haven't been to other end yet
            _mb['count'] += 1
            # move insert point to other end of selection
            insert = 1 if w.getInsertPoint() == sel_range[0] else 0
            w.setSelectionRange(sel_range[0], sel_range[1], insert=sel_range[insert])
            return

        # find bracket nearest cursor
        max_right = len(s) - 1 # insert point can be past last char.
        left = right = min(max_right, w.getInsertPoint())
        left, right, ch, index = self.expand_range(s, left, right, max_right)
        if left is None:
            g.es("Bracket not found")
            return

        index2 = self.find_matching_bracket(ch, s, index)

        # if this is the first time we've selected the range index-index2, do
        # nothing extra.  The second time, move cursor to other end (requires
        # no special action here), and the third time, try to expand the range
        # to any enclosing brackets
        minmax = (min(index, index2), max(index, index2)+1)
        # the range, +1 to match w.getSelectionRange()
        if _mb['range'] == minmax:  # count how many times this has been the answer
            _mb['count'] += 1
        else:
            _mb['count'] = 1
            _mb['range'] = minmax
        if _mb['count'] >= 3:  # try to expand range
            left, right, ch, index3 = self.expand_range(
                s, max(minmax[0], 0), min(minmax[1], max_right), max_right, expand=True
            )
            if index3 is not None:  # found nearest bracket outside range
                index4 = self.find_matching_bracket(ch, s, index3)
                if index4 is not None:  # found matching bracket, expand range
                    index, index2 = index3, index4
                    _mb['count'] = 1
                    _mb['range'] = (min(index3, index4), max(index3, index4)+1)

        if index2 is not None:
            if index2 < index:
                w.setSelectionRange(index2, index + 1, insert=index2)
            else:
                w.setSelectionRange(index, index2 + 1, insert=min(len(s), index2 + 1))
            w.see(index2)
        else:
            g.es("unmatched", repr(ch))
    #@-others
#@+node:ekr.20090128083459.82: *3* class g.PosList (deprecated)
class PosList(list):
    #@+<< docstring for PosList >>
    #@+node:ekr.20090130114732.2: *4* << docstring for PosList >>
    '''A subclass of list for creating and selecting lists of positions.

        This is deprecated, use leoNodes.PosList instead!

        aList = g.PosList(c)
            # Creates a PosList containing all positions in c.

        aList = g.PosList(c,aList2)
            # Creates a PosList from aList2.

        aList2 = aList.select(pattern,regex=False,removeClones=True)
            # Creates a PosList containing all positions p in aList
            # such that p.h matches the pattern.
            # The pattern is a regular expression if regex is True.
            # if removeClones is True, all positions p2 are removed
            # if a position p is already in the list and p2.v == p.v.

        aList.dump(sort=False,verbose=False)
            # Prints all positions in aList, sorted if sort is True.
            # Prints p.h, or repr(p) if verbose is True.
    '''
    #@-<< docstring for PosList >>
    #@+others
    #@+node:ekr.20140531104908.17611: *4* PosList.ctor
    def __init__(self, c, aList=None):
        self.c = c
        super().__init__()
        if aList is None:
            for p in c.all_positions():
                self.append(p.copy())
        else:
            for p in aList:
                self.append(p.copy())
    #@+node:ekr.20140531104908.17612: *4* PosList.dump
    def dump(self, sort=False, verbose=False):
        if verbose:
            return g.listToString(self, sort=sort)
        return g.listToString([p.h for p in self], sort=sort)
    #@+node:ekr.20140531104908.17613: *4* PosList.select
    def select(self, pat, regex=False, removeClones=True):
        '''Return a new PosList containing all positions
        in self that match the given pattern.'''
        c = self.c; aList = []
        if regex:
            for p in self:
                if re.match(pat, p.h):
                    aList.append(p.copy())
        else:
            for p in self:
                if p.h.find(pat) != -1:
                    aList.append(p.copy())
        if removeClones:
            aList = self.removeClones(aList)
        return PosList(c, aList)
    #@+node:ekr.20140531104908.17614: *4* PosList.removeClones
    def removeClones(self, aList):
        seen = {}; aList2 = []
        for p in aList:
            if p.v not in seen:
                seen[p.v] = p.v
                aList2.append(p)
        return aList2
    #@-others
#@+node:EKR.20040612114220.4: *3* class g.ReadLinesClass
class ReadLinesClass:
    """A class whose next method provides a readline method for Python's tokenize module."""

    def __init__(self, s):
        self.lines = g.splitLines(s)
        self.i = 0

    def next(self):
        if self.i < len(self.lines):
            line = self.lines[self.i]
            self.i += 1
        else:
            line = ''
        return line

    __next__ = next
#@+node:ekr.20031218072017.3121: *3* class g.RedirectClass & convenience functions
class RedirectClass:
    """A class to redirect stdout and stderr to Leo's log pane."""
    #@+<< RedirectClass methods >>
    #@+node:ekr.20031218072017.1656: *4* << RedirectClass methods >>
    #@+others
    #@+node:ekr.20041012082437: *5* RedirectClass.__init__
    def __init__(self):
        self.old = None
        self.encoding = 'utf-8' # 2019/03/29 For pdb.
    #@+node:ekr.20041012082437.1: *5* isRedirected
    def isRedirected(self):
        return self.old is not None
    #@+node:ekr.20041012082437.2: *5* flush
    # For LeoN: just for compatibility.

    def flush(self, *args):
        return
    #@+node:ekr.20041012091252: *5* rawPrint
    def rawPrint(self, s):
        if self.old:
            self.old.write(s + '\n')
        else:
            g.pr(s)
    #@+node:ekr.20041012082437.3: *5* redirect
    def redirect(self, stdout=1):
        if g.app.batchMode:
            # Redirection is futile in batch mode.
            return
        if not self.old:
            if stdout:
                self.old, sys.stdout = sys.stdout, self
            else:
                self.old, sys.stderr = sys.stderr, self
    #@+node:ekr.20041012082437.4: *5* undirect
    def undirect(self, stdout=1):
        if self.old:
            if stdout:
                sys.stdout, self.old = self.old, None
            else:
                sys.stderr, self.old = self.old, None
    #@+node:ekr.20041012082437.5: *5* write
    def write(self, s):

        if self.old:
            if app.log:
                app.log.put(s, from_redirect=True)
            else:
                self.old.write(s + '\n')
        else:
            # Can happen when g.batchMode is True.
            g.pr(s)
    #@-others
    #@-<< RedirectClass methods >>
# Create two redirection objects, one for each stream.

redirectStdErrObj = RedirectClass()
redirectStdOutObj = RedirectClass()
#@+<< define convenience methods for redirecting streams >>
#@+node:ekr.20031218072017.3122: *4* << define convenience methods for redirecting streams >>
#@+others
#@+node:ekr.20041012090942: *5* redirectStderr & redirectStdout
# Redirect streams to the current log window.

def redirectStderr():
    global redirectStdErrObj
    redirectStdErrObj.redirect(stdout=False)

def redirectStdout():
    global redirectStdOutObj
    redirectStdOutObj.redirect()
#@+node:ekr.20041012090942.1: *5* restoreStderr & restoreStdout
# Restore standard streams.

def restoreStderr():
    global redirectStdErrObj
    redirectStdErrObj.undirect(stdout=False)

def restoreStdout():
    global redirectStdOutObj
    redirectStdOutObj.undirect()
#@+node:ekr.20041012090942.2: *5* stdErrIsRedirected & stdOutIsRedirected
def stdErrIsRedirected():
    global redirectStdErrObj
    return redirectStdErrObj.isRedirected()

def stdOutIsRedirected():
    global redirectStdOutObj
    return redirectStdOutObj.isRedirected()
#@+node:ekr.20041012090942.3: *5* rawPrint
# Send output to original stdout.

def rawPrint(s):
    global redirectStdOutObj
    redirectStdOutObj.rawPrint(s)
#@-others
#@-<< define convenience methods for redirecting streams >>
#@+node:ekr.20121128031949.12605: *3* class g.SherlockTracer
class SherlockTracer:
    '''
    A stand-alone tracer class with many of Sherlock's features.

    This class should work in any environment containing the re, os and sys modules.

    The arguments in the pattern lists determine which functions get traced
    or which stats get printed. Each pattern starts with "+", "-", "+:" or
    "-:", followed by a regular expression::

    "+x"  Enables tracing (or stats) for all functions/methods whose name
          matches the regular expression x.
    "-x"  Disables tracing for functions/methods.
    "+:x" Enables tracing for all functions in the **file** whose name matches x.
    "-:x" Disables tracing for an entire file.

    Enabling and disabling depends on the order of arguments in the pattern
    list. Consider the arguments for the Rope trace::

    patterns=['+.*','+:.*',
        '-:.*\\lib\\.*','+:.*rope.*','-:.*leoGlobals.py',
        '-:.*worder.py','-:.*prefs.py','-:.*resources.py',])

    This enables tracing for everything, then disables tracing for all
    library modules, except for all rope modules. Finally, it disables the
    tracing for Rope's worder, prefs and resources modules. Btw, this is
    one of the best uses for regular expressions that I know of.

    Being able to zero in on the code of interest can be a big help in
    studying other people's code. This is a non-invasive method: no tracing
    code needs to be inserted anywhere.
    '''
    #@+others
    #@+node:ekr.20121128031949.12602: *4* __init__
    def __init__(self, patterns, dots=True, show_args=True, show_return=True, verbose=True):
        '''SherlockTracer ctor.'''
        self.bad_patterns = [] # List of bad patterns.
        self.dots = dots # True: print level dots.
        self.contents_d = {} # Keys are file names, values are file lines.
        self.n = 0 # The frame level on entry to run.
        self.stats = {} # Keys are full file names, values are dicts.
        self.patterns = None # A list of regex patterns to match.
        self.pattern_stack = []
        self.show_args = show_args # True: show args for each function call.
        self.show_return = show_return # True: show returns from each function.
        self.trace_lines = True # True: trace lines in enabled functions.
        self.verbose = verbose # True: print filename:func
        self.set_patterns(patterns)
        from leo.core.leoQt import QtCore
        if QtCore:
            # pylint: disable=no-member
            QtCore.pyqtRemoveInputHook()
    #@+node:ekr.20140326100337.16844: *4* __call__
    def __call__(self, frame, event, arg):
        '''Exists so that self.dispatch can return self.'''
        return self.dispatch(frame, event, arg)
    #@+node:ekr.20140326100337.16846: *4* bad_pattern
    def bad_pattern(self, pattern):
        '''Report a bad Sherlock pattern.'''
        if pattern not in self.bad_patterns:
            self.bad_patterns.append(pattern)
            print('\nignoring bad pattern: %s\n' % pattern)
    #@+node:ekr.20140326100337.16847: *4* check_pattern
    def check_pattern(self, pattern):
        '''Give an error and return False for an invalid pattern.'''
        try:
            for prefix in ('+:', '-:', '+', '-'):
                if pattern.startswith(prefix):
                    re.match(pattern[len(prefix):], 'xyzzy')
                    return True
            self.bad_pattern(pattern)
            return False
        except Exception:
            self.bad_pattern(pattern)
            return False
    #@+node:ekr.20121128031949.12609: *4* dispatch
    def dispatch(self, frame, event, arg):
        '''The dispatch method.'''
        if event == 'call':
            self.do_call(frame, arg)
        elif event == 'return' and self.show_return:
            self.do_return(frame, arg)
        elif True and event == 'line' and self.trace_lines:
            self.do_line(frame, arg)
        # Queue the SherlockTracer instance again.
        return self
    #@+node:ekr.20121128031949.12603: *4* do_call & helper
    def do_call(self, frame, unused_arg):
        '''Trace through a function call.'''
        import os
        frame1 = frame
        code = frame.f_code
        fn = code.co_filename
        locals_ = frame.f_locals
        name = code.co_name
        full_name = self.get_full_name(locals_, name)
        if self.is_enabled(fn, full_name, self.patterns):
            n = 0 # The number of callers of this def.
            while frame:
                frame = frame.f_back
                n += 1
            # g_callers = ','.join(self.g.callers(5).split(',')[:-1])
            dots = '.' * max(0, n - self.n) if self.dots else ''
            path = '%-20s' % (os.path.basename(fn)) if self.verbose else ''
            leadin = '+' if self.show_return else ''
            args = '(%s)' % self.get_args(frame1) if self.show_args else ''
            print(f"{path}{dots}{leadin}{full_name}{args}")
        # Always update stats.
        d = self.stats.get(fn, {})
        d[full_name] = 1 + d.get(full_name, 0)
        self.stats[fn] = d
    #@+node:ekr.20130111185820.10194: *5* get_args
    def get_args(self, frame):
        '''Return name=val for each arg in the function call.'''
        code = frame.f_code
        locals_ = frame.f_locals
        name = code.co_name
        # fn = code.co_filename
        n = code.co_argcount
        if code.co_flags & 4: n = n + 1
        if code.co_flags & 8: n = n + 1
        result = []
        for i in range(n):
            name = code.co_varnames[i]
            if name != 'self':
                arg = locals_.get(name, '*undefined*')
                if arg:
                    if isinstance(arg, (list, tuple)):
                        val = '[%s]' % ','.join([self.show(z) for z in arg if self.show(z)])
                    else:
                        val = self.show(arg)
                    if val:
                        result.append(f"{name}={val}")
        return ','.join(result)
    #@+node:ekr.20140402060647.16845: *4* do_line (Sherlock)
    def do_line(self, frame, arg):
        '''print each line of enabled functions.'''
        code = frame.f_code
        fn = code.co_filename
        locals_ = frame.f_locals
        name = code.co_name
        full_name = self.get_full_name(locals_, name)
        if self.is_enabled(fn, full_name, self.patterns):
            n = frame.f_lineno - 1 # Apparently, the first line is line 1.
            d = self.contents_d
            lines = d.get(fn)
            if not lines:
                with open(fn) as f:
                    s = f.read()
                lines = g.splitLines(s)
                d[fn] = lines
            line = lines[n].rstrip() if n < len(lines) else '<EOF>'
            if 1:
                # i = full_name.find('::')
                # name = full_name if i == -1 else full_name[i+2:]
                print('%3s %s' % (name, line))
            else:
                print(f"{g.shortFileName(fn)} {n} {full_name} {line}")
    #@+node:ekr.20130109154743.10172: *4* do_return & helper
    def do_return(self, frame, arg): # Arg *is* used below.
        '''Trace a return statement.'''
        import os
        code = frame.f_code
        fn = code.co_filename
        locals_ = frame.f_locals
        name = code.co_name
        full_name = self.get_full_name(locals_, name)
        if self.is_enabled(fn, full_name, self.patterns):
            n = 0
            while frame:
                frame = frame.f_back
                n += 1
            dots = '.' * max(0, n - self.n) if self.dots else ''
            path = '%-20s' % (os.path.basename(fn)) if self.verbose else ''
            if name and name == '__init__':
                try:
                    ret1 = locals_ and locals_.get('self', None)
                    ret = self.format_ret(ret1)
                except NameError:
                    ret = f"<{ret1.__class__.__name__}>"
            else:
                ret = self.format_ret(arg)
            print(f"{path}{dots}-{full_name}{ret}")
    #@+node:ekr.20130111120935.10192: *5* format_ret
    def format_ret(self, arg):
        '''Format arg, the value returned by a "return" statement.'''
        try:
            if isinstance(arg, types.GeneratorType):
                ret = '<generator>'
            elif isinstance(arg, (tuple, list)):
                ret = '[%s]' % ','.join([self.show(z) for z in arg])
                if len(ret) > 40:
                    ret = '[\n%s]' % ('\n,'.join([self.show(z) for z in arg]))
            elif arg:
                ret = self.show(arg)
                if len(ret) > 40:
                    ret = '\n    %s' % ret
            else:
                ret = '' if arg is None else repr(arg)
        except Exception:
            exctype, value = sys.exc_info()[: 2]
            s = '<**exception: %s,%s arg: %r**>' % (exctype.__name__, value, arg)
            ret = ' ->\n    %s' % s if len(s) > 40 else f" -> {s}"
        return f" -> {ret}"
    #@+node:ekr.20121128111829.12185: *4* fn_is_enabled
    def fn_is_enabled(self, fn, patterns):
        '''
        Return True if tracing for fn is enabled.
        Used only to enable *statistics* for fn.
        '''
        import re
        try:
            enabled, pattern = False, None
            for pattern in patterns:
                if pattern.startswith('+:'):
                    if re.match(pattern[2:], fn):
                        enabled = True
                elif pattern.startswith('-:'):
                    if re.match(pattern[2:], fn):
                        enabled = False
            return enabled
        except Exception:
            self.bad_pattern(pattern)
            return False
    #@+node:ekr.20130112093655.10195: *4* get_full_name
    def get_full_name(self, locals_, name):
        '''Return class_name::name if possible.'''
        full_name = name
        try:
            user_self = locals_ and locals_.get('self', None)
            if user_self:
                full_name = user_self.__class__.__name__ + '::' + name
        except Exception:
            pass
        return full_name
    #@+node:ekr.20121128111829.12183: *4* is_enabled
    def is_enabled(self, fn, name, patterns=None):
        '''Return True if tracing for name in fn is enabled.'''
        import re
        enabled = False
        if patterns is None: patterns = self.patterns
        for pattern in patterns:
            try:
                if pattern.startswith('+:'):
                    if re.match(pattern[2:], fn):
                        enabled = True
                elif pattern.startswith('-:'):
                    if re.match(pattern[2:], fn):
                        enabled = False
                elif pattern.startswith('+'):
                    if re.match(pattern[1:], name):
                        enabled = True
                elif pattern.startswith('-'):
                    if re.match(pattern[1:], name):
                        enabled = False
                else:
                    self.bad_pattern(pattern)
            except Exception:
                self.bad_pattern(pattern)
        return enabled
    #@+node:ekr.20121128111829.12182: *4* print_stats
    def print_stats(self, patterns=None):
        '''Print all accumulated statisitics.'''
        print('\nSherlock statistics...')
        if not patterns: patterns = ['+.*', '+:.*',]
        for fn in sorted(self.stats.keys()):
            d = self.stats.get(fn)
            if self.fn_is_enabled(fn, patterns):
                result = sorted(d.keys())
            else:
                result = [key for key in sorted(d.keys()) if self.is_enabled(fn, key, patterns)]
            if result:
                print('')
                fn = fn.replace('\\', '/')
                parts = fn.split('/')
                print('/'.join(parts[-2:]))
                for key in result:
                    print('%4s %s' % (d.get(key), key))
    #@+node:ekr.20121128031949.12614: *4* run
    # Modified from pdb.Pdb.set_trace.

    def run(self, frame=None):
        '''Trace from the given frame or the caller's frame.'''
        import sys
        print('SherlockTracer.run:patterns:\n%s' % '\n'.join(self.patterns))
        if frame is None:
            frame = sys._getframe().f_back
        # Compute self.n, the number of frames to ignore.
        self.n = 0
        while frame:
            frame = frame.f_back
            self.n += 1
        # Pass self to sys.settrace to give easy access to all methods.
        sys.settrace(self)
    #@+node:ekr.20140322090829.16834: *4* push & pop
    def push(self, patterns):
        '''Push the old patterns and set the new.'''
        self.pattern_stack.append(self.patterns)
        self.set_patterns(patterns)
        print(f"SherlockTracer.push: {self.patterns}")

    def pop(self):
        '''Restore the pushed patterns.'''
        if self.pattern_stack:
            self.patterns = self.pattern_stack.pop()
            print(f"SherlockTracer.pop: {self.patterns}")
        else:
            print('SherlockTracer.pop: pattern stack underflow')
    #@+node:ekr.20140326100337.16845: *4* set_patterns
    def set_patterns(self, patterns):
        '''Set the patterns in effect.'''
        self.patterns = [z for z in patterns if self.check_pattern(z)]
    #@+node:ekr.20140322090829.16831: *4* show
    def show(self, item):
        '''return the best representation of item.'''
        if not item:
            return repr(item)
        if isinstance(item, dict):
            return 'dict'
        if isinstance(item, str):
            s = repr(item)
            if len(s) <= 20:
                return s
            return s[: 17] + '...'
        return repr(item)
    #@+node:ekr.20121128093229.12616: *4* stop
    def stop(self):
        '''Stop all tracing.'''
        import sys
        sys.settrace(None)
    #@-others
#@+node:ekr.20080531075119.1: *3* class g.Tracer
class Tracer:
    '''A "debugger" that computes a call graph.

    To trace a function and its callers, put the following at the function's start:

    g.startTracer()
    '''
    #@+others
    #@+node:ekr.20080531075119.2: *4*  __init__ (Tracer)
    def __init__(self, limit=0, trace=False, verbose=False):
        self.callDict = {}
            # Keys are function names.
            # Values are the number of times the function was called by the caller.
        self.calledDict = {}
            # Keys are function names.
            # Values are the total number of times the function was called.
        self.count = 0
        self.inited = False
        self.limit = limit # 0: no limit, otherwise, limit trace to n entries deep.
        self.stack = []
        self.trace = trace
        self.verbose = verbose # True: print returns as well as calls.
    #@+node:ekr.20080531075119.3: *4* computeName
    def computeName(self, frame):
        if not frame: return ''
        code = frame.f_code; result = []
        module = inspect.getmodule(code)
        if module:
            module_name = module.__name__
            if module_name == 'leo.core.leoGlobals':
                result.append('g')
            else:
                tag = 'leo.core.'
                if module_name.startswith(tag):
                    module_name = module_name[len(tag):]
                result.append(module_name)
        try:
            # This can fail during startup.
            self_obj = frame.f_locals.get('self')
            if self_obj: result.append(self_obj.__class__.__name__)
        except Exception:
            pass
        result.append(code.co_name)
        return '.'.join(result)
    #@+node:ekr.20080531075119.4: *4* report
    def report(self):
        if 0:
            g.pr('\nstack')
            for z in self.stack:
                g.pr(z)
        g.pr('\ncallDict...')
        for key in sorted(self.callDict):
            # Print the calling function.
            g.pr('%d' % (self.calledDict.get(key, 0)), key)
            # Print the called functions.
            d = self.callDict.get(key)
            for key2 in sorted(d):
                g.pr('%8d' % (d.get(key2)), key2)
    #@+node:ekr.20080531075119.5: *4* stop
    def stop(self):
        sys.settrace(None)
        self.report()
    #@+node:ekr.20080531075119.6: *4* tracer
    def tracer(self, frame, event, arg):
        '''A function to be passed to sys.settrace.'''
        n = len(self.stack)
        if event == 'return':
            n = max(0, n - 1)
        pad = '.' * n
        if event == 'call':
            if not self.inited:
                # Add an extra stack element for the routine containing the call to startTracer.
                self.inited = True
                name = self.computeName(frame.f_back)
                self.updateStats(name)
                self.stack.append(name)
            name = self.computeName(frame)
            if self.trace and (self.limit == 0 or len(self.stack) < self.limit):
                g.trace(f"{pad}call", name)
            self.updateStats(name)
            self.stack.append(name)
            return self.tracer
        if event == 'return':
            if self.stack:
                name = self.stack.pop()
                if (
                    self.trace and
                    self.verbose and
                    (self.limit == 0 or len(self.stack) < self.limit)
                ):
                    g.trace(f"{pad}ret ", name)
            else:
                g.trace('return underflow')
                self.stop()
                return None
            if self.stack:
                return self.tracer
            self.stop()
            return None
        return self.tracer
    #@+node:ekr.20080531075119.7: *4* updateStats
    def updateStats(self, name):
        if not self.stack:
            return
        caller = self.stack[-1]
        d = self.callDict.get(caller, {})
            # d is a dict reprenting the called functions.
            # Keys are called functions, values are counts.
        d[name] = 1 + d.get(name, 0)
        self.callDict[caller] = d
        # Update the total counts.
        self.calledDict[name] = 1 + self.calledDict.get(name, 0)
    #@-others

def startTracer(limit=0, trace=False, verbose=False):
    import sys
    t = g.Tracer(limit=limit, trace=trace, verbose=verbose)
    sys.settrace(t.tracer)
    return t
#@+node:ekr.20031219074948.1: *3* class g.Tracing/NullObject & helpers
#@@nobeautify

tracing_tags = {}
    # Keys are id's, values are tags.
tracing_vars = {}
    # Keys are id's, values are names of ivars.
tracing_signatures = {}
    # Keys are signatures: '%s.%s:%s' % (tag, attr, callers). Values not important.

class NullObject:
    """An object that does nothing, and does it very well."""
    def __init__(self, ivars=None, *args, **kwargs):
        if isinstance(ivars, str):
            ivars = [ivars]
        tracing_vars [id(self)] = ivars or []
    def __call__(self, *args, **keys): return self
    def __repr__(self): return "NullObject"
    def __str__(self): return "NullObject"
    # Attribute access...
    def __delattr__(self, attr): return self
    def __getattr__(self, attr):
        if attr in tracing_vars.get(id(self), []):
            return getattr(self, attr, None)
        return self
    def __setattr__(self, attr, val):
        if attr in tracing_vars.get(id(self), []):
            object.__setattr__(self, attr, val)
        return self
    # Container methods..
    def __bool__(self): return False
    def __contains__(self, item): return False
    def __getitem__(self, key): raise KeyError
    def __iter__(self): return self
    def __len__(self): return 0
    # Iteration methods: 
    def __next__(self): raise StopIteration
    

class TracingNullObject:
    '''Tracing NullObject.'''
    def __init__(self, tag, ivars=None, *args, **kwargs):
        tracing_tags [id(self)] = tag
        if isinstance(ivars, str):
            ivars = [ivars]
        tracing_vars [id(self)] = ivars or []
        if 0:
            suppress = ('tree item',)
            if tag not in suppress:
                print('='*10, 'NullObject.__init__:', id(self), tag)
    def __call__(self, *args, **kwargs):
        if 0:
            suppress = ('PyQt5.QtGui.QIcon', 'LeoQtTree.onItemCollapsed',)
            for z in suppress:
                if z not in repr(args):
                    print('%30s' % 'NullObject.__call__:', args, kwargs)
        return self
    def __repr__(self):
        return 'TracingNullObject: %s' % tracing_tags.get(id(self), "<NO TAG>")
    def __str__(self):
        return 'TracingNullObject: %s' % tracing_tags.get(id(self), "<NO TAG>")
    #
    # Attribute access...
    def __delattr__(self, attr):
        return self
    def __getattr__(self, attr):
        null_object_print_attr(id(self), attr)
        if attr in tracing_vars.get(id(self), []):
            return getattr(self, attr, None)
        return self
    def __setattr__(self, attr, val):
        g.null_object_print(id(self), '__setattr__', attr, val)
        if attr in tracing_vars.get(id(self), []):
            object.__setattr__(self, attr, val)
        return self
    #
    # All other methods...
    def __bool__(self):
        if 0: # To do: print only once.
            suppress = ('getShortcut','on_idle', 'setItemText')
            callers = g.callers(2)
            if not callers.endswith(suppress):
                g.null_object_print(id(self), '__bool__')
        return False
    def __contains__(self, item):
        g.null_object_print(id(self), '__contains__')
        return False
    def __getitem__(self, key):
        g.null_object_print(id(self), '__getitem__')
        # pylint doesn't like trailing return None.
        # return None
    def __iter__(self):
        g.null_object_print(id(self), '__iter__')
        return self
    def __len__(self):
        # g.null_object_print(id(self), '__len__')
        return 0
    def __next__(self):
        g.null_object_print(id(self), '__next__')
        raise StopIteration
    def __setitem__(self, key, val):
        g.null_object_print(id(self), '__setitem__')
        # pylint doesn't like trailing return None.
        # return None
#@+node:ekr.20190330062625.1: *4* g.null_object_print_attr
def null_object_print_attr(id_, attr):
    suppress = True
    if suppress:
        #@+<< define suppression lists >>
        #@+node:ekr.20190330072026.1: *5* << define suppression lists >>
        suppress_callers = (
            'drawNode', 'drawTopTree', 'drawTree',
            'contractItem', 'getCurrentItem',
            'declutter_node',
            'finishCreate',
            'initAfterLoad',
            'show_tips',
            'writeWaitingLog',
            # 'set_focus', 'show_tips',
        )
        suppress_attrs = (
            # Leo...
            'c.frame.body.wrapper',
            'c.frame.getIconBar.add',
            'c.frame.log.createTab',
            'c.frame.log.enable',
            'c.frame.log.finishCreate',
            'c.frame.menu.createMenuBar',
            'c.frame.menu.finishCreate',
            # 'c.frame.menu.getMenu',
            'currentItem',
            'dw.leo_master.windowTitle',
            # Pyzo...
            'pyzo.keyMapper.connect',
            'pyzo.keyMapper.keyMappingChanged',
            'pyzo.keyMapper.setShortcut',
        )
        #@-<< define suppression lists >>
    else:
        # Print everything.
        suppress_callers = []
        suppress_attrs = []
   
    tag = tracing_tags.get(id_, "<NO TAG>")
    callers = g.callers(3).split(',')
    callers = ','.join(callers[:-1])
    in_callers = any([z in callers for z in suppress_callers])
    s = f"{tag}.{attr}"
    if suppress:
        # Filter traces.
        if not in_callers and s not in suppress_attrs:
            g.pr('%40s %s' % (s, callers))
    else:
        # Print each signature once.  No need to filter!
        signature = '%s.%s:%s' % (tag, attr, callers)
        if signature not in tracing_signatures:
            tracing_signatures [signature] = True
            g.pr('%40s %s' % (s, callers))
#@+node:ekr.20190330072832.1: *4* g.null_object_print
def null_object_print(id_, kind, *args):
    tag = tracing_tags.get(id_, "<NO TAG>")
    callers = g.callers(3).split(',')
    callers = ','.join(callers[:-1])
    s = f"{kind}.{tag}"
    signature = f"{s}:{callers}"
    if 1:
        # Always print:
        if args:
            args = ', '.join([repr(z) for z in args])
            g.pr('%40s %s\n\t\t\targs: %s' % (s, callers, args))
        else:
            g.pr('%40s %s' % (s, callers))
    elif signature not in tracing_signatures:
        # Print each signature once.
        tracing_signatures [signature] = True
        g.pr('%40s %s' % (s, callers))
#@+node:ekr.20120129181245.10220: *3* class g.TypedDict
class TypedDict:
    """
    A class providing additional dictionary-related methods:
    
    __init__:     Specifies types and the dict's name.
    __repr__:     Compatible with g.printObj, based on g.objToString.
    __setitem__:  Type checks its arguments.
    __str__:      A concise summary of the inner dict.
    add_to_list:  A convenience method that adds a value to its key's list.
    name:         The dict's name.
    setName:      Sets the dict's name, for use by __repr__.
    
    Overrides the following standard methods:

    copy:         A thin wrapper for copy.deepcopy.
    get:          Returns self.d.get
    items:        Returns self.d.items
    keys:         Returns self.d.keys
    update:       Updates self.d from either a dict or a TypedDict.
    """
    
    def __init__(self, name, keyType, valType):
        self.d = {}
        self._name = name  # For __repr__ only.
        self.keyType = keyType
        self.valType = valType

    #@+others
    #@+node:ekr.20120205022040.17770: *4* td.__repr__ & __str__
    def __str__(self):
        """Concise: used by repr."""
        return (
            f'<TypedDict name:{self._name} '
            f'keys:{self.keyType.__name__} '
            f'values:{self.valType.__name__} '
            f'len(keys): {len(list(self.keys()))}>'
        )
            
    def __repr__(self):
        """Suitable for g.printObj"""
        return f'{g.dictToString(self.d)}\n{str(self)}\n'

    #@+node:ekr.20120205022040.17774: *4* td.__setitem__
    def __setitem__(self, key, val):
        """Allow d[key] = val"""
        if key is None:
            g.trace('TypeDict: None is not a valid key', g.callers())
            return
        self._checkKeyType(key)
        self._checkKeyType(key)
        try:
            for z in val:
                self._checkValType(z)
        except TypeError:
            self._checkValType(val) # val is not iterable.
        self.d[key] = val
    #@+node:ekr.20190904052828.1: *4* td.add_to_list
    def add_to_list(self, key, val):
        """Update the *list*, self.d [key]"""
        ### g.trace(g.callers())
        if key is None:
            g.trace('TypeDict: None is not a valid key', g.callers())
            return
        self._checkKeyType(key)
        self._checkValType(val)
        aList = self.d.get(key, [])
        if val not in aList:
            aList.append(val)
            self.d[key] = aList
    #@+node:ekr.20120206134955.10150: *4* td.checking
    def _checkKeyType(self, key):
        if key and key.__class__ != self.keyType:
            self._reportTypeError(key, self.keyType)

    def _checkValType(self, val):
        if val.__class__ != self.valType:
            self._reportTypeError(val, self.valType)

    def _reportTypeError(self, obj, objType):
        # print(f'Type mismatch: obj: {obj.__class__}, objType: {objType}')
        return(
            f'{self._name} '
            f'expected {obj.__class__.__name__} '
            f'got {objType.__name__}'
        )
    #@+node:ekr.20120223062418.10422: *4* td.copy
    def copy(self, name=None):
        '''Return a new dict with the same contents.'''
        import copy
        return copy.deepcopy(self)
    #@+node:ekr.20120205022040.17771: *4* td.get & keys & values
    def get(self, key, default=None):
        return self.d.get(key, default)
        
    def items(self):
        return self.d.items()

    def keys(self):
        return self.d.keys()
        
    def values(self):
        return self.d.values()

    #@+node:ekr.20190903181030.1: *4* td.get_getting & get_string_setting
    def get_setting(self, key):
        key = key.replace('-','').replace('_','')
        gs = self.get(key)
        val = gs and gs.val
        return val
        
    def get_string_setting(self, key):
        val = self.get_setting(key)
        return val if val and isinstance(val, str) else None
    #@+node:ekr.20190904103552.1: *4* td.name & setName
    def name(self):
        return self._name

    def setName(self, name):
        self._name = name
    #@+node:ekr.20120205022040.17807: *4* td.update
    def update(self, d):
        """Update self.d from a the appropriate dict."""
        if isinstance(d, TypedDict):
            self.d.update(d.d)
        else:
            self.d.update(d)
    #@-others
#@+node:ville.20090827174345.9963: *3* class g.UiTypeException & g.assertui
class UiTypeException(Exception):
    pass

def assertUi(uitype):
    if not g.app.gui.guiName() == uitype:
        raise UiTypeException
#@+node:ekr.20140904112935.18526: *3* g.isTextWrapper & isTextWidget
def isTextWidget(w):
    return w and g.app.gui.isTextWidget(w)

def isTextWrapper(w):
    return w and g.app.gui.isTextWrapper(w)
#@+node:ekr.20140711071454.17649: ** g.Debugging, GC, Stats & Timing
#@+node:ekr.20031218072017.3104: *3* g.Debugging
#@+node:ekr.20031218072017.3105: *4* g.alert (deprecated)
def alert(message, c=None):
    '''Raise an alert.

    This method is deprecated: use c.alert instead.
    '''
    # The unit tests just tests the args.
    if not g.unitTesting:
        g.es(message)
        g.app.gui.alert(c, message)
#@+node:ekr.20180415144534.1: *4* g.assert_is
def assert_is(obj, list_or_class, warn=True):
    
    if warn:
        ok = isinstance(obj, list_or_class)
        if not ok:
            g.es_print('can not happen. %r: expected %s, got: %s' % (
                obj, list_or_class, obj.__class__.__name__))
            g.es_print(g.callers())
        return ok
    ok = isinstance(obj, list_or_class)
    assert ok, (obj, obj.__class__.__name__, g.callers())
    return ok

        
#@+node:ekr.20180420081530.1: *4* g._assert
def _assert(condition, show_callers=True):
    '''A safer alternative to a bare assert.'''
    if g.unitTesting:
        assert condition
        return True
    ok = bool(condition)
    if ok:
        return True
    g.es_print('\n===== g._assert failed =====\n')
    if show_callers:
        g.es_print(g.callers())
    return False
#@+node:ekr.20051023083258: *4* g.callers & g.caller & _callerName
def callers(n=4, count=0, excludeCaller=True, verbose=False):
    '''
    Return a list containing the callers of the function that called g.callerList.

    excludeCaller: True (the default), g.callers itself is not on the list.
    
    If the `verbose` keyword is True, or the caller name is in the `names`
    list, return:
    
        line N <file name> <class_name>.<caller_name> # methods
        line N <file name> <caller_name>              # functions.
        
    Otherwise, just return the <caller name>
    '''
    # Be careful to call g._callerName with smaller values of i first:
    # sys._getframe throws ValueError if there are less than i entries.
    result = []
    i = 3 if excludeCaller else 2
    while 1:
        s = _callerName(n=i, verbose=verbose)
        if s:
            result.append(s)
        if not s or len(result) >= n:
            break
        i += 1
    result.reverse()
    if count > 0:
        result = result[:count]
    if verbose:
        return ''.join(['\n  %s' % z for z in result])
    return ','.join(result)
#@+node:ekr.20031218072017.3107: *5* g._callerName
def _callerName(n, verbose=False):
    try:
        # get the function name from the call stack.
        f1 = sys._getframe(n) # The stack frame, n levels up.
        code1 = f1.f_code # The code object
        sfn = shortFilename(code1.co_filename) # The file name.
        locals_ = f1.f_locals # The local namespace.
        name = code1.co_name
        line = code1.co_firstlineno
        if verbose:
            obj = locals_.get('self')
            full_name = f"{obj.__class__.__name__}.{name}" if obj else name
            return 'line %4s %-30s %s' % (line, sfn, full_name)
        return name
    except ValueError:
        return ''
            # The stack is not deep enough OR
            # sys._getframe does not exist on this platform.
    except Exception:
        es_exception()
        return '' # "<no caller name>"
#@+node:ekr.20180328170441.1: *5* g.caller
def caller(i=1):
    '''Return the caller name i levels up the stack.'''
    return g.callers(i+1).split(',')[0]
#@+node:ekr.20031218072017.3109: *4* g.dump
def dump(s):
    out = ""
    for i in s:
        out += str(ord(i)) + ","
    return out

def oldDump(s):
    out = ""
    for i in s:
        if i == '\n':
            out += "["; out += "n"; out += "]"
        if i == '\t':
            out += "["; out += "t"; out += "]"
        elif i == ' ':
            out += "["; out += " "; out += "]"
        else: out += i
    return out
#@+node:ekr.20150227102835.8: *4* g.dump_encoded_string
def dump_encoded_string(encoding, s):
    '''Dump s, assumed to be an encoded string.'''
    # Can't use g.trace here: it calls this function!
    print('dump_encoded_string: %s' % g.callers())
    print('dump_encoded_string: encoding %s\n' % encoding)
    print(s)
    in_comment = False
    for ch in s:
        if ch == '#':
            in_comment = True
        elif not in_comment:
            print('%02x %s' % (ord(ch), repr(ch)))
        elif ch == '\n':
            in_comment = False
#@+node:ekr.20031218072017.1317: *4* g.file/module/plugin_date
def module_date(mod, format=None):
    theFile = g.os_path_join(app.loadDir, mod.__file__)
    root, ext = g.os_path_splitext(theFile)
    return g.file_date(root + ".py", format=format)

def plugin_date(plugin_mod, format=None):
    theFile = g.os_path_join(app.loadDir, "..", "plugins", plugin_mod.__file__)
    root, ext = g.os_path_splitext(theFile)
    return g.file_date(root + ".py", format=format)

def file_date(theFile, format=None):
    if theFile and g.os_path_exists(theFile):
        try:
            n = g.os_path_getmtime(theFile)
            if format is None:
                format = "%m/%d/%y %H:%M:%S"
            return time.strftime(format, time.gmtime(n))
        except(ImportError, NameError):
            pass # Time module is platform dependent.
    return ""
#@+node:ekr.20031218072017.3127: *4* g.get_line & get_line__after
# Very useful for tracing.

def get_line(s, i):
    nl = ""
    if g.is_nl(s, i):
        i = g.skip_nl(s, i)
        nl = "[nl]"
    j = g.find_line_start(s, i)
    k = g.skip_to_end_of_line(s, i)
    return nl + s[j: k]
# Important: getLine is a completely different function.
# getLine = get_line

def get_line_after(s, i):
    nl = ""
    if g.is_nl(s, i):
        i = g.skip_nl(s, i)
        nl = "[nl]"
    k = g.skip_to_end_of_line(s, i)
    return nl + s[i: k]

getLineAfter = get_line_after
#@+node:ekr.20080729142651.1: *4* g.getIvarsDict and checkUnchangedIvars
def getIvarsDict(obj):
    '''Return a dictionary of ivars:values for non-methods of obj.'''
    d = dict(
        [[key, getattr(obj, key)] for key in dir(obj)
            if not isinstance(getattr(obj, key), types.MethodType)])
    return d

def checkUnchangedIvars(obj, d, exceptions=None):
    if not exceptions: exceptions = []
    ok = True
    for key in d:
        if key not in exceptions:
            if getattr(obj, key) != d.get(key):
                g.trace(
                    f"changed ivar: {key} "
                    f"old: {repr(d.get(key))} "
                    f"new: {repr(getattr(obj, key))}")
                ok = False
    return ok
#@+node:ekr.20031218072017.3128: *4* g.pause
def pause(s):
    g.pr(s)
    i = 0
    while i < 1000 * 1000:
        i += 1
#@+node:ekr.20041105091148: *4* g.pdb
def pdb(message=''):
    """Fall into pdb."""
    import pdb # Required: we have just defined pdb as a function!
    if app and not app.useIpython:
        # from leo.core.leoQt import QtCore
        # This is more portable.
        try:
            import PyQt5.QtCore as QtCore
        except ImportError:
            try:
                import PyQt4.QtCore as QtCore
            except ImportError:
                QtCore = None
        if QtCore:
            # pylint: disable=no-member
            QtCore.pyqtRemoveInputHook()
    if message:
        print(message)
    pdb.set_trace()
#@+node:ekr.20041224080039: *4* g.dictToString
def dictToString(d, indent='', tag=None):
    '''Pretty print a Python dict to a string.'''
    # pylint: disable=unnecessary-lambda
    if not d:
        return '{}'
    result = ['{\n']
    indent2 = indent+' '*4
    n = 2 + len(indent) + max([len(repr(z)) for z in d.keys()])
    for i, key in enumerate(sorted(d, key=lambda z:repr(z))):
        pad = ' ' * max(0, (n-len(repr(key))))
        result.append(f"{pad}{key}:")
        result.append(objToString(d.get(key),indent=indent2))
        if i+1 < len(d.keys()):
            result.append(',')
        result.append('\n')
    result.append(indent+'}')
    s = ''.join(result)
    return '%s...\n%s\n' % (tag, s) if tag else s
#@+node:ekr.20041126060136: *4* g.listToString
def listToString(obj, indent='', tag=None):
    '''Pretty print a Python list to a string.'''
    if not obj:
        return '[]'
    result = ['[']
    indent2 = indent+' '*4
    for i, obj2 in enumerate(obj):
        if len(obj) > 1:
            result.append('\n'+indent2)
        result.append(objToString(obj2,indent=indent2))
        if i+1 < len(obj) > 1:
            result.append(',')
        elif len(obj) > 1:
            result.append('\n'+indent)
    result.append(']')
    s = ''.join(result)
    return '%s...\n%s\n' % (tag, s) if tag else s
#@+node:ekr.20050819064157: *4* g.objToSTring & g.toString
def objToString(obj, indent='', printCaller=False, tag=None):
    '''Pretty print any Python object to a string.'''
    # pylint: disable=undefined-loop-variable
        # Looks like a a pylint bug.
    #
    # Compute s.
    if isinstance(obj, dict):
        s = dictToString(obj, indent=indent)
    elif isinstance(obj, list):
        s = listToString(obj, indent=indent)
    elif isinstance(obj, tuple):
        s = tupleToString(obj, indent=indent)
    elif isinstance(obj, str):
        # Print multi-line strings as lists.
        s = obj
        lines = g.splitLines(s)
        if len(lines) > 1:
            s = listToString(lines, indent=indent)
        else:
            s = repr(s)
    else:
        s = repr(obj)
    #
    # Compute the return value.
    if printCaller and tag:
        prefix = f"{g.caller()}: {tag}"
    elif printCaller or tag:
        prefix = g.caller() if printCaller else tag
    else:
        prefix = None
    if prefix:
        sep = '\n' if '\n' in s else ' '
        return f"{prefix}:{sep}{s}"
    return s
toString = objToString
#@+node:ekr.20140401054342.16844: *4* g.run_pylint
def run_pylint(fn, rc,
    dots=True, # Show level dots in Sherlock traces.
    patterns=None, # List of Sherlock trace patterns.
    sherlock=False, # Enable Sherlock tracing.
    show_return=True, # Show returns in Sherlock traces.
    stats_patterns=None, # Patterns for Sherlock statistics.
    verbose=True, # Show filenames in Sherlock traces.
):
    '''
    Run pylint with the given args, with Sherlock tracing if requested.

    **Do not assume g.app exists.**

    run() in pylint-leo.py and PylintCommand.run_pylint *optionally* call this function.
    '''
    try:
        from pylint import lint
    except ImportError:
        g.trace('can not import pylint')
        return
    if not g.os_path_exists(fn):
        g.trace('does not exist:', fn)
        return
    if not g.os_path_exists(rc):
        g.trace('does not exist', rc)
        return
    args = [f"--rcfile={rc}"]
    # Prints error number.
        # args.append('--msg-template={path}:{line}: [{msg_id}({symbol}), {obj}] {msg}')
    args.append(fn)
    if sherlock:
        sherlock = g.SherlockTracer(
                dots=dots,
                show_return=show_return,
                verbose=True, # verbose: show filenames.
                patterns=patterns or [],
            )
        try:
            sherlock.run()
            lint.Run(args)
        finally:
            sherlock.stop()
            sherlock.print_stats(patterns=stats_patterns or [])
    else:
        # print('run_pylint: %s' % g.shortFileName(fn))
        try:
            lint.Run(args) # does sys.exit
        finally:
            # Printing does not work well here.
            # When not waiting, printing from severl process can be interspersed.
            pass
#@+node:ekr.20120912153732.10597: *4* g.wait
def sleep(n):
    '''Wait about n milliseconds.'''
    from time import sleep
    sleep(n) #sleeps for 5 seconds
#@+node:ekr.20171023140544.1: *4* g.printObj & aliases
def printObj(obj, indent='', printCaller=False, tag=None):
    '''Pretty print any Python object using g.pr.'''
    g.pr(objToString(obj, indent=indent, printCaller=printCaller, tag=tag))

printDict = printObj
printList = printObj
printTuple = printObj
#@+node:ekr.20171023110057.1: *4* g.tupleToString
def tupleToString(obj, indent='', tag=None):
    '''Pretty print a Python tuple to a string.'''
    if not obj:
        return '(),'
    result = ['(']
    indent2 = indent+' '*4
    for i, obj2 in enumerate(obj):
        if len(obj) > 1:
            result.append('\n'+indent2)
        result.append(objToString(obj2,indent=indent2))
        if len(obj) == 1 or i+1 < len(obj):
            result.append(',')
        elif len(obj) > 1:
            result.append('\n'+indent)
    result.append(')')
    s = ''.join(result)
    return '%s...\n%s\n' % (tag, s) if tag else s
#@+node:ekr.20031218072017.1588: *3* g.Garbage Collection
lastObjectCount = 0
lastObjectsDict = {}
lastTypesDict = {}
lastFunctionsDict = {}
#@+node:ekr.20031218072017.1589: *4* g.clearAllIvars
def clearAllIvars(o):
    """Clear all ivars of o, a member of some class."""
    if o:
        o.__dict__.clear()
#@+node:ekr.20031218072017.1590: *4* g.collectGarbage
def collectGarbage():
    try:
        gc.collect()
    except Exception:
        pass
#@+node:ekr.20060127162818: *4* g.enable_gc_debug
def enable_gc_debug(event=None):
    # pylint: disable=no-member
    if not gc:
        g.error('can not import gc module')
        return
    gc.set_debug(
        gc.DEBUG_STATS | # prints statistics.
        gc.DEBUG_LEAK | # Same as all below.
        gc.DEBUG_COLLECTABLE |
        gc.DEBUG_UNCOLLECTABLE |
        # gc.DEBUG_INSTANCES |
        # gc.DEBUG_OBJECTS |
        gc.DEBUG_SAVEALL)
#@+node:ekr.20190609113810.1: *4* g.GetRepresentativeObjects
def getRepresentativeLiveObjects():
    '''
    Return a dict.
    Keys classes.
    Values are the first (representative) live object for each type.
    '''
    d = {} # Keys are types, values are the *first* instance.
    for obj in gc.get_objects():
        t = type(obj)
        if t not in d and hasattr(obj, '__class__'):
            d [t] = obj
    return d
#@+node:ekr.20031218072017.1592: *4* g.printGc
# Formerly called from unit tests.

def printGc(tag=None):
    tag = tag or g._callerName(n=2)
    printGcObjects(tag=tag)
    printGcRefs(tag=tag)
    printGcVerbose(tag=tag)
#@+node:ekr.20031218072017.1593: *5* g.printGcRefs
def printGcRefs(tag=''):
    verbose = False
    refs = gc.get_referrers(app.windowList[0])
    g.pr('-' * 30, tag)
    if verbose:
        g.pr("refs of", app.windowList[0])
        for ref in refs:
            g.pr(type(ref))
    else:
        g.pr("%d referers" % len(refs))
#@+node:ekr.20060202161935: *4* g.printGcAll
def printGcAll(full=False, sort_by_n=True):
    '''Print a summary of all presently live objects.'''
    if g.unitTesting:
        return
    t1 = time.process_time()
    objects = gc.get_objects()
    d = {} # Keys are types, values are ints (number of instances).
    for obj in objects:
        t = type(obj)
        if hasattr(obj, '__class__'):
            d[t] = d.get(t, 0) + 1
    t2 = time.process_time()
    if full:
        if sort_by_n: # Sort by n
            items = list(d.items())
            items.sort(key=lambda x: x[1])
            for z in reversed(items):
                print('%8s %s' % (z[1], z[0]))
        else: # Sort by type
            g.printObj(d)
    #
    # Summarize
    print('\nprintGcAll: %d objects in %5.2f sec. ' % (len(objects), t2-t1))
#@+node:ekr.20060127164729.1: *4* g.printGcObjects
def printGcObjects(tag=''):
    '''Print newly allocated objects.'''
    tag = tag or g._callerName(n=2)
    global lastObjectCount
    try:
        n = len(gc.garbage)
        n2 = len(gc.get_objects())
        delta = n2 - lastObjectCount
        if delta == 0: return
        lastObjectCount = n2
        #@+<< print number of each type of object >>
        #@+node:ekr.20040703054646: *5* << print number of each type of object >>
        global lastTypesDict
        typesDict = {}
        for obj in gc.get_objects():
            t = type(obj)
            # pylint: disable=no-member
            if t == 'instance' and t != types.UnicodeType: # NOQA
                try: t = obj.__class__
                except Exception: pass
            if t != types.FrameType: # NOQA
                r = repr(t) # was type(obj) instead of repr(t)
                n = typesDict.get(r, 0)
                typesDict[r] = n + 1
        # Create the union of all the keys.
        keys = {}
        for key in lastTypesDict:
            if key not in typesDict:
                keys[key] = None
        empty = True
        for key in keys:
            n3 = lastTypesDict.get(key, 0)
            n4 = typesDict.get(key, 0)
            delta2 = n4 - n3
            if delta2 != 0:
                empty = False
                break
        if not empty:
            g.pr('-' * 30)
            g.pr(f"{tag}: garbage: {n}, objects: {n2}, delta: {delta}")
            if 0:
                for key in sorted(keys):
                    n1 = lastTypesDict.get(key, 0)
                    n2 = typesDict.get(key, 0)
                    delta2 = n2 - n1
                    if delta2 != 0:
                        g.pr("%+6d =%7d %s" % (delta2, n2, key))
        lastTypesDict = typesDict
        typesDict = {}
        #@-<< print number of each type of object >>
        if 0:
            #@+<< print added functions >>
            #@+node:ekr.20040703065638: *5* << print added functions >>
            global lastFunctionsDict
            funcDict = {}
            n = 0 # Don't print more than 50 objects.
            for obj in gc.get_objects():
                if isinstance(obj, types.FunctionType):
                    n += 1
                    key = repr(obj) # Don't create a pointer to the object!
                    funcDict[key] = None
                    if n < 50 and key not in lastFunctionsDict:
                        g.pr(obj)
                        args, varargs, varkw, defaults = inspect.getargspec(obj)
                        g.pr("args", args)
                        if varargs: g.pr("varargs", varargs)
                        if varkw: g.pr("varkw", varkw)
                        if defaults:
                            g.pr("defaults...")
                            for s in defaults: g.pr(s)
            lastFunctionsDict = funcDict
            funcDict = {}
            #@-<< print added functions >>
    except Exception:
        traceback.print_exc()

printNewObjects = pno = printGcObjects
#@+node:ekr.20060205043324.1: *4* g.printGcSummary
def printGcSummary(tag=''):
    tag = tag or g._callerName(n=2)
    g.enable_gc_debug()
    try:
        n = len(gc.garbage)
        n2 = len(gc.get_objects())
        s = f"{tag}: printGCSummary: garbage: {n}, objects: {n2}"
        g.pr(s)
    except Exception:
        traceback.print_exc()
#@+node:ekr.20060127165509: *4* g.printGcVerbose
# WARNING: the id trick is not proper because newly allocated objects
#          can have the same address as old objets.

def printGcVerbose(tag=''):
    tag = tag or g._callerName(n=2)
    global lastObjectsDict
    objects = gc.get_objects()
    newObjects = [o for o in objects if id(o) not in lastObjectsDict]
    lastObjectsDict = {}
    for o in objects:
        lastObjectsDict[id(o)] = o
    dicts = 0; seqs = 0
    i = 0; n = len(newObjects)
    while i < 100 and i < n:
        o = newObjects[i]
        if isinstance(o, dict):
            dicts += 1
        elif isinstance(o, (list, tuple)):
            #g.pr(id(o),repr(o))
            seqs += 1
        #else:
        #    g.pr(o)
        i += 1
    g.pr('=' * 40)
    g.pr(f"dicts: {dicts}, sequences: {seqs}")
    g.pr(f"{tag}: {len(newObjects)} new, {len(objects)} total objects")
    g.pr('-' * 40)
#@+node:ekr.20180528151850.1: *3* g.printTimes
def printTimes(times):
    '''
    Print the differences in the times array.
    
    times: an array of times (calls to time.process_time()).
    '''
    for n, junk in enumerate(times[:-1]):
        t = times[n+1]-times[n]
        if t > 0.1:
            g.trace('*** %s %5.4f sec.' % (n, t))
#@+node:ekr.20031218072017.3133: *3* g.Statistics
#@+node:ekr.20031218072017.3134: *4* g.clearStats
def clearStats():

    g.app.statsDict = {}
#@+node:ekr.20031218072017.3135: *4* g.printStats
@command('show-stats')
def printStats(event=None, name=None):
    '''
    Print all gathered statistics.
    
    Here is the recommended code to gather stats for one method/function:
        
        if not g.app.statsLockout:
            g.app.statsLockout = True
            try:
                d = g.app.statsDict
                key = 'g.isUnicode:' + g.callers()
                d [key] = d.get(key, 0) + 1
            finally:
                g.app.statsLockout = False
    '''
    if name:
        if not isString(name):
            name = repr(name)
    else:
        name = g._callerName(n=2) # Get caller name 2 levels back.
    #
    # Print the stats, organized by number of calls.
    d = g.app.statsDict
    d2 = {val: key for key, val in d.iteritems()}
    for key in reversed(sorted(d2.keys())):
        print('%7s %s' % (key, d2.get(key)))
#@+node:ekr.20031218072017.3136: *4* g.stat
def stat(name=None):
    """Increments the statistic for name in g.app.statsDict
    The caller's name is used by default.
    """
    d = g.app.statsDict
    if name:
        if not isString(name):
            name = repr(name)
    else:
        name = g._callerName(n=2) # Get caller name 2 levels back.
    d[name] = 1 + d.get(name, 0)
#@+node:ekr.20031218072017.3137: *3* g.Timing
def getTime():
    return time.time()

def esDiffTime(message, start):
    delta = time.time() - start
    g.es('', "%s %5.2f sec." % (message, delta))
    return time.time()

def printDiffTime(message, start):
    delta = time.time() - start
    g.pr("%s %5.2f sec." % (message, delta))
    return time.time()

def timeSince(start):
    return "%5.2f sec." % (time.time() - start)
#@+node:ekr.20031218072017.1380: ** g.Directives
# New in Leo 4.6:
# g.findAtTabWidthDirectives, g.findLanguageDirectives and
# g.get_directives_dict use re module for faster searching.
#@+node:EKR.20040504150046.4: *3* g.comment_delims_from_extension
def comment_delims_from_extension(filename):
    """
    Return the comment delims corresponding to the filename's extension.

    >>> import leo.core.leoGlobals as g
    >>> g.comment_delims_from_extension(".py")
    ('#', '', '')

    >>> g.comment_delims_from_extension(".c")
    ('//', '/*', '*/')

    >>> g.comment_delims_from_extension(".html")
    ('', '<!--', '-->')

    """
    if filename.startswith('.'):
        # Python 2.6 changes how splitext works.
        root, ext = None, filename
    else:
        root, ext = os.path.splitext(filename)
    if ext == '.tmp':
        root, ext = os.path.splitext(root)
    language = g.app.extension_dict.get(ext[1:])
    if ext:
        return g.set_delims_from_language(language)
    g.trace(
        f"unknown extension: {ext!r}, "
        f"filename: {filename!r}, "
        f"root: {root!r}")
    return '', '', ''
#@+node:ekr.20090214075058.8: *3* g.findAtTabWidthDirectives (must be fast)
g_tabwidth_pat = re.compile(r'(^@tabwidth)', re.MULTILINE)

def findTabWidthDirectives(c, p):
    '''Return the language in effect at position p.'''
    if c is None:
        return None # c may be None for testing.
    w = None
    # 2009/10/02: no need for copy arg to iter
    for p in p.self_and_parents(copy=False):
        if w: break
        for s in p.h, p.b:
            if w: break
            anIter = g_tabwidth_pat.finditer(s)
            for m in anIter:
                word = m.group(0)
                i = m.start(0)
                j = g.skip_ws(s, i + len(word))
                junk, w = g.skip_long(s, j)
                if w == 0: w = None
    return w
#@+node:ekr.20090214075058.6: *3* g.findLanguageDirectives (must be fast)
g_language_pat = re.compile(r'^@language\s+(\w+)', re.MULTILINE)

def findLanguageDirectives(c, p):
    '''Return the language in effect at position p.'''
    if c is None:
        return None # c may be None for testing.
    for p in p.self_and_parents(copy=False):
        for s in p.h, p.b:
            for m in g_language_pat.finditer(s):
                return m.group(1)
    return c.target_language.lower() if c.target_language else 'python'
#@+node:ekr.20031218072017.1385: *3* g.findReference
# Called from the syntax coloring method that colorizes section references.
# Also called from write at.putRefAt.

def findReference(name, root):
    '''Find the section definition for name.

    If a search of the descendants fails,
    and an ancestor is an @root node,
    search all the descendants of the @root node.
    '''
    for p in root.subtree(copy=False):
        assert(p != root)
        if p.matchHeadline(name) and not p.isAtIgnoreNode():
            return p.copy()
    # New in Leo 4.7: expand the search for @root trees.
    for p in root.self_and_parents(copy=False):
        d = g.get_directives_dict(p)
        if 'root' in d:
            for p2 in p.subtree(copy=False):
                if p2.matchHeadline(name) and not p2.isAtIgnoreNode():
                    return p2.copy()
    return None
#@+node:ekr.20090214075058.9: *3* g.get_directives_dict (must be fast)
# The caller passes [root_node] or None as the second arg.
# This allows us to distinguish between None and [None].
g_noweb_root = re.compile(
    '<' + '<' + '*' + '>' + '>' + '=',
    re.MULTILINE)

def get_directives_dict(p, root=None):
    """
    Scan p for @directives found in globalDirectiveList.

    Returns a dict containing the stripped remainder of the line
    following the first occurrence of each recognized directive
    """
    if root: root_node = root[0]
    # c = p and p.v and p.v.context
    d = {}
    # Do this every time so plugins can add directives.
    pat = g.compute_directives_re()
    directives_pat = re.compile(pat, re.MULTILINE)
    # The headline has higher precedence because it is more visible.
    for kind, s in (('head', p.h), ('body', p.b)):
        anIter = directives_pat.finditer(s)
        for m in anIter:
            word = m.group(1).strip()
            i = m.start(1)
            if word in d: continue
            j = i + len(word)
            if j < len(s) and s[j] not in ' \t\n':
                continue
                    # Not a valid directive: just ignore it.
                    # A unit test tests that @path:any is invalid.
            k = g.skip_line(s, j)
            val = s[j: k].strip()
            if word in ('root-doc', 'root-code'):
                d['root'] = val # in addition to optioned version
            d[word] = val
            # New in Leo 5.7.1: @path is allowed in body text.
            # This is very useful when doing recursive imports.
    if root:
        anIter = g_noweb_root.finditer(p.b)
        for m in anIter:
            if root_node:
                d["root"] = 0 # value not immportant
            else:
                g.es('%s= may only occur in a topmost node (i.e., without a parent)' % (
                    g.angleBrackets('*')))
            break
    return d
#@+node:ekr.20090214075058.10: *4* g.compute_directives_re
def compute_directives_re():
    '''
    Return an re pattern which word matches all Leo directives.
    Only g.get_directives_dict uses this pattern.
    '''
    global globalDirectiveList
    # EKR: 2016/03/30: Use a pattern that guarantees word matches.
    aList = [r'\b%s\b' % (z) for z in globalDirectiveList
                if z != 'others']
    return "^@(%s)" % "|".join(aList)
#@+node:ekr.20080827175609.1: *3* g.get_directives_dict_list (must be fast)
def get_directives_dict_list(p):
    """Scans p and all its ancestors for directives.

    Returns a list of dicts containing pointers to
    the start of each directive"""
    result = []
    p1 = p.copy()
    for p in p1.self_and_parents(copy=False):
        root = None if p.hasParent() else [p]
            # No copy necessary: g.get_directives_dict does not change p.
        result.append(g.get_directives_dict(p, root=root))
    return result
#@+node:ekr.20111010082822.15545: *3* g.getLanguageFromAncestorAtFileNode
def getLanguageFromAncestorAtFileNode(p):
    '''
    Return the language in effect as determined
    by the file extension of the nearest enclosing @<file> node.
    '''
    for p in p.self_and_parents(copy=False):
        if p.isAnyAtFileNode():
            name = p.anyAtFileNodeName()
            junk, ext = g.os_path_splitext(name)
            ext = ext[1:] # strip the leading .
            language = g.app.extension_dict.get(ext)
            return language
    return None
#@+node:ekr.20150325075144.1: *3* g.getLanguageFromPosition
def getLanguageAtPosition(c, p):
    '''
    Return the language in effect at position p.
    This is always a lowercase language name, never None.
    '''
    aList = g.get_directives_dict_list(p)
    d = g.scanAtCommentAndAtLanguageDirectives(aList)
    language = (
        d and d.get('language') or
        g.getLanguageFromAncestorAtFileNode(p) or
        c.config.getString('target-language') or
        'python'
    )
    return language.lower()
#@+node:ekr.20031218072017.1386: *3* g.getOutputNewline
def getOutputNewline(c=None, name=None):
    '''Convert the name of a line ending to the line ending itself.

    Priority:
    - Use name if name given
    - Use c.config.output_newline if c given,
    - Otherwise use g.app.config.output_newline.
    '''
    if name: s = name
    elif c: s = c.config.output_newline
    else: s = app.config.output_newline
    if not s: s = ''
    s = s.lower()
    # pylint: disable=undefined-loop-variable
    # looks like a pylint bug
    if s in ("nl", "lf"): s = '\n'
    elif s == "cr": s = '\r'
    elif s == "platform": s = os.linesep # 12/2/03: emakital
    elif s == "crlf": s = "\r\n"
    else: s = '\n' # Default for erroneous values.
    assert isinstance(s, str), repr(s)
    return s
#@+node:ekr.20131230090121.16528: *3* g.isDirective
# This pattern excludes @encoding.whatever and @encoding(whatever)
# It must allow @language python, @nocolor-node, etc.
g_is_directive_pattern = re.compile(r'^\s*@([\w-]+)\s*')

def isDirective(s):
    '''Return True if s starts with a directive.'''
    m = g_is_directive_pattern.match(s)
    if m:
        s2 = s[m.end(1):]
        if s2 and s2[0] in ".(":
            return False
        return bool(m.group(1) in g.globalDirectiveList)
    return False

#@+node:ekr.20080827175609.52: *3* g.scanAtCommentAndLanguageDirectives
def scanAtCommentAndAtLanguageDirectives(aList):
    '''
    Scan aList for @comment and @language directives.

    @comment should follow @language if both appear in the same node.
    '''
    lang = None
    for d in aList:
        comment = d.get('comment')
        language = d.get('language')
        # Important: assume @comment follows @language.
        if language:
            lang, delim1, delim2, delim3 = g.set_language(language, 0)
        if comment:
            delim1, delim2, delim3 = g.set_delims_from_string(comment)
        if comment or language:
            delims = delim1, delim2, delim3
            d = {'language': lang, 'comment': comment, 'delims': delims}
            return d
    return None
#@+node:ekr.20080827175609.32: *3* g.scanAtEncodingDirectives
def scanAtEncodingDirectives(aList):
    '''Scan aList for @encoding directives.'''
    for d in aList:
        encoding = d.get('encoding')
        if encoding and g.isValidEncoding(encoding):
            return encoding
        if encoding and not g.app.unitTesting:
            g.error("invalid @encoding:", encoding)
    return None
#@+node:ekr.20080827175609.53: *3* g.scanAtHeaderDirectives
def scanAtHeaderDirectives(aList):
    '''scan aList for @header and @noheader directives.'''
    for d in aList:
        if d.get('header') and d.get('noheader'):
            g.error("conflicting @header and @noheader directives")
#@+node:ekr.20080827175609.33: *3* g.scanAtLineendingDirectives
def scanAtLineendingDirectives(aList):
    '''Scan aList for @lineending directives.'''
    for d in aList:
        e = d.get('lineending')
        if e in ("cr", "crlf", "lf", "nl", "platform"):
            lineending = g.getOutputNewline(name=e)
            return lineending
        # else:
            # g.error("invalid @lineending directive:",e)
    return None
#@+node:ekr.20080827175609.34: *3* g.scanAtPagewidthDirectives
def scanAtPagewidthDirectives(aList, issue_error_flag=False):
    '''Scan aList for @pagewidth directives.'''
    for d in aList:
        s = d.get('pagewidth')
        if s is not None:
            i, val = g.skip_long(s, 0)
            if val is not None and val > 0:
                return val
            if issue_error_flag and not g.app.unitTesting:
                g.error("ignoring @pagewidth", s)
    return None
#@+node:ekr.20101022172109.6108: *3* g.scanAtPathDirectives scanAllAtPathDirectives
def scanAtPathDirectives(c, aList):
    path = c.scanAtPathDirectives(aList)
    return path

def scanAllAtPathDirectives(c, p):
    aList = g.get_directives_dict_list(p)
    path = c.scanAtPathDirectives(aList)
    return path
#@+node:ekr.20100507084415.5760: *3* g.scanAtRootDirectives
def scanAtRootDirectives(aList):
    '''Scan aList for @root directives.'''
    for d in aList:
        s = d.get('root')
        if s is not None:
            i, mode = g.scanAtRootOptions(s, 0)
            return mode
    return None
#@+node:ekr.20031218072017.3154: *3* g.scanAtRootOptions
def scanAtRootOptions(s, i, err_flag=False):
    # The @root has been eaten when called from tangle.scanAllDirectives.
    if g.match(s, i, "@root"):
        i += len("@root")
        i = g.skip_ws(s, i)
    mode = None
    while g.match(s, i, '-'):
        #@+<< scan another @root option >>
        #@+node:ekr.20031218072017.3155: *4* << scan another @root option >>
        i += 1; err = -1
        if g.match_word(s, i, "code"): # Just match the prefix.
            if not mode: mode = "code"
            elif err_flag: g.es("modes conflict in:", g.get_line(s, i))
        elif g.match(s, i, "doc"): # Just match the prefix.
            if not mode: mode = "doc"
            elif err_flag: g.es("modes conflict in:", g.get_line(s, i))
        else:
            err = i - 1
        # Scan to the next minus sign.
        while i < len(s) and s[i] not in (' ', '\t', '\n', '-'):
            i += 1
        if err > -1 and err_flag:
            z_opt = s[err: i]
            z_line = g.get_line(s, i)
            g.es("unknown option:", z_opt, "in", z_line)
        #@-<< scan another @root option >>
    if mode is None:
        doc = app.config.at_root_bodies_start_in_doc_mode
        mode = "doc" if doc else "code"
    return i, mode
#@+node:ekr.20080827175609.37: *3* g.scanAtTabwidthDirectives & scanAllTabWidthDirectives
def scanAtTabwidthDirectives(aList, issue_error_flag=False):
    '''Scan aList for @tabwidth directives.'''
    for d in aList:
        s = d.get('tabwidth')
        if s is not None:
            junk, val = g.skip_long(s, 0)
            if val not in (None, 0):
                return val
            if issue_error_flag and not g.app.unitTesting:
                g.error("ignoring @tabwidth", s)
    return None

def scanAllAtTabWidthDirectives(c, p):
    '''Scan p and all ancestors looking for @tabwidth directives.'''
    if c and p:
        aList = g.get_directives_dict_list(p)
        val = g.scanAtTabwidthDirectives(aList)
        ret = c.tab_width if val is None else val
    else:
        ret = None
    return ret
#@+node:ekr.20080831084419.4: *3* g.scanAtWrapDirectives & scanAllAtWrapDirectives
def scanAtWrapDirectives(aList, issue_error_flag=False):
    '''Scan aList for @wrap and @nowrap directives.'''
    for d in aList:
        if d.get('wrap') is not None:
            return True
        if d.get('nowrap') is not None:
            return False
    return None

def scanAllAtWrapDirectives(c, p):
    '''Scan p and all ancestors looking for @wrap/@nowrap directives.'''
    if c and p:
        default = c and c.config.getBool("body-pane-wraps")
        aList = g.get_directives_dict_list(p)
        val = g.scanAtWrapDirectives(aList)
        ret = default if val is None else val
    else:
        ret = None
    return ret
#@+node:ekr.20080901195858.4: *3* g.scanDirectives  (for compatibility only)
def scanDirectives(c, p=None):
    return c.scanAllDirectives(p)
#@+node:ekr.20040715155607: *3* g.scanForAtIgnore
def scanForAtIgnore(c, p):
    """Scan position p and its ancestors looking for @ignore directives."""
    if g.app.unitTesting:
        return False # For unit tests.
    for p in p.self_and_parents(copy=False):
        d = g.get_directives_dict(p)
        if 'ignore' in d:
            return True
    return False
#@+node:ekr.20040712084911.1: *3* g.scanForAtLanguage
def scanForAtLanguage(c, p):
    """Scan position p and p's ancestors looking only for @language and @ignore directives.

    Returns the language found, or c.target_language."""
    # Unlike the code in x.scanAllDirectives, this code ignores @comment directives.
    if c and p:
        for p in p.self_and_parents(copy=False):
            d = g.get_directives_dict(p)
            if 'language' in d:
                z = d["language"]
                language, delim1, delim2, delim3 = g.set_language(z, 0)
                return language
    return c.target_language
#@+node:ekr.20041123094807: *3* g.scanForAtSettings
def scanForAtSettings(p):
    """Scan position p and its ancestors looking for @settings nodes."""
    for p in p.self_and_parents(copy=False):
        h = p.h
        h = g.app.config.canonicalizeSettingName(h)
        if h.startswith("@settings"):
            return True
    return False
#@+node:ekr.20031218072017.1382: *3* g.set_delims_from_language
def set_delims_from_language(language):
    '''Return a tuple (single,start,end) of comment delims.'''
    val = g.app.language_delims_dict.get(language)
    if val:
        delim1, delim2, delim3 = g.set_delims_from_string(val)
        if delim2 and not delim3:
            return '', delim1, delim2
        # 0,1 or 3 params.
        return delim1, delim2, delim3
    return '', '', ''
        # Indicate that no change should be made
#@+node:ekr.20031218072017.1383: *3* g.set_delims_from_string
def set_delims_from_string(s):
    """
    Return (delim1, delim2, delim2), the delims following the @comment
    directive.

    This code can be called from @language logic, in which case s can
    point at @comment
    """
    # Skip an optional @comment
    tag = "@comment"
    i = 0
    if g.match_word(s, i, tag):
        i += len(tag)
    count = 0; delims = ['', '', '']
    while count < 3 and i < len(s):
        i = j = g.skip_ws(s, i)
        while i < len(s) and not g.is_ws(s[i]) and not g.is_nl(s, i):
            i += 1
        if j == i: break
        delims[count] = s[j: i] or ''
        count += 1
    # 'rr 09/25/02
    if count == 2: # delims[0] is always the single-line delim.
        delims[2] = delims[1]
        delims[1] = delims[0]
        delims[0] = ''
    for i in range(0, 3):
        if delims[i]:
            if delims[i].startswith("@0x"):
                # Allow delimiter definition as @0x + hexadecimal encoded delimiter
                # to avoid problems with duplicate delimiters on the @comment line.
                # If used, whole delimiter must be encoded.
                if len(delims[i]) == 3:
                    g.warning("'%s' delimiter is invalid" % delims[i])
                    return None, None, None
                try:
                    delims[i] = binascii.unhexlify(delims[i][3:])
                    delims[i] = g.toUnicode(delims[i])
                except Exception as e:
                    g.warning(f"'{delims[i]}' delimiter is invalid: {e}")
                    return None, None, None
            else:
                # 7/8/02: The "REM hack": replace underscores by blanks.
                # 9/25/02: The "perlpod hack": replace double underscores by newlines.
                delims[i] = delims[i].replace("__", '\n').replace('_', ' ')
    return delims[0], delims[1], delims[2]
#@+node:ekr.20031218072017.1384: *3* g.set_language
def set_language(s, i, issue_errors_flag=False):
    """Scan the @language directive that appears at s[i:].

    The @language may have been stripped away.

    Returns (language, delim1, delim2, delim3)
    """
    tag = "@language"
    assert(i is not None)
    if g.match_word(s, i, tag):
        i += len(tag)
    # Get the argument.
    i = g.skip_ws(s, i)
    j = i; i = g.skip_c_id(s, i)
    # Allow tcl/tk.
    arg = s[j: i].lower()
    if app.language_delims_dict.get(arg):
        language = arg
        delim1, delim2, delim3 = g.set_delims_from_language(language)
        return language, delim1, delim2, delim3
    if issue_errors_flag:
        g.es("ignoring:", g.get_line(s, i))
    return None, None, None, None
#@+node:ekr.20081001062423.9: *3* g.setDefaultDirectory & helper
def setDefaultDirectory(c, p, importing=False):
    ''' Return a default directory by scanning @path directives.'''
    if p:
        name = p.anyAtFileNodeName()
        if name:
            # An absolute path overrides everything.
            d = g.os_path_dirname(name)
            if d and g.os_path_isabs(d):
                return d
        aList = g.get_directives_dict_list(p)
        path = c.scanAtPathDirectives(aList)
            # Returns g.getBaseDirectory(c) by default.
            # However, g.getBaseDirectory can return ''
    else:
        path = None
    if path:
        path = g.os_path_finalize(path)
    else:
        g.checkOpenDirectory(c)
        for d in (c.openDirectory, g.getBaseDirectory(c)):
            # Errors may result in relative or invalid path.
            if d and g.os_path_isabs(d):
                path = d
                break
        else:
            path = ''
    if not importing and not path:
        # This should never happen, but is not serious if it does.
        g.warning("No absolute directory specified anywhere.")
    return path
#@+node:ekr.20101022124309.6132: *4* g.checkOpenDirectory
def checkOpenDirectory(c):
    if c.openDirectory != c.frame.openDirectory:
        g.error(
            'Error: c.openDirectory != c.frame.openDirectory\n'
            'c.openDirectory: %s\n'
            'c.frame.openDirectory: %s' % (
                c.openDirectory, c.frame.openDirectory))
    if not g.os_path_isabs(c.openDirectory):
        g.error(f"Error: relative c.openDirectory: {c.openDirectory}")
#@+node:ekr.20071109165315: *3* g.stripPathCruft
def stripPathCruft(path):
    '''Strip cruft from a path name.'''
    if not path:
        return path # Retain empty paths for warnings.
    if len(path) > 2 and (
        (path[0] == '<' and path[-1] == '>') or
        (path[0] == '"' and path[-1] == '"') or
        (path[0] == "'" and path[-1] == "'")
    ):
        path = path[1: -1].strip()
    # We want a *relative* path, not an absolute path.
    return path
#@+node:ekr.20031218072017.3116: ** g.Files & Directories
#@+node:ekr.20080606074139.2: *3* g.chdir
def chdir(path):
    if not g.os_path_isdir(path):
        path = g.os_path_dirname(path)
    if g.os_path_isdir(path) and g.os_path_exists(path):
        os.chdir(path)
#@+node:ekr.20120222084734.10287: *3* g.compute...Dir
# For compatibility with old code.

def computeGlobalConfigDir():
    return g.app.loadManager.computeGlobalConfigDir()

def computeHomeDir():
    return g.app.loadManager.computeHomeDir()

def computeLeoDir():
    return g.app.loadManager.computeLeoDir()

def computeLoadDir():
    return g.app.loadManager.computeLoadDir()

def computeMachineName():
    return g.app.loadManager.computeMachineName()

def computeStandardDirectories():
    return g.app.loadManager.computeStandardDirectories()
#@+node:ekr.20031218072017.3103: *3* g.computeWindowTitle
def computeWindowTitle(fileName):

    branch = g.gitBranchName(path=g.os_path_dirname(fileName))
    if not fileName:
        return branch + ": untitled" if branch else 'untitled'
    path, fn = g.os_path_split(fileName)
    if path:
        title = fn + " in " + path
    else:
        title = fn
    # Yet another fix for bug 1194209: regularize slashes.
    if os.sep in '/\\':
        title = title.replace('/', os.sep).replace('\\', os.sep)
    if branch:
        title = branch + ": " + title
    return title
#@+node:ekr.20031218072017.3117: *3* g.create_temp_file
def create_temp_file(textMode=False):
    '''Return a tuple (theFile,theFileName)

    theFile: a file object open for writing.
    theFileName: the name of the temporary file.'''
    try:
        # fd is an handle to an open file as would be returned by os.open()
        fd, theFileName = tempfile.mkstemp(text=textMode)
        mode = 'w' if textMode else 'wb'
        theFile = os.fdopen(fd, mode)
    except Exception:
        g.error('unexpected exception in g.create_temp_file')
        g.es_exception()
        theFile, theFileName = None, ''
    return theFile, theFileName
#@+node:vitalije.20170714085545.1: *3* g.defaultLeoFileExtension
def defaultLeoFileExtension(c=None):
    conf = c.config if c else g.app.config
    return conf.getString('default-leo-extension') or '.leo'
#@+node:ekr.20031218072017.3118: *3* g.ensure_extension
def ensure_extension(name, ext):

    theFile, old_ext = g.os_path_splitext(name)
    if not name:
        return name # don't add to an empty name.
    if old_ext in ('.db', '.leo'):
        return name
    if old_ext and old_ext == ext:
        return name
    return name + ext
#@+node:ekr.20150403150655.1: *3* g.fullPath
def fullPath(c, p, simulate=False):
    '''
    Return the full path (including fileName) in effect at p. Neither the
    path nor the fileName will be created if it does not exist.
    '''
    # Search p and p's parents.
    for p in p.self_and_parents(copy=False):
        aList = g.get_directives_dict_list(p)
        path = c.scanAtPathDirectives(aList)
        fn = p.h if simulate else p.anyAtFileNodeName()
            # Use p.h for unit tests.
        if fn:
            # Fix #102: call commander method, not the global function.
            return c.os_path_finalize_join(path, fn)
    return ''
#@+node:ekr.20190327192721.1: *3* g.get_files_in_directory
def get_files_in_directory(directory, kinds=None, recursive=True):
    '''
    Return a list of all files of the given file extensions in the directory.
    Default kinds: ['*.py'].
    '''
    files, sep = [], os.path.sep
    if not g.os.path.exists(directory):
        g.es_print('does not exist', directory)
        return files
    try:
        if kinds:
            kinds = [z if z.startswith('*') else '*'+z for z in kinds]
        else:
            kinds = ['*.py']
        if recursive:
            # Works for all versions of Python.
            import fnmatch
            for root, dirnames, filenames in os.walk(directory):
                for kind in kinds:
                    for filename in fnmatch.filter(filenames, kind):
                        files.append(os.path.join(root, filename))
        else:
            for kind in kinds:
                files.extend(glob.glob(directory + sep + kind))
        return list(set(sorted(files)))
    except Exception:
        g.es_exception()
        return []
#@+node:ekr.20031218072017.1264: *3* g.getBaseDirectory
# Handles the conventions applying to the "relative_path_base_directory" configuration option.

def getBaseDirectory(c):
    '''Convert '!' or '.' to proper directory references.'''
    base = app.config.relative_path_base_directory
    if base and base == "!":
        base = app.loadDir
    elif base and base == ".":
        base = c.openDirectory
    if base and g.os_path_isabs(base):
        # Set c.chdir_to_relative_path as needed.
        if not hasattr(c, 'chdir_to_relative_path'):
            c.chdir_to_relative_path = c.config.getBool('chdir-to-relative-path')
        # Call os.chdir if requested.
        if c.chdir_to_relative_path:
            os.chdir(base)
        return base # base need not exist yet.
    return "" # No relative base given.
#@+node:ekr.20170223093758.1: *3* g.getEncodingAt
def getEncodingAt(p, s=None):
    '''
    Return the encoding in effect at p and/or for string s.

    Read logic:  s is not None.
    Write logic: s is None.
    '''
    # A BOM overrides everything.
    if s:
        e, junk_s = g.stripBOM(s)
        if e:
            return e
    aList = g.get_directives_dict_list(p)
    e = g.scanAtEncodingDirectives(aList)
    if s and s.strip() and not e:
        e = 'utf-8'
    return e
#@+node:ville.20090701144325.14942: *3* g.guessExternalEditor
def guessExternalEditor(c=None):
    """ Return a 'sensible' external editor """
    editor = (
        os.environ.get("LEO_EDITOR") or
        os.environ.get("EDITOR") or
        g.app.db and g.app.db.get("LEO_EDITOR") or
        c and c.config.getString('external-editor'))
    if editor: return editor
    # fallbacks
    platform = sys.platform.lower()
    if platform.startswith('win'):
        return "notepad"
    if platform.startswith('linux'):
        return 'gedit'
    g.es('''No editor set.
Please set LEO_EDITOR or EDITOR environment variable,
or do g.app.db['LEO_EDITOR'] = "gvim"''')
    return None
#@+node:ekr.20160330204014.1: *3* g.init_dialog_folder
def init_dialog_folder(c, p, use_at_path=True):
    '''Return the most convenient folder to open or save a file.'''
    if c and p and use_at_path:
        path = g.fullPath(c, p)
        if path:
            dir_ = g.os_path_dirname(path)
            if dir_ and g.os_path_exists(dir_):
                return dir_
    table = (
        ('c.last_dir', c and c.last_dir),
        ('os.curdir', g.os_path_abspath(os.curdir)),
    )
    for kind, dir_ in table:
        if dir_ and g.os_path_exists(dir_):
            return dir_
    return ''
#@+node:ekr.20100329071036.5744: *3* g.is_binary_file/external_file/string
def is_binary_file(f):
    return f and isinstance(f, io.BufferedIOBase)

def is_binary_external_file(fileName):
    try:
        with open(fileName, 'rb') as f:
            s = f.read(1024) # bytes, in Python 3.
        return g.is_binary_string(s)
    except IOError:
        return False
    except Exception:
        g.es_exception()
        return False

def is_binary_string(s):
    # http://stackoverflow.com/questions/898669
    # aList is a list of all non-binary characters.
    aList = [7, 8, 9, 10, 12, 13, 27] + list(range(0x20, 0x100))
    aList = bytes(aList)
    return bool(s.translate(None, aList))
#@+node:EKR.20040504154039: *3* g.is_sentinel
def is_sentinel(line, delims):
    #@+<< is_sentinel doc tests >>
    #@+node:ekr.20040719161756: *4* << is_sentinel doc tests >>
    """

    Return True if line starts with a sentinel comment.

    >>> import leo.core.leoGlobals as g
    >>> py_delims = g.comment_delims_from_extension('.py')
    >>> g.is_sentinel("#@+node",py_delims)
    True
    >>> g.is_sentinel("#comment",py_delims)
    False

    >>> c_delims = g.comment_delims_from_extension('.c')
    >>> g.is_sentinel("//@+node",c_delims)
    True
    >>> g.is_sentinel("//comment",c_delims)
    False

    >>> html_delims = g.comment_delims_from_extension('.html')
    >>> g.is_sentinel("<!--@+node-->",html_delims)
    True
    >>> g.is_sentinel("<!--comment-->",html_delims)
    False

    """
    #@-<< is_sentinel doc tests >>
    delim1, delim2, delim3 = delims
    line = line.lstrip()
    if delim1:
        return line.startswith(delim1 + '@')
    if delim2 and delim3:
        i = line.find(delim2 + '@')
        j = line.find(delim3)
        return 0 == i < j
    g.error("is_sentinel: can not happen. delims: %s" % repr(delims))
    return False
#@+node:ekr.20031218072017.3119: *3* g.makeAllNonExistentDirectories
# This is a generalization of os.makedir.

def makeAllNonExistentDirectories(theDir, c=None, force=False, verbose=True):
    """Attempt to make all non-existent directories"""
    testing = False # True: don't actually make the directories.
    if force:
        create = True # Bug fix: g.app.config will not exist during startup.
    elif c:
        create = c.config and c.config.create_nonexistent_directories
    else:
        create = (g.app and g.app.config and
            g.app.config.create_nonexistent_directories)
    if c: theDir = g.os_path_expandExpression(theDir, c=c)
    dir1 = theDir = g.os_path_normpath(theDir)
    ok = g.os_path_isdir(dir1) and g.os_path_exists(dir1)
    if ok:
        return ok
    if not force and not create:
        return False
    # Split theDir into all its component parts.
    paths = []
    while theDir:
        head, tail = g.os_path_split(theDir)
        if tail:
            paths.append(tail)
            theDir = head
        else:
            paths.append(head)
            break
    path = ""
    paths.reverse()
    for s in paths:
        path = g.os_path_finalize_join(path, s)
        if not g.os_path_exists(path):
            try:
                if testing:
                    g.trace('***making', path)
                else:
                    os.mkdir(path)
                if verbose and not testing and not g.app.unitTesting:
                    g.red("created directory:", path)
            except Exception:
                if verbose: g.error("exception creating directory:", path)
                g.es_exception()
                return None
    return dir1 # All have been created.
#@+node:ekr.20071114113736: *3* g.makePathRelativeTo
def makePathRelativeTo(fullPath, basePath):
    if fullPath.startswith(basePath):
        s = fullPath[len(basePath):]
        if s.startswith(os.path.sep):
            s = s[len(os.path.sep):]
        return s
    return fullPath
#@+node:ekr.20090520055433.5945: *3* g.openWithFileName
def openWithFileName(fileName, old_c=None, gui=None):
    """Create a Leo Frame for the indicated fileName if the file exists.

    returns the commander of the newly-opened outline.
    """
    return g.app.loadManager.loadLocalFile(fileName, gui, old_c)
#@+node:ekr.20150306035851.7: *3* g.readFileIntoEncodedString
def readFileIntoEncodedString(fn, silent=False):
    '''Return the raw contents of the file whose full path is fn.'''
    try:
        with open(fn, 'rb') as f:
            return f.read()
    except IOError:
        if not silent:
            g.error('can not open', fn)
    except Exception:
        if not silent:
            g.error(f"readFileIntoEncodedString: exception reading {fn}")
            g.es_exception()
    return None
#@+node:ekr.20100125073206.8710: *3* g.readFileIntoString
def readFileIntoString(fileName,
    encoding='utf-8', # BOM may override this.
    kind=None, # @file, @edit, ...
    verbose=True,
):
    '''Return the contents of the file whose full path is fileName.

    Return (s,e)
    s is the string, converted to unicode, or None if there was an error.
    e is the encoding of s, computed in the following order:
    - The BOM encoding if the file starts with a BOM mark.
    - The encoding given in the # -*- coding: utf-8 -*- line for python files.
    - The encoding given by the 'encoding' keyword arg.
    - None, which typically means 'utf-8'.
    '''
    if not fileName:
        if verbose: g.trace('no fileName arg given')
        return None, None
    if g.os_path_isdir(fileName):
        if verbose: g.trace('not a file:', fileName)
        return None, None
    if not g.os_path_exists(fileName):
        if verbose: g.error('file not found:', fileName)
        return None, None
    try:
        e = None
        with open(fileName, 'rb') as f:
            s = f.read()
        # Fix #391.
        if not s:
            return '', None
        # New in Leo 4.11: check for unicode BOM first.
        e, s = g.stripBOM(s)
        if not e:
            # Python's encoding comments override everything else.
            junk, ext = g.os_path_splitext(fileName)
            if ext == '.py':
                e = g.getPythonEncodingFromString(s)
        s = g.toUnicode(s, encoding=e or encoding)
        return s, e
    except IOError:
        # Translate 'can not open' and kind, but not fileName.
        if verbose:
           g.error('can not open', '', (kind or ''), fileName)
    except Exception:
        g.error(f"readFileIntoString: unexpected exception reading {fileName}")
        g.es_exception()
    return None, None
#@+node:ekr.20160504062833.1: *3* g.readFileToUnicodeString
def readFileIntoUnicodeString(fn, encoding=None, silent=False):
    '''Return the raw contents of the file whose full path is fn.'''
    try:
        with open(fn, 'rb') as f:
            s = f.read()
        return g.toUnicode(s, encoding=encoding)
    except IOError:
        if not silent:
            g.error('can not open', fn)
    except Exception:
        g.error(f"readFileIntoUnicodeString: unexpected exception reading {fn}")
        g.es_exception()
    return None
#@+node:ekr.20031218072017.3120: *3* g.readlineForceUnixNewline
#@+at Stephen P. Schaefer 9/7/2002
# 
# The Unix readline() routine delivers "\r\n" line end strings verbatim,
# while the windows versions force the string to use the Unix convention
# of using only "\n". This routine causes the Unix readline to do the
# same.
#@@c

def readlineForceUnixNewline(f, fileName=None):
    try:
        s = f.readline()
    except UnicodeDecodeError:
        g.trace(f"UnicodeDecodeError: {fileName}", f, g.callers())
        s = ''
    if len(s) >= 2 and s[-2] == "\r" and s[-1] == "\n":
        s = s[0: -2] + "\n"
    return s
#@+node:ekr.20031218072017.3124: *3* g.sanitize_filename
def sanitize_filename(s):
    """
    Prepares string s to be a valid file name:

    - substitute '_' for whitespace and special path characters.
    - eliminate all other non-alphabetic characters.
    - convert double quotes to single quotes.
    - strip leading and trailing whitespace.
    - return at most 128 characters.
    """
    result = []
    for ch in s:
        if ch in string.ascii_letters:
            result.append(ch)
        elif ch == '\t':
            result.append(' ')
        elif ch == '"':
            result.append("'")
        elif ch in '\\/:|<>*:._':
            result.append('_')
    s = ''.join(result).strip()
    while len(s) > 1:
        n = len(s)
        s = s.replace('__', '_')
        if len(s) == n:
            break
    return s[: 128]
#@+node:ekr.20060328150113: *3* g.setGlobalOpenDir
def setGlobalOpenDir(fileName):
    if fileName:
        g.app.globalOpenDir = g.os_path_dirname(fileName)
        # g.es('current directory:',g.app.globalOpenDir)
#@+node:ekr.20031218072017.3125: *3* g.shortFileName & shortFilename
def shortFileName(fileName, n=None):
    '''Return the base name of a path.'''
    if n is not None:
        g.trace('"n" keyword argument is no longer used')
    return g.os_path_basename(fileName) if fileName else ''

shortFilename = shortFileName
#@+node:ekr.20150610125813.1: *3* g.splitLongFileName
def splitLongFileName(fn, limit=40):
    '''Return fn, split into lines at slash characters.'''
    aList = fn.replace('\\', '/').split('/')
    n, result = 0, []
    for i, s in enumerate(aList):
        n += len(s)
        result.append(s)
        if i + 1 < len(aList):
            result.append('/')
            n += 1
        if n > limit:
            result.append('\n')
            n = 0
    return ''.join(result)
#@+node:ekr.20050104135720: *3* g.Used by tangle code & leoFileCommands
#@+node:ekr.20031218072017.1241: *4* g.update_file_if_changed
# This is part of the tangle code.

def update_file_if_changed(c, file_name, temp_name):
    """Compares two files.

    If they are different, we replace file_name with temp_name.
    Otherwise, we just delete temp_name. Both files should be closed."""
    if g.os_path_exists(file_name):
        if filecmp.cmp(temp_name, file_name):
            kind = 'unchanged'
            ok = g.utils_remove(temp_name)
        else:
            kind = '***updating'
            mode = g.utils_stat(file_name)
            ok = g.utils_rename(c, temp_name, file_name, mode)
    else:
        kind = 'creating'
        # 2010/02/04: g.utils_rename no longer calls
        # makeAllNonExistentDirectories
        head, tail = g.os_path_split(file_name)
        ok = True
        if head:
            ok = g.makeAllNonExistentDirectories(head, c=c)
        if ok:
            ok = g.utils_rename(c, temp_name, file_name)
    if ok:
        g.es('', '%12s: %s' % (kind, file_name))
    else:
        g.error("rename failed: no file created!")
        g.es('', file_name, " may be read-only or in use")
#@+node:ekr.20050104123726.3: *4* g.utils_remove
def utils_remove(fileName, verbose=True):
    try:
        os.remove(fileName)
        return True
    except Exception:
        if verbose:
            g.es("exception removing:", fileName)
            g.es_exception()
        return False
#@+node:ekr.20031218072017.1263: *4* g.utils_rename
def utils_rename(c, src, dst, verbose=True):
    '''Platform independent rename.'''
    # Don't call g.makeAllNonExistentDirectories.
    # It's not right to do this here!!
    # head, tail = g.os_path_split(dst)
    # if head: g.makeAllNonExistentDirectories(head,c=c)
    try:
        shutil.move(src, dst)
        return True
    except Exception:
        if verbose:
            g.error('exception renaming', src, 'to', dst)
            g.es_exception(full=False)
        return False
#@+node:ekr.20050104124903: *4* g.utils_chmod
def utils_chmod(fileName, mode, verbose=True):
    if mode is None:
        return
    try:
        os.chmod(fileName, mode)
    except Exception:
        if verbose:
            g.es("exception in os.chmod", fileName)
            g.es_exception()
#@+node:ekr.20050104123726.4: *4* g.utils_stat
def utils_stat(fileName):
    '''Return the access mode of named file, removing any setuid, setgid, and sticky bits.'''
    try:
        mode = (os.stat(fileName))[0] & (7 * 8 * 8 + 7 * 8 + 7) # 0777
    except Exception:
        mode = None
    return mode
#@+node:ekr.20190114061452.26: *3* g.writeFile
def writeFile(contents, encoding, fileName):
    '''Create a file with the given contents.'''
    try:
        if g.isUnicode(contents):
            contents = g.toEncodedString(contents, encoding=encoding)
        # 'wb' preserves line endings.
        with open(fileName, 'wb') as f:
            f.write(contents)
        return True
    except Exception:
        g.es_exception()
        return False
#@+node:ekr.20031218072017.3151: ** g.Finding & Scanning
#@+node:ekr.20140602083643.17659: *3* g.find_word
def find_word(s, word, i=0):
    '''
    Return the index of the first occurance of word in s, or -1 if not found.

    g.find_word is *not* the same as s.find(i,word);
    g.find_word ensures that only word-matches are reported.
    '''
    while i < len(s):
        progress = i
        i = s.find(word, i)
        if i == -1:
            return -1
        # Make sure we are at the start of a word.
        if i > 0:
            ch = s[i - 1]
            if ch == '_' or ch.isalnum():
                i += len(word)
                continue
        if g.match_word(s, i, word):
            return i
        i += len(word)
        assert progress < i
    return -1
#@+node:ekr.20170220103251.1: *3* g.findRootWithPredicate
def findRootsWithPredicate(c, root, predicate=None):
    '''
    Commands often want to find one or more **roots**, given a position p.
    A root is the position of any node matching a predicate.

    This function formalizes the search order used by the black,
    pylint, pyflakes and the rst3 commands, returning a list of zero
    or more found roots.
    '''
    seen = []
    roots = []
    if predicate is None:

        # A useful default predicate for python.
        # pylint: disable=function-redefined
        def predicate(p):
            return p.isAnyAtFileNode() and p.h.strip().endswith('.py')

    # 1. Search p's tree.
    for p in root.self_and_subtree(copy=False):
        if predicate(p) and p.v not in seen:
            seen.append(p.v)
            roots.append(p.copy())
    if roots:
        return roots
    # 2. Look up the tree.
    for p in root.parents():
        if predicate(p):
            return [p.copy()]
    # 3. Expand the search if root is a clone.
    clones = []
    for p in root.self_and_parents(copy=False):
        if p.isCloned():
            clones.append(p.v)
    if clones:
        for p in c.all_positions(copy=False):
            if predicate(p):
                # Match if any node in p's tree matches any clone.
                for p2 in p.self_and_subtree():
                    if p2.v in clones:
                        return [p.copy()]
    return []
#@+node:tbrown.20140311095634.15188: *3* g.recursiveUNLSearch & helper
def recursiveUNLSearch(unlList, c, depth=0, p=None, maxdepth=0, maxp=None,
                       soft_idx=False, hard_idx=False):
    """try and move to unl in the commander c

    All parameters passed on to recursiveUNLFind(), see that for docs.

    NOTE: maxdepth is max depth seen in recursion so far, not a limit on
          how far we will recurse.  So it should default to 0 (zero).
    """
    if g.unitTesting:
        g.app.unitTestDict['g.recursiveUNLSearch'] = True
        return True, maxdepth, maxp

    def moveToP(c, p, unlList):

        def focus_callback(timer, c=c, p=p.copy(), unlList=unlList):
            '''Idle-time handler for g.recursiveUNLSearch'''
            c.expandAllAncestors(p)
            c.selectPosition(p)
            nth_sib, nth_same, nth_line_no, nth_col_no = recursiveUNLParts(unlList[-1])
            if nth_line_no:
                if nth_line_no < 0:
                    c.goToLineNumber(-nth_line_no)
                    if nth_col_no:
                        pos = c.frame.body.wrapper.getInsertPoint() + nth_col_no
                        c.frame.body.wrapper.setInsertPoint(pos)
                else:
                    pos = sum(len(i)+1 for i in p.b.split('\n')[:nth_line_no-1])
                    if nth_col_no:
                        pos += nth_col_no
                    c.frame.body.wrapper.setInsertPoint(pos)
            if p.hasChildren():
                p.expand()
                # n = min(3, p.numberOfChildren())
            c.redraw()
            c.frame.bringToFront()
            c.bodyWantsFocusNow()
            timer.stop()

        timer = g.IdleTime(focus_callback, delay=0.1, tag='g.recursiveUNLSearch')
        if timer: timer.start()

    found, maxdepth, maxp = recursiveUNLFind(
        unlList, c, depth, p, maxdepth, maxp,
        soft_idx=soft_idx, hard_idx=hard_idx
    )
    if maxp:
        moveToP(c, maxp, unlList)
    return found, maxdepth, maxp
#@+node:ekr.20140711071454.17654: *4* g.recursiveUNLFind
def recursiveUNLFind(unlList, c, depth=0, p=None, maxdepth=0, maxp=None,
                     soft_idx=False, hard_idx=False):
    """
    Internal part of recursiveUNLSearch which doesn't change the
    selected position or call c.frame.bringToFront()

    returns found, depth, p, where:

        - found is True if a full match was found
        - depth is the depth of the best match
        - p is the position of the best match

    NOTE: maxdepth is max depth seen in recursion so far, not a limit on
          how far we will recurse.  So it should default to 0 (zero).

    - `unlList`: list of 'headline', 'headline:N', or 'headline:N,M'
      elements, where N is the node's position index and M the zero based
      count of like named nodes, eg. 'foo:2', 'foo:4,1', 'foo:12,3'
    - `c`: outline
    - `soft_idx`: use index when matching name not found
    - `hard_idx`: use only indexes, ignore node names
    - `depth`: part of recursion, don't set explicitly
    - `p`: part of recursion, don't set explicitly
    - `maxdepth`: part of recursion, don't set explicitly
    - `maxp`: part of recursion, don't set explicitly
    """
    if depth == 0:
        nds = list(c.rootPosition().self_and_siblings())
        unlList = [i.replace('--%3E', '-->') for i in unlList if i.strip()]
        # drop empty parts so "-->node name" works
    else:
        nds = list(p.children())
    heads = [i.h for i in nds]
    # work out order in which to try nodes
    order = []
    nth_sib = nth_same = nth_line_no = nth_col_no = None
    try:
        target = unlList[depth]
    except IndexError:
        target = ''
    try:
        target = pos_pattern.sub('', unlList[depth])
        nth_sib, nth_same, nth_line_no, nth_col_no = recursiveUNLParts(unlList[depth])
        pos = nth_sib is not None
    except IndexError:
        # #36.
        pos = False
    if pos:
        use_idx_mode = True # ok to use hard/soft_idx
        target = re.sub(pos_pattern, "", target).replace('--%3E', '-->')
        if hard_idx:
            if nth_sib < len(heads):
                order.append(nth_sib)
        else:
            # First we try the nth node with same header
            if nth_same:
                nths = [n for n, i in enumerate(heads) if i == target]
                if nth_same < len(nths) and heads[nths[nth_same]] == target:
                    order.append(nths[nth_same])
            # Then we try *all* other nodes with same header
            order += [n for n, s in enumerate(heads)
                        if n not in order and s == target]
            # Then position based, if requested
            if soft_idx and nth_sib < len(heads):
                order.append(nth_sib)
    elif hard_idx:
        pass # hard_idx mode with no idx in unl, go with empty order list
    else:
        order = range(len(nds))
        target = target.replace('--%3E', '-->')
        use_idx_mode = False # not ok to use hard/soft_idx
        # note, the above also fixes calling with soft_idx=True and an old UNL

    for ndi in order:
        nd = nds[ndi]
        if (
            target == nd.h or
            (use_idx_mode and (soft_idx or hard_idx) and ndi == nth_sib)
        ):
            if depth + 1 == len(unlList): # found it
                return True, maxdepth, nd
            if maxdepth < depth + 1:
                maxdepth = depth + 1
                maxp = nd.copy()
            found, maxdepth, maxp = g.recursiveUNLFind(
                unlList, c, depth + 1, nd,
                maxdepth, maxp, soft_idx=soft_idx, hard_idx=hard_idx)
            if found:
                return found, maxdepth, maxp
            # else keep looking through nds
    if depth == 0 and maxp: # inexact match
        g.es('Partial UNL match')
    if soft_idx and depth + 2 < len(unlList):
        aList = []
        for p in c.all_unique_positions():
            if any([p.h.replace('--%3E', '-->') in unl for unl in unlList]):
                aList.append((p.copy(), p.get_UNL(False, False, True)))
        maxcount = 0
        singleMatch = True
        for iter_unl in aList:
            count = 0
            compare_list = unlList[:]
            for header in reversed(iter_unl[1].split('-->')):
                if (re.sub(pos_pattern, "", header).replace('--%3E', '-->') ==
                     compare_list[-1]
                ):
                    count = count + 1
                    compare_list.pop(-1)
                else:
                    break
            if count > maxcount:
                p = iter_unl[0]
                singleMatch = True
            elif count == maxcount:
                singleMatch = False
        if maxcount and singleMatch:
            maxp = p
            maxdepth = p.level()
    return False, maxdepth, maxp
#@+node:tbrown.20171221094755.1: *4* g.recursiveUNLParts
pos_pattern = re.compile(r':(\d+),?(\d+)?,?([-\d]+)?,?(\d+)?$')

def recursiveUNLParts(text):
    """recursiveUNLParts - return index, occurence, line_number, col_number
    from an UNL fragment.  line_number is allowed to be negative to indicate
    a "global" line number within the file.

    :param str text: the fragment, foo or foo:2 or foo:2,0,4,10
    :return: index, occurence, line_number, col_number
    :rtype: (int, int, int, int) or (None, None, None, None)
    """
    pos = re.findall(pos_pattern, text)
    if pos:
        return tuple(int(i) if i else 0 for i in pos[0])
    return (None, None, None, None)
#@+node:ekr.20031218072017.3156: *3* g.scanError
# It is dubious to bump the Tangle error count here, but it really doesn't hurt.

def scanError(s):
    '''Bump the error count in the tangle command.'''
    # New in Leo 4.4b1: just set this global.
    g.app.scanErrors += 1
    g.es('', s)
#@+node:ekr.20031218072017.3157: *3* g.scanf
# A quick and dirty sscanf.  Understands only %s and %d.

def scanf(s, pat):
    # pylint: disable=anomalous-backslash-in-string
    count = pat.count("%s") + pat.count("%d")
    pat = pat.replace("%s", "(\S+)")
    pat = pat.replace("%d", "(\d+)")
    parts = re.split(pat, s)
    result = []
    for part in parts:
        if part and len(result) < count:
            result.append(part)
    return result
#@+node:ekr.20031218072017.3195: *3* g.splitLines & g.joinLines
def splitLines(s):
    '''Split s into lines, preserving the number of lines and
    the endings of all lines, including the last line.'''
    # g.stat()
    if s:
        return s.splitlines(True)
            # This is a Python string function!
    return []

splitlines = splitLines

def joinLines(aList):
    return ''.join(aList)

joinlines = joinLines
#@+node:ekr.20031218072017.3158: *3* Scanners: calling scanError
#@+at These scanners all call g.scanError() directly or indirectly, so they
# will call g.es if they find an error. g.scanError() also bumps
# c.tangleCommands.errors, which is harmless if we aren't tangling, and
# useful if we are.
# 
# These routines are called by the Import routines and the Tangle routines.
#@+node:ekr.20031218072017.3159: *4* skip_block_comment
# Scans past a block comment (an old_style C comment).

def skip_block_comment(s, i):
    assert(g.match(s, i, "/*"))
    j = i; i += 2; n = len(s)
    k = s.find("*/", i)
    if k == -1:
        g.scanError("Run on block comment: " + s[j: i])
        return n
    return k + 2
#@+node:ekr.20031218072017.3160: *4* skip_braces
#@+at This code is called only from the import logic, so we are allowed to
# try some tricks. In particular, we assume all braces are matched in
# if blocks.
#@@c

def skip_braces(s, i):
    '''Skips from the opening to the matching brace.

    If no matching is found i is set to len(s)'''
    # start = g.get_line(s,i)
    assert(g.match(s, i, '{'))
    level = 0; n = len(s)
    while i < n:
        c = s[i]
        if c == '{':
            level += 1; i += 1
        elif c == '}':
            level -= 1
            if level <= 0: return i
            i += 1
        elif c == '\'' or c == '"': i = g.skip_string(s, i)
        elif g.match(s, i, '//'): i = g.skip_to_end_of_line(s, i)
        elif g.match(s, i, '/*'): i = g.skip_block_comment(s, i)
        # 7/29/02: be more careful handling conditional code.
        elif g.match_word(s, i, "#if") or g.match_word(s, i, "#ifdef") or g.match_word(s, i, "#ifndef"):
            i, delta = g.skip_pp_if(s, i)
            level += delta
        else: i += 1
    return i
#@+node:ekr.20031218072017.3162: *4* skip_parens
def skip_parens(s, i):
    '''Skips from the opening ( to the matching ).

    If no matching is found i is set to len(s)'''
    level = 0; n = len(s)
    assert(g.match(s, i, '('))
    while i < n:
        c = s[i]
        if c == '(':
            level += 1; i += 1
        elif c == ')':
            level -= 1
            if level <= 0: return i
            i += 1
        elif c == '\'' or c == '"': i = g.skip_string(s, i)
        elif g.match(s, i, "//"): i = g.skip_to_end_of_line(s, i)
        elif g.match(s, i, "/*"): i = g.skip_block_comment(s, i)
        else: i += 1
    return i
#@+node:ekr.20031218072017.3163: *4* skip_pascal_begin_end
def skip_pascal_begin_end(s, i):
    '''Skips from begin to matching end.
    If found, i points to the end. Otherwise, i >= len(s)
    The end keyword matches begin, case, class, record, and try.'''
    assert(g.match_c_word(s, i, "begin"))
    level = 1; i = g.skip_c_id(s, i) # Skip the opening begin.
    while i < len(s):
        ch = s[i]
        if ch == '{':
            i = g.skip_pascal_braces(s, i)
        elif ch == '"' or ch == '\'':
            i = g.skip_pascal_string(s, i)
        elif g.match(s, i, "//"):
            i = g.skip_line(s, i)
        elif g.match(s, i, "(*"):
            i = g.skip_pascal_block_comment(s, i)
        elif g.match_c_word(s, i, "end"):
            level -= 1
            if level == 0:
                return i
            i = g.skip_c_id(s, i)
        elif g.is_c_id(ch):
            j = i; i = g.skip_c_id(s, i); name = s[j: i]
            if name in ["begin", "case", "class", "record", "try"]:
                level += 1
        else:
            i += 1
    return i
#@+node:ekr.20031218072017.3164: *4* skip_pascal_block_comment
# Scans past a pascal comment delimited by (* and *).

def skip_pascal_block_comment(s, i):
    j = i
    assert(g.match(s, i, "(*"))
    i = s.find("*)", i)
    if i > -1:
        return i + 2
    g.scanError("Run on comment" + s[j: i])
    return len(s)
#@+node:ekr.20031218072017.3165: *4* skip_pascal_string : called by tangle
def skip_pascal_string(s, i):
    j = i; delim = s[i]; i += 1
    assert(delim == '"' or delim == '\'')
    while i < len(s):
        if s[i] == delim:
            return i + 1
        i += 1
    g.scanError("Run on string: " + s[j: i])
    return i
#@+node:ekr.20031218072017.3166: *4* skip_heredoc_string : called by php import (Dave Hein)
#@+at 08-SEP-2002 DTHEIN:  added function skip_heredoc_string
# A heredoc string in PHP looks like:
# 
#   <<<EOS
#   This is my string.
#   It is mine. I own it.
#   No one else has it.
#   EOS
# 
# It begins with <<< plus a token (naming same as PHP variable names).
# It ends with the token on a line by itself (must start in first position.
# 
#@@c

def skip_heredoc_string(s, i):
    j = i
    assert(g.match(s, i, "<<<"))
    # pylint: disable=anomalous-backslash-in-string
    m = re.match("\<\<\<([a-zA-Z_\x7f-\xff][a-zA-Z0-9_\x7f-\xff]*)", s[i:])
    if m is None:
        i += 3
        return i
    # 14-SEP-2002 DTHEIN: needed to add \n to find word, not just string
    delim = m.group(1) + '\n'
    i = g.skip_line(s, i) # 14-SEP-2002 DTHEIN: look after \n, not before
    n = len(s)
    while i < n and not g.match(s, i, delim):
        i = g.skip_line(s, i) # 14-SEP-2002 DTHEIN: move past \n
    if i >= n:
        g.scanError("Run on string: " + s[j: i])
    elif g.match(s, i, delim):
        i += len(delim)
    return i
#@+node:ekr.20031218072017.3167: *4* skip_pp_directive
# Now handles continuation lines and block comments.

def skip_pp_directive(s, i):
    while i < len(s):
        if g.is_nl(s, i):
            if g.escaped(s, i): i = g.skip_nl(s, i)
            else: break
        elif g.match(s, i, "//"): i = g.skip_to_end_of_line(s, i)
        elif g.match(s, i, "/*"): i = g.skip_block_comment(s, i)
        else: i += 1
    return i
#@+node:ekr.20031218072017.3168: *4* skip_pp_if
# Skips an entire if or if def statement, including any nested statements.

def skip_pp_if(s, i):
    start_line = g.get_line(s, i) # used for error messages.
    assert(
        g.match_word(s, i, "#if") or
        g.match_word(s, i, "#ifdef") or
        g.match_word(s, i, "#ifndef"))
    i = g.skip_line(s, i)
    i, delta1 = g.skip_pp_part(s, i)
    i = g.skip_ws(s, i)
    if g.match_word(s, i, "#else"):
        i = g.skip_line(s, i)
        i = g.skip_ws(s, i)
        i, delta2 = g.skip_pp_part(s, i)
        if delta1 != delta2:
            g.es("#if and #else parts have different braces:", start_line)
    i = g.skip_ws(s, i)
    if g.match_word(s, i, "#endif"):
        i = g.skip_line(s, i)
    else:
        g.es("no matching #endif:", start_line)
    return i, delta1
#@+node:ekr.20031218072017.3169: *4* skip_pp_part
# Skip to an #else or #endif.  The caller has eaten the #if, #ifdef, #ifndef or #else

def skip_pp_part(s, i):

    delta = 0
    while i < len(s):
        c = s[i]
        if g.match_word(s, i, "#if") or g.match_word(s, i, "#ifdef") or g.match_word(s, i, "#ifndef"):
            i, delta1 = g.skip_pp_if(s, i)
            delta += delta1
        elif g.match_word(s, i, "#else") or g.match_word(s, i, "#endif"):
            return i, delta
        elif c == '\'' or c == '"': i = g.skip_string(s, i)
        elif c == '{':
            delta += 1; i += 1
        elif c == '}':
            delta -= 1; i += 1
        elif g.match(s, i, "//"): i = g.skip_line(s, i)
        elif g.match(s, i, "/*"): i = g.skip_block_comment(s, i)
        else: i += 1
    return i, delta
#@+node:ekr.20031218072017.3170: *4* skip_python_string
def skip_python_string(s, i, verbose=True):
    if g.match(s, i, "'''") or g.match(s, i, '"""'):
        j = i; delim = s[i] * 3; i += 3
        k = s.find(delim, i)
        if k > -1: return k + 3
        if verbose:
            g.scanError("Run on triple quoted string: " + s[j: i])
        return len(s)
    # 2013/09/08: honor the verbose argument.
    return g.skip_string(s, i, verbose=verbose)
#@+node:ekr.20031218072017.2369: *4* skip_string (leoGlobals)
def skip_string(s, i, verbose=True):
    '''Scan forward to the end of a string.
    New in Leo 4.4.2 final: give error only if verbose is True'''
    j = i; delim = s[i]; i += 1
    assert(delim == '"' or delim == '\'')
    n = len(s)
    while i < n and s[i] != delim:
        if s[i] == '\\': i += 2
        else: i += 1
    if i >= n:
        if verbose:
            g.scanError("Run on string: " + s[j: i])
    elif s[i] == delim:
        i += 1
    return i
#@+node:ekr.20031218072017.3171: *4* skip_to_semicolon
# Skips to the next semicolon that is not in a comment or a string.

def skip_to_semicolon(s, i):
    n = len(s)
    while i < n:
        c = s[i]
        if c == ';':
            return i
        if c == '\'' or c == '"':
            i = g.skip_string(s, i)
        elif g.match(s, i, "//"):
            i = g.skip_to_end_of_line(s, i)
        elif g.match(s, i, "/*"):
            i = g.skip_block_comment(s, i)
        else:
            i += 1
    return i
#@+node:ekr.20031218072017.3172: *4* skip_typedef
def skip_typedef(s, i):
    n = len(s)
    while i < n and g.is_c_id(s[i]):
        i = g.skip_c_id(s, i)
        i = g.skip_ws_and_nl(s, i)
    if g.match(s, i, '{'):
        i = g.skip_braces(s, i)
        i = g.skip_to_semicolon(s, i)
    return i
#@+node:ekr.20031218072017.3173: *3* Scanners: no error messages
#@+node:ekr.20031218072017.3174: *4* escaped
# Returns True if s[i] is preceded by an odd number of backslashes.

def escaped(s, i):
    count = 0
    while i - 1 >= 0 and s[i - 1] == '\\':
        count += 1
        i -= 1
    return (count % 2) == 1
#@+node:ekr.20031218072017.3175: *4* find_line_start
def find_line_start(s, i):
    '''Return the index in s of the start of the line containing s[i].'''
    if i < 0:
        return 0 # New in Leo 4.4.5: add this defensive code.
    # bug fix: 11/2/02: change i to i+1 in rfind
    i = s.rfind('\n', 0, i + 1) # Finds the highest index in the range.
    return 0 if i == -1 else i + 1
    # if i == -1: return 0
    # else: return i + 1
#@+node:ekr.20031218072017.3176: *4* find_on_line
def find_on_line(s, i, pattern):
    j = s.find('\n', i)
    if j == -1: j = len(s)
    k = s.find(pattern, i, j)
    return k
#@+node:ekr.20031218072017.3177: *4* is_c_id
def is_c_id(ch):
    return g.isWordChar(ch)
#@+node:ekr.20031218072017.3178: *4* is_nl
def is_nl(s, i):
    return i < len(s) and (s[i] == '\n' or s[i] == '\r')
#@+node:ekr.20031218072017.3179: *4* g.is_special
def is_special(s, directive):
    '''Return True if the body text contains the @ directive.'''
    assert(directive and directive[0] == '@')
    lws = directive in ("@others", "@all")
        # Most directives must start the line.
    pattern = r'^\s*(%s\b)' if lws else r'^(%s\b)'
    pattern = re.compile(pattern % directive, re.MULTILINE)
    m = re.search(pattern, s)
    if m:
        return True, m.start(1)
    return False, -1
#@+node:ekr.20031218072017.3180: *4* is_ws & is_ws_or_nl
def is_ws(c):
    return c == '\t' or c == ' '

def is_ws_or_nl(s, i):
    return g.is_nl(s, i) or (i < len(s) and g.is_ws(s[i]))
#@+node:ekr.20031218072017.3181: *4* match
# Warning: this code makes no assumptions about what follows pattern.

def match(s, i, pattern):
    return s and pattern and s.find(pattern, i, i + len(pattern)) == i
#@+node:ekr.20031218072017.3182: *4* match_c_word
def match_c_word(s, i, name):
    n = len(name)
    return (
        name and
        name == s[i: i + n] and
        (i + n == len(s) or not g.is_c_id(s[i + n]))
    )
#@+node:ekr.20031218072017.3183: *4* match_ignoring_case
def match_ignoring_case(s1, s2):
    return s1 and s2 and s1.lower() == s2.lower()
#@+node:ekr.20031218072017.3184: *4* g.match_word
def match_word(s, i, pattern):

    # Using a regex is surprisingly tricky.
    if pattern is None:
        return False
    if i > 0 and g.isWordChar(s[i-1]): # Bug fix: 2017/06/01.
        return False
    j = len(pattern)
    if j == 0:
        return False
    if s.find(pattern, i, i + j) != i:
        return False
    if i + j >= len(s):
        return True
    ch = s[i + j]
    return not g.isWordChar(ch)
#@+node:ekr.20031218072017.3185: *4* skip_blank_lines
# This routine differs from skip_ws_and_nl in that
# it does not advance over whitespace at the start
# of a non-empty or non-nl terminated line

def skip_blank_lines(s, i):
    while i < len(s):
        if g.is_nl(s, i):
            i = g.skip_nl(s, i)
        elif g.is_ws(s[i]):
            j = g.skip_ws(s, i)
            if g.is_nl(s, j):
                i = j
            else: break
        else: break
    return i
#@+node:ekr.20031218072017.3186: *4* skip_c_id
def skip_c_id(s, i):
    n = len(s)
    while i < n and g.isWordChar(s[i]):
        i += 1
    return i
#@+node:ekr.20040705195048: *4* skip_id
def skip_id(s, i, chars=None):
    chars = g.toUnicode(chars) if chars else ''
    n = len(s)
    while i < n and (g.isWordChar(s[i]) or s[i] in chars):
        i += 1
    return i
#@+node:ekr.20031218072017.3187: *4* skip_line, skip_to_start/end_of_line
#@+at These methods skip to the next newline, regardless of whether the
# newline may be preceeded by a backslash. Consequently, they should be
# used only when we know that we are not in a preprocessor directive or
# string.
#@@c

def skip_line(s, i):
    if i >= len(s):
        return len(s)
    if i < 0: i = 0
    i = s.find('\n', i)
    if i == -1:
        return len(s)
    return i + 1

def skip_to_end_of_line(s, i):
    if i >= len(s):
        return len(s)
    if i < 0: i = 0
    i = s.find('\n', i)
    if i == -1:
        return len(s)
    return i

def skip_to_start_of_line(s, i):
    if i >= len(s):
        return len(s)
    if i <= 0:
        return 0
    i = s.rfind('\n', 0, i) # Don't find s[i], so it doesn't matter if s[i] is a newline.
    if i == -1:
        return 0
    return i + 1
#@+node:ekr.20031218072017.3188: *4* skip_long
def skip_long(s, i):
    '''Scan s[i:] for a valid int.
    Return (i, val) or (i, None) if s[i] does not point at a number.'''
    val = 0
    i = g.skip_ws(s, i)
    n = len(s)
    if i >= n or (not s[i].isdigit() and s[i] not in '+-'):
        return i, None
    j = i
    if s[i] in '+-': # Allow sign before the first digit
        i += 1
    while i < n and s[i].isdigit():
        i += 1
    try: # There may be no digits.
        val = int(s[j: i])
        return i, val
    except Exception:
        return i, None
#@+node:ekr.20031218072017.3190: *4* skip_nl
# We need this function because different systems have different end-of-line conventions.

def skip_nl(s, i):
    '''Skips a single "logical" end-of-line character.'''
    if g.match(s, i, "\r\n"):
        return i + 2
    if g.match(s, i, '\n') or g.match(s, i, '\r'):
        return i + 1
    return i
#@+node:ekr.20031218072017.3191: *4* skip_non_ws
def skip_non_ws(s, i):
    n = len(s)
    while i < n and not g.is_ws(s[i]):
        i += 1
    return i
#@+node:ekr.20031218072017.3192: *4* skip_pascal_braces
# Skips from the opening { to the matching }.

def skip_pascal_braces(s, i):
    # No constructs are recognized inside Pascal block comments!
    if i == -1:
        return len(s)
    return s.find('}', i)
#@+node:ekr.20031218072017.3193: *4* skip_to_char
def skip_to_char(s, i, ch):
    j = s.find(ch, i)
    if j == -1:
        return len(s), s[i:]
    return j, s[i: j]
#@+node:ekr.20031218072017.3194: *4* skip_ws, skip_ws_and_nl
def skip_ws(s, i):
    n = len(s)
    while i < n and g.is_ws(s[i]):
        i += 1
    return i

def skip_ws_and_nl(s, i):
    n = len(s)
    while i < n and (g.is_ws(s[i]) or g.is_nl(s, i)):
        i += 1
    return i
#@+node:ekr.20170414034616.1: ** g.Git
#@+node:ekr.20180325025502.1: *3* g.backupGitIssues
def backupGitIssues(c, base_url=None):
    '''Get a list of issues from Leo's GitHub site.'''
    import time

    if base_url is None:
        base_url = 'https://api.github.com/repos/leo-editor/leo-editor/issues'
    
    root = c.lastTopLevel().insertAfter()
    root.h = 'Backup of issues: %s' % time.strftime("%Y/%m/%d")
    label_list = []
    GitIssueController().backup_issues(base_url, c, label_list, root)
    root.expand()
    c.selectPosition(root)
    c.redraw()
    g.trace('done')
   
#@+node:ekr.20170616102324.1: *3* g.execGitCommand
def execGitCommand(command, directory=None):
    '''Execute the given git command in the given directory.'''
    git_dir = g.os_path_finalize_join(directory, '.git')
    if not g.os_path_exists(git_dir):
        g.trace('not found:', git_dir)
        return []
    if '\n' in command:
        g.trace('removing newline from', command)
        command = command.replace('\n','')
    if directory:
        os.chdir(directory)
    p = subprocess.Popen(
        shlex.split(command),
        stdout=subprocess.PIPE,
        stderr=None, # Shows error traces.
        shell=False,
    )
    out, err = p.communicate()
    lines = [g.toUnicode(z) for z in g.splitLines(out or [])]
    return lines
#@+node:ekr.20180126043905.1: *3* g.getGitIssues
def getGitIssues(c,
    base_url=None,
    label_list=None,
    milestone=None,
    state=None, # in (None, 'closed', 'open')
):
    '''Get a list of issues from Leo's GitHub site.'''
    if base_url is None:
        base_url = 'https://api.github.com/repos/leo-editor/leo-editor/issues'
    if isinstance(label_list, (list, tuple)):
        root = c.lastTopLevel().insertAfter()
        root.h = 'Issues for ' + milestone if milestone else 'Backup'
        GitIssueController().backup_issues(base_url, c, label_list, root)
        root.expand()
        c.selectPosition(root)
        c.redraw()
        g.trace('done')
    else:
        g.trace('label_list must be a list or tuple', repr(label_list))
#@+node:ekr.20180126044602.1: *4* class GitIssueController
class GitIssueController:
    '''
    A class encapsulating the retrieval of GitHub issues.
    
    The GitHub api: https://developer.github.com/v3/issues/
    '''
    #@+others
    #@+node:ekr.20180325023336.1: *5* git.backup_issues
    def backup_issues(self, base_url, c, label_list, root, state=None):
        
        self.base_url = base_url
        self.root = root
        self.milestone = None
        if label_list:
            for state in ('closed', 'open'):
                for label in label_list:
                    self.get_one_issue(label, state)
        elif state is None:
            for state in ('closed', 'open'):
                organizer = root.insertAsLastChild()
                organizer.h = f"{state} issues..."
                self.get_all_issues(label_list, organizer, state)
        elif state in ('closed', 'open'):
            self.get_all_issues(label_list, root, state)
        else:
            g.es_print('state must be in (None, "open", "closed")')
    #@+node:ekr.20180325024334.1: *5* git.get_all_issues
    def get_all_issues(self, label_list, root, state, limit=100):
        '''Get all issues for the base url.'''
        import requests
        label = None
        assert state in ('open', 'closed')
        page_url = self.base_url + '?&state=%s&page=%s'
        page, total = 1, 0
        while True:
            url =  page_url % (state, page)
            r = requests.get(url)
            try:
                done, n = self.get_one_page(label, page, r, root)
                # Do not remove this trace. It's reassuring.
                g.trace('done: %5s page: %3s found: %s label: %s' % (
                    done, page, n, label))
            except AttributeError:
                g.trace('Possible rate limit')
                self.print_header(r)
                g.es_exception()
                break
            total += n
            if done:
                break
            page += 1
            if page > limit:
                g.trace('too many pages')
                break
    #@+node:ekr.20180126044850.1: *5* git.get_issues
    def get_issues(self, base_url, label_list, milestone, root, state):
        '''Create a list of issues for each label in label_list.'''
        self.base_url = base_url
        self.milestone = milestone
        self.root = root
        for label in label_list:
            self.get_one_issue(label, state)
    #@+node:ekr.20180126043719.3: *5* git.get_one_issue
    def get_one_issue(self, label, state, limit=20):
        '''Create a list of issues with the given label.'''
        import requests
        root = self.root.insertAsLastChild()
        page, total = 1, 0
        page_url = self.base_url + '?labels=%s&state=%s&page=%s'
        while True:
            url =  page_url % (label, state, page)
            r = requests.get(url)
            try:
                done, n = self.get_one_page(label, page, r, root)
                # Do not remove this trace. It's reassuring.
                g.trace('done: %5s page: %3s found: %3s label: %s' % (
                    done, page, n, label))
            except AttributeError:
                g.trace('Possible rate limit')
                self.print_header(r)
                g.es_exception()
                break
            total += n
            if done:
                break
            page += 1
            if page > limit:
                g.trace('too many pages')
                break
        state = state.capitalize()
        if self.milestone:
            root.h = f"{total} {state} {label} issues for milestone {self.milestone}"
        else:
            root.h = f"{total} {state} {label} issues"
    #@+node:ekr.20180126043719.4: *5* git.get_one_page
    def get_one_page(self, label, page, r, root):
        
        if self.milestone:
            aList = [
                z for z in r.json()
                    if z.get('milestone') is not None and
                        self.milestone==z.get('milestone').get('title')
            ]
        else:
            aList = [z for z in r.json()]
        for d in aList:
            n, title = d.get('number'), d.get('title')
            html_url = d.get('html_url') or self.base_url
            p = root.insertAsNthChild(0)
            p.h = f"#{n}: {title}"
            p.b = '%s\n\n' % (html_url)
            p.b += d.get('body').strip()
        link = r.headers.get('Link')
        done = not link or link.find('rel="next"') == -1
        return done, len(aList)
    #@+node:ekr.20180127092201.1: *5* git.print_header
    def print_header(self, r):
        
        # r.headers is a CaseInsensitiveDict
        # so g.printObj(r.headers) is just repr(r.headers)
        if 0:
            print('Link', r.headers.get('Link'))
        else:
            for key in r.headers:
                print('%35s: %s' % (key, r.headers.get(key)))
    #@-others
#@+node:ekr.20190428173354.1: *3* g.getGitVersion
def getGitVersion(directory=None):
    '''Return a tuple (author, build, date) from the git log, or None.'''
    #
    # -n: Get only the last log.
    trace = 'git' in g.app.debug
    try:
        s = subprocess.check_output(
            'git log -n 1 --date=iso', 
            cwd=directory or g.app.loadDir,
            stderr=subprocess.DEVNULL,
            shell=True,
        )
        if trace:
            g.trace(s)
    # #1209.
    except subprocess.CalledProcessError as e:
        s = e.output
        if trace:
            g.trace('return code', e.returncode)
            g.trace('value', repr(s))
            g.es_print('Exception in g.getGitVersion')
            g.es_exception()
        s = g.toUnicode(s)
        if not isinstance(s, str):
            return '', '', ''
    except Exception:
        if trace:
            g.es_print('Exception in g.getGitVersion')
            g.es_exception()
        return '', '', ''
        
    info = [g.toUnicode(z) for z in s.splitlines()]
    
    def find(kind):
        '''Return the given type of log line.'''
        for z in info:
            if z.startswith(kind):
                return z.lstrip(kind).lstrip(':').strip()
        return ''
        
    return find('Author'), find('commit')[:10], find('Date')
#@+node:ekr.20170414034616.2: *3* g.gitBranchName
def gitBranchName(path=None):
    '''
    Return the git branch name associated with path/.git, or the empty
    string if path/.git does not exist. If path is None, use the leo-editor
    directory.
    '''
    branch, commit = g.gitInfo(path)
    return branch
#@+node:ekr.20170414034616.4: *3* g.gitCommitNumber
def gitCommitNumber(path=None):
    '''
    Return the git commit number associated with path/.git, or the empty
    string if path/.git does not exist. If path is None, use the leo-editor
    directory.
    '''
    branch, commit = g.gitInfo(path)
    return commit
#@+node:maphew.20171112205129.1: *3* g.gitDescribe
def gitDescribe(path=None):
    '''
    Return the Git tag, distance-from-tag, and commit hash for the
    associated path. If path is None, use the leo-editor directory.
    
    Given `git describe` cmd line output: `x-leo-v5.6-55-ge1129da\n`
    This function returns ('x-leo-v5.6', '55', 'e1129da')
    '''
    describe = g.execGitCommand('git describe --tags --long', path)
    tag, distance, commit = describe[0].rsplit('-',2)
        # rsplit not split, as '-' might be in tag name
    if 'g' in commit[0:]: commit = commit[1:]
        # leading 'g' isn't part of the commit hash
    commit = commit.rstrip()
    return tag, distance, commit
#@+node:ekr.20170414034616.6: *3* g.gitHeadPath
def gitHeadPath(path=None):
    '''
    Compute the path to the .git/HEAD directory given the path to another
    directory. If no path is given, use the path to *this* file. This code
    can *not* use g.app.loadDir because it is called too early in Leo's
    startup code.
    '''
    if not path:
        path = g.os_path_dirname(__file__)
    head = g.os_path_finalize_join(path, '..', '..', '.git', 'HEAD')
    exists = g.os_path_exists(head)
    return head if exists else None
#@+node:ekr.20170414034616.3: *3* g.gitInfo
def gitInfo(path=None):
    '''
    Path is a .git/HEAD directory, or None.

    Return the branch and commit number or ('', '').
    '''
    branch, commit = '', '' # Set defaults.
    # Does path/../ref exist?
    path = g.gitHeadPath(path)
    if not path or not g.os_path_exists(path):
        return branch, commit
    try:
        with open(path) as f:
            s = f.read()
            if not s.startswith('ref'):
                branch = 'None'
                commit = s[:7]
                return branch, commit
        # On a proper branch
        pointer = s.split()[1]
        dirs = pointer.split('/')
        branch = dirs[-1]
    except IOError:
        g.trace('can not open:', path)
        return branch, commit
    # Try to get a better commit number.
    git_dir = g.os_path_finalize_join(path, '..')
    try:
        path = g.os_path_finalize_join(git_dir, pointer)
        with open(path) as f:
            s = f.read()
        commit = s.strip()[0: 12]
        # shorten the hash to a unique shortname
    except IOError:
        try:
            path = g.os_path_finalize_join(git_dir, 'packed-refs')
            with open(path) as f:
                for line in f:
                    if line.strip().endswith(' '+pointer):
                        commit = line.split()[0][0: 12]
                        break
        except IOError:
            pass
    return branch, commit
#@+node:ekr.20031218072017.3139: ** g.Hooks & Plugins
#@+node:ekr.20101028131948.5860: *3* g.act_on_node
def dummy_act_on_node(c, p, event):
    pass
# This dummy definition keeps pylint happy.
# Plugins can change this.

act_on_node = dummy_act_on_node
#@+node:ville.20120502221057.7500: *3* g.childrenModifiedSet, g.contentModifiedSet
childrenModifiedSet = set()
contentModifiedSet = set()
#@+node:ekr.20031218072017.1596: *3* g.doHook
def doHook(tag, *args, **keywords):
    '''
    This global function calls a hook routine. Hooks are identified by the
    tag param.

    Returns the value returned by the hook routine, or None if the there is
    an exception.

    We look for a hook routine in three places:
    1. c.hookFunction
    2. app.hookFunction
    3. leoPlugins.doPlugins()

    Set app.hookError on all exceptions.
    Scripts may reset app.hookError to try again.
    '''
    if g.app.killed or g.app.hookError:
        return None
    if args:
        # A minor error in Leo's core.
        g.pr("***ignoring args param.  tag = %s" % tag)
    if not g.app.config.use_plugins:
        if tag in ('open0', 'start1'):
            g.warning("Plugins disabled: use_plugins is 0 in a leoSettings.leo file.")
        return None
    # Get the hook handler function.  Usually this is doPlugins.
    c = keywords.get("c")
    # pylint: disable=consider-using-ternary
    f = (c and c.hookFunction) or g.app.hookFunction
    if not f:
        g.app.hookFunction = f = g.app.pluginsController.doPlugins
    try:
        # Pass the hook to the hook handler.
        # g.pr('doHook',f.__name__,keywords.get('c'))
        return f(tag, keywords)
    except Exception:
        g.es_exception()
        g.app.hookError = True # Supress this function.
        g.app.idle_time_hooks_enabled = False
        return None
#@+node:ekr.20100910075900.5950: *3* g.Wrappers for g.app.pluginController methods
# Important: we can not define g.pc here!
#@+node:ekr.20100910075900.5951: *4* g.Loading & registration
def loadOnePlugin(pluginName, verbose=False):
    pc = g.app.pluginsController
    return pc.loadOnePlugin(pluginName, verbose=verbose)

def registerExclusiveHandler(tags, fn):
    pc = g.app.pluginsController
    return pc.registerExclusiveHandler(tags, fn)

def registerHandler(tags, fn):
    pc = g.app.pluginsController
    return pc.registerHandler(tags, fn)

def plugin_signon(module_name, verbose=False):
    pc = g.app.pluginsController
    return pc.plugin_signon(module_name, verbose)

def unloadOnePlugin(moduleOrFileName, verbose=False):
    pc = g.app.pluginsController
    return pc.unloadOnePlugin(moduleOrFileName, verbose)

def unregisterHandler(tags, fn):
    pc = g.app.pluginsController
    return pc.unregisterHandler(tags, fn)
#@+node:ekr.20100910075900.5952: *4* g.Information
def getHandlersForTag(tags):
    pc = g.app.pluginsController
    return pc.getHandlersForTag(tags)

def getLoadedPlugins():
    pc = g.app.pluginsController
    return pc.getLoadedPlugins()

def getPluginModule(moduleName):
    pc = g.app.pluginsController
    return pc.getPluginModule(moduleName)

def pluginIsLoaded(fn):
    pc = g.app.pluginsController
    return pc.isLoaded(fn)
#@+node:ekr.20031218072017.1315: ** g.Idle time functions
#@+node:EKR.20040602125018.1: *3* g.disableIdleTimeHook
def disableIdleTimeHook():
    '''Disable the global idle-time hook.'''
    g.app.idle_time_hooks_enabled = False
#@+node:EKR.20040602125018: *3* g.enableIdleTimeHook
def enableIdleTimeHook(*args, **keys):
    '''Enable idle-time processing.'''
    g.app.idle_time_hooks_enabled = True
#@+node:ekr.20140825042850.18410: *3* g.IdleTime
def IdleTime(handler, delay=500, tag=None):
    '''
    A thin wrapper for the LeoQtGui.IdleTime class.

    The IdleTime class executes a handler with a given delay at idle time.
    The handler takes a single argument, the IdleTime instance::

        def handler(timer):
            """IdleTime handler.  timer is an IdleTime instance."""
            delta_t = timer.time-timer.starting_time
            g.trace(timer.count, '%2.4f' % (delta_t))
            if timer.count >= 5:
                g.trace('done')
                timer.stop()

        # Execute handler every 500 msec. at idle time.
        timer = g.IdleTime(handler,delay=500)
        if timer: timer.start()

    Timer instances are completely independent::

        def handler1(timer):
            delta_t = timer.time-timer.starting_time
            g.trace('%2s %2.4f' % (timer.count,delta_t))
            if timer.count >= 5:
                g.trace('done')
                timer.stop()

        def handler2(timer):
            delta_t = timer.time-timer.starting_time
            g.trace('%2s %2.4f' % (timer.count,delta_t))
            if timer.count >= 10:
                g.trace('done')
                timer.stop()

        timer1 = g.IdleTime(handler1,delay=500)
        timer2 = g.IdleTime(handler2,delay=1000)
        if timer1 and timer2:
            timer1.start()
            timer2.start()
    '''
    try:
        return g.app.gui.idleTimeClass(handler, delay, tag)
    except Exception:
        return None
#@+node:ekr.20161027205025.1: *3* g.idleTimeHookHandler (stub)
def idleTimeHookHandler(timer):
    '''This function exists for compatibility.'''
    g.es_print('Replaced by IdleTimeManager.on_idle')
    g.trace(g.callers())
#@+node:ekr.20041219095213: ** g.Importing
#@+node:ekr.20040917061619: *3* g.cantImport
def cantImport(moduleName, pluginName=None, verbose=True):
    """Print a "Can't Import" message and return None."""
    s = f"Can not import {moduleName}"
    if pluginName: s = s + " from %s" % pluginName
    if not g.app or not g.app.gui:
        print(s)
    elif g.unitTesting:
        # print s
        return
    else:
        g.warning('', s)
#@+node:ekr.20041219095213.1: *3* g.importModule
def importModule(moduleName, pluginName=None, verbose=False):
    '''
    Try to import a module as Python's import command does.

    moduleName is the module's name, without file extension.

    This function first attempts to import from sys.modules,
    then from the extensions and external directories.
    '''
    # Important: g is Null during startup.
    trace = 'plugins' in g.app.debug
    module = sys.modules.get(moduleName)
    if module:
        return module
    if verbose:g.blue(f"loading {moduleName}")
    exceptions = []
    try:
        theFile = None
        try:
            # New in Leo 4.7. We no longer add Leo directories to sys.path,
            # so search extensions and external directories here explicitly.
            for findPath in (None, 'extensions', 'external'):
                if findPath:
                    findPath2 = g.os_path_finalize_join(g.app.loadDir, '..', findPath)
                    findPath3 = g.os_path_finalize_join(findPath2, moduleName)
                    findPath = [findPath2, findPath3]
                if trace and verbose:
                    g.trace('findPath', findPath)
                try:
                    data = imp.find_module(moduleName, findPath) # This can open the file.
                    theFile, pathname, description = data
                    if trace and verbose:
                        g.trace(theFile, moduleName, pathname)
                    module = imp.load_module(moduleName, theFile, pathname, description)
                    if module:
                        # This trace is usually annoying.
                        if trace and verbose: g.es("%s loaded" % moduleName)
                        break
                except Exception:
                    t, v, tb = sys.exc_info()
                    del tb # don't need the traceback
                    v = v or str(t) # in case v is empty, we'll at least have the execption type
                    if trace and verbose:
                        g.trace(v, moduleName, findPath)
                    if v not in exceptions:
                        exceptions.append(v)
            else:
                # Unable to load module, display all exception messages
                if verbose:
                    for e in exceptions:
                        g.warning(e)
        except Exception:
            # Importing a module can throw exceptions other than ImportError.
            if verbose:
                t, v, tb = sys.exc_info()
                del tb # don't need the traceback
                v = v or str(t) # in case v is empty, we'll at least have the execption type
                g.es_exception(v)
    finally:
        if theFile: theFile.close()
    if not module and verbose:
        g.cantImport(moduleName, pluginName=pluginName, verbose=verbose)
    return module
#@+node:ekr.20041219071407: *3* g.importExtension
def importExtension(moduleName, pluginName=None, verbose=False, required=False):
    '''
    Try to import a module. If that fails, try to import the module from
    Leo's extensions directory.

    moduleName is the module's name, without file extension.
    '''
    module = g.importModule(moduleName, pluginName=pluginName, verbose=verbose)
    if not module and verbose:
        g.pr(f"Warning: '{pluginName}' failed to import '{moduleName}'")
    return module
#@+node:ekr.20031218072017.2278: *3* g.importFromPath
def importFromPath(moduleName, path, verbose=False):
    '''
    Import a module whose name is given from the directory given by path.

    **Warning**: This is a thin wrapper for imp.load_module, which is
    equivalent to reload! Reloading Leo files while running will crash Leo.
    '''
    trace = 'plugins' in g.app.debug
    path = g.os_path_normpath(path)
    assert isinstance(path, str), repr(path)
    #
    # Bug fix 2011/10/28: Always import the path from the specified path!
    try:
        module, theFile = None, None
        try:
            data = imp.find_module(moduleName, [path]) # This can open the file.
            theFile, pathname, description = data
            module = imp.load_module(moduleName, theFile, pathname, description)
            if trace: g.trace('loaded', moduleName, 'from', path)
        except ImportError:
            if trace or verbose:
                g.error(f"no module {moduleName} in path {path}")
        except UiTypeException:
            if not g.unitTesting and not g.app.batchMode:
                g.es_print(f"Plugin {moduleName} does not support {g.app.gui.guiName()} gui")
        except Exception:
            g.error(f"unexpected exception in g.importFromPath({moduleName})")
            g.es_exception()
    # Put no return statements before here!
    finally:
        if theFile: theFile.close()
    return module
#@+node:ekr.20140711071454.17650: ** g.Indices, Strings, Unicode & Whitespace
#@+node:ekr.20140711071454.17647: *3* g.Indices
#@+node:ekr.20050314140957: *4* g.convertPythonIndexToRowCol
def convertPythonIndexToRowCol(s, i):
    '''Convert index i into string s into zero-based row/col indices.'''
    if not s or i <= 0:
        return 0, 0
    i = min(i, len(s))
    # works regardless of what s[i] is
    row = s.count('\n', 0, i) # Don't include i
    if row == 0:
        return row, i
    prevNL = s.rfind('\n', 0, i) # Don't include i
    return row, i - prevNL - 1
#@+node:ekr.20050315071727: *4* g.convertRowColToPythonIndex
def convertRowColToPythonIndex(s, row, col, lines=None):
    '''Convert zero-based row/col indices into a python index into string s.'''
    if row < 0: return 0
    if lines is None:
        lines = g.splitLines(s)
    if row >= len(lines):
        return len(s)
    col = min(col, len(lines[row]))
    # A big bottleneck
    prev = 0
    for line in lines[: row]:
        prev += len(line)
    return prev + col
#@+node:ekr.20061031102333.2: *4* g.getWord & getLine
def getWord(s, i):
    '''Return i,j such that s[i:j] is the word surrounding s[i].'''
    if i >= len(s): i = len(s) - 1
    if i < 0: i = 0
    # Scan backwards.
    while 0 <= i < len(s) and g.isWordChar(s[i]):
        i -= 1
    i += 1
    # Scan forwards.
    j = i
    while 0 <= j < len(s) and g.isWordChar(s[j]):
        j += 1
    return i, j

def getLine(s, i):
    '''Return i,j such that s[i:j] is the line surrounding s[i].
    s[i] is a newline only if the line is empty.
    s[j] is a newline unless there is no trailing newline.
    '''
    if i > len(s): i = len(s) - 1 # Bug fix: 10/6/07 (was if i >= len(s))
    if i < 0: i = 0
    j = s.rfind('\n', 0, i) # A newline *ends* the line, so look to the left of a newline.
    if j == -1: j = 0
    else: j += 1
    k = s.find('\n', i)
    if k == -1: k = len(s)
    else: k = k + 1
    return j, k
#@+node:ekr.20111114151846.9847: *4* g.toPythonIndex
def toPythonIndex(s, index):
    '''Convert index to a Python int.

    index may be a Tk index (x.y) or 'end'.
    '''
    if index is None:
        return 0
    if isinstance(index, int):
        return index
    if index == '1.0':
        return 0
    if index == 'end':
        return len(s)
    data = index.split('.')
    if len(data) == 2:
        row, col = data
        row, col = int(row), int(col)
        i = g.convertRowColToPythonIndex(s, row - 1, col)
        return i
    g.trace(f"bad string index: {index}")
    return 0
#@+node:ekr.20150722051946.1: *3* g.List composition (deprecated)
# These functions are deprecated.
# The LeoTidy class in leoBeautify.py shows a much better way.
#@+node:ekr.20150722051946.2: *4* g.flatten_list
def flatten_list(obj):
    '''A generator yielding a flattened (concatenated) version of obj.'''
    # pylint: disable=no-else-return
    if isinstance(obj, dict) and obj.get('_join_list'):
        # join_list created obj, and ensured that all args are strings.
        indent = obj.get('indent') or ''
        leading = obj.get('leading') or ''
        sep = obj.get('sep') or ''
        trailing = obj.get('trailing') or ''
        aList = obj.get('aList')
        for i, item in enumerate(aList):
            if leading: yield leading
            for s in flatten_list(item):
                if indent and s.startswith('\n'):
                    yield '\n' + indent + s[1:]
                else:
                    yield s
            if sep and i < len(aList) - 1: yield sep
            if trailing: yield trailing
    elif isinstance(obj, (list, tuple)):
        for obj2 in obj:
            for s in flatten_list(obj2):
                yield s
    elif obj:
        if isinstance(obj, str):
            yield obj
        else:
            yield repr(obj) # Not likely to be useful.
    else:
        pass # Allow None and empty containers.
#@+node:ekr.20150722051946.3: *4* g.join_list
def join_list(aList, indent='', leading='', sep='', trailing=''):
    '''
    Create a dict representing the concatenation of the
    strings in aList, formatted per the keyword args.
    See the HTMLReportTraverser class for many examples.
    '''
    if not aList:
        return None
    # These asserts are reasonable.
    assert isinstance(indent, str), indent
    assert isinstance(leading, str), leading
    assert isinstance(sep, str), sep
    assert isinstance(trailing, str), trailing
    if indent or leading or sep or trailing:
        return {
            '_join_list': True, # Indicate that join_list created this dict.
            'aList': aList,
            'indent': indent, 'leading': leading, 'sep': sep, 'trailing': trailing,
        }
    return aList
#@+node:ekr.20150722051946.4: *4* g.list_to_string
def list_to_string(obj):
    '''
    Convert obj (a list of lists) to a single string.

    This function stresses the gc; it will usually be better to
    work with the much smaller strings generated by flatten_list.

    Use this function only in special circumstances, for example,
    when it is known that the resulting string will be small.
    '''
    return ''.join([z for z in flatten_list(obj)])
#@+node:ekr.20140526144610.17601: *3* g.Strings
#@+node:ekr.20190503145501.1: *4* g.isascii
def isascii(s):
    # s.isascii() is defined in Python 3.7.
    return all(ord(ch) < 128 for ch in s)
#@+node:ekr.20031218072017.3106: *4* g.angleBrackets & virtual_event_name
def angleBrackets(s):
<<<<<<< HEAD
    """Returns < < s > > """
    # 2019/09/12: Safeguard against black.
=======
    """Returns < < s > >"""
>>>>>>> e1716eef
    lt = "<<"
    rt = ">>"
    return lt + s + rt

virtual_event_name = angleBrackets
#@+node:ekr.20090516135452.5777: *4* g.ensureLeading/TrailingNewlines
def ensureLeadingNewlines(s, n):
    s = g.removeLeading(s, '\t\n\r ')
    return ('\n' * n) + s

def ensureTrailingNewlines(s, n):
    s = g.removeTrailing(s, '\t\n\r ')
    return s + '\n' * n
#@+node:ekr.20050920084036.4: *4* g.longestCommonPrefix & g.itemsMatchingPrefixInList
def longestCommonPrefix(s1, s2):
    '''Find the longest prefix common to strings s1 and s2.'''
    prefix = ''
    for ch in s1:
        if s2.startswith(prefix + ch):
            prefix = prefix + ch
        else:
            return prefix
    return prefix

def itemsMatchingPrefixInList(s, aList, matchEmptyPrefix=False):
    '''This method returns a sorted list items of aList whose prefix is s.

    It also returns the longest common prefix of all the matches.
    '''
    if s:
        pmatches = [a for a in aList if a.startswith(s)]
    elif matchEmptyPrefix:
        pmatches = aList[:]
    else: pmatches = []
    if pmatches:
        pmatches.sort()
        common_prefix = reduce(g.longestCommonPrefix, pmatches)
    else:
        common_prefix = ''
    return pmatches, common_prefix
#@+node:ekr.20090516135452.5776: *4* g.removeLeading/Trailing
# Warning: g.removeTrailingWs already exists.
# Do not change it!

def removeLeading(s, chars):
    '''Remove all characters in chars from the front of s.'''
    i = 0
    while i < len(s) and s[i] in chars:
        i += 1
    return s[i:]

def removeTrailing(s, chars):
    '''Remove all characters in chars from the end of s.'''
    i = len(s) - 1
    while i >= 0 and s[i] in chars:
        i -= 1
    i += 1
    return s[: i]
#@+node:ekr.20060410112600: *4* g.stripBrackets
def stripBrackets(s):
    '''Same as s.lstrip('<').rstrip('>') except it works for Python 2.2.1.'''
    if s.startswith('<'):
        s = s[1:]
    if s.endswith('>'):
        s = s[: -1]
    return s
#@+node:ekr.20170317101100.1: *4* g.unCamel
def unCamel(s):
    '''Return a list of sub-words in camelCased string s.'''
    result, word = [], []
    for ch in s:
        if ch.isalpha() and ch.isupper():
            if word: result.append(''.join(word))
            word = [ch]
        elif ch.isalpha():
            word.append(ch)
        elif word:
            result.append(''.join(word))
            word = []
    if word: result.append(''.join(word))
    return result
#@+node:ekr.20031218072017.1498: *3* g.Unicode
#@+node:ekr.20190505052756.1: *4* g.checkUnicode
checkUnicode_dict = {}

def checkUnicode(s, encoding=None):
    '''
    Warn when converting bytes. Report *all* errors.
    
    This method is meant to document defensive programming. We don't expect
    these errors, but they might arise as the result of problems in
    user-defined plugins or scripts.
    '''
    if isinstance(s, str):
        return s
    tag = 'g.checkUnicode'
    if not isinstance(s, bytes):
        g.error('%s: unexpected argument: %r' % (tag, s))
        return ''
    #
    # Report the unexpected conversion.
    callers = g.callers(1)
    if callers not in checkUnicode_dict:
        g.trace(g.callers())
        g.error('\n%s: expected unicode. got: %r\n' % (tag, s))
        checkUnicode_dict [callers] = True
    #
    # Convert to unicode, reporting all errors.
    if not encoding:
        encoding = 'utf-8'
    try:
        s = s.decode(encoding, 'strict')
    except (UnicodeDecodeError, UnicodeError):
        # https://wiki.python.org/moin/UnicodeDecodeError
        s = s.decode(encoding, 'replace')
        g.trace(g.callers())
        g.error('%s: unicode error. encoding: %r, s:\n%r' % (tag, encoding, s))
    except Exception:
        g.trace(g.callers())
        g.es_excption()
        g.error('%s: unexpected error! encoding: %r, s:\n%r' % (tag, encoding, s))
    return s
#@+node:ekr.20100125073206.8709: *4* g.getPythonEncodingFromString
def getPythonEncodingFromString(s):
    '''Return the encoding given by Python's encoding line.
    s is the entire file.
    '''
    encoding = None
    tag, tag2 = '# -*- coding:', '-*-'
    n1, n2 = len(tag), len(tag2)
    if s:
        # For Python 3.x we must convert to unicode before calling startswith.
        # The encoding doesn't matter: we only look at the first line, and if
        # the first line is an encoding line, it will contain only ascii characters.
        s = g.toUnicode(s, encoding='ascii', reportErrors=False)
        lines = g.splitLines(s)
        line1 = lines[0].strip()
        if line1.startswith(tag) and line1.endswith(tag2):
            e = line1[n1: -n2].strip()
            if e and g.isValidEncoding(e):
                encoding = e
        elif g.match_word(line1, 0, '@first'): # 2011/10/21.
            line1 = line1[len('@first'):].strip()
            if line1.startswith(tag) and line1.endswith(tag2):
                e = line1[n1: -n2].strip()
                if e and g.isValidEncoding(e):
                    encoding = e
    return encoding
#@+node:ekr.20160229070349.2: *4* g.isBytes (deprecated)
def isBytes(s):
    '''Return True if s is a bytes type.'''
    return isinstance(s, bytes)
#@+node:ekr.20160229070349.3: *4* g.isCallable (deprecated)
def isCallable(obj):
    return hasattr(obj, '__call__')
#@+node:ekr.20160229070429.1: *4* g.isInt (deprecated)
def isInt(obj):
    '''Return True if obj is an int or a long.'''
    return isinstance(obj, int)
#@+node:ekr.20161223082445.1: *4* g.isList (deprecated)
def isList(s):
    '''Return True if s is a list.'''
    return isinstance(s, list)
#@+node:ekr.20160229070349.5: *4* g.isString (deprecated)
def isString(s):
    '''Return True if s is any string, but not bytes.'''
    return isinstance(s, str)
#@+node:ekr.20160229070349.6: *4* g.isUnicode (deprecated)
def isUnicode(s):
    '''Return True if s is a unicode string.'''
    return isinstance(s, str)
#@+node:ekr.20031218072017.1500: *4* g.isValidEncoding
def isValidEncoding(encoding):
    '''Return True if the encooding is valid.'''
    if not encoding:
        return False
    if sys.platform == 'cli':
        return True
    import codecs
    try:
        codecs.lookup(encoding)
        return True
    except LookupError: # Windows
        return False
    except AttributeError: # Linux
        return False
    except Exception:
        # UnicodeEncodeError
        g.es_print('Please report the following error')
        g.es_exception()
        return False
#@+node:ekr.20061006152327: *4* g.isWordChar & g.isWordChar1
def isWordChar(ch):
    '''Return True if ch should be considered a letter.'''
    return ch and (ch.isalnum() or ch == '_')

def isWordChar1(ch):
    return ch and (ch.isalpha() or ch == '_')
#@+node:ekr.20130910044521.11304: *4* g.stripBOM
def stripBOM(s):
    '''
    If there is a BOM, return (e,s2) where e is the encoding
    implied by the BOM and s2 is the s stripped of the BOM.

    If there is no BOM, return (None,s)

    s must be the contents of a file (a string) read in binary mode.
    '''
    table = (
        # Important: test longer bom's first.
        (4, 'utf-32', codecs.BOM_UTF32_BE),
        (4, 'utf-32', codecs.BOM_UTF32_LE),
        (3, 'utf-8', codecs.BOM_UTF8),
        (2, 'utf-16', codecs.BOM_UTF16_BE),
        (2, 'utf-16', codecs.BOM_UTF16_LE),
    )
    if s:
        for n, e, bom in table:
            assert len(bom) == n
            if bom == s[: len(bom)]:
                return e, s[len(bom):]
    return None, s
#@+node:ekr.20050208093800: *4* g.toEncodedString
def toEncodedString(s, encoding='utf-8', reportErrors=False):
    '''Convert unicode string to an encoded string.'''
    if not g.isUnicode(s):
        return s
    if not encoding:
        encoding = 'utf-8'
    # These are the only significant calls to s.encode in Leo.
    try:
        s = s.encode(encoding, "strict")
    except UnicodeError:
        s = s.encode(encoding, "replace")
        if reportErrors:
            g.error(f"Error converting {s} from unicode to {encoding} encoding")
    # Tracing these calls directly yields thousands of calls.
    # Never call g.trace here!
        # g.dump_encoded_string(encoding,s)
    return s
#@+node:ekr.20050208093800.1: *4* g.toUnicode
def toUnicode(s, encoding=None, reportErrors=False):
    '''Convert bytes to unicode if necessary.'''
    if isinstance(s, str):
        return s
    tag = 'g.toUnicode'
    if not isinstance(s, bytes):
        g.error('%s: unexpected argument: %r' % (tag, s))
        return ''
    if not encoding:
        encoding = 'utf-8'
    try:
        s = s.decode(encoding, 'strict')
    except (UnicodeDecodeError, UnicodeError):
        # https://wiki.python.org/moin/UnicodeDecodeError
        s = s.decode(encoding, 'replace')
        if reportErrors:
            g.trace(g.callers())
            g.error('%s: unicode error. encoding: %r, s:\n%r' % (tag, encoding, s))
    except Exception:
        g.trace(g.callers())
        g.es_exception()
        g.error('%s: unexpected error! encoding: %r, s:\n%r' % (tag, encoding, s))
    return s
#@+node:ekr.20091206161352.6232: *4* g.u (deprecated)
def u(s):
    '''
    Return s, converted to unicode from Qt widgets.
    
    leoQt.py uses is as a stand-in for QString, but all other calls to
    g.u can and should be removed.
    
    Neither Leo's core nor any of Leo's official plugins call this
    method directly.
    '''
    return s
#@+node:ekr.20031218072017.3197: *3* g.Whitespace
#@+node:ekr.20031218072017.3198: *4* g.computeLeadingWhitespace
# Returns optimized whitespace corresponding to width with the indicated tab_width.

def computeLeadingWhitespace(width, tab_width):
    if width <= 0:
        return ""
    if tab_width > 1:
        tabs = int(width / tab_width)
        blanks = int(width % tab_width)
        return ('\t' * tabs) + (' ' * blanks)
    # Negative tab width always gets converted to blanks.
    return (' ' * width)
#@+node:ekr.20120605172139.10263: *4* g.computeLeadingWhitespaceWidth
# Returns optimized whitespace corresponding to width with the indicated tab_width.

def computeLeadingWhitespaceWidth(s, tab_width):
    w = 0
    for ch in s:
        if ch == ' ':
            w += 1
        elif ch == '\t':
            w += (abs(tab_width) - (w % abs(tab_width)))
        else:
            break
    return w
#@+node:ekr.20031218072017.3199: *4* g.computeWidth
# Returns the width of s, assuming s starts a line, with indicated tab_width.

def computeWidth(s, tab_width):
    w = 0
    for ch in s:
        if ch == '\t':
            w += (abs(tab_width) - (w % abs(tab_width)))
        elif ch == '\n': # Bug fix: 2012/06/05.
            break
        else:
            w += 1
    return w
#@+node:ekr.20051014175117: *4* g.adjustTripleString
def adjustTripleString(s, tab_width):
    '''Remove leading indentation from a triple-quoted string.

    This works around the fact that Leo nodes can't represent underindented strings.
    '''
    # Compute the minimum leading whitespace of all non-blank lines.
    lines = g.splitLines(s)
    first, w = True, 0
    for line in lines:
        if line.strip():
            lws = g.get_leading_ws(line)
            # The sign of w2 does not matter.
            w2 = abs(g.computeWidth(lws, tab_width))
            if w2 == 0:
                return s
            if first or w2 < w:
                w = w2
                first = False
    if w == 0:
        return s
    # Remove the leading whitespace.
    result = [g.removeLeadingWhitespace(line, w, tab_width) for line in lines]
    result = ''.join(result)
    return result
#@+node:ekr.20050211120242.2: *4* g.removeExtraLws
def removeExtraLws(s, tab_width):
    '''Remove extra indentation from one or more lines.

    Warning: used by getScript.  This is *not* the same as g.adjustTripleString.'''
    lines = g.splitLines(s)
    # Find the first non-blank line and compute w, the width of its leading whitespace.
    for line in lines:
        if line.strip():
            lws = g.get_leading_ws(line)
            w = g.computeWidth(lws, tab_width)
            break
    else: return s
    # Remove the leading whitespace.
    result = [g.removeLeadingWhitespace(line, w, tab_width) for line in lines]
    result = ''.join(result)
    return result
#@+node:ekr.20110727091744.15083: *4* g.wrap_lines (newer)
#@+at
# Important note: this routine need not deal with leading whitespace.
# Instead, the caller should simply reduce pageWidth by the width of
# leading whitespace wanted, then add that whitespace to the lines
# returned here.
# 
# The key to this code is the invarient that line never ends in whitespace.
#@@c

def wrap_lines(lines, pageWidth, firstLineWidth=None):
    """Returns a list of lines, consisting of the input lines wrapped to the given pageWidth."""
    if pageWidth < 10:
        pageWidth = 10
    # First line is special
    if not firstLineWidth:
        firstLineWidth = pageWidth
    if firstLineWidth < 10:
        firstLineWidth = 10
    outputLineWidth = firstLineWidth
    # Sentence spacing
    # This should be determined by some setting, and can only be either 1 or 2
    sentenceSpacingWidth = 1
    assert(0 < sentenceSpacingWidth < 3)
    result = [] # The lines of the result.
    line = "" # The line being formed.  It never ends in whitespace.
    for s in lines:
        i = 0
        while i < len(s):
            assert(len(line) <= outputLineWidth) # DTHEIN 18-JAN-2004
            j = g.skip_ws(s, i) # ;   ws = s[i:j]
            k = g.skip_non_ws(s, j); word = s[j: k]
            assert(k > i)
            i = k
            # DTHEIN 18-JAN-2004: wrap at exactly the text width,
            # not one character less
            #
            wordLen = len(word)
            if line.endswith('.') or line.endswith('?') or line.endswith('!'):
                space = ' ' * sentenceSpacingWidth
            else:
                space = ' '
            if line and wordLen > 0: wordLen += len(space)
            if wordLen + len(line) <= outputLineWidth:
                if wordLen > 0:
                    #@+<< place blank and word on the present line >>
                    #@+node:ekr.20110727091744.15084: *5* << place blank and word on the present line >>
                    if line:
                        # Add the word, preceeded by a blank.
                        line = space.join((line, word)) # DTHEIN 18-JAN-2004: better syntax
                    else:
                        # Just add the word to the start of the line.
                        line = word
                    #@-<< place blank and word on the present line >>
                else: pass # discard the trailing whitespace.
            else:
                #@+<< place word on a new line >>
                #@+node:ekr.20110727091744.15085: *5* << place word on a new line >>
                # End the previous line.
                if line:
                    result.append(line)
                    outputLineWidth = pageWidth # DTHEIN 3-NOV-2002: width for remaining lines
                # Discard the whitespace and put the word on a new line.
                line = word
                # Careful: the word may be longer than pageWidth.
                if len(line) > pageWidth: # DTHEIN 18-JAN-2004: line can equal pagewidth
                    result.append(line)
                    outputLineWidth = pageWidth # DTHEIN 3-NOV-2002: width for remaining lines
                    line = ""
                #@-<< place word on a new line >>
    if line:
        result.append(line)
    return result
#@+node:ekr.20031218072017.3200: *4* g.get_leading_ws
def get_leading_ws(s):
    """Returns the leading whitespace of 's'."""
    i = 0; n = len(s)
    while i < n and s[i] in (' ', '\t'):
        i += 1
    return s[0: i]
#@+node:ekr.20031218072017.3201: *4* g.optimizeLeadingWhitespace
# Optimize leading whitespace in s with the given tab_width.

def optimizeLeadingWhitespace(line, tab_width):
    i, width = g.skip_leading_ws_with_indent(line, 0, tab_width)
    s = g.computeLeadingWhitespace(width, tab_width) + line[i:]
    return s
#@+node:ekr.20040723093558: *4* g.regularizeTrailingNewlines
#@+at The caller should call g.stripBlankLines before calling this routine
# if desired.
# 
# This routine does _not_ simply call rstrip(): that would delete all
# trailing whitespace-only lines, and in some cases that would change
# the meaning of program or data.
#@@c

def regularizeTrailingNewlines(s, kind):
    """Kind is 'asis', 'zero' or 'one'."""
    pass
#@+node:ekr.20091229090857.11698: *4* g.removeBlankLines
def removeBlankLines(s):
    lines = g.splitLines(s)
    lines = [z for z in lines if z.strip()]
    return ''.join(lines)
#@+node:ekr.20091229075924.6235: *4* g.removeLeadingBlankLines
def removeLeadingBlankLines(s):
    lines = g.splitLines(s)
    result = []; remove = True
    for line in lines:
        if remove and not line.strip():
            pass
        else:
            remove = False
            result.append(line)
    return ''.join(result)
#@+node:ekr.20031218072017.3202: *4* g.removeLeadingWhitespace
# Remove whitespace up to first_ws wide in s, given tab_width, the width of a tab.

def removeLeadingWhitespace(s, first_ws, tab_width):
    j = 0; ws = 0; first_ws = abs(first_ws)
    for ch in s:
        if ws >= first_ws:
            break
        elif ch == ' ':
            j += 1; ws += 1
        elif ch == '\t':
            j += 1; ws += (abs(tab_width) - (ws % abs(tab_width)))
        else: break
    if j > 0:
        s = s[j:]
    return s
#@+node:ekr.20031218072017.3203: *4* g.removeTrailingWs
# Warning: string.rstrip also removes newlines!

def removeTrailingWs(s):
    j = len(s) - 1
    while j >= 0 and (s[j] == ' ' or s[j] == '\t'):
        j -= 1
    return s[: j + 1]
#@+node:ekr.20031218072017.3204: *4* g.skip_leading_ws
# Skips leading up to width leading whitespace.

def skip_leading_ws(s, i, ws, tab_width):
    count = 0
    while count < ws and i < len(s):
        ch = s[i]
        if ch == ' ':
            count += 1
            i += 1
        elif ch == '\t':
            count += (abs(tab_width) - (count % abs(tab_width)))
            i += 1
        else: break
    return i
#@+node:ekr.20031218072017.3205: *4* g.skip_leading_ws_with_indent
def skip_leading_ws_with_indent(s, i, tab_width):
    """Skips leading whitespace and returns (i, indent),

    - i points after the whitespace
    - indent is the width of the whitespace, assuming tab_width wide tabs."""
    count = 0; n = len(s)
    while i < n:
        ch = s[i]
        if ch == ' ':
            count += 1
            i += 1
        elif ch == '\t':
            count += (abs(tab_width) - (count % abs(tab_width)))
            i += 1
        else: break
    return i, count
#@+node:ekr.20040723093558.1: *4* g.stripBlankLines
def stripBlankLines(s):
    lines = g.splitLines(s)
    for i, line in enumerate(lines):
        j = g.skip_ws(line, 0)
        if j >= len(line):
            lines[i] = ''
        elif line[j] == '\n':
            lines[i] = '\n'
    return ''.join(lines)
#@+node:ekr.20031218072017.3108: ** g.Logging & Printing
# g.es and related print to the Log window.
# g.pr prints to the console.
# g.es_print and related print to both the Log window and the console.
#@+node:ekr.20080821073134.2: *3* g.doKeywordArgs
def doKeywordArgs(keys, d=None):
    '''
    Return a result dict that is a copy of the keys dict
    with missing items replaced by defaults in d dict.
    '''
    if d is None: d = {}
    result = {}
    for key, default_val in d.items():
        isBool = default_val in (True, False)
        val = keys.get(key)
        if isBool and val in (True, 'True', 'true'):
            result[key] = True
        elif isBool and val in (False, 'False', 'false'):
            result[key] = False
        elif val is None:
            result[key] = default_val
        else:
            result[key] = val
    return result
#@+node:ekr.20031218072017.1474: *3* g.enl, ecnl & ecnls
def ecnl(tabName='Log'):
    g.ecnls(1, tabName)

def ecnls(n, tabName='Log'):
    log = app.log
    if log and not log.isNull:
        while log.newlines < n:
            g.enl(tabName)

def enl(tabName='Log'):
    log = app.log
    if log and not log.isNull:
        log.newlines += 1
        log.putnl(tabName)
#@+node:ekr.20100914094836.5892: *3* g.error, g.note, g.warning, g.red, g.blue
def blue(*args, **keys):
    g.es_print(color='blue', *args, **keys)

def error(*args, **keys):
    g.es_print(color='error', *args, **keys)

def note(*args, **keys):
    g.es_print(color='note', *args, **keys)

def red(*args, **keys):
    g.es_print(color='red', *args, **keys)

def warning(*args, **keys):
    g.es_print(color='warning', *args, **keys)
#@+node:ekr.20070626132332: *3* g.es
def es(*args, **keys):
    '''Put all non-keyword args to the log pane.
    The first, third, fifth, etc. arg translated by g.translateString.
    Supports color, comma, newline, spaces and tabName keyword arguments.
    '''
    if not app or app.killed:
        return
    if app.gui and app.gui.consoleOnly:
        return
    log = app.log
    # Compute the effective args.
    d = {
        'color': None,
        'commas': False,
        'newline': True,
        'spaces': True,
        'tabName': 'Log',
        'nodeLink': None,
    }
    d = g.doKeywordArgs(keys, d)
    color = d.get('color')
    if color == 'suppress':
        return # New in 4.3.
    color = g.actualColor(color)
    tabName = d.get('tabName') or 'Log'
    newline = d.get('newline')
    s = g.translateArgs(args, d)
    # Do not call g.es, g.es_print, g.pr or g.trace here!
        # sys.__stdout__.write('\n===== g.es: %r\n' % s)
    if app.batchMode:
        if app.log:
            app.log.put(s)
    elif g.unitTesting:
        if log and not log.isNull:
            # This makes the output of unit tests match the output of scripts.
            g.pr(s, newline=newline)
    elif log and app.logInited:
        if newline:
            s += '\n'
        log.put(s, color=color, tabName=tabName, nodeLink=d['nodeLink'])
        # Count the number of *trailing* newlines.
        for ch in s:
            if ch == '\n': log.newlines += 1
            else: log.newlines = 0
    else:
        app.logWaiting.append((s, color, newline, d),)
        
log = es

#@+node:ekr.20190608090856.1: *3* g.es_clickable_link
def es_clickable_link(c, p, line_number, message):
    '''Write a clickable message to the given line number of p.b.'''
    log = c.frame.log
    unl = p.get_UNL(with_proto=True, with_count=True)
    if unl:
        nodeLink = f"{unl},{line_number}"
        log.put(message, nodeLink=nodeLink)
    else:
        log.put(message)
#@+node:ekr.20141107085700.4: *3* g.es_debug
def es_debug(*args, **keys):
    '''
    Print all non-keyword args, and put them to the log pane in orange.

    The first, third, fifth, etc. arg translated by g.translateString.
    Supports color, comma, newline, spaces and tabName keyword arguments.
    '''
    keys['color'] = 'blue'
    try: # get the function name from the call stack.
        f1 = sys._getframe(1) # The stack frame, one level up.
        code1 = f1.f_code # The code object
        name = code1.co_name # The code name
    except Exception:
        name = g.shortFileName(__file__)
    if name == '<module>':
        name = g.shortFileName(__file__)
    if name.endswith('.pyc'):
        name = name[: -1]
    g.pr(name, *args, **keys)
    if not g.app.unitTesting:
        g.es(name, *args, **keys)
#@+node:ekr.20060917120951: *3* g.es_dump
def es_dump(s, n=30, title=None):
    if title:
        g.es_print('', title)
    i = 0
    while i < len(s):
        aList = ''.join(['%2x ' % (ord(ch)) for ch in s[i: i + n]])
        g.es_print('', aList)
        i += n
#@+node:ekr.20031218072017.3110: *3* g.es_error & es_print_error
def es_error(*args, **keys):
    color = keys.get('color')
    if color is None and g.app.config:
        keys['color'] = g.app.config.getColor("log-error-color") or 'red'
    g.es(*args, **keys)

def es_print_error(*args, **keys):
    color = keys.get('color')
    if color is None and g.app.config:
        keys['color'] = g.app.config.getColor("log-error-color") or 'red'
    g.es_print(*args, **keys)
#@+node:ekr.20031218072017.3111: *3* g.es_event_exception
def es_event_exception(eventName, full=False):
    g.es("exception handling ", eventName, "event")
    typ, val, tb = sys.exc_info()
    if full:
        errList = traceback.format_exception(typ, val, tb)
    else:
        errList = traceback.format_exception_only(typ, val)
    for i in errList:
        g.es('', i)
    if not g.stdErrIsRedirected(): # 2/16/04
        traceback.print_exc()
#@+node:ekr.20031218072017.3112: *3* g.es_exception
def es_exception(full=True, c=None, color="red"):
    typ, val, tb = sys.exc_info()
    # val is the second argument to the raise statement.
    if full:
        lines = traceback.format_exception(typ, val, tb)
    else:
        lines = traceback.format_exception_only(typ, val)
    for line in lines:
        g.es_print_error(line, color=color)
    fileName, n = g.getLastTracebackFileAndLineNumber()
    return fileName, n
#@+node:ekr.20061015090538: *3* g.es_exception_type
def es_exception_type(c=None, color="red"):
    # exctype is a Exception class object; value is the error message.
    exctype, value = sys.exc_info()[: 2]
    g.es_print('', f"{exctype.__name__}, {value}", color=color)
#@+node:ekr.20050707064040: *3* g.es_print
# see: http://www.diveintopython.org/xml_processing/unicode.html

def es_print(*args, **keys):
    '''
    Print all non-keyword args, and put them to the log pane.

    The first, third, fifth, etc. arg translated by g.translateString.
    Supports color, comma, newline, spaces and tabName keyword arguments.
    '''
    g.pr(*args, **keys)
    if g.app and not g.app.unitTesting:
        g.es(*args, **keys)
#@+node:ekr.20111107181638.9741: *3* g.es_print_exception
def es_print_exception(full=True, c=None, color="red"):
    '''Print exception info about the last exception.'''
    typ, val, tb = sys.exc_info()
        # val is the second argument to the raise statement.
    if full:
        lines = traceback.format_exception(typ, val, tb)
    else:
        lines = traceback.format_exception_only(typ, val)
    print(''.join(lines))
    try:
        fileName, n = g.getLastTracebackFileAndLineNumber()
        return fileName, n
    except Exception:
        return "<no file>", 0
#@+node:ekr.20050707065530: *3* g.es_trace
def es_trace(*args, **keys):
    if args:
        try:
            s = args[0]
            g.trace(g.toEncodedString(s, 'ascii'))
        except Exception:
            pass
    g.es(*args, **keys)
#@+node:ekr.20040731204831: *3* g.getLastTracebackFileAndLineNumber
def getLastTracebackFileAndLineNumber():
    typ, val, tb = sys.exc_info()
    if typ == SyntaxError:
        # IndentationError is a subclass of SyntaxError.
        # Much easier in Python 2.6 and 3.x.
        return val.filename, val.lineno
    #
    # Data is a list of tuples, one per stack entry.
    # Tupls have the form (filename,lineNumber,functionName,text).
    data = traceback.extract_tb(tb)
    if data:
        item = data[-1] # Get the item at the top of the stack.
        filename, n, functionName, text = item
        return filename, n
    # Should never happen.
    return '<string>', 0
#@+node:ekr.20150621095017.1: *3* g.goto_last_exception
def goto_last_exception(c):
    '''Go to the line given by sys.last_traceback.'''
    typ, val, tb = sys.exc_info()
    if tb:
        file_name, line_number = g.getLastTracebackFileAndLineNumber()
        line_number = max(0, line_number - 1)
            # Convert to zero-based.
        if file_name.endswith('scriptFile.py'):
            # A script.
            c.goToScriptLineNumber(line_number, c.p)
        else:
            for p in c.all_nodes():
                if p.isAnyAtFileNode() and p.h.endswith(file_name):
                    c.goToLineNumber(line_number, p)
                    return
    else:
        g.trace('No previous exception')
#@+node:ekr.20100126062623.6240: *3* g.internalError
def internalError(*args):
    '''Report a serious interal error in Leo.'''
    callers = g.callers(20).split(',')
    caller = callers[-1]
    g.error('\nInternal Leo error in', caller)
    g.es_print(*args)
    g.es_print('Called from', ', '.join(callers[: -1]))
    g.es_print('Please report this error to Leo\'s developers', color='red')
#@+node:ekr.20150127060254.5: *3* g.log_to_file
def log_to_file(s, fn=None):
    '''Write a message to ~/test/leo_log.txt.'''
    if fn is None:
        fn = g.os_path_expanduser('~/test/leo_log.txt')
    if not s.endswith('\n'):
        s = s + '\n'
    try:
        with open(fn, 'a') as f:
            f.write(s)
    except Exception:
        g.es_exception()
#@+node:ekr.20080710101653.1: *3* g.pr
# see: http://www.diveintopython.org/xml_processing/unicode.html

def pr(*args, **keys):
    '''
    Print all non-keyword args. This is a wrapper for the print statement.

    The first, third, fifth, etc. arg translated by g.translateString.
    Supports color, comma, newline, spaces and tabName keyword arguments.
    '''
    # Compute the effective args.
    d = {'commas': False, 'newline': True, 'spaces': True}
    d = doKeywordArgs(keys, d)
    newline = d.get('newline')
    stdout = sys.stdout if sys.stdout and g.unitTesting else sys.__stdout__
        # Unit tests require sys.stdout.
    if not stdout:
        # #541.
        return
    if sys.platform.lower().startswith('win'):
        encoding = 'ascii' # 2011/11/9.
    elif getattr(stdout, 'encoding', None):
        # sys.stdout is a TextIOWrapper with a particular encoding.
        encoding = stdout.encoding
    else:
        encoding = 'utf-8'
    s = translateArgs(args, d)
        # Translates everything to unicode.
    s = g.toUnicode(s, encoding=encoding, reportErrors=False)
    if newline:
        s += '\n'
    #
    # Python's print statement *can* handle unicode, but
    # sitecustomize.py must have sys.setdefaultencoding('utf-8')
    try:
        # #783: print-* commands fail under pythonw.
        stdout.write(s)
    except Exception:
        pass
#@+node:ekr.20060221083356: *3* g.prettyPrintType
def prettyPrintType(obj):
    if isinstance(obj, str):
        return 'string'
    t = type(obj)
    if t in (types.BuiltinFunctionType, types.FunctionType):
        return 'function'
    if t == types.ModuleType:
        return 'module'
    if t in [types.MethodType, types.BuiltinMethodType]: 
        return 'method'
    # Fall back to a hack.
    t = str(type(obj))
    if t.startswith("<type '"): t = t[7:]
    if t.endswith("'>"): t = t[: -2]
    return t
#@+node:ekr.20031218072017.3113: *3* g.printBindings
def print_bindings(name, window):
    bindings = window.bind()
    g.pr("\nBindings for", name)
    for b in bindings:
        g.pr(b)
#@+node:ekr.20070510074941: *3* g.printEntireTree
def printEntireTree(c, tag=''):
    g.pr('printEntireTree', '=' * 50)
    g.pr('printEntireTree', tag, 'root', c.rootPosition())
    for p in c.all_positions():
        g.pr('..' * p.level(), p.v)
#@+node:ekr.20031218072017.3114: *3* g.printGlobals
def printGlobals(message=None):
    # Get the list of globals.
    globs = list(globals())
    globs.sort()
    # Print the list.
    if message:
        leader = "-" * 10
        g.pr(leader, ' ', message, ' ', leader)
    for name in globs:
        g.pr(name)
#@+node:ekr.20031218072017.3115: *3* g.printLeoModules
def printLeoModules(message=None):
    # Create the list.
    mods = []
    for name in sys.modules:
        if name and name[0: 3] == "leo":
            mods.append(name)
    # Print the list.
    if message:
        leader = "-" * 10
        g.pr(leader, ' ', message, ' ', leader)
    mods.sort()
    for m in mods:
        g.pr(m, newline=False)
    g.pr('')
#@+node:ekr.20041122153823: *3* g.printStack
def printStack():
    traceback.print_stack()
#@+node:ekr.20031218072017.2317: *3* g.trace
def trace(*args, **keys):
    '''Print a tracing message.'''
    # Don't use g here: in standalone mode g is a NullObject!
    # Compute the effective args.
    d = {'align': 0, 'before': '', 'newline': True, 'caller_level': 1, 'noname': False}
    d = doKeywordArgs(keys, d)
    newline = d.get('newline')
    align = d.get('align', 0)
    caller_level = d.get('caller_level', 1)
    noname = d.get('noname')
    # Compute the caller name.
    if noname:
        name = ''
    else:
        try: # get the function name from the call stack.
            f1 = sys._getframe(caller_level) # The stack frame, one level up.
            code1 = f1.f_code # The code object
            name = code1.co_name # The code name
        except Exception:
            name = g.shortFileName(__file__)
        if name == '<module>':
            name = g.shortFileName(__file__)
        if name.endswith('.pyc'):
            name = name[: -1]
    # Pad the caller name.
    if align != 0 and len(name) < abs(align):
        pad = ' ' * (abs(align) - len(name))
        if align > 0: name = name + pad
        else: name = pad + name
    # Munge *args into s.
    result = [name] if name else []
    #
    # Put leading newlines into the prefix.
    if isinstance(args, tuple):
        args = list(args)
    if args and isString(args[0]):
        prefix = ''
        while args[0].startswith('\n'):
            prefix += '\n'
            args[0] = args[0][1:]
    else:
        prefix = ''
    for arg in args:
        if isString(arg):
            pass
        elif isBytes(arg):
            arg = toUnicode(arg)
        else:
            arg = repr(arg)
        if result:
            result.append(" " + arg)
        else:
            result.append(arg)
    s = d.get('before') + ''.join(result)
    if prefix:
        prefix = prefix[1:] # One less newline.
        pr(prefix)
    pr(s, newline=newline)
#@+node:ekr.20080220111323: *3* g.translateArgs
console_encoding = None

def translateArgs(args, d):
    '''Return the concatenation of s and all args,

    with odd args translated.'''
    global console_encoding
    if not console_encoding:
        e = sys.getdefaultencoding()
        console_encoding = e if isValidEncoding(e) else 'utf-8'
        # print 'translateArgs',console_encoding
    result = []; n = 0; spaces = d.get('spaces')
    for arg in args:
        n += 1
        # First, convert to unicode.
        if isinstance(arg, str):
            arg = toUnicode(arg, console_encoding)
        # Now translate.
        if not isString(arg):
            arg = repr(arg)
        elif(n % 2) == 1:
            arg = translateString(arg)
        else:
            pass # The arg is an untranslated string.
        if arg:
            if result and spaces: result.append(' ')
            result.append(arg)
    return ''.join(result)
#@+node:ekr.20060810095921: *3* g.translateString & tr
def translateString(s):
    '''Return the translated text of s.'''
    # pylint: disable=undefined-loop-variable
    # looks like a pylint bug
    upper = app and getattr(app, 'translateToUpperCase', None)
    if not isinstance(s, str):
        s = str(s, 'utf-8')
    if upper:
        s = s.upper()
    else:
        s = gettext.gettext(s)
    return s

tr = translateString
#@+node:EKR.20040612114220: ** g.Miscellaneous
#@+node:ekr.20120928142052.10116: *3* g.actualColor
def actualColor(color):
    '''Return the actual color corresponding to the requested color.'''
    c = g.app.log and g.app.log.c
    # Careful: c.config may not yet exist.
    if not c or not c.config:
        return color
    # Don't change absolute colors.
    if color and color.startswith('#'):
        return color
    # #788: Translate colors to theme-defined colors.
    if color is None:
        # Prefer text_foreground_color'
        color2 = c.config.getColor('log-text-foreground-color')
        if color2: return color2
        # Fall back to log_black_color.
        color2 = c.config.getColor('log-black-color')
        return color2 or 'black'
    if color == 'black':
        # Prefer log_black_color.
        color2 = c.config.getColor('log-black-color')
        if color2: return color2
        # Fall back to log_text_foreground_color.
        color2 = c.config.getColor('log-text-foreground-color')
        return color2 or 'black'
    color2 = c.config.getColor(f"log_{color}_color")
    return color2 or color
#@+node:ekr.20060921100435: *3* g.CheckVersion & helpers
# Simplified version by EKR: stringCompare not used.

def CheckVersion(s1, s2, condition=">=", stringCompare=None, delimiter='.', trace=False):
    # CheckVersion is called early in the startup process.
    vals1 = [g.CheckVersionToInt(s) for s in s1.split(delimiter)]; n1 = len(vals1)
    vals2 = [g.CheckVersionToInt(s) for s in s2.split(delimiter)]; n2 = len(vals2)
    n = max(n1, n2)
    if n1 < n: vals1.extend([0 for i in range(n - n1)])
    if n2 < n: vals2.extend([0 for i in range(n - n2)])
    for cond, val in (
        ('==', vals1 == vals2), ('!=', vals1 != vals2),
        ('<', vals1 < vals2), ('<=', vals1 <= vals2),
        ('>', vals1 > vals2), ('>=', vals1 >= vals2),
    ):
        if condition == cond:
            result = val; break
    else:
        raise EnvironmentError("condition must be one of '>=', '>', '==', '!=', '<', or '<='.")
    return result
#@+node:ekr.20070120123930: *4* g.CheckVersionToInt
def CheckVersionToInt(s):
    try:
        return int(s)
    except ValueError:
        aList = []
        for ch in s:
            if ch.isdigit(): aList.append(ch)
            else: break
        if aList:
            s = ''.join(aList)
            return int(s)
        return 0
#@+node:ekr.20031218072017.3147: *3* g.choose (deprecated)
# This can and should be replaced by Python's ternary operator.

def choose(cond, a, b): # warning: evaluates all arguments
    '''(Deprecated) simulate "a if cond else b"'''
    if cond:
        return a
    return b
#@+node:ekr.20111103205308.9657: *3* g.cls
@command('cls')
def cls(event=None):
    '''Clear the screen.'''
    import os
    import sys
    if sys.platform.lower().startswith('win'):
        os.system('cls')
#@+node:ekr.20131114124839.16665: *3* g.createScratchCommander
def createScratchCommander(fileName=None):
    c = g.app.newCommander(fileName)
    frame = c.frame
    frame.createFirstTreeNode()
    assert c.rootPosition()
    frame.setInitialWindowGeometry()
    frame.resizePanesToRatio(frame.ratio, frame.secondary_ratio)
#@+node:ekr.20031218072017.3126: *3* g.funcToMethod (Python Cookbook)
def funcToMethod(f, theClass, name=None):
    '''
    From the Python Cookbook...

    The following method allows you to add a function as a method of
    any class. That is, it converts the function to a method of the
    class. The method just added is available instantly to all
    existing instances of the class, and to all instances created in
    the future.
    
    The function's first argument should be self.
    
    The newly created method has the same name as the function unless
    the optional name argument is supplied, in which case that name is
    used as the method name.
    '''
    setattr(theClass, name or f.__name__, f)
#@+node:ekr.20060913090832.1: *3* g.init_zodb
init_zodb_import_failed = False
init_zodb_failed = {} # Keys are paths, values are True.
init_zodb_db = {} # Keys are paths, values are ZODB.DB instances.

def init_zodb(pathToZodbStorage, verbose=True):
    '''Return an ZODB.DB instance from ZODB.FileStorage.FileStorage(pathToZodbStorage)
    return None on any error.'''
    global init_zodb_db, init_zodb_failed, init_zodb_import_failed
    db = init_zodb_db.get(pathToZodbStorage)
    if db: return db
    if init_zodb_import_failed: return None
    failed = init_zodb_failed.get(pathToZodbStorage)
    if failed: return None
    try:
        import ZODB
    except ImportError:
        if verbose:
            g.es('g.init_zodb: can not import ZODB')
            g.es_exception()
        init_zodb_import_failed = True
        return None
    try:
        storage = ZODB.FileStorage.FileStorage(pathToZodbStorage)
        init_zodb_db[pathToZodbStorage] = db = ZODB.DB(storage)
        return db
    except Exception:
        if verbose:
            g.es('g.init_zodb: exception creating ZODB.DB instance')
            g.es_exception()
        init_zodb_failed[pathToZodbStorage] = True
        return None
#@+node:ekr.20170206080908.1: *3* g.input_
def input_(message='', c=None):
    '''
    Safely execute python's input statement.

    c.executeScriptHelper binds 'input' to be a wrapper that calls g.input_
    with c and handler bound properly.
    '''
    if app.gui.isNullGui:
        return ''
    # Prompt for input from the console, assuming there is one.
    # pylint: disable=no-member
    from leo.core.leoQt import QtCore
    QtCore.pyqtRemoveInputHook()
    return input(message)
#@+node:ekr.20110609125359.16493: *3* g.isMacOS
def isMacOS():
    return sys.platform == 'darwin'
#@+node:ekr.20181027133311.1: *3* g.issueSecurityWarning
def issueSecurityWarning(setting):
    g.es('Security warning! Ignoring...',color='red')
    g.es(setting, color='red')
    g.es('This setting can be set only in')
    g.es('leoSettings.leo or myLeoSettings.leo')
#@+node:ekr.20031218072017.3144: *3* g.makeDict (Python Cookbook)
# From the Python cookbook.

def makeDict(** keys):
    """Returns a Python dictionary from using the optional keyword arguments."""
    return keys
#@+node:ekr.20140528065727.17963: *3* g.pep8_class_name
def pep8_class_name(s):
    '''Return the proper class name for s.'''
    # Warning: s.capitalize() does not work.
    # It lower cases all but the first letter!
    return ''.join([z[0].upper() + z[1:] for z in s.split('_') if z])

if 0: # Testing:
    cls()
    aList = (
        '_',
        '__',
        '_abc',
        'abc_',
        'abc',
        'abc_xyz',
        'AbcPdQ',
    )
    for s in aList:
        print(pep8_class_name(s))
#@+node:ekr.20190522093202.1: *3* g.placate_pyflakes
def placate_pyflakes(*args):
    '''A do-nothing method that suppresses pyflakes warnings.'''
#@+node:ekr.20160417174224.1: *3* g.plural
def plural(obj):
    '''Return "s" or "" depending on n.'''
    if isinstance(obj, (list, tuple, str)):
        n = len(obj)
    else:
        n = obj
    return '' if n == 1 else 's'
#@+node:ekr.20160331194701.1: *3* g.truncate
def truncate(s, n):
    '''Return s truncated to n characters.'''
    if len(s) <= n:
        return s
    s2 = s[:n-3] + '...(%s)' % len(s)
    if s.endswith('\n'):
        return s2 + '\n'
    return s2
#@+node:ekr.20031218072017.3150: *3* g.windows
def windows():
    return app and app.windowList
#@+node:ekr.20031218072017.2145: ** g.os_path_ Wrappers
#@+at Note: all these methods return Unicode strings. It is up to the user to
# convert to an encoded string as needed, say when opening a file.
#@+node:ekr.20180314120442.1: *3* g.glob_glob
def glob_glob (pattern):
    '''Return the regularized glob.glob(pattern)'''
    aList = glob.glob(pattern)
    if g.isWindows:
        aList = [z.replace('\\','/') for z in aList]
    return aList
#@+node:ekr.20031218072017.2146: *3* g.os_path_abspath
def os_path_abspath(path):
    """Convert a path to an absolute path."""
    path = g.toUnicodeFileEncoding(path)
    path = path.replace('\x00','') # Fix Pytyon 3 bug on Windows 10.
    path = os.path.abspath(path)
    path = g.toUnicodeFileEncoding(path)
    if g.isWindows:
        path = path.replace('\\','/')
    return path
#@+node:ekr.20031218072017.2147: *3* g.os_path_basename
def os_path_basename(path):
    """Return the second half of the pair returned by split(path)."""
    path = g.toUnicodeFileEncoding(path)
    path = os.path.basename(path)
    path = g.toUnicodeFileEncoding(path)
    if g.isWindows:
        path = path.replace('\\','/')
    return path
#@+node:ekr.20031218072017.2148: *3* g.os_path_dirname
def os_path_dirname(path):
    """Return the first half of the pair returned by split(path)."""
    path = g.toUnicodeFileEncoding(path)
    path = os.path.dirname(path)
    path = g.toUnicodeFileEncoding(path)
    if g.isWindows:
        path = path.replace('\\','/')
    return path
#@+node:ekr.20031218072017.2149: *3* g.os_path_exists
def os_path_exists(path):
    """Return True if path exists."""
    path = g.toUnicodeFileEncoding(path)
    path = path.replace('\x00','') # Fix Pytyon 3 bug on Windows 10.
    return os.path.exists(path)
#@+node:ekr.20080922124033.6: *3* g.os_path_expandExpression & helper
def os_path_expandExpression(s, **keys):
    '''Expand all {{anExpression}} in c's context.'''
    c = keys.get('c')
    if not c:
        g.trace('can not happen: no c', g.callers())
        return s
    if not s:
        return ''
    s = g.toUnicode(s)
    # find and replace repeated path expressions
    previ, aList = 0, []
    while previ < len(s):
        i = s.find('{{', previ)
        j = s.find('}}', previ)
        if -1 < i < j:
            # Add anything from previous index up to '{{'
            if previ < i:
                aList.append(s[previ:i])
            # Get expression and find substitute
            exp = s[i + 2: j].strip()
            if exp:
                try:
                    s2 = replace_path_expression(c, exp)
                    aList.append(s2)
                except Exception:
                    g.es('Exception evaluating {{%s}} in %s' % (exp, s.strip()))
                    g.es_exception(full=True, c=c)
            # Prepare to search again after the last '}}'
            previ = j+2
        else:
            # Add trailing fragment (fragile in case of mismatched '{{'/'}}')
            aList.append(s[previ:])
            break
    val = ''.join(aList)
    if g.isWindows:
        val = val.replace('\\','/')
    return val
#@+node:ekr.20180120140558.1: *4* g.replace_path_expression
def replace_path_expression(c, expr):
    ''' local function to replace a single path expression.'''
    d = {
        'c': c,
        'g': g,
        # 'getString': c.config.getString,
        'p': c.p,
        'os': os,
        'sep': os.sep,
        'sys': sys,
    }
    val = eval(expr, d)
    return g.toUnicode(val, encoding='utf-8', reportErrors=True)
#@+node:ekr.20080921060401.13: *3* g.os_path_expanduser
def os_path_expanduser(path):
    """wrap os.path.expanduser"""
    path = g.toUnicodeFileEncoding(path)
    result = os.path.normpath(os.path.expanduser(path))
    if g.isWindows:
        path = path.replace('\\','/')
    return result
#@+node:ekr.20080921060401.14: *3* g.os_path_finalize
def os_path_finalize(path, **keys):
    '''
    Expand '~', then return os.path.normpath, os.path.abspath of the path.
    There is no corresponding os.path method
    '''
    c = keys.get('c')
    expanduser = keys.get('expanduser', True)
        # 2014/09/17: Allow expanduser to be False.
    if c: path = g.os_path_expandExpression(path, **keys)
    if expanduser:
        path = g.os_path_expanduser(path)
    path = path.replace('\x00','') # Fix Pytyon 3 bug on Windows 10.
    path = os.path.abspath(path)
    path = os.path.normpath(path)
    if g.isWindows:
        path = path.replace('\\','/')
    # calling os.path.realpath here would cause problems in some situations.
    return path
#@+node:ekr.20140917154740.19483: *3* g.os_path_finalize_join
def os_path_finalize_join(*args, **keys):
    '''Do os.path.join(*args), then finalize the result.'''
    c = keys.get('c')
    if c:
        args = [g.os_path_expandExpression(z, **keys)
            for z in args if z]
    path = os.path.normpath(os.path.abspath(
        g.os_path_join(*args, **keys))) # Handles expanduser
    if g.isWindows:
        path = path.replace('\\','/')
    return path
#@+node:ekr.20031218072017.2150: *3* g.os_path_getmtime
def os_path_getmtime(path):
    """Return the modification time of path."""
    path = g.toUnicodeFileEncoding(path)
    try:
        return os.path.getmtime(path)
    except Exception:
        return 0
#@+node:ekr.20080729142651.2: *3* g.os_path_getsize
def os_path_getsize(path):
    '''Return the size of path.'''
    path = g.toUnicodeFileEncoding(path)
    return os.path.getsize(path)
#@+node:ekr.20031218072017.2151: *3* g.os_path_isabs
def os_path_isabs(path):
    """Return True if path is an absolute path."""
    path = g.toUnicodeFileEncoding(path)
    return os.path.isabs(path)
#@+node:ekr.20031218072017.2152: *3* g.os_path_isdir
def os_path_isdir(path):
    """Return True if the path is a directory."""
    path = g.toUnicodeFileEncoding(path)
    return os.path.isdir(path)
#@+node:ekr.20031218072017.2153: *3* g.os_path_isfile
def os_path_isfile(path):
    """Return True if path is a file."""
    path = g.toUnicodeFileEncoding(path)
    return os.path.isfile(path)
#@+node:ekr.20031218072017.2154: *3* g.os_path_join
def os_path_join(*args, **keys):
    '''
    The same as os.path.join, but safe for unicode.
    In addition, it supports the !! and . conventions.
    '''
    c = keys.get('c')
    expanduser = keys.get('expanduser', True)
        # 2014/09/17: Allow expanduser to be False.
    uargs = [g.toUnicodeFileEncoding(arg) for arg in args]
    # Note:  This is exactly the same convention as used by getBaseDirectory.
    if uargs and uargs[0] == '!!':
        uargs[0] = g.app.loadDir
    elif uargs and uargs[0] == '.':
        c = keys.get('c')
        if c and c.openDirectory:
            uargs[0] = c.openDirectory
    if expanduser:
        uargs = [g.os_path_expanduser(z) for z in uargs if z]
    if uargs:
        try:
            path = os.path.join(*uargs)
        except TypeError:
            g.trace(uargs, args, keys, g.callers())
            raise
    else:
        path = '' # 2017/11/12: don't crash.
    # May not be needed on some Pythons.
    path = g.toUnicodeFileEncoding(path)
    path = path.replace('\x00','') # Fix Pytyon 3 bug on Windows 10.
    if g.isWindows:
        path = path.replace('\\','/')
    return path
#@+node:ekr.20031218072017.2156: *3* g.os_path_normcase
def os_path_normcase(path):
    """Normalize the path's case."""
    path = g.toUnicodeFileEncoding(path)
    path = os.path.normcase(path)
    path = g.toUnicodeFileEncoding(path)
    if g.isWindows:
        path = path.replace('\\','/')
    return path
#@+node:ekr.20031218072017.2157: *3* g.os_path_normpath
def os_path_normpath(path):
    """Normalize the path."""
    path = g.toUnicodeFileEncoding(path)
    path = os.path.normpath(path)
    path = g.toUnicodeFileEncoding(path)
    if g.isWindows:
        path = path.replace('\\','/')
    return path
#@+node:ekr.20180314081254.1: *3* g.os_path_normslashes
def os_path_normslashes(path):
    if g.isWindows and path:
        path = path.replace('\\','/')
    return path
    
    
#@+node:ekr.20080605064555.2: *3* g.os_path_realpath
def os_path_realpath(path):
    '''Return the canonical path of the specified filename, eliminating any
    symbolic links encountered in the path (if they are supported by the
    operating system).
    '''
    path = g.toUnicodeFileEncoding(path)
    path = os.path.realpath(path)
    path = g.toUnicodeFileEncoding(path)
    if g.isWindows:
        path = path.replace('\\','/')
    return path
#@+node:ekr.20031218072017.2158: *3* g.os_path_split
def os_path_split(path):
    path = g.toUnicodeFileEncoding(path)
    head, tail = os.path.split(path)
    head = g.toUnicodeFileEncoding(head)
    tail = g.toUnicodeFileEncoding(tail)
    return head, tail
#@+node:ekr.20031218072017.2159: *3* g.os_path_splitext
def os_path_splitext(path):
    path = g.toUnicodeFileEncoding(path)
    head, tail = os.path.splitext(path)
    head = g.toUnicodeFileEncoding(head)
    tail = g.toUnicodeFileEncoding(tail)
    return head, tail
#@+node:ekr.20090829140232.6036: *3* g.os_startfile
def os_startfile(fname):
    #@+others
    #@+node:bob.20170516112250.1: *4* stderr2log()
    def stderr2log(g, ree, fname):
        """ Display stderr output in the Leo-Editor log pane

        Arguments:
            g:  Leo-Editor globals
            ree:  Read file descriptor for stderr
            fname:  file pathname

        Returns:
            None
        """

        while True:
            emsg = ree.read().decode('utf-8')
            if emsg:
                g.es_print_error('xdg-open {fn} caused output to stderr:\n{em}'.format(fn=fname, em=emsg))
            else:
                break
    #@+node:bob.20170516112304.1: *4* itPoll()
    def itPoll(fname, ree, subPopen, g, ito):
        """ Poll for subprocess done

        Arguments:
            fname:  File name
            ree:  stderr read file descriptor
            subPopen:  URL open subprocess object
            g: Leo-Editor globals
            ito: Idle time object for itPoll()

        Returns:
            None
        """

        stderr2log(g, ree, fname)
        rc = subPopen.poll()
        if not rc is None:
            ito.stop()
            ito.destroy_self()
            if rc != 0:
                g.es_print('xdg-open {fn} failed with exit code {ec}'.format(fn=fname, ec=rc))
            stderr2log(g, ree, fname)
            ree.close()

    #@-others

    if fname.find('"') > -1:
        quoted_fname = f"'{fname}'"
    else:
        quoted_fname = f'"{fname}"'
    if sys.platform.startswith('win'):
        # pylint: disable=no-member
        os.startfile(quoted_fname)
            # Exists only on Windows.
    elif sys.platform == 'darwin':
        # From Marc-Antoine Parent.
        try:
            # Fix bug 1226358: File URL's are broken on MacOS:
            # use fname, not quoted_fname, as the argument to subprocess.call.
            subprocess.call(['open', fname])
        except OSError:
            pass # There may be a spurious "Interrupted system call"
        except ImportError:
            os.system(f"open {quoted_fname}")
    else:
        # Linux
        # The buffering argument to NamedTempFile does not exist on Python 2.
        try:
            ree = None
            wre = tempfile.NamedTemporaryFile()
            ree = io.open(wre.name, 'rb', buffering=0)
        except IOError:
            g.trace('error opening temp file for %r' % fname)
            if ree: ree.close()
            return
        try:
            subPopen = subprocess.Popen(['xdg-open', fname], stderr=wre, shell=False)
        except Exception:
            g.es_print('error opening %r' % fname)
            g.es_exception()
        try:
            itoPoll = g.IdleTime((lambda ito: itPoll(fname, ree, subPopen, g, ito)), delay=1000)
            itoPoll.start()
            # Let the Leo-Editor process run
            # so that Leo-Editor is usable while the file is open.
        except Exception:
            g.es_exception('exception executing g.startfile for %r' % fname)
#@+node:ekr.20031218072017.2160: *3* g.toUnicodeFileEncoding
def toUnicodeFileEncoding(path):
    # Fix bug 735938: file association crash
    if path and isinstance(path, str):
        path = path.replace('\\', os.sep)
        # Yes, this is correct.  All os_path_x functions return Unicode strings.
        return g.toUnicode(path)
    return ''
#@+node:ekr.20111115155710.9859: ** g.Parsing & Tokenizing
#@+node:ekr.20031218072017.822: *3* g.createTopologyList
def createTopologyList(c, root=None, useHeadlines=False):
    """Creates a list describing a node and all its descendents"""
    if not root: root = c.rootPosition()
    v = root
    if useHeadlines:
        aList = [(v.numberOfChildren(), v.headString()),]
    else:
        aList = [v.numberOfChildren()]
    child = v.firstChild()
    while child:
        aList.append(g.createTopologyList(c, child, useHeadlines))
        child = child.next()
    return aList
#@+node:ekr.20111017204736.15898: *3* g.getDocString
def getDocString(s):
    '''Return the text of the first docstring found in s.'''
    tags = ('"""', "'''")
    tag1, tag2 = tags
    i1, i2 = s.find(tag1), s.find(tag2)
    if i1 == -1 and i2 == -1:
        return ''
    if i1 > -1 and i2 > -1:
        i = min(i1, i2)
    else:
        i = max(i1, i2)
    tag = s[i: i + 3]
    assert tag in tags
    j = s.find(tag, i + 3)
    if j > -1:
        return s[i + 3: j]
    return ''
#@+node:ekr.20111017211256.15905: *3* g.getDocStringForFunction
def getDocStringForFunction(func):
    '''Return the docstring for a function that creates a Leo command.'''

    def name(func):
        return func.__name__ if hasattr(func, '__name__') else '<no __name__>'

    def get_defaults(func, i):
        args, varargs, keywords, defaults = inspect.getargspec(func)
        return defaults[i]

    # Fix bug 1251252: https://bugs.launchpad.net/leo-editor/+bug/1251252
    # Minibuffer commands created by mod_scripting.py have no docstrings.
    # Do special cases first.
    s = ''
    if name(func) == 'minibufferCallback':
        func = get_defaults(func, 0)
        if hasattr(func, 'func.__doc__') and func.__doc__.strip():
            s = func.__doc__
    if not s and name(func) == 'commonCommandCallback':
        script = get_defaults(func, 1)
        s = g.getDocString(script)
            # Do a text scan for the function.
    # Now the general cases.  Prefer __doc__ to docstring()
    if not s and hasattr(func, '__doc__'):
        s = func.__doc__
    if not s and hasattr(func, 'docstring'):
        s = func.docstring
    return s
#@+node:ekr.20111115155710.9814: *3* g.python_tokenize
def python_tokenize(s, line_numbers=True):
    '''Tokenize string s and return a list of tokens (kind,value,line_number)

    where kind is in ('comment,'id','nl','other','string','ws').
    '''
    result, i, line_number = [], 0, 0
    while i < len(s):
        progress = j = i
        ch = s[i]
        if ch == '\n':
            kind, i = 'nl', i + 1
        elif ch in ' \t':
            kind = 'ws'
            while i < len(s) and s[i] in ' \t':
                i += 1
        elif ch == '#':
            kind, i = 'comment', g.skip_to_end_of_line(s, i)
        elif ch in '"\'':
            kind, i = 'string', g.skip_python_string(s, i, verbose=False)
        elif ch == '_' or ch.isalpha():
            kind, i = 'id', g.skip_id(s, i)
        else:
            kind, i = 'other', i + 1
        assert progress < i and j == progress
        val = s[j: i]
        assert val
        if line_numbers:
            line_number += val.count('\n') # A comment.
            result.append((kind, val, line_number),)
        else:
            result.append((kind, val),)
    return result
#@+node:ekr.20040327103735.2: ** g.Scripting
#@+node:ekr.20161223090721.1: *3* g.exec_file
def exec_file(path, d, script=None):
    '''Simulate python's execfile statement for python 3.'''
    if script is None:
        with open(path) as f:
            script = f.read()
    exec(compile(script, path, 'exec'), d)
#@+node:ekr.20131016032805.16721: *3* g.execute_shell_commands
def execute_shell_commands(commands, trace=False):
    '''
    Execute each shell command in a separate process.
    Wait for each command to complete, except those starting with '&'
    '''
    if isinstance(commands, str):
        commands = [commands]
    for command in commands:
        wait = not command.startswith('&')
        if command.startswith('&'): command = command[1:].strip()
        proc = subprocess.Popen(command, shell=True)
        if wait: proc.communicate()
#@+node:ekr.20180217113719.1: *3* g.execute_shell_commands_with_options & helpers
def execute_shell_commands_with_options(
    base_dir = None,
    c = None,
    command_setting = None,
    commands = None,
    path_setting = None,
    trace = False,
    warning = None,
):
    '''
    A helper for prototype commands or any other code that
    runs programs in a separate process.
    
    base_dir:           Base directory to use if no config path given.
    commands:           A list of commands, for g.execute_shell_commands.
    commands_setting:   Name of @data setting for commands.
    path_setting:       Name of @string setting for the base directory.
    warning:            A warning to be printed before executing the commands.
    '''
    base_dir = g.computeBaseDir(c, base_dir, path_setting, trace)
    if not base_dir:
        return
    commands = g.computeCommands(c, commands, command_setting, trace)
    if not commands:
        return
    if warning:
        g.es_print(warning)
    os.chdir(base_dir) # Can't do this in the commands list.
    g.execute_shell_commands(commands)
#@+node:ekr.20180217152624.1: *4* g.computeBaseDir
def computeBaseDir(c, base_dir, path_setting, trace=False):
    '''
    Compute a base_directory.
    If given, @string path_setting takes precedence.
    '''
    # Prefer the path setting to the base_dir argument.
    if path_setting:
        if not c:
            return g.es_print('@string path_setting requires valid c arg')
        # It's not an error for the setting to be empty.
        base_dir2 = c.config.getString(path_setting)
        if base_dir2:
            base_dir2 = base_dir2.replace('\\','/')
            if g.os_path_exists(base_dir2):
                return base_dir2
            return g.es_print('@string %s not found: %r' % (path_setting, base_dir2))
    # Fall back to given base_dir.
    if base_dir:
        base_dir = base_dir.replace('\\','/')
        if g.os_path_exists(base_dir):
            return base_dir
        return g.es_print('base_dir not found: %r' % base_dir)
    return g.es_print(f"Please use @string {path_setting}")
#@+node:ekr.20180217153459.1: *4* g.computeCommands
def computeCommands(c, commands, command_setting, trace=False):
    '''
    Get the list of commands.
    If given, @data command_setting takes precedence.
    '''
    if not commands and not command_setting:
        g.es_print('Please use commands, command_setting or both')
        return []
    # Prefer the setting to the static commands.
    if command_setting:
        if c:
            aList = c.config.getData(command_setting)
            # It's not an error for the setting to be empty.
            # Fall back to the commands.
            return aList or commands
        g.es_print('@data command_setting requires valid c arg')
        return []   
    return commands
#@+node:ekr.20050503112513.7: *3* g.executeFile
def executeFile(filename, options=''):
    if not os.access(filename, os.R_OK): return
    fdir, fname = g.os_path_split(filename)
    # New in Leo 4.10: alway use subprocess.

    def subprocess_wrapper(cmdlst):

        p = subprocess.Popen(cmdlst, cwd=fdir,
            universal_newlines=True,
            stdout=subprocess.PIPE, stderr=subprocess.PIPE)
        stdo, stde = p.communicate()
        return p.wait(), stdo, stde

    rc, so, se = subprocess_wrapper(f"{sys.executable} {fname} {options}")
    if rc: g.pr('return code', rc)
    g.pr(so, se)
#@+node:ekr.20031218072017.3138: *3* g.executeScript
def executeScript(name):
    """Execute a script whose short python file name is given.

    This is called only from the scripts_menu plugin."""
    mod_name, ext = g.os_path_splitext(name)
    theFile = None
    try:
        # This code is in effect an import or a reload.
        # This allows the user to modify scripts without leaving Leo.
        theFile, filename, description = imp.find_module(mod_name)
        imp.load_module(mod_name, theFile, filename, description)
    except Exception:
        g.error("exception executing", name)
        g.es_exception()
    if theFile:
        theFile.close()
#@+node:ekr.20040321065415: *3* g.findNode... &,findTopLevelNode
def findNodeInChildren(c, p, headline, exact=True):
    """Search for a node in v's tree matching the given headline."""
    p1 = p.copy()
    h = headline.strip()
    for p in p1.children():
        if p.h.strip() == h:
            return p.copy()
    if not exact:
        for p in p1.children():
            if p.h.strip().startswith(h):
                return p.copy()
    return None

def findNodeInTree(c, p, headline, exact=True):
    """Search for a node in v's tree matching the given headline."""
    h = headline.strip()
    p1 = p.copy()
    for p in p1.subtree():
        if p.h.strip() == h:
            return p.copy()
    if not exact:
        for p in p1.subtree():
            if p.h.strip().startswith(h):
                return p.copy()
    return None

def findNodeAnywhere(c, headline, exact=True):
    h = headline.strip()
    for p in c.all_unique_positions(copy=False):
        if p.h.strip() == h:
            return p.copy()
    if not exact:
        for p in c.all_unique_positions(copy=False):
            if p.h.strip().startswith(h):
                return p.copy()
    return None

def findTopLevelNode(c, headline, exact=True):
    h = headline.strip()
    for p in c.rootPosition().self_and_siblings(copy=False):
        if p.h.strip() == h:
            return p.copy()
    if not exact:
        for p in c.rootPosition().self_and_siblings(copy=False):
            if p.h.strip().startswith(h):
                return p.copy()
    return None
#@+node:EKR.20040614071102.1: *3* g.getScript & helpers
def getScript(c, p,
    useSelectedText=True,
    forcePythonSentinels=True,
    useSentinels=True,
):
    '''
    Return the expansion of the selected text of node p.
    Return the expansion of all of node p's body text if
    p is not the current node or if there is no text selection.
    '''
    w = c.frame.body.wrapper
    if not p: p = c.p
    try:
        if g.app.inBridge:
            s = p.b
        elif w and p == c.p and useSelectedText and w.hasSelection():
            s = w.getSelectedText()
        else:
            s = p.b
        # Remove extra leading whitespace so the user may execute indented code.
        s = g.removeExtraLws(s, c.tab_width)
        s = g.extractExecutableString(c, p, s)
        script = g.composeScript(c, p, s,
                    forcePythonSentinels=forcePythonSentinels,
                    useSentinels=useSentinels)
    except Exception:
        g.es_print("unexpected exception in g.getScript")
        g.es_exception()
        script = ''
    return script
#@+node:ekr.20170228082641.1: *4* g.composeScript
def composeScript(c, p, s, forcePythonSentinels=True, useSentinels=True):
    '''Compose a script from p.b.'''
    # This causes too many special cases.
        # if not g.unitTesting and forceEncoding:
            # aList = g.get_directives_dict_list(p)
            # encoding = scanAtEncodingDirectives(aList) or 'utf-8'
            # s = g.insertCodingLine(encoding,s)
    if not s.strip():
        return ''
    at = c.atFileCommands
    old_in_script = g.app.inScript
    try:
        # #1297: set inScript flags.
        g.app.inScript = g.inScript = True
        g.app.scriptDict["script1"] = s
        # Important: converts unicode to utf-8 encoded strings.
        script = at.stringToString(p.copy(), s,
            forcePythonSentinels=forcePythonSentinels,
            sentinels=useSentinels)
        script = script.replace("\r\n", "\n") # Use brute force.
            # Important, the script is an **encoded string**, not a unicode string.
        g.app.scriptDict["script2"] = script
    finally:
        g.app.inScript = g.inScript = old_in_script
    return script
#@+node:ekr.20170123074946.1: *4* g.extractExecutableString
def extractExecutableString(c, p, s):
    '''
    Return all lines for the given @language directive.

    Ignore all lines under control of any other @language directive.
    '''
    #
    # Rewritten to fix #1071.
    if g.unitTesting:
        return s # Regretable, but necessary.
    #
    # Return s if no @language in effect. Should never happen.
    language = g.scanForAtLanguage(c, p)
    if not language:
        return s
    #
    # Return s if @language is unambiguous.
    pattern = r'^@language\s+(\w+)'
    matches = list(re.finditer(pattern, s, re.MULTILINE))
    if len(matches) < 2:
        return s
    #
    # Scan the lines, extracting only the valid lines.
    extracting, result = False, []
    for i, line in enumerate(g.splitLines(s)):
        m = re.match(pattern, line)
        if m:
            # g.trace(language, m.group(1))
            extracting = m.group(1) == language
        elif extracting:
            result.append(line)
    return ''.join(result)
#@+node:ekr.20060624085200: *3* g.handleScriptException
def handleScriptException(c, p, script, script1):
    g.warning("exception executing script")
    full = c.config.getBool('show-full-tracebacks-in-scripts')
    fileName, n = g.es_exception(full=full)
    # Careful: this test is no longer guaranteed.
    if p.v.context == c:
        try:
            c.goToScriptLineNumber(n, p)
            #@+<< dump the lines near the error >>
            #@+node:EKR.20040612215018: *4* << dump the lines near the error >>
            if g.os_path_exists(fileName):
                with open(fileName) as f:
                    lines = f.readlines()
            else:
                lines = g.splitLines(script)
            s = '-' * 20
            g.es_print('', s)
            # Print surrounding lines.
            i = max(0, n - 2)
            j = min(n + 2, len(lines))
            while i < j:
                ch = '*' if i == n - 1 else ' '
                s = "%s line %d: %s" % (ch, i + 1, lines[i])
                g.es('', s, newline=False)
                i += 1
            #@-<< dump the lines near the error >>
        except Exception:
            g.es_print('Unexpected exception in g.handleScriptException')
            g.es_exception()
#@+node:ekr.20031218072017.2418: *3* g.initScriptFind (no longer used)
def initScriptFind(c,
    findHeadline,
    changeHeadline=None,
    firstNode=None,
    script_search=True,
    script_change=True,
):
    import leo.core.leoGlobals as g
    # Find the scripts.
    p = c.p
    tm = c.testManager
    find_p = tm.findNodeInTree(p, findHeadline)
    if find_p:
        find_text = find_p.b
    else:
        g.error("no Find script node")
        return
    if changeHeadline:
        change_p = tm.findNodeInTree(p, changeHeadline)
    else:
        change_p = None
    if change_p:
        change_text = change_p.b
    else:
        change_text = ""
    # g.pr(find_p,change_p)
    # Initialize the find panel.
    c.script_search_flag = script_search
    c.script_change_flag = script_change and change_text
    if script_search:
        c.find_text = find_text.strip() + "\n"
    else:
        c.find_text = find_text
    if script_change:
        c.change_text = change_text.strip() + "\n"
    else:
        c.change_text = change_text
    c.frame.findPanel.init(c)
    c.showFindPanel()
#@+node:ekr.20140209065845.16767: *3* g.insertCodingLine
def insertCodingLine(encoding, script):
    '''
    Insert a coding line at the start of script s if no such line exists.
    The coding line must start with @first because it will be passed to
    at.stringToString.
    '''
    if script:
        tag = '@first # -*- coding:'
        lines = g.splitLines(script)
        for s in lines:
            if s.startswith(tag):
                break
        else:
            lines.insert(0, '%s %s -*-\n' % (tag, encoding))
            script = ''.join(lines)
    return script
#@+node:ekr.20070524083513: ** g.Unit Tests
#@+node:ekr.20100812172650.5909: *3* g.findTestScript
def findTestScript(c, h, where=None, warn=True):
    if where:
        p = g.findNodeAnywhere(c, where)
        if p:
            p = g.findNodeInTree(c, p, h)
    else:
        p = g.findNodeAnywhere(c, h)
    if p:
        return g.getScript(c, p)
    if warn: g.trace('Not found', h)
    return None
#@+node:ekr.20070619173330: *3* g.getTestVars
def getTestVars():
    d = g.app.unitTestDict
    c = d.get('c')
    p = d.get('p')
    # Indicate that getTestVars has run.
    # This is an indirect test that some unit test has run.
    d['getTestVars'] = True
    return c, p and p.copy()
#@+node:ekr.20080919065433.2: *3* g.toEncodedStringWithErrorCode (for unit testing)
def toEncodedStringWithErrorCode(s, encoding, reportErrors=False):
    '''For unit testing: convert s to an encoded string and return (s,ok).'''
    ok = True
    if g.isUnicode(s):
        try:
            s = s.encode(encoding, "strict")
        except UnicodeError:
            s = s.encode(encoding, "replace")
            if reportErrors:
                g.error(f"Error converting {s} from unicode to {encoding} encoding")
            ok = False
    return s, ok
#@+node:ekr.20080919065433.1: *3* g.toUnicodeWithErrorCode (for unit testing)
def toUnicodeWithErrorCode(s, encoding, reportErrors=False):
    '''For unit testing: convert s to unicode and return (s,ok).'''
    if s is None:
        return '', True
    if isinstance(s, str):
        return s, True
    try:
        s = str(s, encoding, 'strict')
        return s, True
    except UnicodeError:
        s = str(s, encoding, 'replace')
        if reportErrors:
            g.error(f"Error converting {s} from {encoding} encoding to unicode")
        return s, False
#@+node:ekr.20120311151914.9916: ** g.Urls
unl_regex = re.compile(r'\bunl:.*$')

kinds = '(file|ftp|gopher|http|https|mailto|news|nntp|prospero|telnet|wais)'
url_regex = re.compile(r"""%s://[^\s'"]+[\w=/]""" % (kinds))
#@+node:ekr.20170226093349.1: *3* g.unquoteUrl
def unquoteUrl(url):
    '''Replace special characters (especially %20, by their equivalent).'''
    return urllib.parse.unquote(url)
#@+node:ekr.20120320053907.9776: *3* g.computeFileUrl
def computeFileUrl(fn, c=None, p=None):
    '''
    Compute finalized url for filename fn.
    This involves adding url escapes and evaluating Leo expressions.
    '''
    # First, replace special characters (especially %20, by their equivalent).
    url = urllib.parse.unquote(fn)
    # Finalize the path *before* parsing the url.
    i = url.find('~')
    if i > -1:
        # Expand '~' and handle Leo expressions.
        path = url[i:]
        path = g.os_path_expanduser(path)
        path = g.os_path_expandExpression(path, c=c)
        path = g.os_path_finalize(path)
        url = url[: i] + path
    else:
        # Handle Leo expressions.
        tag = 'file://'
        tag2 = 'file:///'
        if sys.platform.startswith('win') and url.startswith(tag2):
            path = url[len(tag2):].lstrip()
        elif url.startswith(tag):
            path = url[len(tag):].lstrip()
        else:
            path = url
        path = g.os_path_expandExpression(path, c=c)
        # Handle ancestor @path directives.
        if c and c.openDirectory:
            base = c.getNodePath(p)
            path = g.os_path_finalize_join(c.openDirectory, base, path)
        else:
            path = g.os_path_finalize(path)
        url = f"{tag}{path}"
    return url
#@+node:ekr.20120311151914.9917: *3* g.getUrlFromNode
def getUrlFromNode(p):
    '''
    Get an url from node p:
    1. Use the headline if it contains a valid url.
    2. Otherwise, look *only* at the first line of the body.
    '''
    if not p: return None
    c = p.v.context
    assert c
    table = [p.h, g.splitLines(p.b)[0] if p.b else '']
    table = [s[4:] if g.match_word(s, 0, '@url') else s for s in table]
    table = [s.strip() for s in table if s.strip()]
    # First, check for url's with an explicit scheme.
    for s in table:
        if g.isValidUrl(s):
            return s
    # Next check for existing file and add a file:// scheme.
    for s in table:
        tag = 'file://'
        url = computeFileUrl(s, c=c, p=p)
        if url.startswith(tag):
            fn = url[len(tag):].lstrip()
            fn = fn.split('#', 1)[0]
            if g.os_path_isfile(fn):
                # Return the *original* url, with a file:// scheme.
                # g.handleUrl will call computeFileUrl again.
                return 'file://' + s
    # Finally, check for local url's.
    for s in table:
        if s.startswith("#"):
            return s
    return None
#@+node:tbrown.20090219095555.63: *3* g.handleUrl & helpers
def handleUrl(url, c=None, p=None):
    '''Open a url or a unl.'''
    if c and not p:
        p = c.p
    urll = url.lower()
    if urll.startswith('@url'):
        url = url[4:].lstrip()
    if (
        urll.startswith('unl:' + '//') or
        urll.startswith('file://') and url.find('-->') > -1 or
        urll.startswith('#')
    ):
        return g.handleUnl(url, c)
    try:
        return g.handleUrlHelper(url, c, p)
    except Exception:
        g.es_print("exception opening", repr(url))
        g.es_exception()
        return None
#@+node:ekr.20170226054459.1: *4* g.handleUrlHelper
def handleUrlHelper(url, c, p):
    '''Open a url.  Most browsers should handle:
        ftp://ftp.uu.net/public/whatever
        http://localhost/MySiteUnderDevelopment/index.html
        file:///home/me/todolist.html
    '''
    tag = 'file://'
    original_url = url
    if url.startswith(tag) and not url.startswith(tag + '#'):
        # Finalize the path *before* parsing the url.
        url = g.computeFileUrl(url, c=c, p=p)
    parsed = urlparse.urlparse(url)
    if parsed.netloc:
        leo_path = os.path.join(parsed.netloc, parsed.path)
        # "readme.txt" gets parsed into .netloc...
    else:
        leo_path = parsed.path
    if leo_path.endswith('\\'): leo_path = leo_path[: -1]
    if leo_path.endswith('/'): leo_path = leo_path[: -1]
    if parsed.scheme == 'file' and leo_path.endswith('.leo'):
        g.handleUnl(original_url, c)
    elif parsed.scheme in ('', 'file'):
        unquote_path = g.unquoteUrl(leo_path)
        if g.unitTesting:
            g.app.unitTestDict['os_startfile'] = unquote_path
        elif g.os_path_exists(leo_path):
            g.os_startfile(unquote_path)
        else:
            g.es(f"File '{leo_path}' does not exist")
    else:
        import webbrowser
        if g.unitTesting:
            g.app.unitTestDict['browser'] = url
        else:
            # Mozilla throws a weird exception, then opens the file!
            try:
                webbrowser.open(url)
            except Exception:
                pass
#@+node:ekr.20170226060816.1: *4* g.traceUrl
def traceUrl(c, path, parsed, url):

    print()
    g.trace('url          ', url)
    g.trace('c.frame.title', c.frame.title)
    g.trace('path         ', path)
    g.trace('parsed.fragment', parsed.fragment)
    g.trace('parsed.netloc', parsed.netloc)
    g.trace('parsed.path  ', parsed.path)
    g.trace('parsed.scheme', repr(parsed.scheme))
#@+node:ekr.20170221063527.1: *3* g.handleUnl
def handleUnl(unl, c):
    '''Handle a Leo UNL. This must *never* open a browser.'''
    if not unl:
        return None
    unll = unl.lower()
    if unll.startswith('unl:' + '//'):
        unl = unl[6:]
    elif unll.startswith('file://'):
        unl = unl[7:]
    unl = unl.strip()
    if not unl:
        return None
    unl = g.unquoteUrl(unl)
    # Compute path and unl.
    if unl.find('#') == -1 and unl.find('-->') == -1:
        # The path is the entire unl.
        path, unl = unl, None
    elif unl.find('#') == -1:
        # The path is empty.
        # Move to the unl in *this* commander.
        g.recursiveUNLSearch(unl.split("-->"), c, soft_idx=True)
        return c
    else:
        path, unl = unl.split('#', 1)
    if not path:
        # Move to the unl in *this* commander.
        g.recursiveUNLSearch(unl.split("-->"), c, soft_idx=True)
        return c
    if c:
        base = g.os_path_dirname(c.fileName())
        c_path = g.os_path_finalize_join(base, path)
    else:
        c_path = None
    # Look for the file in various places.
    table = (
        c_path,
        g.os_path_finalize_join(g.app.loadDir, '..', path),
        g.os_path_finalize_join(g.app.loadDir, '..', '..', path),
        g.os_path_finalize_join(g.app.loadDir, '..', 'core', path),
        g.os_path_finalize_join(g.app.loadDir, '..', 'config', path),
        g.os_path_finalize_join(g.app.loadDir, '..', 'dist', path),
        g.os_path_finalize_join(g.app.loadDir, '..', 'doc', path),
        g.os_path_finalize_join(g.app.loadDir, '..', 'test', path),
        g.app.loadDir,
        g.app.homeDir,
    )
    for path2 in table:
        if path2 and path2.lower().endswith('.leo') and os.path.exists(path2):
            path = path2
            break
    else:
        g.es_print('path not found', repr(path))
        return None
    # End editing in *this* outline, so typing in the new outline works.
    c.endEditing()
    c.redraw()
    if g.unitTesting:
        g.app.unitTestDict['g.recursiveUNLSearch'] = path
    else:
        c2 = g.openWithFileName(path, old_c=c)
        if unl:
            g.recursiveUNLSearch(unl.split("-->"), c2 or c, soft_idx=True)
        if c2:
            c2.bringToFront()
            return c2
    return None
#@+node:ekr.20120311151914.9918: *3* g.isValidUrl
def isValidUrl(url):
    '''Return true if url *looks* like a valid url.'''
    table = (
        'file', 'ftp', 'gopher', 'hdl', 'http', 'https', 'imap',
        'mailto', 'mms', 'news', 'nntp', 'prospero', 'rsync', 'rtsp', 'rtspu',
        'sftp', 'shttp', 'sip', 'sips', 'snews', 'svn', 'svn+ssh', 'telnet', 'wais',
    )
    if url.lower().startswith('unl:' + '//') or url.startswith('#'):
        # All Leo UNL's.
        return True
    if url.startswith('@'):
        return False
    parsed = urlparse.urlparse(url)
    scheme = parsed.scheme
    for s in table:
        if scheme.startswith(s):
            return True
    return False
#@+node:ekr.20120315062642.9744: *3* g.openUrl
def openUrl(p):
    '''
    Open the url of node p.
    Use the headline if it contains a valid url.
    Otherwise, look *only* at the first line of the body.
    '''
    if p:
        url = g.getUrlFromNode(p)
        if url:
            c = p.v.context
            if not g.doHook("@url1", c=c, p=p, url=url):
                g.handleUrl(url, c=c, p=p)
            g.doHook("@url2", c=c, p=p, url=url)
#@+node:ekr.20110605121601.18135: *3* g.openUrlOnClick (open-url-under-cursor)
def openUrlOnClick(event, url=None):
    '''Open the URL under the cursor.  Return it for unit testing.'''
    # This can be called outside Leo's command logic, so catch all exceptions.
    try:
        return openUrlHelper(event, url)
    except Exception:
        g.es_exception()
        return None
#@+node:ekr.20170216091704.1: *4* g.openUrlHelper
def openUrlHelper(event, url=None):
    '''Open the UNL or URL under the cursor.  Return it for unit testing.'''
    c = getattr(event, 'c', None)
    if not c:
        return None
    w = getattr(event, 'w', c.frame.body.wrapper)
    if not g.app.gui.isTextWrapper(w):
        g.internalError('must be a text wrapper', w)
        return None
    setattr(event, 'widget', w)
    # Part 1: get the url.
    if url is None:
        s = w.getAllText()
        ins = w.getInsertPoint()
        i, j = w.getSelectionRange()
        if i != j:
            return None # So find doesn't open the url.
        row, col = g.convertPythonIndexToRowCol(s, ins)
        i, j = g.getLine(s, ins)
        line = s[i: j]
        # Find the url on the line.
        for match in g.url_regex.finditer(line):
            # Don't open if we click after the url.
            if match.start() <= col < match.end():
                url = match.group()
                if g.isValidUrl(url):
                    break
        else:
            # Look for the unl:
            for match in g.unl_regex.finditer(line):
                # Don't open if we click after the unl.
                if match.start() <= col < match.end():
                    unl = match.group()
                    g.handleUnl(unl, c)
                    return None
    elif not isinstance(url, str):
        url = url.toString()
        url = g.toUnicode(url)
            # Fix #571
    if url and g.isValidUrl(url):
        # Part 2: handle the url
        p = c.p
        if not g.doHook("@url1", c=c, p=p, url=url):
            g.handleUrl(url, c=c, p=p)
        g.doHook("@url2", c=c, p=p)
        return url
    # Part 3: call find-def.
    if not w.hasSelection():
        c.editCommands.extendToWord(event, select=True)
    word = w.getSelectedText().strip()
    if word:
        c.findCommands.findDef(event)
    return None
#@-others
# set g when the import is about to complete.
g = sys.modules.get('leo.core.leoGlobals')
assert g, sorted(sys.modules.keys())
#@@language python
#@@tabwidth -4
#@@pagewidth 70
#@-leo<|MERGE_RESOLUTION|>--- conflicted
+++ resolved
@@ -5624,12 +5624,7 @@
     return all(ord(ch) < 128 for ch in s)
 #@+node:ekr.20031218072017.3106: *4* g.angleBrackets & virtual_event_name
 def angleBrackets(s):
-<<<<<<< HEAD
-    """Returns < < s > > """
-    # 2019/09/12: Safeguard against black.
-=======
     """Returns < < s > >"""
->>>>>>> e1716eef
     lt = "<<"
     rt = ">>"
     return lt + s + rt
