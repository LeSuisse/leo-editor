--- conflicted
+++ resolved
@@ -59,6 +59,9 @@
 import tempfile
 import traceback
 import types
+
+# g.pr('(types.FrameType)',repr(types.FrameType))
+# g.pr('(types.StringTypes)',repr(types.StringTypes))
 #@-node:ekr.20050208101229:<< imports >>
 #@nl
 #@<< define general constants >>
@@ -1709,32 +1712,12 @@
 
 def trace (*args,**keys):
 
-<<<<<<< HEAD
-    #callers = keys.get("callers",False)
-    newline = keys.get("newline",True)
-    align =   keys.get("align",0)
-
-    s = ""
-    for arg in args:
-        ### if type(arg) == type(u""):
-        if g.isString(arg):
-            pass
-        ###elif type(arg) != type(""):
-        else:
-            arg = repr(arg)
-        if len(s) > 0:
-            s = s + " " + arg
-        else:
-            s = arg
-    message = s
-=======
     # Compute the effective args.
     d = {'align':0,'newline':True}
     d = g.doKeywordArgs(keys,d)
     newline = d.get('newline')
     align = d.get('align')
     if align is None: align = 0
->>>>>>> c2befe6e
 
     # Compute the caller name.
     try: # get the function name from the call stack.
@@ -1751,18 +1734,6 @@
         if align > 0: name = name + pad
         else:         name = pad + name
 
-<<<<<<< HEAD
-    if g.isPython3:
-        name = str(name)
-        message = str(message)
-    else:
-        message = g.toEncodedString(message,'ascii') # Bug fix: 10/10/07.
-
-    if newline:
-        g.pr(name + ": " + message)
-    else:
-        g.pr(name + ": " + message,newline=False)
-=======
     # Munge *args into s.
     result = []
     for arg in args:
@@ -1818,7 +1789,6 @@
             g.pr(name + ": " + message)
         else:
             g.pr(name + ": " + message,)
->>>>>>> c2befe6e
 #@-node:ekr.20031218072017.2317:trace
 #@+node:ekr.20031218072017.2318:trace_tag
 # Convert all args to strings.
@@ -1978,6 +1948,7 @@
             keys = sorted(self.callDict)
         else:
             keys = self.callDict.keys() ; keys.sort()
+
         for key in keys:
             # Print the calling function.
             g.pr('%d' % (self.calledDict.get(key,0)),key)
@@ -2230,7 +2201,7 @@
         if not g.os_path_exists(path):
             try:
                 os.mkdir(path)
-                g.es_print("created directory:",path,color='red')
+                g.es("created directory:",path)
             except Exception:
                 g.es_print("exception creating directory:",path,color='red')
                 g.es_exception()
@@ -2981,18 +2952,9 @@
     d = g.doKeywordArgs(keys,d)
     color = d.get('color')
     if color == 'suppress': return # New in 4.3.
-<<<<<<< HEAD
-
-    ### if type(s) != type("") and type(s) != type(u""):
-    if not g.isString(s):
-        s = repr(s)
-
-    s = g.translateArgs(s,args,commas,spaces)
-=======
     tabName = d.get('tabName') or 'Log'
     newline = d.get('newline')
     s = g.translateArgs(args,d)
->>>>>>> c2befe6e
 
     if app.batchMode:
         if app.log:
@@ -3045,58 +3007,10 @@
     Supports color, comma, newline, spaces and tabName keyword arguments.
     '''
 
-<<<<<<< HEAD
-    encoding = sys.getdefaultencoding()
-
-    # Important: defining keyword arguments in addition to *args **does not work**.
-    # See Section 5.3.4 (Calls) of the Python reference manual.
-    # In other words, the following is about the best that can be done.
-    commas = keys.get('commas')
-    commas = g.choose( 
-        commas in (True,'True','true'),True,False)# default is False
-    newline = keys.get('newline')
-    newline = g.choose(
-        newline in (False,'False','false'),False,True)# default is True
-    spaces= keys.get('spaces')
-    spaces = g.choose(
-        spaces in (False,'False','false'),False,True)# default is True
-
-    if isPython3:
-        if not g.isString(s):
-            s = repr(s)
-    else:
-        try:
-            ### if type(s) != type(u''):
-            if type(s) != types.StringType:
-                s = unicode(s,encoding)
-        except Exception:
-            s = g.toEncodedString(s,'ascii')
-
-    s2 = g.translateArgs(s,args,commas,spaces)
-
-    if isPython3:
-        g.pr(s2)
-    else:
-        if newline:
-            try:
-                g.pr(s2)
-            except Exception:
-                g.pr(g.toEncodedString(s2,'ascii'))
-        else:
-            try:
-                g.pr(s2,newline=False)
-            except Exception:
-                g.pr(g.toEncodedString(s2,'ascii'),newline=False)
-
-    if g.app.gui and not g.app.gui.isNullGui and not g.unitTesting:
-        # Use the original args, not the translated s2 arg.
-        g.es(s,*args,**keys)
-=======
     g.pr(*args,**keys)
 
     if not g.app.unitTesting:
         g.es(*args,**keys)
->>>>>>> c2befe6e
 #@-node:ekr.20050707064040:es_print
 #@+node:ekr.20080821073134.2:doKeywordArgs
 def doKeywordArgs (keys,d=None):
@@ -3135,41 +3049,16 @@
     d = {'commas':False,'newline':True,'spaces':True}
     d = g.doKeywordArgs(keys,d)
 
-<<<<<<< HEAD
-    if g.isPython3:
-        if not g.isString(s):
-            s = repr(s)
-    else:
-        try:
-            ### if type(s) != type(u''):
-            if type(key) != types.UnicodeType:
-                s = unicode(s,encoding)
-        except Exception:
-            s = g.toEncodedString(s,'ascii')
-
-        ### if type(s) != type("") and type(s) != type(u""):
-        if type(s) not in types.StringTypes:
-            s = repr(s)
-
-    s2 = g.translateArgs(s,args,commas,spaces)
-=======
     # Important:  Python's print statement *can* handle unicode.
     # However, the following must appear in Python\Lib\sitecustomize.py:
     #    sys.setdefaultencoding('utf-8')
     s = g.translateArgs(args,d) # Translates everything to unicode.
->>>>>>> c2befe6e
-
-    ###
-    if g.isPython3:
-        if not g.isString(s2):
-            s2 = str(s2,'utf-8')
 
     try:
         if d.get('newline'): print s
         else:                print s,
     except Exception:
         print('unexpected Exception in g.pr')
-        print(type(s2))
         g.es_exception()
         g.trace(g.callers())
 #@-node:ekr.20080710101653.1:pr
@@ -3201,10 +3090,6 @@
     result = [] ; n = 0 ; spaces = d.get('spaces')
     for arg in args:
         n += 1
-<<<<<<< HEAD
-        ### if type(arg) != type("") and type(arg) != type(u""):
-        if not g.isString(arg):
-=======
 
         # First, convert to unicode.
         if type(arg) == type('a'):
@@ -3212,7 +3097,6 @@
 
         # Now translate.
         if type(arg) not in (type(""),type(u""),):
->>>>>>> c2befe6e
             arg = repr(arg)
         elif (n % 2) == 1:
             arg = g.translateString(arg)
@@ -5198,7 +5082,7 @@
         g.es_exception()
         script = ''
 
-    # g.trace(type(script),script)
+    # g.trace(type(script),repr(script))
     return script
 #@-node:EKR.20040614071102.1:g.getScript
 #@+node:ekr.20050920084036.4:g.longestCommonPrefix & g.itemsMatchingPrefixInList
@@ -5835,6 +5719,5 @@
 #@-node:ekr.20060913090832.1:g.init_zodb
 #@-node:ekr.20060913091602:ZODB support
 #@-others
-#@nonl
 #@-node:ekr.20031218072017.3093:@thin leoGlobals.py
 #@-leo