--- conflicted
+++ resolved
@@ -2294,14 +2294,6 @@
             if tag not in suppress:
                 print('='*10, 'NullObject.__init__:', id(self), tag)
     def __call__(self, *args, **kwargs):
-<<<<<<< HEAD
-=======
-        if 0:
-            suppress = ('PyQt5.QtGui.QIcon', 'LeoQtTree.onItemCollapsed',)
-            for z in suppress:
-                if z not in repr(args):
-                    print("%30s"  % 'NullObject.__call__:', args, kwargs)
->>>>>>> 4de463bc
         return self
     def __repr__(self):
         return f'TracingNullObject: {tracing_tags.get(id(self), "<NO TAG>")}'
