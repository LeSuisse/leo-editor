--- conflicted
+++ resolved
@@ -2454,10 +2454,6 @@
         sep = '\n' if '\n' in s else ' '
         return '%s:%s%s' % (prefix, sep, s)
     return s
-<<<<<<< HEAD
-
-=======
->>>>>>> a93f2ed3
 toString = objToString
 #@+node:ekr.20140401054342.16844: *4* g.run_pylint
 def run_pylint(fn, rc,
