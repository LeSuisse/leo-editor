# -*- coding: utf-8 -*-
#@+leo-ver=5-thin
#@+node:ekr.20031218072017.3093: * @file leoGlobals.py
#@@first
"""
Global constants, variables and utility functions used throughout Leo.

Important: This module imports no other Leo module.
"""
#@+<< imports >>
#@+node:ekr.20050208101229: ** << imports >> (leoGlobals)
import binascii
import codecs
import fnmatch
from functools import reduce
import gc
import gettext
import glob
import importlib
import inspect
import io
import operator
import os
from pathlib import Path

# import pdb  # Do NOT import pdb here!
              # We shall define pdb as a _function_ below.
import re
import shlex
import string
import sys
import subprocess
import tempfile
import textwrap
import time
import traceback
import types
from typing import TYPE_CHECKING
from typing import Any, Callable, Dict, Generator, Iterable, List, Optional, Sequence, Set, Tuple, Union
import unittest
import urllib
import urllib.parse as urlparse
import webbrowser
try:
    import tkinter as Tk
except Exception:
    Tk = None
#
# Leo never imports any other Leo module.
if TYPE_CHECKING:  # Always False at runtime.
    from leo.core.leoCommands import Commands as Cmdr
    from leo.core.leoNodes import Position as Pos
    from leo.core.leoNodes import VNode
else:
    Cmdr = Pos = VNode = Any
#
# Abbreviations...
StringIO = io.StringIO
#@-<< imports >>
in_bridge = False  # True: leoApp object loads a null Gui.
in_vs_code = False  # #2098.
minimum_python_version = '3.6'  # #1215.
isPython3 = sys.version_info >= (3, 0, 0)
isMac = sys.platform.startswith('darwin')
isWindows = sys.platform.startswith('win')
#@+<< define g.globalDirectiveList >>
#@+node:EKR.20040610094819: ** << define g.globalDirectiveList >>
# Visible externally so plugins may add to the list of directives.
# The atFile write logic uses this, but not the atFile read logic.
globalDirectiveList = [
    # Order does not matter.
    'all',
    'beautify',
    'colorcache', 'code', 'color', 'comment', 'c',
    'delims', 'doc',
    'encoding',
    # 'end_raw',  # #2276.
    'first', 'header', 'ignore',
    'killbeautify', 'killcolor',
    'language', 'last', 'lineending',
    'markup',
    'nobeautify',
    'nocolor-node', 'nocolor', 'noheader', 'nowrap',
    'nopyflakes',  # Leo 6.1.
    'nosearch',  # Leo 5.3.
    'others', 'pagewidth', 'path', 'quiet',
    # 'raw',  # #2276.
    'section-delims',  # Leo 6.6. #2276.
    'silent',
    'tabwidth', 'terse',
    'unit', 'verbose', 'wrap',
]

directives_pat = None  # Set below.
#@-<< define g.globalDirectiveList >>
#@+<< define global decorator dicts >>
#@+node:ekr.20150510103918.1: ** << define global decorator dicts >> (leoGlobals.py)
#@@nobeautify
#@@language rest
#@+at
# The cmd_instance_dict supports per-class @cmd decorators. For example, the
# following appears in leo.commands.
#
#     def cmd(name: Any) -> Any:
#         """Command decorator for the abbrevCommands class."""
#         return g.new_cmd_decorator(name, ['c', 'abbrevCommands',])
#
# For commands based on functions, use the @g.command decorator.
#@@c
#@@language python

global_commands_dict = {}

cmd_instance_dict = {
    # Keys are class names, values are attribute chains.
    'AbbrevCommandsClass':      ['c', 'abbrevCommands'],
    'AtFile':                   ['c', 'atFileCommands'],
    'AutoCompleterClass':       ['c', 'k', 'autoCompleter'],
    'ChapterController':        ['c', 'chapterController'],
    'Commands':                 ['c'],
    'ControlCommandsClass':     ['c', 'controlCommands'],
    'DebugCommandsClass':       ['c', 'debugCommands'],
    'EditCommandsClass':        ['c', 'editCommands'],
    'EditFileCommandsClass':    ['c', 'editFileCommands'],
    'FileCommands':             ['c', 'fileCommands'],
    'HelpCommandsClass':        ['c', 'helpCommands'],
    'KeyHandlerClass':          ['c', 'k'],
    'KeyHandlerCommandsClass':  ['c', 'keyHandlerCommands'],
    'KillBufferCommandsClass':  ['c', 'killBufferCommands'],
    'LeoApp':                   ['g', 'app'],
    'LeoFind':                  ['c', 'findCommands'],
    'LeoImportCommands':        ['c', 'importCommands'],
    # 'MacroCommandsClass':       ['c', 'macroCommands'],
    'PrintingController':       ['c', 'printingController'],
    'RectangleCommandsClass':   ['c', 'rectangleCommands'],
    'RstCommands':              ['c', 'rstCommands'],
    'SpellCommandsClass':       ['c', 'spellCommands'],
    'Undoer':                   ['c', 'undoer'],
    'VimCommands':              ['c', 'vimCommands'],
}
#@-<< define global decorator dicts >>
#@+<< define g.decorators >>
#@+node:ekr.20150508165324.1: ** << define g.Decorators >>
#@+others
#@+node:ekr.20150510104148.1: *3* g.check_cmd_instance_dict
def check_cmd_instance_dict(c: Cmdr, g: Any) -> None:
    """
    Check g.check_cmd_instance_dict.
    This is a permanent unit test, called from c.finishCreate.
    """
    d = cmd_instance_dict
    for key in d:
        ivars = d.get(key)
        # Produces warnings.
        obj = ivars2instance(c, g, ivars)  # type:ignore
        if obj:
            name = obj.__class__.__name__
            if name != key:
                g.trace('class mismatch', key, name)
#@+node:ville.20090521164644.5924: *3* g.command (decorator)
class Command:
    """
    A global decorator for creating commands.

    This is the recommended way of defining all new commands, including
    commands that could befined inside a class. The typical usage is:

        @g.command('command-name')
        def A_Command(event):
            c = event.get('c')
            ...

    g can *not* be used anywhere in this class!
    """

    def __init__(self, name: str, **kwargs: Any) -> None:
        """Ctor for command decorator class."""
        self.name = name

    def __call__(self, func: Callable) -> Callable:
        """Register command for all future commanders."""
        global_commands_dict[self.name] = func
        if app:
            for c in app.commanders():
                c.k.registerCommand(self.name, func)
        # Inject ivars for plugins_menu.py.
        func.__func_name__ = func.__name__  # For leoInteg.
        func.is_command = True
        func.command_name = self.name
        return func

command = Command
#@+node:ekr.20171124070654.1: *3* g.command_alias
def command_alias(alias: str, func: Callable) -> None:
    """Create an alias for the *already defined* method in the Commands class."""
    from leo.core import leoCommands
    assert hasattr(leoCommands.Commands, func.__name__)
    funcToMethod(func, leoCommands.Commands, alias)
#@+node:ekr.20171123095526.1: *3* g.commander_command (decorator)
class CommanderCommand:
    """
    A global decorator for creating commander commands, that is, commands
    that were formerly methods of the Commands class in leoCommands.py.

    Usage:

        @g.command('command-name')
        def command_name(self, *args, **kwargs):
            ...

    The decorator injects command_name into the Commander class and calls
    funcToMethod so the ivar will be injected in all future commanders.

    g can *not* be used anywhere in this class!
    """

    def __init__(self, name: str, **kwargs: Any) -> None:
        """Ctor for command decorator class."""
        self.name = name

    def __call__(self, func: Callable) -> Callable:
        """Register command for all future commanders."""

        def commander_command_wrapper(event: Any) -> None:
            c = event.get('c')
            method = getattr(c, func.__name__, None)
            method(event=event)

        # Inject ivars for plugins_menu.py.
        commander_command_wrapper.__func_name__ = func.__name__  # For leoInteg.
        commander_command_wrapper.__name__ = self.name
        commander_command_wrapper.__doc__ = func.__doc__
        global_commands_dict[self.name] = commander_command_wrapper
        if app:
            from leo.core import leoCommands
            funcToMethod(func, leoCommands.Commands)
            for c in app.commanders():
                c.k.registerCommand(self.name, func)
        # Inject ivars for plugins_menu.py.
        func.is_command = True
        func.command_name = self.name
        return func

commander_command = CommanderCommand
#@+node:ekr.20150508164812.1: *3* g.ivars2instance
def ivars2instance(c: Cmdr, g: Any, ivars: List[str]) -> Any:
    """
    Return the instance of c given by ivars.
    ivars is a list of strings.
    A special case: ivars may be 'g', indicating the leoGlobals module.
    """
    if not ivars:
        g.trace('can not happen: no ivars')
        return None
    ivar = ivars[0]
    if ivar not in ('c', 'g'):
        g.trace('can not happen: unknown base', ivar)
        return None
    obj = c if ivar == 'c' else g
    for ivar in ivars[1:]:
        obj = getattr(obj, ivar, None)
        if not obj:
            g.trace('can not happen: unknown attribute', obj, ivar, ivars)
            break
    return obj
#@+node:ekr.20150508134046.1: *3* g.new_cmd_decorator (decorator)
def new_cmd_decorator(name: str, ivars: List[str]) -> Callable:
    """
    Return a new decorator for a command with the given name.
    Compute the class *instance* using the ivar string or list.

    Don't even think about removing the @cmd decorators!
    See https://github.com/leo-editor/leo-editor/issues/325
    """

    def _decorator(func: Callable) -> Callable:

        def new_cmd_wrapper(event: Any) -> None:
            if isinstance(event, dict):
                c = event.get('c')
            else:
                c = event.c
            self = g.ivars2instance(c, g, ivars)
            try:
                func(self, event=event)
                    # Don't use a keyword for self.
                    # This allows the VimCommands class to use vc instead.
            except Exception:
                g.es_exception()

        new_cmd_wrapper.__func_name__ = func.__name__  # For leoInteg.
        new_cmd_wrapper.__name__ = name
        new_cmd_wrapper.__doc__ = func.__doc__
        global_commands_dict[name] = new_cmd_wrapper
            # Put the *wrapper* into the global dict.
        return func
            # The decorator must return the func itself.

    return _decorator
#@-others
#@-<< define g.decorators >>
#@+<< define regex's >>
#@+node:ekr.20200810093517.1: ** << define regex's >>
# Regex used by this module, and in leoColorizer.py.
g_language_pat = re.compile(r'^@language\s+(\w+)+', re.MULTILINE)
#
# Patterns used only in this module...

# g_is_directive_pattern excludes @encoding.whatever and @encoding(whatever)
# It must allow @language python, @nocolor-node, etc.
g_is_directive_pattern = re.compile(r'^\s*@([\w-]+)\s*')
g_noweb_root = re.compile('<' + '<' + '*' + '>' + '>' + '=', re.MULTILINE)
g_tabwidth_pat = re.compile(r'(^@tabwidth)', re.MULTILINE)
# #2267: Support for @section-delims.
g_section_delims_pat = re.compile(r'^@section-delims[ \t]+([^ \w\n\t]+)[ \t]+([^ \w\n\t]+)[ \t]*$')

# Regex to find GNX
USERCHAR = r"""[^.,"'\s]"""      # from LeoApp.cleanLeoID()
USERID = f'{USERCHAR}{{2}}{USERCHAR}+'  # At least three USERCHARs
GNXre = re.compile(rf"""{USERID}\.
    [0-9]+\.                     # timestamp
    [0-9]+""", re.VERBOSE)       # NodeIndices.lastIndex
#@-<< define regex's >>
tree_popup_handlers: List[Callable] = []  # Set later.
user_dict: Dict[Any, Any] = {}  # Non-persistent dictionary for scripts and plugins.
app: Any = None  # The singleton app object. Set by runLeo.py.
# Global status vars.
inScript = False  # A synonym for app.inScript
unitTesting = False  # A synonym for app.unitTesting.
#@+others
#@+node:ekr.20201211182722.1: ** g.Backup
#@+node:ekr.20201211182659.1: *3* g.standard_timestamp
def standard_timestamp() -> str:
    """Return a reasonable timestamp."""
    return time.strftime("%Y%m%d-%H%M%S")
#@+node:ekr.20201211183100.1: *3* g.get_backup_directory
def get_backup_path(sub_directory: str) -> Optional[str]:
    """
    Return the full path to the subdirectory of the main backup directory.

    The main backup directory is computed as follows:

    1. os.environ['LEO_BACKUP']
    2. ~/Backup
    """
    # Compute the main backup directory.
    # First, try the LEO_BACKUP directory.
    backup = None
    try:
        backup = os.environ['LEO_BACKUP']
        if not os.path.exists(backup):
            backup = None
    except KeyError:
        pass
    except Exception:
        g.es_exception()
    # Second, try ~/Backup.
    if not backup:
        backup = os.path.join(str(Path.home()), 'Backup')
        if not os.path.exists(backup):
            backup = None
    if not backup:
        return None
    # Compute the path to backup/sub_directory
    directory = os.path.join(backup, sub_directory)
    return directory if os.path.exists(directory) else None
#@+node:ekr.20140711071454.17644: ** g.Classes & class accessors
#@+node:ekr.20120123115816.10209: *3* class g.BindingInfo & isBindingInfo
class BindingInfo:
    """
    A class representing any kind of key binding line.

    This includes other information besides just the KeyStroke.
    """
    # Important: The startup code uses this class,
    # so it is convenient to define it in leoGlobals.py.
    #@+others
    #@+node:ekr.20120129040823.10254: *4* bi.__init__
    def __init__(
        self,
        kind: str,
        commandName: str='',
        func: Any=None,
        nextMode: Any=None,
        pane: Any=None,
        stroke: Any=None,
    ) -> None:
        if not g.isStrokeOrNone(stroke):
            g.trace('***** (BindingInfo) oops', repr(stroke))
        self.kind = kind
        self.commandName = commandName
        self.func = func
        self.nextMode = nextMode
        self.pane = pane
        self.stroke = stroke  # The *caller* must canonicalize the shortcut.
    #@+node:ekr.20120203153754.10031: *4* bi.__hash__
    def __hash__(self) -> Any:
        return self.stroke.__hash__() if self.stroke else 0
    #@+node:ekr.20120125045244.10188: *4* bi.__repr__ & ___str_& dump
    def __repr__(self) -> str:
        return self.dump()

    __str__ = __repr__

    def dump(self) -> str:
        result = [f"BindingInfo {self.kind:17}"]
        # Print all existing ivars.
        table = ('commandName', 'func', 'nextMode', 'pane', 'stroke')
        for ivar in table:
            if hasattr(self, ivar):
                val = getattr(self, ivar)
                if val not in (None, 'none', 'None', ''):
                    if ivar == 'func':
                        # pylint: disable=no-member
                        val = val.__name__
                    s = f"{ivar}: {val!r}"
                    result.append(s)
        # Clearer w/o f-string.
        return "[%s]" % ' '.join(result).strip()
    #@+node:ekr.20120129040823.10226: *4* bi.isModeBinding
    def isModeBinding(self) -> bool:
        return self.kind.startswith('*mode')
    #@-others
def isBindingInfo(obj: Any) -> bool:
    return isinstance(obj, BindingInfo)
#@+node:ekr.20031218072017.3098: *3* class g.Bunch (Python Cookbook)
class Bunch:
    """
    From The Python Cookbook:

        Create a Bunch whenever you want to group a few variables:

            point = Bunch(datum=y, squared=y*y, coord=x)

        You can read/write the named attributes you just created, add others,
        del some of them, etc::

            if point.squared > threshold:
                point.isok = True
    """

    def __init__(self, **keywords: Any) -> None:
        self.__dict__.update(keywords)

    def __repr__(self) -> str:
        return self.toString()

    def ivars(self) -> List:
        return sorted(self.__dict__)

    def keys(self) -> List:
        return sorted(self.__dict__)

    def toString(self) -> str:
        tag = self.__dict__.get('tag')
        entries = [
            f"{key}: {str(self.__dict__.get(key)) or repr(self.__dict__.get(key))}"
                for key in self.ivars() if key != 'tag'
        ]
        # Fail.
        result = [f'g.Bunch({tag or ""})']
        result.extend(entries)
        return '\n    '.join(result) + '\n'

    # Used by new undo code.

    def __setitem__(self, key: str, value: Any) -> Any:
        """Support aBunch[key] = val"""
        return operator.setitem(self.__dict__, key, value)

    def __getitem__(self, key: str) -> Any:
        """Support aBunch[key]"""
        # g.pr('g.Bunch.__getitem__', key)
        return operator.getitem(self.__dict__, key)

    def get(self, key: str, theDefault: Any=None) -> Any:
        return self.__dict__.get(key, theDefault)

    def __contains__(self, key: str) -> bool:  # New.
        # g.pr('g.Bunch.__contains__', key in self.__dict__, key)
        return key in self.__dict__

bunch = Bunch
#@+node:ekr.20120219154958.10492: *3* class g.EmergencyDialog
class EmergencyDialog:
    """
    A class that creates an tkinter dialog with a single OK button.
    
    If tkinter doesn't exist (#2512), this class just prints the message
    passed to the ctor.
    
    """
    #@+others
    #@+node:ekr.20120219154958.10493: *4* emergencyDialog.__init__
    def __init__(self, title: str, message: str) -> None:
        """Constructor for the leoTkinterDialog class."""
        self.answer = None  # Value returned from run()
        self.title = title
        self.message = message
        self.buttonsFrame = None  # Frame to hold typical dialog buttons.
        # Command to call when user click's the window's close box.
        self.defaultButtonCommand = None
        self.frame = None  # The outermost frame.
        self.root = None  # Created in createTopFrame.
        self.top = None  # The toplevel Tk widget.
        if Tk:  # #2512.
            self.createTopFrame()
            buttons = [{
                "text": "OK",
                "command": self.okButton,
                "default": True,
            }]
            self.createButtons(buttons)
            self.top.bind("<Key>", self.onKey)
        else:
            print(message.rstrip() + '\n')
    #@+node:ekr.20120219154958.10494: *4* emergencyDialog.createButtons
    def createButtons(self, buttons: List[Dict[str, Any]]) -> List[Any]:
        """Create a row of buttons.

        buttons is a list of dictionaries containing
        the properties of each button.
        """
        assert self.frame
        self.buttonsFrame = f = Tk.Frame(self.top)
        f.pack(side="top", padx=30)
        # Buttons is a list of dictionaries, with an empty dictionary
        # at the end if there is only one entry.
        buttonList = []
        for d in buttons:
            text = d.get("text", "<missing button name>")
            isDefault = d.get("default", False)
            underline = d.get("underline", 0)
            command = d.get("command", None)
            bd = 4 if isDefault else 2
            b = Tk.Button(f, width=6, text=text, bd=bd,
                underline=underline, command=command)
            b.pack(side="left", padx=5, pady=10)
            buttonList.append(b)
            if isDefault and command:
                self.defaultButtonCommand = command
        return buttonList
    #@+node:ekr.20120219154958.10495: *4* emergencyDialog.createTopFrame
    def createTopFrame(self) -> None:
        """Create the Tk.Toplevel widget for a leoTkinterDialog."""
        self.root = Tk.Tk()  # type:ignore
        self.top = Tk.Toplevel(self.root)  # type:ignore
        self.top.title(self.title)
        self.root.withdraw()  # This root window should *never* be shown.
        self.frame = Tk.Frame(self.top)  # type:ignore
        self.frame.pack(side="top", expand=1, fill="both")
        label = Tk.Label(self.frame, text=self.message, bg='white')
        label.pack(pady=10)
    #@+node:ekr.20120219154958.10496: *4* emergencyDialog.okButton
    def okButton(self) -> None:
        """Do default click action in ok button."""
        self.top.destroy()
        self.top = None
    #@+node:ekr.20120219154958.10497: *4* emergencyDialog.onKey
    def onKey(self, event: Any) -> None:
        """Handle Key events in askOk dialogs."""
        self.okButton()
    #@+node:ekr.20120219154958.10498: *4* emergencyDialog.run
    def run(self) -> None:
        """Run the modal emergency dialog."""
        # Suppress f-stringify.
        self.top.geometry("%dx%d%+d%+d" % (300, 200, 50, 50))
        self.top.lift()
        self.top.grab_set()  # Make the dialog a modal dialog.
        self.root.wait_window(self.top)
    #@-others
#@+node:ekr.20120123143207.10223: *3* class g.GeneralSetting
# Important: The startup code uses this class,
# so it is convenient to define it in leoGlobals.py.


class GeneralSetting:
    """A class representing any kind of setting except shortcuts."""

    def __init__(
        self,
        kind: str,
        encoding: str=None,
        ivar: str=None,
        setting: str=None,
        val: Any=None,
        path: str=None,
        tag: str='setting',
        unl: str=None,
    ) -> None:
        self.encoding = encoding
        self.ivar = ivar
        self.kind = kind
        self.path = path
        self.unl = unl
        self.setting = setting
        self.val = val
        self.tag = tag

    def __repr__(self) -> str:
        # Better for g.printObj.
        val = str(self.val).replace('\n', ' ')
        return (
            f"GS: {g.shortFileName(self.path):20} "
            f"{self.kind:7} = {g.truncate(val, 50)}")

    dump = __repr__
    __str__ = __repr__
#@+node:ekr.20120201164453.10090: *3* class g.KeyStroke & isStroke/OrNone
class KeyStroke:
    """
    A class that represent any key stroke or binding.

    stroke.s is the "canonicalized" stroke.
    """
    #@+others
    #@+node:ekr.20180414195401.2: *4*  ks.__init__
    def __init__(self, binding: str) -> None:

        if binding:
            self.s = self.finalize_binding(binding)
        else:
            self.s = None  # type:ignore
    #@+node:ekr.20120203053243.10117: *4* ks.__eq__, etc
    #@+at All these must be defined in order to say, for example:
    #     for key in sorted(d)
    # where the keys of d are KeyStroke objects.
    #@@c

    def __eq__(self, other: Any) -> bool:
        if not other:
            return False
        if hasattr(other, 's'):
            return self.s == other.s
        return self.s == other

    def __lt__(self, other: Any) -> bool:
        if not other:
            return False
        if hasattr(other, 's'):
            return self.s < other.s
        return self.s < other

    def __le__(self, other: Any) -> bool:
        return self.__lt__(other) or self.__eq__(other)

    def __ne__(self, other: Any) -> bool:
        return not self.__eq__(other)

    def __gt__(self, other: Any) -> bool:
        return not self.__lt__(other) and not self.__eq__(other)

    def __ge__(self, other: Any) -> bool:
        return not self.__lt__(other)
    #@+node:ekr.20120203053243.10118: *4* ks.__hash__
    # Allow KeyStroke objects to be keys in dictionaries.

    def __hash__(self) -> Any:
        return self.s.__hash__() if self.s else 0
    #@+node:ekr.20120204061120.10067: *4* ks.__repr___ & __str__
    def __repr__(self) -> str:
        return f"<KeyStroke: {repr(self.s)}>"

    def __str__(self) -> str:
        return repr(self.s)
    #@+node:ekr.20180417160703.1: *4* ks.dump
    def dump(self) -> None:
        """Show results of printable chars."""
        for i in range(128):
            s = chr(i)
            stroke = g.KeyStroke(s)
            if stroke.s != s:
                print(f"{i:2} {s!r:10} {stroke.s!r}")
        for ch in ('backspace', 'linefeed', 'return', 'tab'):
            stroke = g.KeyStroke(ch)
            print(f'{"":2} {ch!r:10} {stroke.s!r}')
    #@+node:ekr.20180415082249.1: *4* ks.finalize_binding
    def finalize_binding(self, binding: str) -> str:

        # This trace is good for devs only.
        trace = False and 'keys' in g.app.debug
        self.mods = self.find_mods(binding)
        s = self.strip_mods(binding)
        s = self.finalize_char(s)  # May change self.mods.
        mods = ''.join([f"{z.capitalize()}+" for z in self.mods])
        if trace and 'meta' in self.mods:
            g.trace(f"{binding:20}:{self.mods:>20} ==> {mods+s}")
        return mods + s
    #@+node:ekr.20180415083926.1: *4* ks.finalize_char & helper
    def finalize_char(self, s: str) -> str:
        """Perform very-last-minute translations on bindings."""
        #
        # Retain "bigger" spelling for gang-of-four bindings with modifiers.
        shift_d = {
            'bksp': 'BackSpace',
            'backspace': 'BackSpace',
            'backtab': 'Tab',  # The shift mod will convert to 'Shift+Tab',
            'linefeed': 'Return',
            '\r': 'Return',
            'return': 'Return',
            'tab': 'Tab',
        }
        if self.mods and s.lower() in shift_d:
            # Returning '' breaks existing code.
            return shift_d.get(s.lower())  # type:ignore
        #
        # Make all other translations...
        #
        # This dict ensures proper capitalization.
        # It also translates legacy Tk binding names to ascii chars.
        translate_d = {
            #
            # The gang of four...
            'bksp': 'BackSpace',
            'backspace': 'BackSpace',
            'backtab': 'Tab',  # The shift mod will convert to 'Shift+Tab',
            'linefeed': '\n',
            '\r': '\n',
            'return': '\n',
            'tab': 'Tab',
            #
            # Special chars...
            'delete': 'Delete',
            'down': 'Down',
            'end': 'End',
            'enter': 'Enter',
            'escape': 'Escape',
            'home': 'Home',
            'insert': 'Insert',
            'left': 'Left',
            'next': 'Next',
            'prior': 'Prior',
            'right': 'Right',
            'up': 'Up',
            #
            # Qt key names...
            'del': 'Delete',
            'dnarrow': 'Down',
            'esc': 'Escape',
            'ins': 'Insert',
            'ltarrow': 'Left',
            'pagedn': 'Next',
            'pageup': 'Prior',
            'pgdown': 'Next',
            'pgup': 'Prior',
            'rtarrow': 'Right',
            'uparrow': 'Up',
            #
            # Legacy Tk binding names...
            "ampersand": "&",
            "asciicircum": "^",
            "asciitilde": "~",
            "asterisk": "*",
            "at": "@",
            "backslash": "\\",
            "bar": "|",
            "braceleft": "{",
            "braceright": "}",
            "bracketleft": "[",
            "bracketright": "]",
            "colon": ":",
            "comma": ",",
            "dollar": "$",
            "equal": "=",
            "exclam": "!",
            "greater": ">",
            "less": "<",
            "minus": "-",
            "numbersign": "#",
            "quotedbl": '"',
            "quoteright": "'",
            "parenleft": "(",
            "parenright": ")",
            "percent": "%",
            "period": ".",
            "plus": "+",
            "question": "?",
            "quoteleft": "`",
            "semicolon": ";",
            "slash": "/",
            "space": " ",
            "underscore": "_",
        }
        #
        # pylint: disable=undefined-loop-variable
            # Looks like a pylint bug.
        if s in (None, 'none', 'None'):
            return 'None'
        if s.lower() in translate_d:
            s = translate_d.get(s.lower())
            return self.strip_shift(s)  # type:ignore
        if len(s) > 1 and s.find(' ') > -1:
            # #917: not a pure, but should be ignored.
            return ''
        if s.isalpha():
            if len(s) == 1:
                if 'shift' in self.mods:
                    if len(self.mods) == 1:
                        self.mods.remove('shift')
                        s = s.upper()
                    else:
                        s = s.lower()
                elif self.mods:
                    s = s.lower()
            else:
                # 917: Ignore multi-byte alphas not in the table.
                s = ''
                if 0:
                    # Make sure all special chars are in translate_d.
                    if g.app.gui:  # It may not exist yet.
                        if s.capitalize() in g.app.gui.specialChars:
                            s = s.capitalize()
            return s
        #
        # Translate shifted keys to their appropriate alternatives.
        return self.strip_shift(s)
    #@+node:ekr.20180502104829.1: *5* ks.strip_shift
    def strip_shift(self, s: str) -> str:
        """
        Handle supposedly shifted keys.

        User settings might specify an already-shifted key, which is not an error.

        The legacy Tk binding names have already been translated,
        so we don't have to worry about Shift-ampersand, etc.
        """
        #
        # The second entry in each line handles shifting an already-shifted character.
        # That's ok in user settings: the Shift modifier is just removed.
        shift_d = {
            # Top row of keyboard.
            "`": "~", "~": "~",
            "1": "!", "!": "!",
            "2": "@", "@": "@",
            "3": "#", "#": "#",
            "4": "$", "$": "$",
            "5": "%", "%": "%",
            "6": "^", "^": "^",
            "7": "&", "&": "&",
            "8": "*", "*": "*",
            "9": "(", "(": "(",
            "0": ")", ")": ")",
            "-": "_", "_": "_",
            "=": "+", "+": "+",
            # Second row of keyboard.
            "[": "{", "{": "{",
            "]": "}", "}": "}",
            "\\": '|', "|": "|",
            # Third row of keyboard.
            ";": ":", ":": ":",
            "'": '"', '"': '"',
            # Fourth row of keyboard.
            ".": "<", "<": "<",
            ",": ">", ">": ">",
            "//": "?", "?": "?",
        }
        if 'shift' in self.mods and s in shift_d:
            self.mods.remove('shift')
            s = shift_d.get(s)  # type:ignore
        return s
    #@+node:ekr.20120203053243.10124: *4* ks.find, lower & startswith
    # These may go away later, but for now they make conversion of string strokes easier.

    def find(self, pattern: str) -> int:
        return self.s.find(pattern)

    def lower(self) -> str:
        return self.s.lower()

    def startswith(self, s: str) -> bool:
        return self.s.startswith(s)
    #@+node:ekr.20180415081209.2: *4* ks.find_mods
    def find_mods(self, s: str) -> List[str]:
        """Return the list of all modifiers seen in s."""
        s = s.lower()
        table = (
            ['alt',],
            ['command', 'cmd',],
            ['ctrl', 'control',],  # Use ctrl, not control.
            ['meta',],
            ['shift', 'shft',],
            ['keypad', 'key_pad', 'numpad', 'num_pad'],
                # 868: Allow alternative spellings.
        )
        result = []
        for aList in table:
            kind = aList[0]
            for mod in aList:
                for suffix in '+-':
                    if s.find(mod + suffix) > -1:
                        s = s.replace(mod + suffix, '')
                        result.append(kind)
                        break
        return result
    #@+node:ekr.20180417101435.1: *4* ks.isAltCtl
    def isAltCtrl(self) -> bool:
        """Return True if this is an Alt-Ctrl character."""
        mods = self.find_mods(self.s)
        return 'alt' in mods and 'ctrl' in mods
    #@+node:ekr.20120203053243.10121: *4* ks.isFKey
    def isFKey(self) -> bool:
        return self.s in g.app.gui.FKeys
    #@+node:ekr.20180417102341.1: *4* ks.isPlainKey (does not handle alt-ctrl chars)
    def isPlainKey(self) -> bool:
        """
        Return True if self.s represents a plain key.

        A plain key is a key that can be inserted into text.

        **Note**: The caller is responsible for handling Alt-Ctrl keys.
        """
        s = self.s
        if s in g.app.gui.ignoreChars:
            # For unit tests.
            return False
        # #868:
        if s.find('Keypad+') > -1:
            # Enable bindings.
            return False
        if self.find_mods(s) or self.isFKey():
            return False
        if s in g.app.gui.specialChars:
            return False
        if s == 'BackSpace':
            return False
        return True
    #@+node:ekr.20180511092713.1: *4* ks.isNumPadKey, ks.isPlainNumPad & ks.removeNumPadModifier
    def isNumPadKey(self) -> bool:
        return self.s.find('Keypad+') > -1

    def isPlainNumPad(self) -> bool:
        return (
            self.isNumPadKey() and
            len(self.s.replace('Keypad+', '')) == 1
        )

    def removeNumPadModifier(self) -> None:
        self.s = self.s.replace('Keypad+', '')
    #@+node:ekr.20180419170934.1: *4* ks.prettyPrint
    def prettyPrint(self) -> str:

        s = self.s
        if not s:
            return '<None>'
        d = {' ': 'Space', '\t': 'Tab', '\n': 'Return', '\r': 'LineFeed'}
        ch = s[-1]
        return s[:-1] + d.get(ch, ch)
    #@+node:ekr.20180415124853.1: *4* ks.strip_mods
    def strip_mods(self, s: str) -> str:
        """Remove all modifiers from s, without changing the case of s."""
        table = (
            'alt',
            'cmd', 'command',
            'control', 'ctrl',
            'keypad', 'key_pad',  # 868:
            'meta',
            'shift', 'shft',
        )
        for mod in table:
            for suffix in '+-':
                target = mod + suffix
                i = s.lower().find(target)
                if i > -1:
                    s = s[:i] + s[i + len(target) :]
                    break
        return s
    #@+node:ekr.20120203053243.10125: *4* ks.toGuiChar
    def toGuiChar(self) -> str:
        """Replace special chars by the actual gui char."""
        s = self.s.lower()
        if s in ('\n', 'return'):
            s = '\n'
        elif s in ('\t', 'tab'):
            s = '\t'
        elif s in ('\b', 'backspace'):
            s = '\b'
        elif s in ('.', 'period'):
            s = '.'
        return s
    #@+node:ekr.20180417100834.1: *4* ks.toInsertableChar
    def toInsertableChar(self) -> str:
        """Convert self to an (insertable) char."""
        # pylint: disable=len-as-condition
        s = self.s
        if not s or self.find_mods(s):
            return ''
        # Handle the "Gang of Four"
        d = {
            'BackSpace': '\b',
            'LineFeed': '\n',
            # 'Insert': '\n',
            'Return': '\n',
            'Tab': '\t',
        }
        if s in d:
            return d.get(s)  # type:ignore
        return s if len(s) == 1 else ''
    #@-others

def isStroke(obj: Any) -> bool:
    return isinstance(obj, KeyStroke)

def isStrokeOrNone(obj: Any) -> bool:
    return obj is None or isinstance(obj, KeyStroke)
#@+node:ekr.20160119093947.1: *3* class g.MatchBrackets
class MatchBrackets:
    """
    A class implementing the match-brackets command.

    In the interest of speed, the code assumes that the user invokes the
    match-bracket command ouside of any string, comment or (for perl or
    javascript) regex.
    """
    #@+others
    #@+node:ekr.20160119104510.1: *4* mb.ctor
    def __init__(self, c: Cmdr, p: Pos, language: str) -> None:
        """Ctor for MatchBrackets class."""
        self.c = c
        self.p = p.copy()
        self.language = language
        # Constants.
        self.close_brackets = ")]}>"
        self.open_brackets = "([{<"
        self.brackets = self.open_brackets + self.close_brackets
        self.matching_brackets = self.close_brackets + self.open_brackets
        # Language dependent.
        d1, d2, d3 = g.set_delims_from_language(language)
        self.single_comment, self.start_comment, self.end_comment = d1, d2, d3
        # to track expanding selection
        c.user_dict.setdefault('_match_brackets', {'count': 0, 'range': (0, 0)})
    #@+node:ekr.20160121164723.1: *4* mb.bi-directional helpers
    #@+node:ekr.20160121112812.1: *5* mb.is_regex
    def is_regex(self, s: str, i: int) -> bool:
        """Return true if there is another slash on the line."""
        if self.language in ('javascript', 'perl',):
            assert s[i] == '/'
            offset = 1 if self.forward else -1
            i += offset
            while 0 <= i < len(s) and s[i] != '\n':
                if s[i] == '/':
                    return True
                i += offset
            return False
        return False
    #@+node:ekr.20160121112536.1: *5* mb.scan_regex
    def scan_regex(self, s: str, i: int) -> int:
        """Scan a regex (or regex substitution for perl)."""
        assert s[i] == '/'
        offset = 1 if self.forward else -1
        i1 = i
        i += offset
        found: Union[int, bool] = False
        while 0 <= i < len(s) and s[i] != '\n':
            ch = s[i]
            i2 = i - 1  # in case we have to look behind.
            i += offset
            if ch == '/':
                # Count the preceding backslashes.
                n = 0
                while 0 <= i2 < len(s) and s[i2] == '\\':
                    n += 1
                    i2 -= 1
                if (n % 2) == 0:
                    if self.language == 'perl' and found is None:
                        found = i
                    else:
                        found = i
                        break
        if found is None:
            self.oops('unmatched regex delim')
            return i1 + offset
        return found
    #@+node:ekr.20160121112303.1: *5* mb.scan_string
    def scan_string(self, s: str, i: int) -> int:
        """
        Scan the string starting at s[i] (forward or backward).
        Return the index of the next character.
        """
        # i1 = i if self.forward else i + 1
        delim = s[i]
        assert delim in "'\"", repr(delim)
        offset = 1 if self.forward else -1
        i += offset
        while 0 <= i < len(s):
            ch = s[i]
            i2 = i - 1  # in case we have to look behind.
            i += offset
            if ch == delim:
                # Count the preceding backslashes.
                n = 0
                while 0 <= i2 < len(s) and s[i2] == '\\':
                    n += 1
                    i2 -= 1
                if (n % 2) == 0:
                    return i
        # Annoying when matching brackets on the fly.
            # self.oops('unmatched string')
        return i + offset
    #@+node:tbrown.20180226113621.1: *4* mb.expand_range
    def expand_range(
        self,
        s: str,
        left: int,
        right: int,
        max_right: int,
        expand: bool=False,
    ) -> Tuple[Any, Any, Any, Any]:
        """
        Find the bracket nearest the cursor searching outwards left and right.

        Expand the range (left, right) in string s until either s[left] or
        s[right] is a bracket.  right can not exceed max_right, and if expand is
        True, the new range must encompass the old range, in addition to s[left]
        or s[right] being a bracket.

        Returns
            new_left, new_right, bracket_char, index_of_bracket_char
        if expansion succeeds, otherwise
            None, None, None, None

        Note that only one of new_left and new_right will necessarily be a
        bracket, but index_of_bracket_char will definitely be a bracket.
        """
        expanded: Union[bool, str] = False
        left = max(0, min(left, len(s)))  # #2240
        right = max(0, min(right, len(s)))  # #2240
        orig_left = left
        orig_right = right
        while (
            (s[left] not in self.brackets or expand and not expanded)
            and (s[right] not in self.brackets or expand and not expanded)
            and (left > 0 or right < max_right)
        ):
            expanded = False
            if left > 0:
                left -= 1
                if s[left] in self.brackets:
                    other = self.find_matching_bracket(s[left], s, left)
                    if other is not None and other >= orig_right:
                        expanded = 'left'
            if right < max_right:
                right += 1
                if s[right] in self.brackets:
                    other = self.find_matching_bracket(s[right], s, right)
                    if other is not None and other <= orig_left:
                        expanded = 'right'
        if s[left] in self.brackets and (not expand or expanded == 'left'):
            return left, right, s[left], left
        if s[right] in self.brackets and (not expand or expanded == 'right'):
            return left, right, s[right], right
        return None, None, None, None
    #@+node:ekr.20061113221414: *4* mb.find_matching_bracket
    def find_matching_bracket(self, ch1: str, s: str, i: int) -> Any:
        """Find the bracket matching s[i] for self.language."""
        self.forward = ch1 in self.open_brackets
        # Find the character matching the initial bracket.
        for n in range(len(self.brackets)):  # pylint: disable=consider-using-enumerate
            if ch1 == self.brackets[n]:
                target = self.matching_brackets[n]
                break
        else:
            return None
        f = self.scan if self.forward else self.scan_back
        return f(ch1, target, s, i)
    #@+node:ekr.20160121164556.1: *4* mb.scan & helpers
    def scan(self, ch1: str, target: str, s: str, i: int) -> Optional[int]:
        """Scan forward for target."""
        level = 0
        while 0 <= i < len(s):
            progress = i
            ch = s[i]
            if ch in '"\'':
                # Scan to the end/beginning of the string.
                i = self.scan_string(s, i)
            elif self.starts_comment(s, i):
                i = self.scan_comment(s, i)  # type:ignore
            elif ch == '/' and self.is_regex(s, i):
                i = self.scan_regex(s, i)
            elif ch == ch1:
                level += 1
                i += 1
            elif ch == target:
                level -= 1
                if level <= 0:
                    return i
                i += 1
            else:
                i += 1
            assert i > progress
        # Not found
        return None
    #@+node:ekr.20160119090634.1: *5* mb.scan_comment
    def scan_comment(self, s: str, i: int) -> Optional[int]:
        """Return the index of the character after a comment."""
        i1 = i
        start = self.start_comment if self.forward else self.end_comment
        end = self.end_comment if self.forward else self.start_comment
        offset = 1 if self.forward else -1
        if g.match(s, i, start):
            if not self.forward:
                i1 += len(end)
            i += offset
            while 0 <= i < len(s):
                if g.match(s, i, end):
                    i = i + len(end) if self.forward else i - 1
                    return i
                i += offset
            self.oops('unmatched multiline comment')
        elif self.forward:
            # Scan to the newline.
            target = '\n'
            while 0 <= i < len(s):
                if s[i] == '\n':
                    i += 1
                    return i
                i += 1
        else:
            # Careful: scan to the *first* target on the line
            target = self.single_comment
            found = None
            i -= 1
            while 0 <= i < len(s) and s[i] != '\n':
                if g.match(s, i, target):
                    found = i
                i -= 1
            if found is None:
                self.oops('can not happen: unterminated single-line comment')
                found = 0
            return found
        return i
    #@+node:ekr.20160119101851.1: *5* mb.starts_comment
    def starts_comment(self, s: str, i: int) -> bool:
        """Return True if s[i] starts a comment."""
        assert 0 <= i < len(s)
        if self.forward:
            if self.single_comment and g.match(s, i, self.single_comment):
                return True
            return (
                self.start_comment and self.end_comment and
                g.match(s, i, self.start_comment)
            )
        if s[i] == '\n':
            if self.single_comment:
                # Scan backward for any single-comment delim.
                i -= 1
                while i >= 0 and s[i] != '\n':
                    if g.match(s, i, self.single_comment):
                        return True
                    i -= 1
            return False
        return (
            self.start_comment and self.end_comment and
            g.match(s, i, self.end_comment)
        )
    #@+node:ekr.20160119230141.1: *4* mb.scan_back & helpers
    def scan_back(self, ch1: str, target: str, s: str, i: int) -> Optional[int]:
        """Scan backwards for delim."""
        level = 0
        while i >= 0:
            progress = i
            ch = s[i]
            if self.ends_comment(s, i):
                i = self.back_scan_comment(s, i)
            elif ch in '"\'':
                # Scan to the beginning of the string.
                i = self.scan_string(s, i)
            elif ch == '/' and self.is_regex(s, i):
                i = self.scan_regex(s, i)
            elif ch == ch1:
                level += 1
                i -= 1
            elif ch == target:
                level -= 1
                if level <= 0:
                    return i
                i -= 1
            else:
                i -= 1
            assert i < progress
        # Not found
        return None
    #@+node:ekr.20160119230141.2: *5* mb.back_scan_comment
    def back_scan_comment(self, s: str, i: int) -> int:
        """Return the index of the character after a comment."""
        i1 = i
        if g.match(s, i, self.end_comment):
            i1 += len(self.end_comment)  # For traces.
            i -= 1
            while i >= 0:
                if g.match(s, i, self.start_comment):
                    i -= 1
                    return i
                i -= 1
            self.oops('unmatched multiline comment')
            return i
        # Careful: scan to the *first* target on the line
        found = None
        i -= 1
        while i >= 0 and s[i] != '\n':
            if g.match(s, i, self.single_comment):
                found = i - 1
            i -= 1
        if found is None:
            self.oops('can not happen: unterminated single-line comment')
            found = 0
        return found
    #@+node:ekr.20160119230141.4: *5* mb.ends_comment
    def ends_comment(self, s: str, i: int) -> bool:
        """
        Return True if s[i] ends a comment. This is called while scanning
        backward, so this is a bit of a guess.
        """
        if s[i] == '\n':
            # This is the hard (dubious) case.
            # Let w, x, y and z stand for any strings not containg // or quotes.
            # Case 1: w"x//y"z Assume // is inside a string.
            # Case 2: x//y"z Assume " is inside the comment.
            # Case 3: w//x"y"z Assume both quotes are inside the comment.
            #
            # That is, we assume (perhaps wrongly) that a quote terminates a
            # string if and *only* if the string starts *and* ends on the line.
            if self.single_comment:
                # Scan backward for single-line comment delims or quotes.
                quote = None
                i -= 1
                while i >= 0 and s[i] != '\n':
                    progress = i
                    if quote and s[i] == quote:
                        quote = None
                        i -= 1
                    elif s[i] in '"\'':
                        if not quote:
                            quote = s[i]
                        i -= 1
                    elif g.match(s, i, self.single_comment):
                        # Assume that there is a comment only if the comment delim
                        # isn't inside a string that begins and ends on *this* line.
                        if quote:
                            while i >= 0 and s[i] != 'n':
                                if s[i] == quote:
                                    return False
                                i -= 1
                        return True
                    else:
                        i -= 1
                    assert progress > i
            return False
        return (
            self.start_comment and
            self.end_comment and
            g.match(s, i, self.end_comment))
    #@+node:ekr.20160119104148.1: *4* mb.oops
    def oops(self, s: str) -> None:
        """Report an error in the match-brackets command."""
        g.es(s, color='red')
    #@+node:ekr.20160119094053.1: *4* mb.run
    #@@nobeautify

    def run(self) -> None:
        """The driver for the MatchBrackets class.

        With no selected range: find the nearest bracket and select from
        it to it's match, moving cursor to match.

        With selected range: the first time, move cursor back to other end of
        range. The second time, select enclosing range.
        """
        #
        # A partial fix for bug 127: Bracket matching is buggy.
        w = self.c.frame.body.wrapper
        s = w.getAllText()
        _mb = self.c.user_dict['_match_brackets']
        sel_range = w.getSelectionRange()
        if not w.hasSelection():
            _mb['count'] = 1
        if _mb['range'] == sel_range and _mb['count'] == 1:
            # haven't been to other end yet
            _mb['count'] += 1
            # move insert point to other end of selection
            insert = 1 if w.getInsertPoint() == sel_range[0] else 0
            w.setSelectionRange(
                sel_range[0], sel_range[1], insert=sel_range[insert])
            return

        # Find the bracket nearest the cursor.
        max_right = len(s) - 1 # insert point can be past last char.
        left = right = min(max_right, w.getInsertPoint())
        left, right, ch, index = self.expand_range(s, left, right, max_right)
        if left is None:
            g.es("Bracket not found")
            return
        index2 = self.find_matching_bracket(ch, s, index)
        if index2 is None:
            g.es("No matching bracket.")  # #1447.
            return

        # If this is the first time we've selected the range index-index2, do
        # nothing extra.  The second time, move cursor to other end (requires
        # no special action here), and the third time, try to expand the range
        # to any enclosing brackets
        minmax = (min(index, index2), max(index, index2)+1)
        # the range, +1 to match w.getSelectionRange()
        if _mb['range'] == minmax:  # count how many times this has been the answer
            _mb['count'] += 1
        else:
            _mb['count'] = 1
            _mb['range'] = minmax
        if _mb['count'] >= 3:  # try to expand range
            left, right, ch, index3 = self.expand_range(
                s,
                max(minmax[0], 0),
                min(minmax[1], max_right),
                max_right, expand=True
            )
            if index3 is not None:  # found nearest bracket outside range
                index4 = self.find_matching_bracket(ch, s, index3)
                if index4 is not None:  # found matching bracket, expand range
                    index, index2 = index3, index4
                    _mb['count'] = 1
                    _mb['range'] = (min(index3, index4), max(index3, index4)+1)

        if index2 is not None:
            if index2 < index:
                w.setSelectionRange(index2, index + 1, insert=index2)
            else:
                w.setSelectionRange(
                    index, index2 + 1, insert=min(len(s), index2 + 1))
            w.see(index2)
        else:
            g.es("unmatched", repr(ch))
    #@-others
#@+node:ekr.20090128083459.82: *3* class g.PosList (deprecated)
class PosList(list):
    #@+<< docstring for PosList >>
    #@+node:ekr.20090130114732.2: *4* << docstring for PosList >>
    """A subclass of list for creating and selecting lists of positions.

        This is deprecated, use leoNodes.PosList instead!

        # Creates a PosList containing all positions in c.
        aList = g.PosList(c)

        # Creates a PosList from aList2.
        aList = g.PosList(c,aList2)

        # Creates a PosList containing all positions p in aList
        # such that p.h matches the pattern.
        # The pattern is a regular expression if regex is True.
        # if removeClones is True, all positions p2 are removed
        # if a position p is already in the list and p2.v == p.v.
        aList2 = aList.select(pattern,regex=False,removeClones=True)

        # Prints all positions in aList, sorted if sort is True.
        # Prints p.h, or repr(p) if verbose is True.
        aList.dump(sort=False,verbose=False)
    """
    #@-<< docstring for PosList >>
    #@+others
    #@+node:ekr.20140531104908.17611: *4* PosList.ctor
    def __init__(self, c: Cmdr, aList: List[Cmdr]=None) -> None:
        self.c = c
        super().__init__()
        if aList is None:
            for p in c.all_positions():
                self.append(p.copy())
        else:
            for p in aList:
                self.append(p.copy())
    #@+node:ekr.20140531104908.17612: *4* PosList.dump
    def dump(self, sort: bool=False, verbose: bool=False) -> str:
        if verbose:
            return g.listToString(self, sort=sort)
        return g.listToString([p.h for p in self], sort=sort)
    #@+node:ekr.20140531104908.17613: *4* PosList.select
    def select(self, pat: str, regex: bool=False, removeClones: bool=True) -> "PosList":
        """
        Return a new PosList containing all positions
        in self that match the given pattern.
        """
        c = self.c

        aList = []
        if regex:
            for p in self:
                if re.match(pat, p.h):
                    aList.append(p.copy())
        else:
            for p in self:
                if p.h.find(pat) != -1:
                    aList.append(p.copy())
        if removeClones:
            aList = self.removeClones(aList)
        return PosList(c, aList)
    #@+node:ekr.20140531104908.17614: *4* PosList.removeClones
    def removeClones(self, aList: List[Pos]) -> List[Pos]:
        seen = {}
        aList2: List[Pos] = []
        for p in aList:
            if p.v not in seen:
                seen[p.v] = p.v
                aList2.append(p)
        return aList2
    #@-others
#@+node:EKR.20040612114220.4: *3* class g.ReadLinesClass
class ReadLinesClass:
    """A class whose next method provides a readline method for Python's tokenize module."""

    def __init__(self, s: str) -> None:
        self.lines = g.splitLines(s)
        self.i = 0

    def next(self) -> str:
        if self.i < len(self.lines):
            line = self.lines[self.i]
            self.i += 1
        else:
            line = ''
        return line

    __next__ = next
#@+node:ekr.20031218072017.3121: *3* class g.RedirectClass & convenience functions
class RedirectClass:
    """A class to redirect stdout and stderr to Leo's log pane."""
    #@+<< RedirectClass methods >>
    #@+node:ekr.20031218072017.1656: *4* << RedirectClass methods >>
    #@+others
    #@+node:ekr.20041012082437: *5* RedirectClass.__init__
    def __init__(self) -> None:
        self.old = None
        self.encoding = 'utf-8'  # 2019/03/29 For pdb.
    #@+node:ekr.20041012082437.1: *5* isRedirected
    def isRedirected(self) -> bool:
        return self.old is not None
    #@+node:ekr.20041012082437.2: *5* flush
    # For LeoN: just for compatibility.

    def flush(self, *args: Any) -> None:
        return
    #@+node:ekr.20041012091252: *5* rawPrint
    def rawPrint(self, s: str) -> None:
        if self.old:
            self.old.write(s + '\n')
        else:
            g.pr(s)
    #@+node:ekr.20041012082437.3: *5* redirect
    def redirect(self, stdout: bool=True) -> None:
        if g.app.batchMode:
            # Redirection is futile in batch mode.
            return
        if not self.old:
            if stdout:
                self.old, sys.stdout = sys.stdout, self  # type:ignore
            else:
                self.old, sys.stderr = sys.stderr, self  # type:ignore
    #@+node:ekr.20041012082437.4: *5* undirect
    def undirect(self, stdout: bool=True) -> None:
        if self.old:
            if stdout:
                sys.stdout, self.old = self.old, None
            else:
                sys.stderr, self.old = self.old, None
    #@+node:ekr.20041012082437.5: *5* write
    def write(self, s: str) -> None:

        if self.old:
            if app.log:
                app.log.put(s, from_redirect=True)
            else:
                self.old.write(s + '\n')
        else:
            # Can happen when g.batchMode is True.
            g.pr(s)
    #@-others
    #@-<< RedirectClass methods >>

# Create two redirection objects, one for each stream.

redirectStdErrObj = RedirectClass()
redirectStdOutObj = RedirectClass()
#@+<< define convenience methods for redirecting streams >>
#@+node:ekr.20031218072017.3122: *4* << define convenience methods for redirecting streams >>
#@+others
#@+node:ekr.20041012090942: *5* redirectStderr & redirectStdout
# Redirect streams to the current log window.

def redirectStderr() -> None:
    global redirectStdErrObj
    redirectStdErrObj.redirect(stdout=False)

def redirectStdout() -> None:
    global redirectStdOutObj
    redirectStdOutObj.redirect()
#@+node:ekr.20041012090942.1: *5* restoreStderr & restoreStdout
# Restore standard streams.

def restoreStderr() -> None:
    global redirectStdErrObj
    redirectStdErrObj.undirect(stdout=False)

def restoreStdout() -> None:
    global redirectStdOutObj
    redirectStdOutObj.undirect()
#@+node:ekr.20041012090942.2: *5* stdErrIsRedirected & stdOutIsRedirected
def stdErrIsRedirected() -> bool:
    global redirectStdErrObj
    return redirectStdErrObj.isRedirected()

def stdOutIsRedirected() -> bool:
    global redirectStdOutObj
    return redirectStdOutObj.isRedirected()
#@+node:ekr.20041012090942.3: *5* rawPrint
# Send output to original stdout.

def rawPrint(s: str) -> None:
    global redirectStdOutObj
    redirectStdOutObj.rawPrint(s)
#@-others
#@-<< define convenience methods for redirecting streams >>
#@+node:ekr.20121128031949.12605: *3* class g.SherlockTracer
class SherlockTracer:
    """
    A stand-alone tracer class with many of Sherlock's features.

    This class should work in any environment containing the re, os and sys modules.

    The arguments in the pattern lists determine which functions get traced
    or which stats get printed. Each pattern starts with "+", "-", "+:" or
    "-:", followed by a regular expression::

    "+x"  Enables tracing (or stats) for all functions/methods whose name
          matches the regular expression x.
    "-x"  Disables tracing for functions/methods.
    "+:x" Enables tracing for all functions in the **file** whose name matches x.
    "-:x" Disables tracing for an entire file.

    Enabling and disabling depends on the order of arguments in the pattern
    list. Consider the arguments for the Rope trace::

    patterns=['+.*','+:.*',
        '-:.*\\lib\\.*','+:.*rope.*','-:.*leoGlobals.py',
        '-:.*worder.py','-:.*prefs.py','-:.*resources.py',])

    This enables tracing for everything, then disables tracing for all
    library modules, except for all rope modules. Finally, it disables the
    tracing for Rope's worder, prefs and resources modules. Btw, this is
    one of the best uses for regular expressions that I know of.

    Being able to zero in on the code of interest can be a big help in
    studying other people's code. This is a non-invasive method: no tracing
    code needs to be inserted anywhere.

    Usage:

    g.SherlockTracer(patterns).run()
    """
    #@+others
    #@+node:ekr.20121128031949.12602: *4* __init__
    def __init__(
        self,
        patterns: List[Any],
        dots: bool=True,
        show_args: bool=True,
        show_return: bool=True,
        verbose: bool=True,
    ) -> None:
        """SherlockTracer ctor."""
        self.bad_patterns: List[str] = []  # List of bad patterns.
        self.dots = dots  # True: print level dots.
        self.contents_d: Dict[str, List] = {}  # Keys are file names, values are file lines.
        self.n = 0  # The frame level on entry to run.
        self.stats: Dict[str, Dict] = {}  # Keys are full file names, values are dicts.
        self.patterns: List[Any] = None  # A list of regex patterns to match.
        self.pattern_stack: List[str] = []
        self.show_args = show_args  # True: show args for each function call.
        self.show_return = show_return  # True: show returns from each function.
        self.trace_lines = True  # True: trace lines in enabled functions.
        self.verbose = verbose  # True: print filename:func
        self.set_patterns(patterns)
        from leo.core.leoQt import QtCore
        if QtCore:
            # pylint: disable=no-member
            QtCore.pyqtRemoveInputHook()
    #@+node:ekr.20140326100337.16844: *4* __call__
    def __call__(self, frame: Any, event: Any, arg: Any) -> Any:
        """Exists so that self.dispatch can return self."""
        return self.dispatch(frame, event, arg)
    #@+node:ekr.20140326100337.16846: *4* sherlock.bad_pattern
    def bad_pattern(self, pattern: Any) -> None:
        """Report a bad Sherlock pattern."""
        if pattern not in self.bad_patterns:
            self.bad_patterns.append(pattern)
            print(f"\nignoring bad pattern: {pattern}\n")
    #@+node:ekr.20140326100337.16847: *4* sherlock.check_pattern
    def check_pattern(self, pattern: str) -> bool:
        """Give an error and return False for an invalid pattern."""
        try:
            for prefix in ('+:', '-:', '+', '-'):
                if pattern.startswith(prefix):
                    re.match(pattern[len(prefix) :], 'xyzzy')
                    return True
            self.bad_pattern(pattern)
            return False
        except Exception:
            self.bad_pattern(pattern)
            return False
    #@+node:ekr.20121128031949.12609: *4* sherlock.dispatch
    def dispatch(self, frame: Any, event: Any, arg: Any) -> Any:
        """The dispatch method."""
        if event == 'call':
            self.do_call(frame, arg)
        elif event == 'return' and self.show_return:
            self.do_return(frame, arg)
        elif event == 'line' and self.trace_lines:
            self.do_line(frame, arg)
        # Queue the SherlockTracer instance again.
        return self
    #@+node:ekr.20121128031949.12603: *4* sherlock.do_call & helper
    def do_call(self, frame: Any, unused_arg: Any) -> None:
        """Trace through a function call."""
        frame1 = frame
        code = frame.f_code
        file_name = code.co_filename
        locals_ = frame.f_locals
        function_name = code.co_name
        try:
            full_name = self.get_full_name(locals_, function_name)
        except Exception:
            full_name = function_name
        if not self.is_enabled(file_name, full_name, self.patterns):
            # 2020/09/09: Don't touch, for example, __ methods.
            return
        n = 0  # The number of callers of this def.
        while frame:
            frame = frame.f_back
            n += 1
        dots = '.' * max(0, n - self.n) if self.dots else ''
        path = f"{os.path.basename(file_name):>20}" if self.verbose else ''
        leadin = '+' if self.show_return else ''
        args = "(%s)" % self.get_args(frame1) if self.show_args else ''
        print(f"{path}:{dots}{leadin}{full_name}{args}")
        # Always update stats.
        d = self.stats.get(file_name, {})
        d[full_name] = 1 + d.get(full_name, 0)
        self.stats[file_name] = d
    #@+node:ekr.20130111185820.10194: *5* sherlock.get_args
    def get_args(self, frame: Any) -> str:
        """Return name=val for each arg in the function call."""
        code = frame.f_code
        locals_ = frame.f_locals
        name = code.co_name
        n = code.co_argcount
        if code.co_flags & 4:
            n = n + 1
        if code.co_flags & 8:
            n = n + 1
        result = []
        for i in range(n):
            name = code.co_varnames[i]
            if name != 'self':
                arg = locals_.get(name, '*undefined*')
                if arg:
                    if isinstance(arg, (list, tuple)):
                        # Clearer w/o f-string
                        val = "[%s]" % ','.join(
                            [self.show(z) for z in arg if self.show(z)])
                    else:
                        val = self.show(arg)
                    if val:
                        result.append(f"{name}={val}")
        return ','.join(result)
    #@+node:ekr.20140402060647.16845: *4* sherlock.do_line (not used)
    bad_fns: List[str] = []

    def do_line(self, frame: Any, arg: Any) -> None:
        """print each line of enabled functions."""
        if 1:
            return
        code = frame.f_code
        file_name = code.co_filename
        locals_ = frame.f_locals
        name = code.co_name
        full_name = self.get_full_name(locals_, name)
        if not self.is_enabled(file_name, full_name, self.patterns):
            return
        n = frame.f_lineno - 1  # Apparently, the first line is line 1.
        d = self.contents_d
        lines = d.get(file_name)
        if not lines:
            print(file_name)
            try:
                with open(file_name) as f:
                    s = f.read()
            except Exception:
                if file_name not in self.bad_fns:
                    self.bad_fns.append(file_name)
                    print(f"open({file_name}) failed")
                return
            lines = g.splitLines(s)
            d[file_name] = lines
        line = lines[n].rstrip() if n < len(lines) else '<EOF>'
        if 0:
            print(f"{name:3} {line}")
        else:
            print(f"{g.shortFileName(file_name)} {n} {full_name} {line}")
    #@+node:ekr.20130109154743.10172: *4* sherlock.do_return & helper
    def do_return(self, frame: Any, arg: Any) -> None:  # Arg *is* used below.
        """Trace a return statement."""
        code = frame.f_code
        fn = code.co_filename
        locals_ = frame.f_locals
        name = code.co_name
        full_name = self.get_full_name(locals_, name)
        if self.is_enabled(fn, full_name, self.patterns):
            n = 0
            while frame:
                frame = frame.f_back
                n += 1
            dots = '.' * max(0, n - self.n) if self.dots else ''
            path = f"{os.path.basename(fn):>20}" if self.verbose else ''
            if name and name == '__init__':
                try:
                    ret1 = locals_ and locals_.get('self', None)
                    ret = self.format_ret(ret1)
                except NameError:
                    ret = f"<{ret1.__class__.__name__}>"
            else:
                ret = self.format_ret(arg)
            print(f"{path}{dots}-{full_name}{ret}")
    #@+node:ekr.20130111120935.10192: *5* sherlock.format_ret
    def format_ret(self, arg: Any) -> str:
        """Format arg, the value returned by a "return" statement."""
        try:
            if isinstance(arg, types.GeneratorType):
                ret = '<generator>'
            elif isinstance(arg, (tuple, list)):
                # Clearer w/o f-string.
                ret = "[%s]" % ','.join([self.show(z) for z in arg])
                if len(ret) > 40:
                    # Clearer w/o f-string.
                    ret = "[\n%s]" % ('\n,'.join([self.show(z) for z in arg]))
            elif arg:
                ret = self.show(arg)
                if len(ret) > 40:
                    ret = f"\n    {ret}"
            else:
                ret = '' if arg is None else repr(arg)
        except Exception:
            exctype, value = sys.exc_info()[:2]
            s = f"<**exception: {exctype.__name__}, {value} arg: {arg !r}**>"
            ret = f" ->\n    {s}" if len(s) > 40 else f" -> {s}"
        return f" -> {ret}"
    #@+node:ekr.20121128111829.12185: *4* sherlock.fn_is_enabled (not used)
    def fn_is_enabled(self, func: Any, patterns: List[str]) -> bool:
        """Return True if tracing for the given function is enabled."""
        if func in self.ignored_functions:
            return False

        def ignore_function() -> None:
            if func not in self.ignored_functions:
                self.ignored_functions.append(func)
                print(f"Ignore function: {func}")
        #
        # New in Leo 6.3. Never trace dangerous functions.
        table = (
            '_deepcopy.*',
            # Unicode primitives.
            'encode\b', 'decode\b',
            # System functions
            '.*__next\b',
            '<frozen>', '<genexpr>', '<listcomp>',
            # '<decorator-gen-.*>',
            'get\b',
            # String primitives.
            'append\b', 'split\b', 'join\b',
            # File primitives...
            'access_check\b', 'expanduser\b', 'exists\b', 'find_spec\b',
            'abspath\b', 'normcase\b', 'normpath\b', 'splitdrive\b',
        )
        g.trace('=====', func)
        for z in table:
            if re.match(z, func):
                ignore_function()
                return False
        #
        # Legacy code.
        try:
            enabled, pattern = False, None
            for pattern in patterns:
                if pattern.startswith('+:'):
                    if re.match(pattern[2:], func):
                        enabled = True
                elif pattern.startswith('-:'):
                    if re.match(pattern[2:], func):
                        enabled = False
            return enabled
        except Exception:
            self.bad_pattern(pattern)
            return False
    #@+node:ekr.20130112093655.10195: *4* get_full_name
    def get_full_name(self, locals_: Any, name: str) -> str:
        """Return class_name::name if possible."""
        full_name = name
        try:
            user_self = locals_ and locals_.get('self', None)
            if user_self:
                full_name = user_self.__class__.__name__ + '::' + name
        except Exception:
            pass
        return full_name
    #@+node:ekr.20121128111829.12183: *4* sherlock.is_enabled
    ignored_files: List[str] = []  # List of files.
    ignored_functions: List[str] = []  # List of files.

    def is_enabled(
        self,
        file_name: str,
        function_name: str,
        patterns: List[str]=None,
    ) -> bool:
        """Return True if tracing for function_name in the given file is enabled."""
        #
        # New in Leo 6.3. Never trace through some files.
        if not os:
            return False  # Shutting down.
        base_name = os.path.basename(file_name)
        if base_name in self.ignored_files:
            return False

        def ignore_file() -> None:
            if not base_name in self.ignored_files:
                self.ignored_files.append(base_name)

        def ignore_function() -> None:
            if function_name not in self.ignored_functions:
                self.ignored_functions.append(function_name)

        if f"{os.sep}lib{os.sep}" in file_name:
            ignore_file()
            return False
        if base_name.startswith('<') and base_name.endswith('>'):
            ignore_file()
            return False
        #
        # New in Leo 6.3. Never trace dangerous functions.
        table = (
            '_deepcopy.*',
            # Unicode primitives.
            'encode\b', 'decode\b',
            # System functions
            '.*__next\b',
            '<frozen>', '<genexpr>', '<listcomp>',
            # '<decorator-gen-.*>',
            'get\b',
            # String primitives.
            'append\b', 'split\b', 'join\b',
            # File primitives...
            'access_check\b', 'expanduser\b', 'exists\b', 'find_spec\b',
            'abspath\b', 'normcase\b', 'normpath\b', 'splitdrive\b',
        )
        for z in table:
            if re.match(z, function_name):
                ignore_function()
                return False
        #
        # Legacy code.
        enabled = False
        if patterns is None:
            patterns = self.patterns
        for pattern in patterns:
            try:
                if pattern.startswith('+:'):
                    if re.match(pattern[2:], file_name):
                        enabled = True
                elif pattern.startswith('-:'):
                    if re.match(pattern[2:], file_name):
                        enabled = False
                elif pattern.startswith('+'):
                    if re.match(pattern[1:], function_name):
                        enabled = True
                elif pattern.startswith('-'):
                    if re.match(pattern[1:], function_name):
                        enabled = False
                else:
                    self.bad_pattern(pattern)
            except Exception:
                self.bad_pattern(pattern)
        return enabled
    #@+node:ekr.20121128111829.12182: *4* print_stats
    def print_stats(self, patterns: List[str]=None) -> None:
        """Print all accumulated statisitics."""
        print('\nSherlock statistics...')
        if not patterns:
            patterns = ['+.*', '+:.*',]
        for fn in sorted(self.stats.keys()):
            d = self.stats.get(fn)
            if self.fn_is_enabled(fn, patterns):
                result = sorted(d.keys())  # type:ignore
            else:
                result = [key for key in sorted(d.keys())  # type:ignore
                    if self.is_enabled(fn, key, patterns)]
            if result:
                print('')
                fn = fn.replace('\\', '/')
                parts = fn.split('/')
                print('/'.join(parts[-2:]))
                for key in result:
                    print(f"{d.get(key):4} {key}")
    #@+node:ekr.20121128031949.12614: *4* run
    # Modified from pdb.Pdb.set_trace.

    def run(self, frame: Any=None) -> None:
        """Trace from the given frame or the caller's frame."""
        print("SherlockTracer.run:patterns:\n%s" % '\n'.join(self.patterns))
        if frame is None:
            frame = sys._getframe().f_back
        # Compute self.n, the number of frames to ignore.
        self.n = 0
        while frame:
            frame = frame.f_back
            self.n += 1
        # Pass self to sys.settrace to give easy access to all methods.
        sys.settrace(self)
    #@+node:ekr.20140322090829.16834: *4* push & pop
    def push(self, patterns: List[str]) -> None:
        """Push the old patterns and set the new."""
        self.pattern_stack.append(self.patterns)  # type:ignore
        self.set_patterns(patterns)
        print(f"SherlockTracer.push: {self.patterns}")

    def pop(self) -> None:
        """Restore the pushed patterns."""
        if self.pattern_stack:
            self.patterns = self.pattern_stack.pop()  # type:ignore
            print(f"SherlockTracer.pop: {self.patterns}")
        else:
            print('SherlockTracer.pop: pattern stack underflow')
    #@+node:ekr.20140326100337.16845: *4* set_patterns
    def set_patterns(self, patterns: List[str]) -> None:
        """Set the patterns in effect."""
        self.patterns = [z for z in patterns if self.check_pattern(z)]
    #@+node:ekr.20140322090829.16831: *4* show
    def show(self, item: Any) -> str:
        """return the best representation of item."""
        if not item:
            return repr(item)
        if isinstance(item, dict):
            return 'dict'
        if isinstance(item, str):
            s = repr(item)
            if len(s) <= 20:
                return s
            return s[:17] + '...'
        return repr(item)
    #@+node:ekr.20121128093229.12616: *4* stop
    def stop(self) -> None:
        """Stop all tracing."""
        sys.settrace(None)
    #@-others
#@+node:ekr.20191013145307.1: *3* class g.TkIDDialog (EmergencyDialog)
class TkIDDialog(EmergencyDialog):
    """A class that creates an tkinter dialog to get the Leo ID."""

    message = (
        "leoID.txt not found\n\n"
        "Please enter an id that identifies you uniquely.\n"
        "Your git/cvs/bzr login name is a good choice.\n\n"
        "Leo uses this id to uniquely identify nodes.\n\n"
        "Your id should contain only letters and numbers\n"
        "and must be at least 3 characters in length.")

    title = 'Enter Leo id'

    def __init__(self) -> None:
        super().__init__(self.title, self.message)
        self.val = ''

    #@+others
    #@+node:ekr.20191013145710.1: *4* leo_id_dialog.onKey
    def onKey(self, event: Any) -> None:
        """Handle Key events in askOk dialogs."""
        if event.char in '\n\r':
            self.okButton()
    #@+node:ekr.20191013145757.1: *4* leo_id_dialog.createTopFrame
    def createTopFrame(self) -> None:
        """Create the Tk.Toplevel widget for a leoTkinterDialog."""
        self.root = Tk.Tk()  # type:ignore
        self.top = Tk.Toplevel(self.root)  # type:ignore
        self.top.title(self.title)
        self.root.withdraw()
        self.frame = Tk.Frame(self.top)  # type:ignore
        self.frame.pack(side="top", expand=1, fill="both")
        label = Tk.Label(self.frame, text=self.message, bg='white')
        label.pack(pady=10)
        self.entry = Tk.Entry(self.frame)
        self.entry.pack()
        self.entry.focus_set()
    #@+node:ekr.20191013150158.1: *4* leo_id_dialog.okButton
    def okButton(self) -> None:
        """Do default click action in ok button."""
        self.val = self.entry.get()  # Return is not possible.
        self.top.destroy()
        self.top = None
    #@-others
#@+node:ekr.20080531075119.1: *3* class g.Tracer
class Tracer:
    """A "debugger" that computes a call graph.

    To trace a function and its callers, put the following at the function's start:

    g.startTracer()
    """
    #@+others
    #@+node:ekr.20080531075119.2: *4*  __init__ (Tracer)
    def __init__(self, limit: int=0, trace: bool=False, verbose: bool=False) -> None:
        self.callDict: Dict[str, Any] = {}
            # Keys are function names.
            # Values are the number of times the function was called by the caller.
        self.calledDict: Dict[str, int] = {}
            # Keys are function names.
            # Values are the total number of times the function was called.
        self.count = 0
        self.inited = False
        self.limit = limit  # 0: no limit, otherwise, limit trace to n entries deep.
        self.stack: List[str] = []
        self.trace = trace
        self.verbose = verbose  # True: print returns as well as calls.
    #@+node:ekr.20080531075119.3: *4* computeName
    def computeName(self, frame: Any) -> str:
        if not frame:
            return ''
        code = frame.f_code
        result = []
        module = inspect.getmodule(code)
        if module:
            module_name = module.__name__
            if module_name == 'leo.core.leoGlobals':
                result.append('g')
            else:
                tag = 'leo.core.'
                if module_name.startswith(tag):
                    module_name = module_name[len(tag) :]
                result.append(module_name)
        try:
            # This can fail during startup.
            self_obj = frame.f_locals.get('self')
            if self_obj:
                result.append(self_obj.__class__.__name__)
        except Exception:
            pass
        result.append(code.co_name)
        return '.'.join(result)
    #@+node:ekr.20080531075119.4: *4* report
    def report(self) -> None:
        if 0:
            g.pr('\nstack')
            for z in self.stack:
                g.pr(z)
        g.pr('\ncallDict...')
        for key in sorted(self.callDict):
            # Print the calling function.
            g.pr(f"{self.calledDict.get(key,0):d}", key)
            # Print the called functions.
            d = self.callDict.get(key)
            for key2 in sorted(d):  # type:ignore
                g.pr(f"{d.get(key2):8d}", key2)  # type:ignore
    #@+node:ekr.20080531075119.5: *4* stop
    def stop(self) -> None:
        sys.settrace(None)
        self.report()
    #@+node:ekr.20080531075119.6: *4* tracer
    def tracer(self, frame: Any, event: Any, arg: Any) -> Optional[Callable]:
        """A function to be passed to sys.settrace."""
        n = len(self.stack)
        if event == 'return':
            n = max(0, n - 1)
        pad = '.' * n
        if event == 'call':
            if not self.inited:
                # Add an extra stack element for the routine containing the call to startTracer.
                self.inited = True
                name = self.computeName(frame.f_back)
                self.updateStats(name)
                self.stack.append(name)
            name = self.computeName(frame)
            if self.trace and (self.limit == 0 or len(self.stack) < self.limit):
                g.trace(f"{pad}call", name)
            self.updateStats(name)
            self.stack.append(name)
            return self.tracer
        if event == 'return':
            if self.stack:
                name = self.stack.pop()
                if (
                    self.trace and
                    self.verbose and
                    (self.limit == 0 or len(self.stack) < self.limit)
                ):
                    g.trace(f"{pad}ret ", name)
            else:
                g.trace('return underflow')
                self.stop()
                return None
            if self.stack:
                return self.tracer
            self.stop()
            return None
        return self.tracer
    #@+node:ekr.20080531075119.7: *4* updateStats
    def updateStats(self, name: str) -> None:
        if not self.stack:
            return
        caller = self.stack[-1]
        # d is a dict reprenting the called functions.
        # Keys are called functions, values are counts.
        d: Dict[str, int] = self.callDict.get(caller, {})
        d[name] = 1 + d.get(name, 0)
        self.callDict[caller] = d
        # Update the total counts.
        self.calledDict[name] = 1 + self.calledDict.get(name, 0)
    #@-others

def startTracer(limit: int=0, trace: bool=False, verbose: bool=False) -> Callable:
    t = g.Tracer(limit=limit, trace=trace, verbose=verbose)
    sys.settrace(t.tracer)
    return t
#@+node:ekr.20031219074948.1: *3* class g.Tracing/NullObject & helpers
#@@nobeautify

tracing_tags: Dict[int, str] = {}  # Keys are id's, values are tags.
tracing_vars: Dict[int, List] = {}  # Keys are id's, values are names of ivars.
# Keys are signatures: '%s.%s:%s' % (tag, attr, callers). Values not important.
tracing_signatures: Dict[str, Any] = {}

class NullObject:
    """An object that does nothing, and does it very well."""
    def __init__(self, ivars: List[str]=None, *args: Any, **kwargs: Any) -> None:
        if isinstance(ivars, str):
            ivars = [ivars]
        tracing_vars [id(self)] = ivars or []
    def __call__(self, *args: Any, **keys: Any) -> "NullObject":
        return self
    def __repr__(self) -> str:
        return "NullObject"
    def __str__(self) -> str:
        return "NullObject"
    # Attribute access...
    def __delattr__(self, attr: str) -> None:
        return None
    def __getattr__(self, attr: str) -> Any:
        if attr in tracing_vars.get(id(self), []):
            return getattr(self, attr, None)
        return self # Required.
    def __setattr__(self, attr: str, val: Any) -> None:
        if attr in tracing_vars.get(id(self), []):
            object.__setattr__(self, attr, val)
    # Container methods..
    def __bool__(self) -> bool:
        return False
    def __contains__(self, item: Any) -> bool:
        return False
    def __getitem__(self, key: str) -> None:
        raise KeyError
    def __setitem__(self, key: str, val: Any) -> None:
        pass
    def __iter__(self) -> "NullObject":
        return self
    def __len__(self) -> int:
        return 0
    # Iteration methods:
    def __next__(self) -> None:
        raise StopIteration


class TracingNullObject:
    """Tracing NullObject."""
    def __init__(self, tag: str, ivars: List[Any]=None, *args: Any, **kwargs: Any) -> None:
        tracing_tags [id(self)] = tag
        if isinstance(ivars, str):
            ivars = [ivars]
        tracing_vars [id(self)] = ivars or []
    def __call__(self, *args: Any, **kwargs: Any) -> "TracingNullObject":
        return self
    def __repr__(self) -> str:
        return f'TracingNullObject: {tracing_tags.get(id(self), "<NO TAG>")}'
    def __str__(self) -> str:
        return f'TracingNullObject: {tracing_tags.get(id(self), "<NO TAG>")}'
    #
    # Attribute access...
    def __delattr__(self, attr: str) -> None:
        return None
    def __getattr__(self, attr: str) -> "TracingNullObject":
        null_object_print_attr(id(self), attr)
        if attr in tracing_vars.get(id(self), []):
            return getattr(self, attr, None)
        return self # Required.
    def __setattr__(self, attr: str, val: Any) -> None:
        g.null_object_print(id(self), '__setattr__', attr, val)
        if attr in tracing_vars.get(id(self), []):
            object.__setattr__(self, attr, val)
    #
    # All other methods...
    def __bool__(self) -> bool:
        if 0: # To do: print only once.
            suppress = ('getShortcut','on_idle', 'setItemText')
            callers = g.callers(2)
            if not callers.endswith(suppress):
                g.null_object_print(id(self), '__bool__')
        return False
    def __contains__(self, item: Any) -> bool:
        g.null_object_print(id(self), '__contains__')
        return False
    def __getitem__(self, key: str) -> None:
        g.null_object_print(id(self), '__getitem__')
        # pylint doesn't like trailing return None.
    def __iter__(self) -> "TracingNullObject":
        g.null_object_print(id(self), '__iter__')
        return self
    def __len__(self) -> int:
        # g.null_object_print(id(self), '__len__')
        return 0
    def __next__(self) -> None:
        g.null_object_print(id(self), '__next__')
        raise StopIteration
    def __setitem__(self, key: str, val: Any) -> None:
        g.null_object_print(id(self), '__setitem__')
        # pylint doesn't like trailing return None.
#@+node:ekr.20190330062625.1: *4* g.null_object_print_attr
def null_object_print_attr(id_: int, attr: str) -> None:
    suppress = True
    suppress_callers: List[str] = []
    suppress_attrs: List[str] = []
    if suppress:
        #@+<< define suppression lists >>
        #@+node:ekr.20190330072026.1: *5* << define suppression lists >>
        suppress_callers = [
            'drawNode', 'drawTopTree', 'drawTree',
            'contractItem', 'getCurrentItem',
            'declutter_node',
            'finishCreate',
            'initAfterLoad',
            'show_tips',
            'writeWaitingLog',
            # 'set_focus', 'show_tips',
        ]
        suppress_attrs = [
            # Leo...
            'c.frame.body.wrapper',
            'c.frame.getIconBar.add',
            'c.frame.log.createTab',
            'c.frame.log.enable',
            'c.frame.log.finishCreate',
            'c.frame.menu.createMenuBar',
            'c.frame.menu.finishCreate',
            # 'c.frame.menu.getMenu',
            'currentItem',
            'dw.leo_master.windowTitle',
            # Pyzo...
            'pyzo.keyMapper.connect',
            'pyzo.keyMapper.keyMappingChanged',
            'pyzo.keyMapper.setShortcut',
        ]
        #@-<< define suppression lists >>
    tag = tracing_tags.get(id_, "<NO TAG>")
    callers = g.callers(3).split(',')
    callers = ','.join(callers[:-1])
    in_callers = any(z in callers for z in suppress_callers)
    s = f"{tag}.{attr}"
    if suppress:
        # Filter traces.
        if not in_callers and s not in suppress_attrs:
            g.pr(f"{s:40} {callers}")
    else:
        # Print each signature once.  No need to filter!
        signature = f"{tag}.{attr}:{callers}"
        if signature not in tracing_signatures:
            tracing_signatures[signature] = True
            g.pr(f"{s:40} {callers}")
#@+node:ekr.20190330072832.1: *4* g.null_object_print
def null_object_print(id_: int, kind: Any, *args: Any) -> None:
    tag = tracing_tags.get(id_, "<NO TAG>")
    callers = g.callers(3).split(',')
    callers = ','.join(callers[:-1])
    s = f"{kind}.{tag}"
    signature = f"{s}:{callers}"
    if 1:
        # Always print:
        if args:
            args_s = ', '.join([repr(z) for z in args])
            g.pr(f"{s:40} {callers}\n\t\t\targs: {args_s}")
        else:
            g.pr(f"{s:40} {callers}")
    elif signature not in tracing_signatures:
        # Print each signature once.
        tracing_signatures[signature] = True
        g.pr(f"{s:40} {callers}")
#@+node:ekr.20120129181245.10220: *3* class g.TypedDict
class TypedDict:
    """
    A class providing additional dictionary-related methods:

    __init__:     Specifies types and the dict's name.
    __repr__:     Compatible with g.printObj, based on g.objToString.
    __setitem__:  Type checks its arguments.
    __str__:      A concise summary of the inner dict.
    add_to_list:  A convenience method that adds a value to its key's list.
    name:         The dict's name.
    setName:      Sets the dict's name, for use by __repr__.

    Overrides the following standard methods:

    copy:         A thin wrapper for copy.deepcopy.
    get:          Returns self.d.get
    items:        Returns self.d.items
    keys:         Returns self.d.keys
    update:       Updates self.d from either a dict or a TypedDict.
    """

    def __init__(self, name: str, keyType: Any, valType: Any) -> None:
        self.d: Dict[str, Any] = {}
        self._name = name  # For __repr__ only.
        self.keyType = keyType
        self.valType = valType
    #@+others
    #@+node:ekr.20120205022040.17770: *4* td.__repr__ & __str__
    def __str__(self) -> str:
        """Concise: used by repr."""
        return (
            f"<TypedDict name:{self._name} "
            f"keys:{self.keyType.__name__} "
            f"values:{self.valType.__name__} "
            f"len(keys): {len(list(self.keys()))}>"
        )

    def __repr__(self) -> str:
        """Suitable for g.printObj"""
        return f"{g.dictToString(self.d)}\n{str(self)}\n"
    #@+node:ekr.20120205022040.17774: *4* td.__setitem__
    def __setitem__(self, key: Any, val: Any) -> None:
        """Allow d[key] = val"""
        if key is None:
            g.trace('TypeDict: None is not a valid key', g.callers())
            return
        self._checkKeyType(key)
        try:
            for z in val:
                self._checkValType(z)
        except TypeError:
            self._checkValType(val)  # val is not iterable.
        self.d[key] = val
    #@+node:ekr.20190904052828.1: *4* td.add_to_list
    def add_to_list(self, key: Any, val: Any) -> None:
        """Update the *list*, self.d [key]"""
        if key is None:
            g.trace('TypeDict: None is not a valid key', g.callers())
            return
        self._checkKeyType(key)
        self._checkValType(val)
        aList = self.d.get(key, [])
        if val not in aList:
            aList.append(val)
            self.d[key] = aList
    #@+node:ekr.20120206134955.10150: *4* td.checking
    def _checkKeyType(self, key: str) -> None:
        if key and key.__class__ != self.keyType:
            self._reportTypeError(key, self.keyType)

    def _checkValType(self, val: Any) -> None:
        if val.__class__ != self.valType:
            self._reportTypeError(val, self.valType)

    def _reportTypeError(self, obj: Any, objType: Any) -> str:
        return (
            f"{self._name}\n"
            f"expected: {obj.__class__.__name__}\n"
            f"     got: {objType.__name__}")
    #@+node:ekr.20120223062418.10422: *4* td.copy
    def copy(self, name: str=None) -> Any:
        """Return a new dict with the same contents."""
        import copy
        return copy.deepcopy(self)
    #@+node:ekr.20120205022040.17771: *4* td.get & keys & values
    def get(self, key: Any, default: Any=None) -> Any:
        return self.d.get(key, default)

    def items(self) -> Any:
        return self.d.items()

    def keys(self) -> Any:
        return self.d.keys()

    def values(self) -> Any:
        return self.d.values()
    #@+node:ekr.20190903181030.1: *4* td.get_setting & get_string_setting
    def get_setting(self, key: str) -> Any:
        key = key.replace('-', '').replace('_', '')
        gs = self.get(key)
        val = gs and gs.val
        return val

    def get_string_setting(self, key: str) -> Optional[str]:
        val = self.get_setting(key)
        return val if val and isinstance(val, str) else None
    #@+node:ekr.20190904103552.1: *4* td.name & setName
    def name(self) -> str:
        return self._name

    def setName(self, name: str) -> None:
        self._name = name
    #@+node:ekr.20120205022040.17807: *4* td.update
    def update(self, d: Dict[Any, Any]) -> None:
        """Update self.d from a the appropriate dict."""
        if isinstance(d, TypedDict):
            self.d.update(d.d)
        else:
            self.d.update(d)
    #@-others
#@+node:ville.20090827174345.9963: *3* class g.UiTypeException & g.assertui
class UiTypeException(Exception):
    pass

def assertUi(uitype: Any) -> None:
    if not g.app.gui.guiName() == uitype:
        raise UiTypeException
#@+node:ekr.20200219071828.1: *3* class TestLeoGlobals (leoGlobals.py)
class TestLeoGlobals(unittest.TestCase):
    """Tests for leoGlobals.py."""
    #@+others
    #@+node:ekr.20200219071958.1: *4* test_comment_delims_from_extension
    def test_comment_delims_from_extension(self) -> None:

        # pylint: disable=import-self
        from leo.core import leoGlobals as leo_g
        from leo.core import leoApp
        leo_g.app = leoApp.LeoApp()
        assert leo_g.comment_delims_from_extension(".py") == ('#', '', '')
        assert leo_g.comment_delims_from_extension(".c") == ('//', '/*', '*/')
        assert leo_g.comment_delims_from_extension(".html") == ('', '<!--', '-->')
    #@+node:ekr.20200219072957.1: *4* test_is_sentinel
    def test_is_sentinel(self) -> None:

        # pylint: disable=import-self
        from leo.core import leoGlobals as leo_g
        # Python.
        py_delims = leo_g.comment_delims_from_extension('.py')
        assert leo_g.is_sentinel("#@+node", py_delims)
        assert not leo_g.is_sentinel("#comment", py_delims)
        # C.
        c_delims = leo_g.comment_delims_from_extension('.c')
        assert leo_g.is_sentinel("//@+node", c_delims)
        assert not g.is_sentinel("//comment", c_delims)
        # Html.
        html_delims = leo_g.comment_delims_from_extension('.html')
        assert leo_g.is_sentinel("<!--@+node-->", html_delims)
        assert not leo_g.is_sentinel("<!--comment-->", html_delims)
    #@-others
#@+node:ekr.20140904112935.18526: *3* g.isTextWrapper & isTextWidget
def isTextWidget(w: Any) -> bool:
    return g.app.gui.isTextWidget(w)

def isTextWrapper(w: Any) -> bool:
    return g.app.gui.isTextWrapper(w)
#@+node:ekr.20160518074224.1: *3* class g.LinterTable
class LinterTable():
    """A class to encapsulate lists of leo modules under test."""

    def __init__(self) -> None:
        """Ctor for LinterTable class."""
        # Define self. relative to leo.core.leoGlobals
        self.loadDir = g.os_path_finalize_join(g.__file__, '..', '..')
    #@+others
    #@+node:ekr.20160518074545.2: *4* commands
    def commands(self) -> List:
        """Return list of all command modules in leo/commands."""
        pattern = g.os_path_finalize_join(self.loadDir, 'commands', '*.py')
        return self.get_files(pattern)
    #@+node:ekr.20160518074545.3: *4* core
    def core(self) -> List:
        """Return list of all of Leo's core files."""
        pattern = g.os_path_finalize_join(self.loadDir, 'core', 'leo*.py')
        aList = self.get_files(pattern)
        for fn in ['runLeo.py',]:
            aList.append(g.os_path_finalize_join(self.loadDir, 'core', fn))
        return sorted(aList)
    #@+node:ekr.20160518074545.4: *4* external
    def external(self) -> List:
        """Return list of files in leo/external"""
        pattern = g.os_path_finalize_join(self.loadDir, 'external', 'leo*.py')
        aList = self.get_files(pattern)
        remove = [
            'leoSAGlobals.py',
            'leoftsindex.py',
        ]
        remove = [g.os_path_finalize_join(self.loadDir, 'external', fn) for fn in remove]
        return sorted([z for z in aList if z not in remove])
    #@+node:ekr.20160520093506.1: *4* get_files (LinterTable)
    def get_files(self, pattern: str) -> List:
        """Return the list of absolute file names matching the pattern."""
        aList = sorted([
            fn for fn in g.glob_glob(pattern)
                if g.os_path_isfile(fn) and g.shortFileName(fn) != '__init__.py'])
        return aList
    #@+node:ekr.20160518074545.9: *4* get_files_for_scope
    def get_files_for_scope(self, scope: str, fn: str) -> List:
        """Return a list of absolute filenames for external linters."""
        d = {
            'all': [self.core, self.commands, self.external, self.plugins],
            'commands': [self.commands],
            'core': [self.core, self.commands, self.external, self.gui_plugins],
            'external': [self.external],
            'file': [fn],
            'gui': [self.gui_plugins],
            'modes': [self.modes],
            'plugins': [self.plugins],
            'tests': [self.tests],
        }
        suppress_list = ['freewin.py',]
        functions = d.get(scope)
        paths = []
        if functions:
            for func in functions:
                files = [func] if isinstance(func, str) else func()
                    # Bug fix: 2016/10/15
                for fn in files:
                    fn = g.os_path_abspath(fn)
                    if g.shortFileName(fn) in suppress_list:
                        print(f"\npylint-leo: skip {fn}")
                        continue
                    if g.os_path_exists(fn):
                        if g.os_path_isfile(fn):
                            paths.append(fn)
                    else:
                        print(f"does not exist: {fn}")
            paths = sorted(set(paths))
            return paths
        print('LinterTable.get_table: bad scope', scope)
        return []
    #@+node:ekr.20160518074545.5: *4* gui_plugins
    def gui_plugins(self) -> List:
        """Return list of all of Leo's gui-related files."""
        pattern = g.os_path_finalize_join(self.loadDir, 'plugins', 'qt_*.py')
        aList = self.get_files(pattern)
        # These are not included, because they don't start with 'qt_':
        add = ['free_layout.py', 'nested_splitter.py',]
        remove = [
            'qt_main.py',  # auto-generated file.
        ]
        for fn in add:
            aList.append(g.os_path_finalize_join(self.loadDir, 'plugins', fn))
        remove = [g.os_path_finalize_join(self.loadDir, 'plugins', fn) for fn in remove]
        return sorted(set([z for z in aList if z not in remove]))
    #@+node:ekr.20160518074545.6: *4* modes
    def modes(self) -> List:
        """Return list of all files in leo/modes"""
        pattern = g.os_path_finalize_join(self.loadDir, 'modes', '*.py')
        return self.get_files(pattern)
    #@+node:ekr.20160518074545.8: *4* plugins (LinterTable)
    def plugins(self) -> List:
        """Return a list of all important plugins."""
        aList = []
        for theDir in ('', 'importers', 'writers'):
            pattern = g.os_path_finalize_join(self.loadDir, 'plugins', theDir, '*.py')
            aList.extend(self.get_files(pattern))
            # Don't use get_files here.
            # for fn in g.glob_glob(pattern):
                # sfn = g.shortFileName(fn)
                # if sfn != '__init__.py':
                    # sfn = os.sep.join([theDir, sfn]) if theDir else sfn
                    # aList.append(sfn)
        remove = [
            # 2016/05/20: *do* include gui-related plugins.
            # This allows the -a option not to doubly-include gui-related plugins.
                # 'free_layout.py', # Gui-related.
                # 'nested_splitter.py', # Gui-related.
            'gtkDialogs.py',  # Many errors, not important.
            'leofts.py',  # Not (yet) in leoPlugins.leo.
            'qtGui.py',  # Dummy file
            'qt_main.py',  # Created automatically.
            'viewrendered2.py',  # To be removed.
            'rst3.py',  # Obsolete
        ]
        remove = [g.os_path_finalize_join(self.loadDir, 'plugins', fn) for fn in remove]
        aList = sorted([z for z in aList if z not in remove])
        return sorted(set(aList))
    #@+node:ekr.20211115103929.1: *4* tests (LinterTable)
    def tests(self) -> List:
        """Return list of files in leo/unittests"""
        aList = []
        for theDir in ('', 'commands', 'core', 'plugins'):
            pattern = g.os_path_finalize_join(self.loadDir, 'unittests', theDir, '*.py')
            aList.extend(self.get_files(pattern))
        remove = [
            'py3_test_grammar.py',
        ]
        remove = [g.os_path_finalize_join(self.loadDir, 'unittests', fn) for fn in remove]
        return sorted([z for z in aList if z not in remove])
    #@-others
#@+node:ekr.20140711071454.17649: ** g.Debugging, GC, Stats & Timing
#@+node:ekr.20031218072017.3104: *3* g.Debugging
#@+node:ekr.20180415144534.1: *4* g.assert_is
def assert_is(obj: Any, list_or_class: Any, warn: bool=True) -> bool:

    if warn:
        ok = isinstance(obj, list_or_class)
        if not ok:
            g.es_print(
                f"can not happen. {obj !r}: "
                f"expected {list_or_class}, "
                f"got: {obj.__class__.__name__}")
            g.es_print(g.callers())
        return ok
    ok = isinstance(obj, list_or_class)
    assert ok, (obj, obj.__class__.__name__, g.callers())
    return ok
#@+node:ekr.20180420081530.1: *4* g._assert
def _assert(condition: Any, show_callers: bool=True) -> bool:
    """A safer alternative to a bare assert."""
    if g.unitTesting:
        assert condition
        return True
    ok = bool(condition)
    if ok:
        return True
    g.es_print('\n===== g._assert failed =====\n')
    if show_callers:
        g.es_print(g.callers())
    return False
#@+node:ekr.20051023083258: *4* g.callers & g.caller & _callerName
def callers(n: int=4, count: int=0, excludeCaller: bool=True, verbose: bool=False) -> str:
    """
    Return a string containing a comma-separated list of the callers
    of the function that called g.callerList.

    excludeCaller: True (the default), g.callers itself is not on the list.

    If the `verbose` keyword is True, return a list separated by newlines.
    """
    # Be careful to call g._callerName with smaller values of i first:
    # sys._getframe throws ValueError if there are less than i entries.
    result = []
    i = 3 if excludeCaller else 2
    while 1:
        s = _callerName(n=i, verbose=verbose)
        if s:
            result.append(s)
        if not s or len(result) >= n:
            break
        i += 1
    result.reverse()
    if count > 0:
        result = result[:count]
    if verbose:
        return ''.join([f"\n  {z}" for z in result])
    return ','.join(result)
#@+node:ekr.20031218072017.3107: *5* g._callerName
def _callerName(n: int, verbose: bool=False) -> str:
    try:
        # get the function name from the call stack.
        f1 = sys._getframe(n)  # The stack frame, n levels up.
        code1 = f1.f_code  # The code object
        sfn = shortFilename(code1.co_filename)  # The file name.
        locals_ = f1.f_locals  # The local namespace.
        name = code1.co_name
        line = code1.co_firstlineno
        if verbose:
            obj = locals_.get('self')
            full_name = f"{obj.__class__.__name__}.{name}" if obj else name
            return f"line {line:4} {sfn:>30} {full_name}"
        return name
    except ValueError:
        return ''
            # The stack is not deep enough OR
            # sys._getframe does not exist on this platform.
    except Exception:
        es_exception()
        return ''  # "<no caller name>"
#@+node:ekr.20180328170441.1: *5* g.caller
def caller(i: int=1) -> str:
    """Return the caller name i levels up the stack."""
    return g.callers(i + 1).split(',')[0]
#@+node:ekr.20031218072017.3109: *4* g.dump
def dump(s: str) -> str:
    out = ""
    for i in s:
        out += str(ord(i)) + ","
    return out

def oldDump(s: str) -> str:
    out = ""
    for i in s:
        if i == '\n':
            out += "["
            out += "n"
            out += "]"
        if i == '\t':
            out += "["
            out += "t"
            out += "]"
        elif i == ' ':
            out += "["
            out += " "
            out += "]"
        else:
            out += i
    return out
#@+node:ekr.20210904114446.1: *4* g.dump_tree & g.tree_to_string
def dump_tree(c: Cmdr, dump_body: bool=False, msg: str=None) -> None:
    if msg:
        print(msg.rstrip())
    else:
        print('')
    for p in c.all_positions():
        print(f"clone? {int(p.isCloned())} {' '*p.level()} {p.h}")
        if dump_body:
            for z in g.splitLines(p.b):
                print(z.rstrip())

def tree_to_string(c: Cmdr, dump_body: bool=False, msg: str=None) -> str:
    result = ['\n']
    if msg:
        result.append(msg)
    for p in c.all_positions():
        result.append(f"clone? {int(p.isCloned())} {' '*p.level()} {p.h}")
        if dump_body:
            for z in g.splitLines(p.b):
                result.append(z.rstrip())
    return '\n'.join(result)
#@+node:ekr.20150227102835.8: *4* g.dump_encoded_string
def dump_encoded_string(encoding: str, s: str) -> None:
    """Dump s, assumed to be an encoded string."""
    # Can't use g.trace here: it calls this function!
    print(f"dump_encoded_string: {g.callers()}")
    print(f"dump_encoded_string: encoding {encoding}\n")
    print(s)
    in_comment = False
    for ch in s:
        if ch == '#':
            in_comment = True
        elif not in_comment:
            print(f"{ord(ch):02x} {repr(ch)}")
        elif ch == '\n':
            in_comment = False
#@+node:ekr.20031218072017.1317: *4* g.file/module/plugin_date
def module_date(mod: Any, format: str=None) -> str:
    theFile = g.os_path_join(app.loadDir, mod.__file__)
    root, ext = g.os_path_splitext(theFile)
    return g.file_date(root + ".py", format=format)

def plugin_date(plugin_mod: Any, format: str=None) -> str:
    theFile = g.os_path_join(app.loadDir, "..", "plugins", plugin_mod.__file__)
    root, ext = g.os_path_splitext(theFile)
    return g.file_date(root + ".py", format=str)

def file_date(theFile: Any, format: str=None) -> str:
    if theFile and g.os_path_exists(theFile):
        try:
            n = g.os_path_getmtime(theFile)
            if format is None:
                format = "%m/%d/%y %H:%M:%S"
            return time.strftime(format, time.gmtime(n))
        except(ImportError, NameError):
            pass  # Time module is platform dependent.
    return ""
#@+node:ekr.20031218072017.3127: *4* g.get_line & get_line__after
# Very useful for tracing.

def get_line(s: str, i: int) -> str:
    nl = ""
    if g.is_nl(s, i):
        i = g.skip_nl(s, i)
        nl = "[nl]"
    j = g.find_line_start(s, i)
    k = g.skip_to_end_of_line(s, i)
    return nl + s[j:k]

# Important: getLine is a completely different function.
# getLine = get_line

def get_line_after(s: str, i: int) -> str:
    nl = ""
    if g.is_nl(s, i):
        i = g.skip_nl(s, i)
        nl = "[nl]"
    k = g.skip_to_end_of_line(s, i)
    return nl + s[i:k]

getLineAfter = get_line_after
#@+node:ekr.20080729142651.1: *4* g.getIvarsDict and checkUnchangedIvars
def getIvarsDict(obj: Any) -> Dict[str, Any]:
    """Return a dictionary of ivars:values for non-methods of obj."""
    d: Dict[str, Any] = dict(
        [[key, getattr(obj, key)] for key in dir(obj)  # type:ignore
            if not isinstance(getattr(obj, key), types.MethodType)])
    return d

def checkUnchangedIvars(
    obj: Any,
    d: Dict[str, Any],
    exceptions: Sequence[str]=None,
) -> bool:
    if not exceptions:
        exceptions = []
    ok = True
    for key in d:
        if key not in exceptions:
            if getattr(obj, key) != d.get(key):
                g.trace(
                    f"changed ivar: {key} "
                    f"old: {repr(d.get(key))} "
                    f"new: {repr(getattr(obj, key))}")
                ok = False
    return ok
#@+node:ekr.20031218072017.3128: *4* g.pause
def pause(s: str) -> None:
    g.pr(s)
    i = 0
    while i < 1000 * 1000:
        i += 1
#@+node:ekr.20041105091148: *4* g.pdb
def pdb(message: str='') -> None:
    """Fall into pdb."""
    import pdb  # Required: we have just defined pdb as a function!
    if app and not app.useIpython:
        try:
            from leo.core.leoQt import QtCore
            QtCore.pyqtRemoveInputHook()
        except Exception:
            pass
    if message:
        print(message)
    # pylint: disable=forgotten-debug-statement
    pdb.set_trace()
#@+node:ekr.20041224080039: *4* g.dictToString
def dictToString(d: Dict[str, str], indent: str='', tag: str=None) -> str:
    """Pretty print a Python dict to a string."""
    # pylint: disable=unnecessary-lambda
    if not d:
        return '{}'
    result = ['{\n']
    indent2 = indent + ' ' * 4
    n = 2 + len(indent) + max([len(repr(z)) for z in d.keys()])
    for i, key in enumerate(sorted(d, key=lambda z: repr(z))):
        pad = ' ' * max(0, (n - len(repr(key))))
        result.append(f"{pad}{key}:")
        result.append(objToString(d.get(key), indent=indent2))
        if i + 1 < len(d.keys()):
            result.append(',')
        result.append('\n')
    result.append(indent + '}')
    s = ''.join(result)
    return f"{tag}...\n{s}\n" if tag else s
#@+node:ekr.20041126060136: *4* g.listToString
def listToString(obj: Any, indent: str='', tag: str=None) -> str:
    """Pretty print a Python list to a string."""
    if not obj:
        return '[]'
    result = ['[']
    indent2 = indent + ' ' * 4
    # I prefer not to compress lists.
    for i, obj2 in enumerate(obj):
        result.append('\n' + indent2)
        result.append(objToString(obj2, indent=indent2))
        if i + 1 < len(obj) > 1:
            result.append(',')
        else:
            result.append('\n' + indent)
    result.append(']')
    s = ''.join(result)
    return f"{tag}...\n{s}\n" if tag else s
#@+node:ekr.20050819064157: *4* g.objToSTring & g.toString
def objToString(obj: Any, indent: str='', printCaller: bool=False, tag: str=None) -> str:
    """Pretty print any Python object to a string."""
    # pylint: disable=undefined-loop-variable
        # Looks like a a pylint bug.
    #
    # Compute s.
    if isinstance(obj, dict):
        s = dictToString(obj, indent=indent)
    elif isinstance(obj, list):
        s = listToString(obj, indent=indent)
    elif isinstance(obj, tuple):
        s = tupleToString(obj, indent=indent)
    elif isinstance(obj, str):
        # Print multi-line strings as lists.
        s = obj
        lines = g.splitLines(s)
        if len(lines) > 1:
            s = listToString(lines, indent=indent)
        else:
            s = repr(s)
    else:
        s = repr(obj)
    #
    # Compute the return value.
    if printCaller and tag:
        prefix = f"{g.caller()}: {tag}"
    elif printCaller or tag:
        prefix = g.caller() if printCaller else tag
    else:
        prefix = ''
    if prefix:
        sep = '\n' if '\n' in s else ' '
        return f"{prefix}:{sep}{s}"
    return s

toString = objToString
#@+node:ekr.20140401054342.16844: *4* g.run_pylint
def run_pylint(
    fn: str,  # Path to file under test.
    rc: str,  # Path to settings file.
    dots: bool=True,  # Show level dots in Sherlock traces.
    patterns: List[str]=None,  # List of Sherlock trace patterns.
    sherlock: bool=False,  # Enable Sherlock tracing.
    show_return: bool=True,  # Show returns in Sherlock traces.
    stats_patterns: bool=None,  # Patterns for Sherlock statistics.
    verbose: bool=True,  # Show filenames in Sherlock traces.
) -> None:
    """
    Run pylint with the given args, with Sherlock tracing if requested.

    **Do not assume g.app exists.**

    run() in pylint-leo.py and PylintCommand.run_pylint *optionally* call this function.
    """
    try:
        from pylint import lint  #type:ignore
    except ImportError:
        g.trace('can not import pylint')
        return
    if not g.os_path_exists(fn):
        g.trace('does not exist:', fn)
        return
    if not g.os_path_exists(rc):
        g.trace('does not exist', rc)
        return
    args = [f"--rcfile={rc}"]
    # Prints error number.
        # args.append('--msg-template={path}:{line}: [{msg_id}({symbol}), {obj}] {msg}')
    args.append(fn)
    if sherlock:
        sherlock = g.SherlockTracer(
                dots=dots,
                show_return=show_return,
                verbose=True,  # verbose: show filenames.
                patterns=patterns or [],
            )
        try:
            sherlock.run()
            lint.Run(args)
        finally:
            sherlock.stop()
            sherlock.print_stats(patterns=stats_patterns or [])
    else:
        # print('run_pylint: %s' % g.shortFileName(fn))
        try:
            lint.Run(args)  # does sys.exit
        finally:
            # Printing does not work well here.
            # When not waiting, printing from severl process can be interspersed.
            pass
#@+node:ekr.20120912153732.10597: *4* g.wait
def sleep(n: float) -> None:
    """Wait about n milliseconds."""
    from time import sleep  # type:ignore
    sleep(n)  # type:ignore
#@+node:ekr.20171023140544.1: *4* g.printObj & aliases
def printObj(obj: Any, indent: str='', printCaller: bool=False, tag: str=None) -> None:
    """Pretty print any Python object using g.pr."""
    g.pr(objToString(obj, indent=indent, printCaller=printCaller, tag=tag))

printDict = printObj
printList = printObj
printTuple = printObj
#@+node:ekr.20171023110057.1: *4* g.tupleToString
def tupleToString(obj: Any, indent: str='', tag: str=None) -> str:
    """Pretty print a Python tuple to a string."""
    if not obj:
        return '(),'
    result = ['(']
    indent2 = indent + ' ' * 4
    for i, obj2 in enumerate(obj):
        if len(obj) > 1:
            result.append('\n' + indent2)
        result.append(objToString(obj2, indent=indent2))
        if len(obj) == 1 or i + 1 < len(obj):
            result.append(',')
        elif len(obj) > 1:
            result.append('\n' + indent)
    result.append(')')
    s = ''.join(result)
    return f"{tag}...\n{s}\n" if tag else s
#@+node:ekr.20031218072017.1588: *3* g.Garbage Collection
#@+node:ekr.20031218072017.1589: *4* g.clearAllIvars
def clearAllIvars(o: Any) -> None:
    """Clear all ivars of o, a member of some class."""
    if o:
        o.__dict__.clear()
#@+node:ekr.20060127162818: *4* g.enable_gc_debug
def enable_gc_debug() -> None:

    gc.set_debug(
        gc.DEBUG_STATS |  # prints statistics.
        gc.DEBUG_LEAK |  # Same as all below.
        gc.DEBUG_COLLECTABLE |
        gc.DEBUG_UNCOLLECTABLE |
        # gc.DEBUG_INSTANCES |
        # gc.DEBUG_OBJECTS |
        gc.DEBUG_SAVEALL)
#@+node:ekr.20031218072017.1592: *4* g.printGc
# Formerly called from unit tests.

def printGc() -> None:
    """Called from trace_gc_plugin."""
    g.printGcSummary()
    g.printGcObjects()
    g.printGcRefs()
#@+node:ekr.20060127164729.1: *4* g.printGcObjects
lastObjectCount = 0

def printGcObjects() -> int:
    """Print a summary of GC statistics."""
    global lastObjectCount
    n = len(gc.garbage)
    n2 = len(gc.get_objects())
    delta = n2 - lastObjectCount
    print('-' * 30)
    print(f"garbage: {n}")
    print(f"{delta:6d} = {n2:7d} totals")
    # print number of each type of object.
    d: Dict[str, int] = {}
    count = 0
    for obj in gc.get_objects():
        key = str(type(obj))
        n = d.get(key, 0)
        d[key] = n + 1
        count += 1
    print(f"{count:7} objects...")
    # Invert the dict.
    d2: Dict[int, str] = {v: k for k, v in d.items()}
    for key in reversed(sorted(d2.keys())):  # type:ignore
        val = d2.get(key)  # type:ignore
        print(f"{key:7} {val}")
    lastObjectCount = count
    return delta
#@+node:ekr.20031218072017.1593: *4* g.printGcRefs
def printGcRefs() -> None:

    refs = gc.get_referrers(app.windowList[0])
    print(f"{len(refs):d} referers")
#@+node:ekr.20060205043324.1: *4* g.printGcSummary
def printGcSummary() -> None:

    g.enable_gc_debug()
    try:
        n = len(gc.garbage)
        n2 = len(gc.get_objects())
        s = f"printGCSummary: garbage: {n}, objects: {n2}"
        print(s)
    except Exception:
        traceback.print_exc()
#@+node:ekr.20180528151850.1: *3* g.printTimes
def printTimes(times: List) -> None:
    """
    Print the differences in the times array.

    times: an array of times (calls to time.process_time()).
    """
    for n, junk in enumerate(times[:-1]):
        t = times[n + 1] - times[n]
        if t > 0.1:
            g.trace(f"*** {n} {t:5.4f} sec.")
#@+node:ekr.20031218072017.3133: *3* g.Statistics
#@+node:ekr.20031218072017.3134: *4* g.clearStats
def clearStats() -> None:

    g.app.statsDict = {}
#@+node:ekr.20031218072017.3135: *4* g.printStats
@command('show-stats')
def printStats(event: Any=None, name: str=None) -> None:
    """
    Print all gathered statistics.

    Here is the recommended code to gather stats for one method/function:

        if not g.app.statsLockout:
            g.app.statsLockout = True
            try:
                d = g.app.statsDict
                key = 'g.isUnicode:' + g.callers()
                d [key] = d.get(key, 0) + 1
            finally:
                g.app.statsLockout = False
    """
    if name:
        if not isinstance(name, str):
            name = repr(name)
    else:
        # Get caller name 2 levels back.
        name = g._callerName(n=2)
    # Print the stats, organized by number of calls.
    d = g.app.statsDict
    print('g.app.statsDict...')
    for key in reversed(sorted(d)):
        print(f"{key:7} {d.get(key)}")
#@+node:ekr.20031218072017.3136: *4* g.stat
def stat(name: str=None) -> None:
    """Increments the statistic for name in g.app.statsDict
    The caller's name is used by default.
    """
    d = g.app.statsDict
    if name:
        if not isinstance(name, str):
            name = repr(name)
    else:
        name = g._callerName(n=2)  # Get caller name 2 levels back.
    d[name] = 1 + d.get(name, 0)
#@+node:ekr.20031218072017.3137: *3* g.Timing
def getTime() -> float:
    return time.time()

def esDiffTime(message: str, start: float) -> float:
    delta = time.time() - start
    g.es('', f"{message} {delta:5.2f} sec.")
    return time.time()

def printDiffTime(message: str, start: float) -> float:
    delta = time.time() - start
    g.pr(f"{message} {delta:5.2f} sec.")
    return time.time()

def timeSince(start: float) -> str:
    return f"{time.time()-start:5.2f} sec."
#@+node:ekr.20031218072017.1380: ** g.Directives
# Weird pylint bug, activated by TestLeoGlobals class.
# Disabling this will be safe, because pyflakes will still warn about true redefinitions
# pylint: disable=function-redefined
#@+node:EKR.20040504150046.4: *3* g.comment_delims_from_extension
def comment_delims_from_extension(filename: str) -> Tuple[str, str, str]:
    """
    Return the comment delims corresponding to the filename's extension.
    """
    if filename.startswith('.'):
        root, ext = None, filename
    else:
        root, ext = os.path.splitext(filename)
    if ext == '.tmp':
        root, ext = os.path.splitext(root)
    language = g.app.extension_dict.get(ext[1:])
    if ext:
        return g.set_delims_from_language(language)
    g.trace(
        f"unknown extension: {ext!r}, "
        f"filename: {filename!r}, "
        f"root: {root!r}")
    return '', '', ''
#@+node:ekr.20170201150505.1: *3* g.findAllValidLanguageDirectives
def findAllValidLanguageDirectives(s: str) -> List:
    """Return list of all valid @language directives in p.b"""
    if not s.strip():
        return []
    languages = set()
    for m in g.g_language_pat.finditer(s):
        language = m.group(1)
        if g.isValidLanguage(language):
            languages.add(language)
    return list(sorted(languages))
#@+node:ekr.20090214075058.8: *3* g.findAtTabWidthDirectives (must be fast)
def findTabWidthDirectives(c: Cmdr, p: Pos) -> Optional[str]:
    """Return the language in effect at position p."""
    if c is None:
        return None  # c may be None for testing.
    w = None
    # 2009/10/02: no need for copy arg to iter
    for p in p.self_and_parents(copy=False):
        if w:
            break
        for s in p.h, p.b:
            if w:
                break
            anIter = g_tabwidth_pat.finditer(s)
            for m in anIter:
                word = m.group(0)
                i = m.start(0)
                j = g.skip_ws(s, i + len(word))
                junk, w = g.skip_long(s, j)
                if w == 0:
                    w = None
    return w
#@+node:ekr.20170127142001.5: *3* g.findFirstAtLanguageDirective
def findFirstValidAtLanguageDirective(s: str) -> Optional[str]:
    """Return the first *valid* @language directive ins."""
    if not s.strip():
        return None
    for m in g.g_language_pat.finditer(s):
        language = m.group(1)
        if g.isValidLanguage(language):
            return language
    return None
#@+node:ekr.20090214075058.6: *3* g.findLanguageDirectives (must be fast)
def findLanguageDirectives(c: Cmdr, p: Pos) -> Optional[str]:
    """Return the language in effect at position p."""
    if c is None or p is None:
        return None  # c may be None for testing.

    v0 = p.v

    def find_language(p_or_v: Any) -> Optional[str]:
        for s in p_or_v.h, p_or_v.b:
            for m in g_language_pat.finditer(s):
                language = m.group(1)
                if g.isValidLanguage(language):
                    return language
        return None

    # First, search up the tree.
    for p in p.self_and_parents(copy=False):
        language = find_language(p)
        if language:
            return language
    # #1625: Second, expand the search for cloned nodes.
    seen = []  # vnodes that have already been searched.
    parents = v0.parents[:]  # vnodes whose ancestors are to be searched.
    while parents:
        parent_v = parents.pop()
        if parent_v in seen:
            continue
        seen.append(parent_v)
        language = find_language(parent_v)
        if language:
            return language
        for grand_parent_v in parent_v.parents:
            if grand_parent_v not in seen:
                parents.append(grand_parent_v)
    # Finally, fall back to the defaults.
    return c.target_language.lower() if c.target_language else 'python'
#@+node:ekr.20031218072017.1385: *3* g.findReference
# Called from the syntax coloring method that colorizes section references.
# Also called from write at.putRefAt.

def findReference(name: str, root: Pos) -> Optional[Pos]:
    """Return the position containing the section definition for name."""
    for p in root.subtree(copy=False):
        assert p != root
        if p.matchHeadline(name) and not p.isAtIgnoreNode():
            return p.copy()
    return None
#@+node:ekr.20090214075058.9: *3* g.get_directives_dict (must be fast)
# The caller passes [root_node] or None as the second arg.
# This allows us to distinguish between None and [None].

def get_directives_dict(p: Pos, root: Any=None) -> Dict[str, str]:
    """
    Scan p for Leo directives found in globalDirectiveList.

    Returns a dict containing the stripped remainder of the line
    following the first occurrence of each recognized directive
    """
    if root:
        root_node = root[0]
    d = {}
    #
    # #1688:    legacy: Always compute the pattern.
    #           g.directives_pat is updated whenever loading a plugin.
    #
    # The headline has higher precedence because it is more visible.
    for kind, s in (('head', p.h), ('body', p.b)):
        anIter = g.directives_pat.finditer(s)
        for m in anIter:
            word = m.group(1).strip()
            i = m.start(1)
            if word in d:
                continue
            j = i + len(word)
            if j < len(s) and s[j] not in ' \t\n':
                continue
                    # Not a valid directive: just ignore it.
                    # A unit test tests that @path:any is invalid.
            k = g.skip_line(s, j)
            val = s[j:k].strip()
            d[word] = val
    if root:
        anIter = g_noweb_root.finditer(p.b)
        for m in anIter:
            if root_node:
                d["root"] = 0  # value not immportant
            else:
                g.es(f'{g.angleBrackets("*")} may only occur in a topmost node (i.e., without a parent)')
            break
    return d
#@+node:ekr.20080827175609.1: *3* g.get_directives_dict_list (must be fast)
def get_directives_dict_list(p: Pos) -> List[Dict]:
    """Scans p and all its ancestors for directives.

    Returns a list of dicts containing pointers to
    the start of each directive"""
    result = []
    p1 = p.copy()
    for p in p1.self_and_parents(copy=False):
        # No copy necessary: g.get_directives_dict does not change p.
        root = None if p.hasParent() else [p]
        result.append(g.get_directives_dict(p, root=root))
    return result
#@+node:ekr.20111010082822.15545: *3* g.getLanguageFromAncestorAtFileNode
def getLanguageFromAncestorAtFileNode(p: Pos) -> Optional[str]:
    """
    Return the language in effect at node p.
    
    1. Use an unambiguous @language directive in p itself.
    2. Search p's "extended parents" for an @<file> node.
    3. Search p's "extended parents" for an unambiguous @language directive.
    """
    v0 = p.v
    seen: Set[VNode]

    # The same generator as in v.setAllAncestorAtFileNodesDirty.
    # Original idea by Виталије Милошевић (Vitalije Milosevic).
    # Modified by EKR.

    def v_and_parents(v: "VNode") -> Generator:
        if v in seen:
            return
        seen.add(v)
        yield v
        for parent_v in v.parents:
            if parent_v not in seen:
                yield from v_and_parents(parent_v)

    def find_language(v: "VNode", phase: int) -> Optional[str]:
        """
        A helper for all searches.
        Phase one searches only @<file> nodes.
        """
        if phase == 1 and not v.isAnyAtFileNode():
            return None
        # #1693: Scan v.b for an *unambiguous* @language directive.
        languages = g.findAllValidLanguageDirectives(v.b)
        if len(languages) == 1:  # An unambiguous language
            return languages[0]
        if v.isAnyAtFileNode():
            # Use the file's extension.
            name = v.anyAtFileNodeName()
            junk, ext = g.os_path_splitext(name)
            ext = ext[1:]  # strip the leading period.
            language = g.app.extension_dict.get(ext)
            if g.isValidLanguage(language):
                return language
        return None

    # First, see if p contains any @language directive.
    language = g.findFirstValidAtLanguageDirective(p.b)
    if language:
        return language
    #
    # Phase 1: search only @<file> nodes: #2308.
    # Phase 2: search all nodes.
    for phase in (1, 2):
        # Search direct parents.
        for p2 in p.self_and_parents(copy=False):
            language = find_language(p2.v, phase)
            if language:
                return language
        # Search all extended parents.
        seen = set([v0.context.hiddenRootNode])
        for v in v_and_parents(v0):
            language = find_language(v, phase)
            if language:
                return language
    return None
#@+node:ekr.20150325075144.1: *3* g.getLanguageFromPosition
def getLanguageAtPosition(c: Cmdr, p: Pos) -> str:
    """
    Return the language in effect at position p.
    This is always a lowercase language name, never None.
    """
    aList = g.get_directives_dict_list(p)
    d = g.scanAtCommentAndAtLanguageDirectives(aList)
    language = (
        d and d.get('language') or
        g.getLanguageFromAncestorAtFileNode(p) or
        c.config.getString('target-language') or
        'python'
    )
    return language.lower()
#@+node:ekr.20031218072017.1386: *3* g.getOutputNewline
def getOutputNewline(c: Cmdr=None, name: str=None) -> str:
    """Convert the name of a line ending to the line ending itself.

    Priority:
    - Use name if name given
    - Use c.config.output_newline if c given,
    - Otherwise use g.app.config.output_newline.
    """
    if name:
        s = name
    elif c:
        s = c.config.output_newline
    else:
        s = app.config.output_newline
    if not s:
        s = ''
    s = s.lower()
    if s in ("nl", "lf"):
        s = '\n'
    elif s == "cr":
        s = '\r'
    elif s == "platform":
        s = os.linesep  # 12/2/03: emakital
    elif s == "crlf":
        s = "\r\n"
    else:
        s = '\n'  # Default for erroneous values.
    assert isinstance(s, str), repr(s)
    return s
#@+node:ekr.20200521075143.1: *3* g.inAtNosearch
def inAtNosearch(p: Pos) -> bool:
    """Return True if p or p's ancestors contain an @nosearch directive."""
    if not p:
        return False  # #2288.
    for p in p.self_and_parents():
        if p.is_at_ignore() or re.search(r'(^@|\n@)nosearch\b', p.b):
            return True
    return False
#@+node:ekr.20131230090121.16528: *3* g.isDirective
def isDirective(s: str) -> bool:
    """Return True if s starts with a directive."""
    m = g_is_directive_pattern.match(s)
    if m:
        s2 = s[m.end(1) :]
        if s2 and s2[0] in ".(":
            return False
        return bool(m.group(1) in g.globalDirectiveList)
    return False
#@+node:ekr.20200810074755.1: *3* g.isValidLanguage
def isValidLanguage(language: str) -> bool:
    """True if language exists in leo/modes."""
    # 2020/08/12: A hack for c++
    if language in ('c++', 'cpp'):
        language = 'cplusplus'
    fn = g.os_path_join(g.app.loadDir, '..', 'modes', f"{language}.py")
    return g.os_path_exists(fn)
#@+node:ekr.20080827175609.52: *3* g.scanAtCommentAndLanguageDirectives
def scanAtCommentAndAtLanguageDirectives(aList: List) -> Optional[Dict[str, str]]:
    """
    Scan aList for @comment and @language directives.

    @comment should follow @language if both appear in the same node.
    """
    lang = None
    for d in aList:
        comment = d.get('comment')
        language = d.get('language')
        # Important: assume @comment follows @language.
        if language:
            lang, delim1, delim2, delim3 = g.set_language(language, 0)
        if comment:
            delim1, delim2, delim3 = g.set_delims_from_string(comment)
        if comment or language:
            delims = delim1, delim2, delim3
            d = {'language': lang, 'comment': comment, 'delims': delims}
            return d
    return None
#@+node:ekr.20080827175609.32: *3* g.scanAtEncodingDirectives
def scanAtEncodingDirectives(aList: List) -> Optional[str]:
    """Scan aList for @encoding directives."""
    for d in aList:
        encoding = d.get('encoding')
        if encoding and g.isValidEncoding(encoding):
            return encoding
        if encoding and not g.unitTesting:
            g.error("invalid @encoding:", encoding)
    return None
#@+node:ekr.20080827175609.53: *3* g.scanAtHeaderDirectives
def scanAtHeaderDirectives(aList: List) -> None:
    """scan aList for @header and @noheader directives."""
    for d in aList:
        if d.get('header') and d.get('noheader'):
            g.error("conflicting @header and @noheader directives")
#@+node:ekr.20080827175609.33: *3* g.scanAtLineendingDirectives
def scanAtLineendingDirectives(aList: List) -> Optional[str]:
    """Scan aList for @lineending directives."""
    for d in aList:
        e = d.get('lineending')
        if e in ("cr", "crlf", "lf", "nl", "platform"):
            lineending = g.getOutputNewline(name=e)
            return lineending
        # else:
            # g.error("invalid @lineending directive:",e)
    return None
#@+node:ekr.20080827175609.34: *3* g.scanAtPagewidthDirectives
def scanAtPagewidthDirectives(aList: List, issue_error_flag: bool=False) -> Optional[str]:
    """Scan aList for @pagewidth directives."""
    for d in aList:
        s = d.get('pagewidth')
        if s is not None:
            i, val = g.skip_long(s, 0)
            if val is not None and val > 0:
                return val
            if issue_error_flag and not g.unitTesting:
                g.error("ignoring @pagewidth", s)
    return None
#@+node:ekr.20101022172109.6108: *3* g.scanAtPathDirectives
def scanAtPathDirectives(c: Cmdr, aList: List) -> str:
    path = c.scanAtPathDirectives(aList)
    return path

def scanAllAtPathDirectives(c: Cmdr, p: Pos) -> str:
    aList = g.get_directives_dict_list(p)
    path = c.scanAtPathDirectives(aList)
    return path
#@+node:ekr.20080827175609.37: *3* g.scanAtTabwidthDirectives
def scanAtTabwidthDirectives(aList: List, issue_error_flag: bool=False) -> Optional[int]:
    """Scan aList for @tabwidth directives."""
    for d in aList:
        s = d.get('tabwidth')
        if s is not None:
            junk, val = g.skip_long(s, 0)
            if val not in (None, 0):
                return val
            if issue_error_flag and not g.unitTesting:
                g.error("ignoring @tabwidth", s)
    return None

def scanAllAtTabWidthDirectives(c: Cmdr, p: Pos) -> Optional[int]:
    """Scan p and all ancestors looking for @tabwidth directives."""
    if c and p:
        aList = g.get_directives_dict_list(p)
        val = g.scanAtTabwidthDirectives(aList)
        ret = c.tab_width if val is None else val
    else:
        ret = None
    return ret
#@+node:ekr.20080831084419.4: *3* g.scanAtWrapDirectives
def scanAtWrapDirectives(aList: List, issue_error_flag: bool=False) -> Optional[bool]:
    """Scan aList for @wrap and @nowrap directives."""
    for d in aList:
        if d.get('wrap') is not None:
            return True
        if d.get('nowrap') is not None:
            return False
    return None

def scanAllAtWrapDirectives(c: Cmdr, p: Pos) -> Optional[bool]:
    """Scan p and all ancestors looking for @wrap/@nowrap directives."""
    if c and p:
        default = bool(c and c.config.getBool("body-pane-wraps"))
        aList = g.get_directives_dict_list(p)
        val = g.scanAtWrapDirectives(aList)
        ret = default if val is None else val
    else:
        ret = None
    return ret
#@+node:ekr.20040715155607: *3* g.scanForAtIgnore
def scanForAtIgnore(c: Cmdr, p: Pos) -> bool:
    """Scan position p and its ancestors looking for @ignore directives."""
    if g.unitTesting:
        return False  # For unit tests.
    for p in p.self_and_parents(copy=False):
        d = g.get_directives_dict(p)
        if 'ignore' in d:
            return True
    return False
#@+node:ekr.20040712084911.1: *3* g.scanForAtLanguage
def scanForAtLanguage(c: Cmdr, p: Pos) -> str:
    """Scan position p and p's ancestors looking only for @language and @ignore directives.

    Returns the language found, or c.target_language."""
    # Unlike the code in x.scanAllDirectives, this code ignores @comment directives.
    if c and p:
        for p in p.self_and_parents(copy=False):
            d = g.get_directives_dict(p)
            if 'language' in d:
                z = d["language"]
                language, delim1, delim2, delim3 = g.set_language(z, 0)
                return language
    return c.target_language
#@+node:ekr.20041123094807: *3* g.scanForAtSettings
def scanForAtSettings(p: Pos) -> bool:
    """Scan position p and its ancestors looking for @settings nodes."""
    for p in p.self_and_parents(copy=False):
        h = p.h
        h = g.app.config.canonicalizeSettingName(h)
        if h.startswith("@settings"):
            return True
    return False
#@+node:ekr.20031218072017.1382: *3* g.set_delims_from_language
def set_delims_from_language(language: str) -> Tuple[str, str, str]:
    """Return a tuple (single,start,end) of comment delims."""
    val = g.app.language_delims_dict.get(language)
    if val:
        delim1, delim2, delim3 = g.set_delims_from_string(val)
        if delim2 and not delim3:
            return '', delim1, delim2
        # 0,1 or 3 params.
        return delim1, delim2, delim3
    return '', '', ''
        # Indicate that no change should be made
#@+node:ekr.20031218072017.1383: *3* g.set_delims_from_string
def set_delims_from_string(s: str) -> Tuple[str, str, str]:
    """
    Return (delim1, delim2, delim2), the delims following the @comment
    directive.

    This code can be called from @language logic, in which case s can
    point at @comment
    """
    # Skip an optional @comment
    tag = "@comment"
    i = 0
    if g.match_word(s, i, tag):
        i += len(tag)
    count = 0
    delims = ['', '', '']
    while count < 3 and i < len(s):
        i = j = g.skip_ws(s, i)
        while i < len(s) and not g.is_ws(s[i]) and not g.is_nl(s, i):
            i += 1
        if j == i:
            break
        delims[count] = s[j:i] or ''
        count += 1
    # 'rr 09/25/02
    if count == 2:  # delims[0] is always the single-line delim.
        delims[2] = delims[1]
        delims[1] = delims[0]
        delims[0] = ''
    for i in range(0, 3):
        if delims[i]:
            if delims[i].startswith("@0x"):
                # Allow delimiter definition as @0x + hexadecimal encoded delimiter
                # to avoid problems with duplicate delimiters on the @comment line.
                # If used, whole delimiter must be encoded.
                if len(delims[i]) == 3:
                    g.warning(f"'{delims[i]}' delimiter is invalid")
                    return None, None, None
                try:
                    delims[i] = binascii.unhexlify(delims[i][3:])  # type:ignore
                    delims[i] = g.toUnicode(delims[i])
                except Exception as e:
                    g.warning(f"'{delims[i]}' delimiter is invalid: {e}")
                    return None, None, None
            else:
                # 7/8/02: The "REM hack": replace underscores by blanks.
                # 9/25/02: The "perlpod hack": replace double underscores by newlines.
                delims[i] = delims[i].replace("__", '\n').replace('_', ' ')
    return delims[0], delims[1], delims[2]
#@+node:ekr.20031218072017.1384: *3* g.set_language
def set_language(s: str, i: int, issue_errors_flag: bool=False) -> Tuple:
    """Scan the @language directive that appears at s[i:].

    The @language may have been stripped away.

    Returns (language, delim1, delim2, delim3)
    """
    tag = "@language"
    assert i is not None
    if g.match_word(s, i, tag):
        i += len(tag)
    # Get the argument.
    i = g.skip_ws(s, i)
    j = i
    i = g.skip_c_id(s, i)
    # Allow tcl/tk.
    arg = s[j:i].lower()
    if app.language_delims_dict.get(arg):
        language = arg
        delim1, delim2, delim3 = g.set_delims_from_language(language)
        return language, delim1, delim2, delim3
    if issue_errors_flag:
        g.es("ignoring:", g.get_line(s, i))
    return None, None, None, None
#@+node:ekr.20071109165315: *3* g.stripPathCruft
def stripPathCruft(path: str) -> str:
    """Strip cruft from a path name."""
    if not path:
        return path  # Retain empty paths for warnings.
    if len(path) > 2 and (
        (path[0] == '<' and path[-1] == '>') or
        (path[0] == '"' and path[-1] == '"') or
        (path[0] == "'" and path[-1] == "'")
    ):
        path = path[1:-1].strip()
    # We want a *relative* path, not an absolute path.
    return path
#@+node:ekr.20090214075058.10: *3* g.update_directives_pat
def update_directives_pat() -> None:
    """Init/update g.directives_pat"""
    global globalDirectiveList, directives_pat
    # Use a pattern that guarantees word matches.
    aList = [
        fr"\b{z}\b" for z in globalDirectiveList if z != 'others'
    ]
    pat = "^@(%s)" % "|".join(aList)
    directives_pat = re.compile(pat, re.MULTILINE)

# #1688: Initialize g.directives_pat
update_directives_pat()
#@+node:ekr.20031218072017.3116: ** g.Files & Directories
#@+node:ekr.20080606074139.2: *3* g.chdir
def chdir(path: str) -> None:
    if not g.os_path_isdir(path):
        path = g.os_path_dirname(path)
    if g.os_path_isdir(path) and g.os_path_exists(path):
        os.chdir(path)
#@+node:ekr.20120222084734.10287: *3* g.compute...Dir
# For compatibility with old code.

def computeGlobalConfigDir() -> str:
    return g.app.loadManager.computeGlobalConfigDir()

def computeHomeDir() -> str:
    return g.app.loadManager.computeHomeDir()

def computeLeoDir() -> str:
    return g.app.loadManager.computeLeoDir()

def computeLoadDir() -> str:
    return g.app.loadManager.computeLoadDir()

def computeMachineName() -> str:
    return g.app.loadManager.computeMachineName()

def computeStandardDirectories() -> str:
    return g.app.loadManager.computeStandardDirectories()
#@+node:ekr.20031218072017.3103: *3* g.computeWindowTitle
def computeWindowTitle(fileName: str) -> str:

    branch, commit = g.gitInfoForFile(fileName)  # #1616
    if not fileName:
        return branch + ": untitled" if branch else 'untitled'
    path, fn = g.os_path_split(fileName)
    if path:
        title = fn + " in " + path
    else:
        title = fn
    # Yet another fix for bug 1194209: regularize slashes.
    if os.sep in '/\\':
        title = title.replace('/', os.sep).replace('\\', os.sep)
    if branch:
        title = branch + ": " + title
    return title
#@+node:ekr.20031218072017.3117: *3* g.create_temp_file
def create_temp_file(textMode: bool=False) -> Tuple[Any, str]:
    """
    Return a tuple (theFile,theFileName)

    theFile: a file object open for writing.
    theFileName: the name of the temporary file.
    """
    try:
        # fd is an handle to an open file as would be returned by os.open()
        fd, theFileName = tempfile.mkstemp(text=textMode)
        mode = 'w' if textMode else 'wb'
        theFile = os.fdopen(fd, mode)
    except Exception:
        g.error('unexpected exception in g.create_temp_file')
        g.es_exception()
        theFile, theFileName = None, ''
    return theFile, theFileName
#@+node:ekr.20210307060731.1: *3* g.createHiddenCommander
def createHiddenCommander(fn: str) -> Optional[Cmdr]:
    """Read the file into a hidden commander (Similar to g.openWithFileName)."""
    from leo.core.leoCommands import Commands
    c = Commands(fn, gui=g.app.nullGui)
    theFile = g.app.loadManager.openAnyLeoFile(fn)
    if theFile:
        c.fileCommands.openLeoFile(  # type:ignore
            theFile, fn, readAtFileNodesFlag=True, silent=True)
        return c
    return None
#@+node:vitalije.20170714085545.1: *3* g.defaultLeoFileExtension
def defaultLeoFileExtension(c: Cmdr=None) -> str:
    conf = c.config if c else g.app.config
    return conf.getString('default-leo-extension') or '.leo'
#@+node:ekr.20031218072017.3118: *3* g.ensure_extension
def ensure_extension(name: str, ext: str) -> str:

    theFile, old_ext = g.os_path_splitext(name)
    if not name:
        return name  # don't add to an empty name.
    if old_ext in ('.db', '.leo'):
        return name
    if old_ext and old_ext == ext:
        return name
    return name + ext
#@+node:ekr.20150403150655.1: *3* g.fullPath
def fullPath(c: Cmdr, p: Pos, simulate: bool=False) -> str:
    """
    Return the full path (including fileName) in effect at p. Neither the
    path nor the fileName will be created if it does not exist.
    """
    # Search p and p's parents.
    for p in p.self_and_parents(copy=False):
        aList = g.get_directives_dict_list(p)
        path = c.scanAtPathDirectives(aList)
        fn = p.h if simulate else p.anyAtFileNodeName()  # Use p.h for unit tests.
        if fn:
            # Fix #102: expand path expressions.
            fn = c.expand_path_expression(fn)  # #1341.
            fn = os.path.expanduser(fn)  # 1900.
            return g.os_path_finalize_join(path, fn)  # #1341.
    return ''
#@+node:ekr.20190327192721.1: *3* g.get_files_in_directory
def get_files_in_directory(directory: str, kinds: List=None, recursive: bool=True) -> List[str]:
    """
    Return a list of all files of the given file extensions in the directory.
    Default kinds: ['*.py'].
    """
    files: List[str] = []
    sep = os.path.sep
    if not g.os.path.exists(directory):
        g.es_print('does not exist', directory)
        return files
    try:
        if kinds:
            kinds = [z if z.startswith('*') else '*' + z for z in kinds]
        else:
            kinds = ['*.py']
        if recursive:
            # Works for all versions of Python.
            for root, dirnames, filenames in os.walk(directory):
                for kind in kinds:
                    for filename in fnmatch.filter(filenames, kind):
                        files.append(os.path.join(root, filename))
        else:
            for kind in kinds:
                files.extend(glob.glob(directory + sep + kind))
        return list(set(sorted(files)))
    except Exception:
        g.es_exception()
        return []
#@+node:ekr.20031218072017.1264: *3* g.getBaseDirectory
# Handles the conventions applying to the "relative_path_base_directory" configuration option.

def getBaseDirectory(c: Cmdr) -> str:
    """Convert '!' or '.' to proper directory references."""
    base = app.config.relative_path_base_directory
    if base and base == "!":
        base = app.loadDir
    elif base and base == ".":
        base = c.openDirectory
    if base and g.os_path_isabs(base):
        # Set c.chdir_to_relative_path as needed.
        if not hasattr(c, 'chdir_to_relative_path'):
            c.chdir_to_relative_path = c.config.getBool('chdir-to-relative-path')
        # Call os.chdir if requested.
        if c.chdir_to_relative_path:
            os.chdir(base)
        return base  # base need not exist yet.
    return ""  # No relative base given.
#@+node:ekr.20170223093758.1: *3* g.getEncodingAt
def getEncodingAt(p: Pos, s: str=None) -> str:
    """
    Return the encoding in effect at p and/or for string s.

    Read logic:  s is not None.
    Write logic: s is None.
    """
    # A BOM overrides everything.
    if s:
        e, junk_s = g.stripBOM(s)
        if e:
            return e
    aList = g.get_directives_dict_list(p)
    e = g.scanAtEncodingDirectives(aList)
    if s and s.strip() and not e:
        e = 'utf-8'
    return e
#@+node:ville.20090701144325.14942: *3* g.guessExternalEditor
def guessExternalEditor(c: Cmdr=None) -> Optional[str]:
    """ Return a 'sensible' external editor """
    editor = (
        os.environ.get("LEO_EDITOR") or
        os.environ.get("EDITOR") or
        g.app.db and g.app.db.get("LEO_EDITOR") or
        c and c.config.getString('external-editor'))
    if editor:
        return editor
    # fallbacks
    platform = sys.platform.lower()
    if platform.startswith('win'):
        return "notepad"
    if platform.startswith('linux'):
        return 'gedit'
    g.es(
        '''No editor set.
Please set LEO_EDITOR or EDITOR environment variable,
or do g.app.db['LEO_EDITOR'] = "gvim"''',
    )
    return None
#@+node:ekr.20160330204014.1: *3* g.init_dialog_folder
def init_dialog_folder(c: Cmdr, p: Pos, use_at_path: bool=True) -> str:
    """Return the most convenient folder to open or save a file."""
    if c and p and use_at_path:
        path = g.fullPath(c, p)
        if path:
            dir_ = g.os_path_dirname(path)
            if dir_ and g.os_path_exists(dir_):
                return dir_
    table = (
        ('c.last_dir', c and c.last_dir),
        ('os.curdir', g.os_path_abspath(os.curdir)),
    )
    for kind, dir_ in table:
        if dir_ and g.os_path_exists(dir_):
            return dir_
    return ''
#@+node:ekr.20100329071036.5744: *3* g.is_binary_file/external_file/string
def is_binary_file(f: Any) -> bool:
    return f and isinstance(f, io.BufferedIOBase)

def is_binary_external_file(fileName: str) -> bool:
    try:
        with open(fileName, 'rb') as f:
            s = f.read(1024)  # bytes, in Python 3.
        return g.is_binary_string(s)
    except IOError:
        return False
    except Exception:
        g.es_exception()
        return False

def is_binary_string(s: str) -> bool:
    # http://stackoverflow.com/questions/898669
    # aList is a list of all non-binary characters.
    aList = [7, 8, 9, 10, 12, 13, 27] + list(range(0x20, 0x100))
    return bool(s.translate(None, bytes(aList)))  # type:ignore
#@+node:EKR.20040504154039: *3* g.is_sentinel
def is_sentinel(line: str, delims: Sequence) -> bool:
    """Return True if line starts with a sentinel comment."""
    delim1, delim2, delim3 = delims
    line = line.lstrip()
    if delim1:
        return line.startswith(delim1 + '@')
    if delim2 and delim3:
        i = line.find(delim2 + '@')
        j = line.find(delim3)
        return 0 == i < j
    g.error(f"is_sentinel: can not happen. delims: {repr(delims)}")
    return False
#@+node:ekr.20031218072017.3119: *3* g.makeAllNonExistentDirectories
def makeAllNonExistentDirectories(theDir: str) -> Optional[str]:
    """
    A wrapper from os.makedirs.
    Attempt to make all non-existent directories.

    Return True if the directory exists or was created successfully.
    """
    # Return True if the directory already exists.
    theDir = g.os_path_normpath(theDir)
    ok = g.os_path_isdir(theDir) and g.os_path_exists(theDir)
    if ok:
        return theDir
    # #1450: Create the directory with os.makedirs.
    try:
        os.makedirs(theDir, mode=0o777, exist_ok=False)
        return theDir
    except Exception:
        return None
#@+node:ekr.20071114113736: *3* g.makePathRelativeTo
def makePathRelativeTo(fullPath: str, basePath: str) -> str:
    if fullPath.startswith(basePath):
        s = fullPath[len(basePath) :]
        if s.startswith(os.path.sep):
            s = s[len(os.path.sep) :]
        return s
    return fullPath
#@+node:ekr.20090520055433.5945: *3* g.openWithFileName
def openWithFileName(fileName: str, old_c: Cmdr=None, gui: str=None) -> Cmdr:
    """
    Create a Leo Frame for the indicated fileName if the file exists.

    Return the commander of the newly-opened outline.
    """
    return g.app.loadManager.loadLocalFile(fileName, gui, old_c)
#@+node:ekr.20150306035851.7: *3* g.readFileIntoEncodedString
def readFileIntoEncodedString(fn: str, silent: bool=False) -> Optional[bytes]:
    """Return the raw contents of the file whose full path is fn."""
    try:
        with open(fn, 'rb') as f:
            return f.read()
    except IOError:
        if not silent:
            g.error('can not open', fn)
    except Exception:
        if not silent:
            g.error(f"readFileIntoEncodedString: exception reading {fn}")
            g.es_exception()
    return None
#@+node:ekr.20100125073206.8710: *3* g.readFileIntoString
def readFileIntoString(
    fileName: str,
    encoding: str='utf-8',  # BOM may override this.
    kind: str=None,  # @file, @edit, ...
    verbose: bool=True,
) -> Tuple[Any, Any]:
    """
    Return the contents of the file whose full path is fileName.

    Return (s,e)
    s is the string, converted to unicode, or None if there was an error.
    e is the encoding of s, computed in the following order:
    - The BOM encoding if the file starts with a BOM mark.
    - The encoding given in the # -*- coding: utf-8 -*- line for python files.
    - The encoding given by the 'encoding' keyword arg.
    - None, which typically means 'utf-8'.
    """
    if not fileName:
        if verbose:
            g.trace('no fileName arg given')
        return None, None
    if g.os_path_isdir(fileName):
        if verbose:
            g.trace('not a file:', fileName)
        return None, None
    if not g.os_path_exists(fileName):
        if verbose:
            g.error('file not found:', fileName)
        return None, None
    try:
        e = None
        with open(fileName, 'rb') as f:
            s = f.read()
        # Fix #391.
        if not s:
            return '', None
        # New in Leo 4.11: check for unicode BOM first.
        e, s = g.stripBOM(s)
        if not e:
            # Python's encoding comments override everything else.
            junk, ext = g.os_path_splitext(fileName)
            if ext == '.py':
                e = g.getPythonEncodingFromString(s)
        s = g.toUnicode(s, encoding=e or encoding)
        return s, e
    except IOError:
        # Translate 'can not open' and kind, but not fileName.
        if verbose:
            g.error('can not open', '', (kind or ''), fileName)
    except Exception:
        g.error(f"readFileIntoString: unexpected exception reading {fileName}")
        g.es_exception()
    return None, None
#@+node:ekr.20160504062833.1: *3* g.readFileToUnicodeString
def readFileIntoUnicodeString(fn: str, encoding: Optional[str]=None, silent: bool=False) -> Optional[str]:
    """Return the raw contents of the file whose full path is fn."""
    try:
        with open(fn, 'rb') as f:
            s = f.read()
        return g.toUnicode(s, encoding=encoding)
    except IOError:
        if not silent:
            g.error('can not open', fn)
    except Exception:
        g.error(f"readFileIntoUnicodeString: unexpected exception reading {fn}")
        g.es_exception()
    return None
#@+node:ekr.20031218072017.3120: *3* g.readlineForceUnixNewline
#@+at Stephen P. Schaefer 9/7/2002
#
# The Unix readline() routine delivers "\r\n" line end strings verbatim,
# while the windows versions force the string to use the Unix convention
# of using only "\n". This routine causes the Unix readline to do the
# same.
#@@c

def readlineForceUnixNewline(f: Any, fileName: Optional[str]=None) -> str:
    try:
        s = f.readline()
    except UnicodeDecodeError:
        g.trace(f"UnicodeDecodeError: {fileName}", f, g.callers())
        s = ''
    if len(s) >= 2 and s[-2] == "\r" and s[-1] == "\n":
        s = s[0:-2] + "\n"
    return s
#@+node:ekr.20031218072017.3124: *3* g.sanitize_filename
def sanitize_filename(s: str) -> str:
    """
    Prepares string s to be a valid file name:

    - substitute '_' for whitespace and special path characters.
    - eliminate all other non-alphabetic characters.
    - convert double quotes to single quotes.
    - strip leading and trailing whitespace.
    - return at most 128 characters.
    """
    result = []
    for ch in s:
        if ch in string.ascii_letters:
            result.append(ch)
        elif ch == '\t':
            result.append(' ')
        elif ch == '"':
            result.append("'")
        elif ch in '\\/:|<>*:._':
            result.append('_')
    s = ''.join(result).strip()
    while len(s) > 1:
        n = len(s)
        s = s.replace('__', '_')
        if len(s) == n:
            break
    return s[:128]
#@+node:ekr.20060328150113: *3* g.setGlobalOpenDir
def setGlobalOpenDir(fileName: str) -> None:
    if fileName:
        g.app.globalOpenDir = g.os_path_dirname(fileName)
        # g.es('current directory:',g.app.globalOpenDir)
#@+node:ekr.20031218072017.3125: *3* g.shortFileName & shortFilename
def shortFileName(fileName: str, n: int=None) -> str:
    """Return the base name of a path."""
    if n is not None:
        g.trace('"n" keyword argument is no longer used')
    return g.os_path_basename(fileName) if fileName else ''

shortFilename = shortFileName
#@+node:ekr.20150610125813.1: *3* g.splitLongFileName
def splitLongFileName(fn: str, limit: int=40) -> str:
    """Return fn, split into lines at slash characters."""
    aList = fn.replace('\\', '/').split('/')
    n, result = 0, []
    for i, s in enumerate(aList):
        n += len(s)
        result.append(s)
        if i + 1 < len(aList):
            result.append('/')
            n += 1
        if n > limit:
            result.append('\n')
            n = 0
    return ''.join(result)
#@+node:ekr.20190114061452.26: *3* g.writeFile
def writeFile(contents: Union[bytes, str], encoding: str, fileName: str) -> bool:
    """Create a file with the given contents."""
    try:
        if isinstance(contents, str):
            contents = g.toEncodedString(contents, encoding=encoding)
        # 'wb' preserves line endings.
        with open(fileName, 'wb') as f:
            f.write(contents)  # type:ignore
        return True
    except Exception as e:
        print(f"exception writing: {fileName}:\n{e}")
        # g.trace(g.callers())
        # g.es_exception()
        return False
#@+node:ekr.20031218072017.3151: ** g.Finding & Scanning
#@+node:ekr.20140602083643.17659: *3* g.find_word
def find_word(s: str, word: str, i: int=0) -> int:
    """
    Return the index of the first occurance of word in s, or -1 if not found.

    g.find_word is *not* the same as s.find(i,word);
    g.find_word ensures that only word-matches are reported.
    """
    while i < len(s):
        progress = i
        i = s.find(word, i)
        if i == -1:
            return -1
        # Make sure we are at the start of a word.
        if i > 0:
            ch = s[i - 1]
            if ch == '_' or ch.isalnum():
                i += len(word)
                continue
        if g.match_word(s, i, word):
            return i
        i += len(word)
        assert progress < i
    return -1
#@+node:ekr.20211029090118.1: *3* g.findAncestorVnodeByPredicate
def findAncestorVnodeByPredicate(p: Pos, v_predicate: Any) -> Optional["VNode"]:
    """
    Return first ancestor vnode matching the predicate.
    
    The predicate must must be a function of a single vnode argument.
    """
    if not p:
        return None
    # First, look up the tree.
    for p2 in p.self_and_parents():
        if v_predicate(p2.v):
            return p2.v
    # Look at parents of all cloned nodes.
    if not p.isCloned():
        return None
    seen = []  # vnodes that have already been searched.
    parents = p.v.parents[:]  # vnodes to be searched.
    while parents:
        parent_v = parents.pop()
        if parent_v in seen:
            continue
        seen.append(parent_v)
        if v_predicate(parent_v):
            return parent_v
        for grand_parent_v in parent_v.parents:
            if grand_parent_v not in seen:
                parents.append(grand_parent_v)
    return None
#@+node:ekr.20170220103251.1: *3* g.findRootsWithPredicate
def findRootsWithPredicate(c: Cmdr, root: Pos, predicate: Any=None) -> List[Pos]:
    """
    Commands often want to find one or more **roots**, given a position p.
    A root is the position of any node matching a predicate.

    This function formalizes the search order used by the black,
    pylint, pyflakes and the rst3 commands, returning a list of zero
    or more found roots.
    """
    seen = []
    roots = []
    if predicate is None:

        # A useful default predicate for python.
        # pylint: disable=function-redefined

        def predicate(p: Pos) -> bool:
            return p.isAnyAtFileNode() and p.h.strip().endswith('.py')

    # 1. Search p's tree.
    for p in root.self_and_subtree(copy=False):
        if predicate(p) and p.v not in seen:
            seen.append(p.v)
            roots.append(p.copy())
    if roots:
        return roots
    # 2. Look up the tree.
    for p in root.parents():
        if predicate(p):
            return [p.copy()]
    # 3. Expand the search if root is a clone.
    clones = []
    for p in root.self_and_parents(copy=False):
        if p.isCloned():
            clones.append(p.v)
    if clones:
        for p in c.all_positions(copy=False):
            if predicate(p):
                # Match if any node in p's tree matches any clone.
                for p2 in p.self_and_subtree():
                    if p2.v in clones:
                        return [p.copy()]
    return []
#@+node:ekr.20031218072017.3156: *3* g.scanError
# It is dubious to bump the Tangle error count here, but it really doesn't hurt.

def scanError(s: str) -> None:
    """Bump the error count in the tangle command."""
    # New in Leo 4.4b1: just set this global.
    g.app.scanErrors += 1
    g.es('', s)
#@+node:ekr.20031218072017.3157: *3* g.scanf
# A quick and dirty sscanf.  Understands only %s and %d.

def scanf(s: str, pat: str) -> List[str]:
    count = pat.count("%s") + pat.count("%d")
    pat = pat.replace("%s", r"(\S+)")
    pat = pat.replace("%d", r"(\d+)")
    parts = re.split(pat, s)
    result: List[str] = []
    for part in parts:
        if part and len(result) < count:
            result.append(part)
    return result
#@+node:ekr.20031218072017.3158: *3* g.Scanners: calling scanError
#@+at These scanners all call g.scanError() directly or indirectly, so they
# will call g.es if they find an error. g.scanError() also bumps
# c.tangleCommands.errors, which is harmless if we aren't tangling, and
# useful if we are.
#
# These routines are called by the Import routines and the Tangle routines.
#@+node:ekr.20031218072017.3159: *4* g.skip_block_comment
# Scans past a block comment (an old_style C comment).

def skip_block_comment(s: str, i: int) -> int:
    assert g.match(s, i, "/*")
    j = i
    i += 2
    n = len(s)
    k = s.find("*/", i)
    if k == -1:
        g.scanError("Run on block comment: " + s[j:i])
        return n
    return k + 2
#@+node:ekr.20031218072017.3160: *4* g.skip_braces
#@+at This code is called only from the import logic, so we are allowed to
# try some tricks. In particular, we assume all braces are matched in
# if blocks.
#@@c

def skip_braces(s: str, i: int) -> int:
    """
    Skips from the opening to the matching brace.

    If no matching is found i is set to len(s)
    """
    # start = g.get_line(s,i)
    assert g.match(s, i, '{')
    level = 0
    n = len(s)
    while i < n:
        c = s[i]
        if c == '{':
            level += 1
            i += 1
        elif c == '}':
            level -= 1
            if level <= 0:
                return i
            i += 1
        elif c == '\'' or c == '"':
            i = g.skip_string(s, i)
        elif g.match(s, i, '//'):
            i = g.skip_to_end_of_line(s, i)
        elif g.match(s, i, '/*'):
            i = g.skip_block_comment(s, i)
        # 7/29/02: be more careful handling conditional code.
        elif (
            g.match_word(s, i, "#if") or
            g.match_word(s, i, "#ifdef") or
            g.match_word(s, i, "#ifndef")
        ):
            i, delta = g.skip_pp_if(s, i)
            level += delta
        else: i += 1
    return i
#@+node:ekr.20031218072017.3162: *4* g.skip_parens
def skip_parens(s: str, i: int) -> int:
    """
    Skips from the opening ( to the matching ).

    If no matching is found i is set to len(s).
    """
    level = 0
    n = len(s)
    assert g.match(s, i, '('), repr(s[i])
    while i < n:
        c = s[i]
        if c == '(':
            level += 1
            i += 1
        elif c == ')':
            level -= 1
            if level <= 0:
                return i
            i += 1
        elif c == '\'' or c == '"':
            i = g.skip_string(s, i)
        elif g.match(s, i, "//"):
            i = g.skip_to_end_of_line(s, i)
        elif g.match(s, i, "/*"):
            i = g.skip_block_comment(s, i)
        else:
            i += 1
    return i
#@+node:ekr.20031218072017.3163: *4* g.skip_pascal_begin_end
def skip_pascal_begin_end(s: str, i: int) -> int:
    """
    Skips from begin to matching end.
    If found, i points to the end. Otherwise, i >= len(s)
    The end keyword matches begin, case, class, record, and try.
    """
    assert g.match_c_word(s, i, "begin")
    level = 1
    i = g.skip_c_id(s, i)  # Skip the opening begin.
    while i < len(s):
        ch = s[i]
        if ch == '{':
            i = g.skip_pascal_braces(s, i)
        elif ch == '"' or ch == '\'':
            i = g.skip_pascal_string(s, i)
        elif g.match(s, i, "//"):
            i = g.skip_line(s, i)
        elif g.match(s, i, "(*"):
            i = g.skip_pascal_block_comment(s, i)
        elif g.match_c_word(s, i, "end"):
            level -= 1
            if level == 0:
                return i
            i = g.skip_c_id(s, i)
        elif g.is_c_id(ch):
            j = i
            i = g.skip_c_id(s, i)
            name = s[j:i]
            if name in ["begin", "case", "class", "record", "try"]:
                level += 1
        else:
            i += 1
    return i
#@+node:ekr.20031218072017.3164: *4* g.skip_pascal_block_comment
def skip_pascal_block_comment(s: str, i: int) -> int:
    """Scan past a pascal comment delimited by (* and *)."""
    j = i
    assert g.match(s, i, "(*")
    i = s.find("*)", i)
    if i > -1:
        return i + 2
    g.scanError("Run on comment" + s[j:i])
    return len(s)
#@+node:ekr.20031218072017.3165: *4* g.skip_pascal_string
def skip_pascal_string(s: str, i: int) -> int:
    j = i
    delim = s[i]
    i += 1
    assert delim == '"' or delim == '\''
    while i < len(s):
        if s[i] == delim:
            return i + 1
        i += 1
    g.scanError("Run on string: " + s[j:i])
    return i
#@+node:ekr.20031218072017.3166: *4* g.skip_heredoc_string
def skip_heredoc_string(s: str, i: int) -> int:
    """
    08-SEP-2002 DTHEIN.
    A heredoc string in PHP looks like:

      <<<EOS
      This is my string.
      It is mine. I own it.
      No one else has it.
      EOS

    It begins with <<< plus a token (naming same as PHP variable names).
    It ends with the token on a line by itself (must start in first position.
    """
    j = i
    assert g.match(s, i, "<<<")
    m = re.match(r"\<\<\<([a-zA-Z_\x7f-\xff][a-zA-Z0-9_\x7f-\xff]*)", s[i:])
    if m is None:
        i += 3
        return i
    # 14-SEP-2002 DTHEIN: needed to add \n to find word, not just string
    delim = m.group(1) + '\n'
    i = g.skip_line(s, i)  # 14-SEP-2002 DTHEIN: look after \n, not before
    n = len(s)
    while i < n and not g.match(s, i, delim):
        i = g.skip_line(s, i)  # 14-SEP-2002 DTHEIN: move past \n
    if i >= n:
        g.scanError("Run on string: " + s[j:i])
    elif g.match(s, i, delim):
        i += len(delim)
    return i
#@+node:ekr.20031218072017.3167: *4* g.skip_pp_directive
def skip_pp_directive(s: str, i: int) -> int:
    """Now handles continuation lines and block comments."""
    while i < len(s):
        if g.is_nl(s, i):
            if g.escaped(s, i):
                i = g.skip_nl(s, i)
            else:
                break
        elif g.match(s, i, "//"):
            i = g.skip_to_end_of_line(s, i)
        elif g.match(s, i, "/*"):
            i = g.skip_block_comment(s, i)
        else:
            i += 1
    return i
#@+node:ekr.20031218072017.3168: *4* g.skip_pp_if
# Skips an entire if or if def statement, including any nested statements.

def skip_pp_if(s: str, i: int) -> Tuple[int, int]:
    start_line = g.get_line(s, i)  # used for error messages.
    assert(
        g.match_word(s, i, "#if") or
        g.match_word(s, i, "#ifdef") or
        g.match_word(s, i, "#ifndef"))
    i = g.skip_line(s, i)
    i, delta1 = g.skip_pp_part(s, i)
    i = g.skip_ws(s, i)
    if g.match_word(s, i, "#else"):
        i = g.skip_line(s, i)
        i = g.skip_ws(s, i)
        i, delta2 = g.skip_pp_part(s, i)
        if delta1 != delta2:
            g.es("#if and #else parts have different braces:", start_line)
    i = g.skip_ws(s, i)
    if g.match_word(s, i, "#endif"):
        i = g.skip_line(s, i)
    else:
        g.es("no matching #endif:", start_line)
    return i, delta1
#@+node:ekr.20031218072017.3169: *4* g.skip_pp_part
# Skip to an #else or #endif.  The caller has eaten the #if, #ifdef, #ifndef or #else

def skip_pp_part(s: str, i: int) -> Tuple[int, int]:

    delta = 0
    while i < len(s):
        c = s[i]
        if (
            g.match_word(s, i, "#if") or
            g.match_word(s, i, "#ifdef") or
            g.match_word(s, i, "#ifndef")
        ):
            i, delta1 = g.skip_pp_if(s, i)
            delta += delta1
        elif g.match_word(s, i, "#else") or g.match_word(s, i, "#endif"):
            return i, delta
        elif c == '\'' or c == '"':
            i = g.skip_string(s, i)
        elif c == '{':
            delta += 1
            i += 1
        elif c == '}':
            delta -= 1
            i += 1
        elif g.match(s, i, "//"):
            i = g.skip_line(s, i)
        elif g.match(s, i, "/*"):
            i = g.skip_block_comment(s, i)
        else:
            i += 1
    return i, delta
#@+node:ekr.20031218072017.3171: *4* g.skip_to_semicolon
# Skips to the next semicolon that is not in a comment or a string.

def skip_to_semicolon(s: str, i: int) -> int:
    n = len(s)
    while i < n:
        c = s[i]
        if c == ';':
            return i
        if c == '\'' or c == '"':
            i = g.skip_string(s, i)
        elif g.match(s, i, "//"):
            i = g.skip_to_end_of_line(s, i)
        elif g.match(s, i, "/*"):
            i = g.skip_block_comment(s, i)
        else:
            i += 1
    return i
#@+node:ekr.20031218072017.3172: *4* g.skip_typedef
def skip_typedef(s: str, i: int) -> int:
    n = len(s)
    while i < n and g.is_c_id(s[i]):
        i = g.skip_c_id(s, i)
        i = g.skip_ws_and_nl(s, i)
    if g.match(s, i, '{'):
        i = g.skip_braces(s, i)
        i = g.skip_to_semicolon(s, i)
    return i
#@+node:ekr.20201127143342.1: *3* g.see_more_lines
def see_more_lines(s: str, ins: int, n: int=4) -> int:
    """
    Extend index i within string s to include n more lines.
    """
    # Show more lines, if they exist.
    if n > 0:
        for z in range(n):
            if ins >= len(s):
                break
            i, j = g.getLine(s, ins)
            ins = j
    return max(0, min(ins, len(s)))
#@+node:ekr.20031218072017.3195: *3* g.splitLines
def splitLines(s: str) -> List[str]:
    """
    Split s into lines, preserving the number of lines and
    the endings of all lines, including the last line.
    """
    return s.splitlines(True) if s else []  # This is a Python string function!

splitlines = splitLines
#@+node:ekr.20031218072017.3173: *3* Scanners: no error messages
#@+node:ekr.20031218072017.3174: *4* g.escaped
# Returns True if s[i] is preceded by an odd number of backslashes.

def escaped(s: str, i: int) -> bool:
    count = 0
    while i - 1 >= 0 and s[i - 1] == '\\':
        count += 1
        i -= 1
    return (count % 2) == 1
#@+node:ekr.20031218072017.3175: *4* g.find_line_start
def find_line_start(s: str, i: int) -> int:
    """Return the index in s of the start of the line containing s[i]."""
    if i < 0:
        return 0  # New in Leo 4.4.5: add this defensive code.
    # bug fix: 11/2/02: change i to i+1 in rfind
    i = s.rfind('\n', 0, i + 1)  # Finds the highest index in the range.
    return 0 if i == -1 else i + 1
#@+node:ekr.20031218072017.3176: *4* g.find_on_line
def find_on_line(s: str, i: int, pattern: str) -> int:
    j = s.find('\n', i)
    if j == -1:
        j = len(s)
    k = s.find(pattern, i, j)
    return k
#@+node:ekr.20031218072017.3179: *4* g.g.is_special
def is_special(s: str, directive: str) -> Tuple[bool, int]:
    """Return True if the body text contains the @ directive."""
    assert(directive and directive[0] == '@')
    # Most directives must start the line.
    lws = directive in ("@others", "@all")
    pattern_s = r'^\s*(%s\b)' if lws else r'^(%s\b)'
    pattern = re.compile(pattern_s % directive, re.MULTILINE)
    m = re.search(pattern, s)
    if m:
        return True, m.start(1)
    return False, -1
#@+node:ekr.20031218072017.3177: *4* g.is_c_id
def is_c_id(ch: str) -> bool:
    return g.isWordChar(ch)
#@+node:ekr.20031218072017.3178: *4* g.is_nl
def is_nl(s: str, i: int) -> bool:
    return i < len(s) and (s[i] == '\n' or s[i] == '\r')
#@+node:ekr.20031218072017.3180: *4* g.is_ws & is_ws_or_nl
def is_ws(ch: str) -> bool:
    return ch == '\t' or ch == ' '

def is_ws_or_nl(s: str, i: int) -> bool:
    return g.is_nl(s, i) or (i < len(s) and g.is_ws(s[i]))
#@+node:ekr.20031218072017.3181: *4* g.match
# Warning: this code makes no assumptions about what follows pattern.

def match(s: str, i: int, pattern: str) -> bool:
    return bool(s and pattern and s.find(pattern, i, i + len(pattern)) == i)
#@+node:ekr.20031218072017.3182: *4* g.match_c_word
def match_c_word(s: str, i: int, name: str) -> bool:
    n = len(name)
    return bool(
        name and
        name == s[i : i + n] and
        (i + n == len(s) or not g.is_c_id(s[i + n]))
    )
#@+node:ekr.20031218072017.3183: *4* g.match_ignoring_case
def match_ignoring_case(s1: str, s2: str) -> bool:
    return bool(s1 and s2 and s1.lower() == s2.lower())
#@+node:ekr.20031218072017.3184: *4* g.match_word & g.match_words
def match_word(s: str, i: int, pattern: str) -> bool:

    # Using a regex is surprisingly tricky.
    if pattern is None:
        return False
    if i > 0 and g.isWordChar(s[i - 1]):  # Bug fix: 2017/06/01.
        return False
    j = len(pattern)
    if j == 0:
        return False
    if s.find(pattern, i, i + j) != i:
        return False
    if i + j >= len(s):
        return True
    ch = s[i + j]
    return not g.isWordChar(ch)

def match_words(s: str, i: int, patterns: Sequence[str]) -> bool:
    return any(g.match_word(s, i, pattern) for pattern in patterns)
#@+node:ekr.20031218072017.3185: *4* g.skip_blank_lines
# This routine differs from skip_ws_and_nl in that
# it does not advance over whitespace at the start
# of a non-empty or non-nl terminated line

def skip_blank_lines(s: str, i: int) -> int:
    while i < len(s):
        if g.is_nl(s, i):
            i = g.skip_nl(s, i)
        elif g.is_ws(s[i]):
            j = g.skip_ws(s, i)
            if g.is_nl(s, j):
                i = j
            else: break
        else: break
    return i
#@+node:ekr.20031218072017.3186: *4* g.skip_c_id
def skip_c_id(s: str, i: int) -> int:
    n = len(s)
    while i < n and g.isWordChar(s[i]):
        i += 1
    return i
#@+node:ekr.20040705195048: *4* g.skip_id
def skip_id(s: str, i: int, chars: str=None) -> int:
    chars = g.toUnicode(chars) if chars else ''
    n = len(s)
    while i < n and (g.isWordChar(s[i]) or s[i] in chars):
        i += 1
    return i
#@+node:ekr.20031218072017.3187: *4* g.skip_line, skip_to_start/end_of_line
#@+at These methods skip to the next newline, regardless of whether the
# newline may be preceeded by a backslash. Consequently, they should be
# used only when we know that we are not in a preprocessor directive or
# string.
#@@c

def skip_line(s: str, i: int) -> int:
    if i >= len(s):
        return len(s)
    if i < 0:
        i = 0
    i = s.find('\n', i)
    if i == -1:
        return len(s)
    return i + 1

def skip_to_end_of_line(s: str, i: int) -> int:
    if i >= len(s):
        return len(s)
    if i < 0:
        i = 0
    i = s.find('\n', i)
    if i == -1:
        return len(s)
    return i

def skip_to_start_of_line(s: str, i: int) -> int:
    if i >= len(s):
        return len(s)
    if i <= 0:
        return 0
    # Don't find s[i], so it doesn't matter if s[i] is a newline.
    i = s.rfind('\n', 0, i)
    if i == -1:
        return 0
    return i + 1
#@+node:ekr.20031218072017.3188: *4* g.skip_long
def skip_long(s: str, i: int) -> Tuple[int, Optional[int]]:
    """
    Scan s[i:] for a valid int.
    Return (i, val) or (i, None) if s[i] does not point at a number.
    """
    val = 0
    i = g.skip_ws(s, i)
    n = len(s)
    if i >= n or (not s[i].isdigit() and s[i] not in '+-'):
        return i, None
    j = i
    if s[i] in '+-':  # Allow sign before the first digit
        i += 1
    while i < n and s[i].isdigit():
        i += 1
    try:  # There may be no digits.
        val = int(s[j:i])
        return i, val
    except Exception:
        return i, None
#@+node:ekr.20031218072017.3190: *4* g.skip_nl
# We need this function because different systems have different end-of-line conventions.

def skip_nl(s: str, i: int) -> int:
    """Skips a single "logical" end-of-line character."""
    if g.match(s, i, "\r\n"):
        return i + 2
    if g.match(s, i, '\n') or g.match(s, i, '\r'):
        return i + 1
    return i
#@+node:ekr.20031218072017.3191: *4* g.skip_non_ws
def skip_non_ws(s: str, i: int) -> int:
    n = len(s)
    while i < n and not g.is_ws(s[i]):
        i += 1
    return i
#@+node:ekr.20031218072017.3192: *4* g.skip_pascal_braces
# Skips from the opening { to the matching }.

def skip_pascal_braces(s: str, i: int) -> int:
    # No constructs are recognized inside Pascal block comments!
    if i == -1:
        return len(s)
    return s.find('}', i)
#@+node:ekr.20031218072017.3170: *4* g.skip_python_string
def skip_python_string(s: str, i: int) -> int:
    if g.match(s, i, "'''") or g.match(s, i, '"""'):
        delim = s[i] * 3
        i += 3
        k = s.find(delim, i)
        if k > -1:
            return k + 3
        return len(s)
    return g.skip_string(s, i)
#@+node:ekr.20031218072017.2369: *4* g.skip_string
def skip_string(s: str, i: int) -> int:
    """Scan forward to the end of a string."""
    delim = s[i]
    i += 1
    assert delim in '\'"', (repr(delim), repr(s))
    n = len(s)
    while i < n and s[i] != delim:
        if s[i] == '\\':
            i += 2
        else:
            i += 1
    if i >= n:
        pass
    elif s[i] == delim:
        i += 1
    return i
#@+node:ekr.20031218072017.3193: *4* g.skip_to_char
def skip_to_char(s: str, i: int, ch: str) -> Tuple[int, str]:
    j = s.find(ch, i)
    if j == -1:
        return len(s), s[i:]
    return j, s[i:j]
#@+node:ekr.20031218072017.3194: *4* g.skip_ws, skip_ws_and_nl
def skip_ws(s: str, i: int) -> int:
    n = len(s)
    while i < n and g.is_ws(s[i]):
        i += 1
    return i

def skip_ws_and_nl(s: str, i: int) -> int:
    n = len(s)
    while i < n and (g.is_ws(s[i]) or g.is_nl(s, i)):
        i += 1
    return i
#@+node:ekr.20170414034616.1: ** g.Git
#@+node:ekr.20180325025502.1: *3* g.backupGitIssues
def backupGitIssues(c: Cmdr, base_url: str=None) -> None:
    """Get a list of issues from Leo's GitHub site."""
    if base_url is None:
        base_url = 'https://api.github.com/repos/leo-editor/leo-editor/issues'

    root = c.lastTopLevel().insertAfter()
    root.h = f'Backup of issues: {time.strftime("%Y/%m/%d")}'
    label_list: List[str] = []
    GitIssueController().backup_issues(base_url, c, label_list, root)
    root.expand()
    c.selectPosition(root)
    c.redraw()
    g.trace('done')
#@+node:ekr.20170616102324.1: *3* g.execGitCommand
def execGitCommand(command: str, directory: str) -> List[str]:
    """Execute the given git command in the given directory."""
    git_dir = g.os_path_finalize_join(directory, '.git')
    if not g.os_path_exists(git_dir):
        g.trace('not found:', git_dir, g.callers())
        return []
    if '\n' in command:
        g.trace('removing newline from', command)
        command = command.replace('\n', '')
    # #1777: Save/restore os.curdir
    old_dir = os.getcwd()
    if directory:
        os.chdir(directory)
    try:
        p = subprocess.Popen(
            shlex.split(command),
            stdout=subprocess.PIPE,
            stderr=None,  # Shows error traces.
            shell=False,
        )
        out, err = p.communicate()
        lines = [g.toUnicode(z) for z in g.splitLines(out or [])]
    finally:
        os.chdir(old_dir)
    return lines
#@+node:ekr.20180126043905.1: *3* g.getGitIssues
def getGitIssues(c: Cmdr,
    base_url: str=None,
    label_list: List=None,
    milestone: str=None,
    state: Optional[str]=None,  # in (None, 'closed', 'open')
) -> None:
    """Get a list of issues from Leo's GitHub site."""
    if base_url is None:
        base_url = 'https://api.github.com/repos/leo-editor/leo-editor/issues'
    if isinstance(label_list, (list, tuple)):
        root = c.lastTopLevel().insertAfter()
        root.h = 'Issues for ' + milestone if milestone else 'Backup'
        GitIssueController().backup_issues(base_url, c, label_list, root)
        root.expand()
        c.selectPosition(root)
        c.redraw()
        g.trace('done')
    else:
        g.trace('label_list must be a list or tuple', repr(label_list))
#@+node:ekr.20180126044602.1: *4* class GitIssueController
class GitIssueController:
    """
    A class encapsulating the retrieval of GitHub issues.

    The GitHub api: https://developer.github.com/v3/issues/
    """
    #@+others
    #@+node:ekr.20180325023336.1: *5* git.backup_issues
    def backup_issues(self, base_url: str, c: Cmdr, label_list: List, root: Pos, state: Any=None) -> None:

        self.base_url = base_url
        self.root = root
        self.milestone = None
        if label_list:
            for state in ('closed', 'open'):
                for label in label_list:
                    self.get_one_issue(label, state)
        elif state is None:
            for state in ('closed', 'open'):
                organizer = root.insertAsLastChild()
                organizer.h = f"{state} issues..."
                self.get_all_issues(label_list, organizer, state)
        elif state in ('closed', 'open'):
            self.get_all_issues(label_list, root, state)
        else:
            g.es_print('state must be in (None, "open", "closed")')
    #@+node:ekr.20180325024334.1: *5* git.get_all_issues
    def get_all_issues(self, label_list: List, root: Pos, state: Any, limit: int=100) -> None:
        """Get all issues for the base url."""
        try:
            import requests
        except Exception:
            g.trace('requests not found: `pip install requests`')
            return
        label = None
        assert state in ('open', 'closed')
        page_url = self.base_url + '?&state=%s&page=%s'
        page, total = 1, 0
        while True:
            url = page_url % (state, page)
            r = requests.get(url)
            try:
                done, n = self.get_one_page(label, page, r, root)
                # Do not remove this trace. It's reassuring.
                g.trace(f"done: {done:5} page: {page:3} found: {n} label: {label}")
            except AttributeError:
                g.trace('Possible rate limit')
                self.print_header(r)
                g.es_exception()
                break
            total += n
            if done:
                break
            page += 1
            if page > limit:
                g.trace('too many pages')
                break
    #@+node:ekr.20180126044850.1: *5* git.get_issues
    def get_issues(self, base_url: str, label_list: List, milestone: Any, root: Pos, state: Any) -> None:
        """Create a list of issues for each label in label_list."""
        self.base_url = base_url
        self.milestone = milestone
        self.root = root
        for label in label_list:
            self.get_one_issue(label, state)
    #@+node:ekr.20180126043719.3: *5* git.get_one_issue
    def get_one_issue(self, label: str, state: Any, limit: int=20) -> None:
        """Create a list of issues with the given label."""
        try:
            import requests
        except Exception:
            g.trace('requests not found: `pip install requests`')
            return
        root = self.root.insertAsLastChild()
        page, total = 1, 0
        page_url = self.base_url + '?labels=%s&state=%s&page=%s'
        while True:
            url = page_url % (label, state, page)
            r = requests.get(url)
            try:
                done, n = self.get_one_page(label, page, r, root)
                # Do not remove this trace. It's reassuring.
                g.trace(f"done: {done:5} page: {page:3} found: {n:3} label: {label}")
            except AttributeError:
                g.trace('Possible rate limit')
                self.print_header(r)
                g.es_exception()
                break
            total += n
            if done:
                break
            page += 1
            if page > limit:
                g.trace('too many pages')
                break
        state = state.capitalize()
        if self.milestone:
            root.h = f"{total} {state} {label} issues for milestone {self.milestone}"
        else:
            root.h = f"{total} {state} {label} issues"
    #@+node:ekr.20180126043719.4: *5* git.get_one_page
    def get_one_page(self, label: str, page: int, r: Any, root: Pos) -> Tuple[bool, int]:

        if self.milestone:
            aList = [
                z for z in r.json()
                    if z.get('milestone') is not None and
                        self.milestone == z.get('milestone').get('title')
            ]
        else:
            aList = [z for z in r.json()]
        for d in aList:
            n, title = d.get('number'), d.get('title')
            html_url = d.get('html_url') or self.base_url
            p = root.insertAsNthChild(0)
            p.h = f"#{n}: {title}"
            p.b = f"{html_url}\n\n"
            p.b += d.get('body').strip()
        link = r.headers.get('Link')
        done = not link or link.find('rel="next"') == -1
        return done, len(aList)
    #@+node:ekr.20180127092201.1: *5* git.print_header
    def print_header(self, r: Any) -> None:

        # r.headers is a CaseInsensitiveDict
        # so g.printObj(r.headers) is just repr(r.headers)
        if 0:
            print('Link', r.headers.get('Link'))
        else:
            for key in r.headers:
                print(f"{key:35}: {r.headers.get(key)}")
    #@-others
#@+node:ekr.20190428173354.1: *3* g.getGitVersion
def getGitVersion(directory: str=None) -> Tuple[str, str, str]:
    """Return a tuple (author, build, date) from the git log, or None."""
    #
    # -n: Get only the last log.
    trace = 'git' in g.app.debug
    try:
        s = subprocess.check_output(
            'git log -n 1 --date=iso',
            cwd=directory or g.app.loadDir,
            stderr=subprocess.DEVNULL,
            shell=True,
        )
    # #1209.
    except subprocess.CalledProcessError as e:
        s = e.output
        if trace:
            g.trace('return code', e.returncode)
            g.trace('value', repr(s))
            g.es_print('Exception in g.getGitVersion')
            g.es_exception()
        s = g.toUnicode(s)
        if not isinstance(s, str):
            return '', '', ''
    except Exception:
        if trace:
            g.es_print('Exception in g.getGitVersion')
            g.es_exception()
        return '', '', ''

    info = [g.toUnicode(z) for z in s.splitlines()]

    def find(kind: str) -> str:
        """Return the given type of log line."""
        for z in info:
            if z.startswith(kind):
                return z.lstrip(kind).lstrip(':').strip()
        return ''

    return find('Author'), find('commit')[:10], find('Date')
#@+node:ekr.20170414034616.2: *3* g.gitBranchName
def gitBranchName(path: str=None) -> str:
    """
    Return the git branch name associated with path/.git, or the empty
    string if path/.git does not exist. If path is None, use the leo-editor
    directory.
    """
    branch, commit = g.gitInfo(path)
    return branch
#@+node:ekr.20170414034616.4: *3* g.gitCommitNumber
def gitCommitNumber(path: str=None) -> str:
    """
    Return the git commit number associated with path/.git, or the empty
    string if path/.git does not exist. If path is None, use the leo-editor
    directory.
    """
    branch, commit = g.gitInfo(path)
    return commit
#@+node:ekr.20200724132432.1: *3* g.gitInfoForFile
def gitInfoForFile(filename: str) -> Tuple[str, str]:
    """
    Return the git (branch, commit) info associated for the given file.
    """
    # g.gitInfo and g.gitHeadPath now do all the work.
    return g.gitInfo(filename)
#@+node:ekr.20200724133754.1: *3* g.gitInfoForOutline
def gitInfoForOutline(c: Cmdr) -> Tuple[str, str]:
    """
    Return the git (branch, commit) info associated for commander c.
    """
    return g.gitInfoForFile(c.fileName())
#@+node:maphew.20171112205129.1: *3* g.gitDescribe
def gitDescribe(path: str=None) -> Tuple[str, str, str]:
    """
    Return the Git tag, distance-from-tag, and commit hash for the
    associated path. If path is None, use the leo-editor directory.

    Given `git describe` cmd line output: `x-leo-v5.6-55-ge1129da\n`
    This function returns ('x-leo-v5.6', '55', 'e1129da')
    """
    describe = g.execGitCommand('git describe --tags --long', path)
    # rsplit not split, as '-' might be in tag name.
    tag, distance, commit = describe[0].rsplit('-', 2)
    if 'g' in commit[0:]:
        # leading 'g' isn't part of the commit hash.
        commit = commit[1:]
    commit = commit.rstrip()
    return tag, distance, commit
#@+node:ekr.20170414034616.6: *3* g.gitHeadPath
def gitHeadPath(path_s: str) -> Optional[str]:
    """
    Compute the path to .git/HEAD given the path.
    """
    path = Path(path_s)
    # #1780: Look up the directory tree, looking the .git directory.
    while os.path.exists(path):
        head = os.path.join(path, '.git', 'HEAD')
        if os.path.exists(head):
            return head
        if path == path.parent:
            break
        path = path.parent
    return None
#@+node:ekr.20170414034616.3: *3* g.gitInfo
def gitInfo(path: str=None) -> Tuple[str, str]:
    """
    Path may be a directory or file.

    Return the branch and commit number or ('', '').
    """
    branch, commit = '', ''  # Set defaults.
    if path is None:
        # Default to leo/core.
        path = os.path.dirname(__file__)
    if not os.path.isdir(path):
        path = os.path.dirname(path)
    # Does path/../ref exist?
    path = g.gitHeadPath(path)
    if not path:
        return branch, commit
    try:
        with open(path) as f:
            s = f.read()
            if not s.startswith('ref'):
                branch = 'None'
                commit = s[:7]
                return branch, commit
        # On a proper branch
        pointer = s.split()[1]
        dirs = pointer.split('/')
        branch = dirs[-1]
    except IOError:
        g.trace('can not open:', path)
        return branch, commit
    # Try to get a better commit number.
    git_dir = g.os_path_finalize_join(path, '..')
    try:
        path = g.os_path_finalize_join(git_dir, pointer)
        with open(path) as f:  # type:ignore
            s = f.read()
        commit = s.strip()[0:12]
        # shorten the hash to a unique shortname
    except IOError:
        try:
            path = g.os_path_finalize_join(git_dir, 'packed-refs')
            with open(path) as f:  # type:ignore
                for line in f:
                    if line.strip().endswith(' ' + pointer):
                        commit = line.split()[0][0:12]
                        break
        except IOError:
            pass
    return branch, commit
#@+node:ekr.20031218072017.3139: ** g.Hooks & Plugins
#@+node:ekr.20101028131948.5860: *3* g.act_on_node
def dummy_act_on_node(c: Cmdr, p: Pos, event: Any) -> None:
    pass

# This dummy definition keeps pylint happy.
# Plugins can change this.

act_on_node = dummy_act_on_node
#@+node:ville.20120502221057.7500: *3* g.childrenModifiedSet, g.contentModifiedSet
childrenModifiedSet: Set["VNode"] = set()
contentModifiedSet: Set["VNode"] = set()
#@+node:ekr.20031218072017.1596: *3* g.doHook
def doHook(tag: str, *args: Any, **keywords: Any) -> Any:
    """
    This global function calls a hook routine. Hooks are identified by the
    tag param.

    Returns the value returned by the hook routine, or None if the there is
    an exception.

    We look for a hook routine in three places:
    1. c.hookFunction
    2. app.hookFunction
    3. leoPlugins.doPlugins()

    Set app.hookError on all exceptions.
    Scripts may reset app.hookError to try again.
    """
    if g.app.killed or g.app.hookError:
        return None
    if args:
        # A minor error in Leo's core.
        g.pr(f"***ignoring args param.  tag = {tag}")
    if not g.app.config.use_plugins:
        if tag in ('open0', 'start1'):
            g.warning("Plugins disabled: use_plugins is 0 in a leoSettings.leo file.")
        return None
    # Get the hook handler function.  Usually this is doPlugins.
    c = keywords.get("c")
    # pylint: disable=consider-using-ternary
    f = (c and c.hookFunction) or g.app.hookFunction
    if not f:
        g.app.hookFunction = f = g.app.pluginsController.doPlugins
    try:
        # Pass the hook to the hook handler.
        # g.pr('doHook',f.__name__,keywords.get('c'))
        return f(tag, keywords)
    except Exception:
        g.es_exception()
        g.app.hookError = True  # Supress this function.
        g.app.idle_time_hooks_enabled = False
        return None
#@+node:ekr.20100910075900.5950: *3* g.Wrappers for g.app.pluginController methods
# Important: we can not define g.pc here!
#@+node:ekr.20100910075900.5951: *4* g.Loading & registration
def loadOnePlugin(pluginName: str, verbose: bool=False) -> Any:
    pc = g.app.pluginsController
    return pc.loadOnePlugin(pluginName, verbose=verbose)

def registerExclusiveHandler(tags: List[str], fn: str) -> Any:
    pc = g.app.pluginsController
    return pc.registerExclusiveHandler(tags, fn)

def registerHandler(tags: Any, fn: Any) -> Any:
    pc = g.app.pluginsController
    return pc.registerHandler(tags, fn)

def plugin_signon(module_name: str, verbose: bool=False) -> Any:
    pc = g.app.pluginsController
    return pc.plugin_signon(module_name, verbose)

def unloadOnePlugin(moduleOrFileName: str, verbose: bool=False) -> Any:
    pc = g.app.pluginsController
    return pc.unloadOnePlugin(moduleOrFileName, verbose)

def unregisterHandler(tags: Any, fn: Any) -> Any:
    pc = g.app.pluginsController
    return pc.unregisterHandler(tags, fn)
#@+node:ekr.20100910075900.5952: *4* g.Information
def getHandlersForTag(tags: List[str]) -> List:
    pc = g.app.pluginsController
    return pc.getHandlersForTag(tags)

def getLoadedPlugins() -> List:
    pc = g.app.pluginsController
    return pc.getLoadedPlugins()

def getPluginModule(moduleName: str) -> Any:
    pc = g.app.pluginsController
    return pc.getPluginModule(moduleName)

def pluginIsLoaded(fn: str) -> bool:
    pc = g.app.pluginsController
    return pc.isLoaded(fn)
#@+node:ekr.20031218072017.1315: ** g.Idle time functions
#@+node:EKR.20040602125018.1: *3* g.disableIdleTimeHook
def disableIdleTimeHook() -> None:
    """Disable the global idle-time hook."""
    g.app.idle_time_hooks_enabled = False
#@+node:EKR.20040602125018: *3* g.enableIdleTimeHook
def enableIdleTimeHook(*args: Any, **keys: Any) -> None:
    """Enable idle-time processing."""
    g.app.idle_time_hooks_enabled = True
#@+node:ekr.20140825042850.18410: *3* g.IdleTime
def IdleTime(handler: Any, delay: int=500, tag: str=None) -> Any:
    """
    A thin wrapper for the LeoQtGui.IdleTime class.

    The IdleTime class executes a handler with a given delay at idle time.
    The handler takes a single argument, the IdleTime instance::

        def handler(timer):
            '''IdleTime handler.  timer is an IdleTime instance.'''
            delta_t = timer.time-timer.starting_time
            g.trace(timer.count, '%2.4f' % (delta_t))
            if timer.count >= 5:
                g.trace('done')
                timer.stop()

        # Execute handler every 500 msec. at idle time.
        timer = g.IdleTime(handler,delay=500)
        if timer: timer.start()

    Timer instances are completely independent::

        def handler1(timer):
            delta_t = timer.time-timer.starting_time
            g.trace('%2s %2.4f' % (timer.count,delta_t))
            if timer.count >= 5:
                g.trace('done')
                timer.stop()

        def handler2(timer):
            delta_t = timer.time-timer.starting_time
            g.trace('%2s %2.4f' % (timer.count,delta_t))
            if timer.count >= 10:
                g.trace('done')
                timer.stop()

        timer1 = g.IdleTime(handler1, delay=500)
        timer2 = g.IdleTime(handler2, delay=1000)
        if timer1 and timer2:
            timer1.start()
            timer2.start()
    """
    try:
        return g.app.gui.idleTimeClass(handler, delay, tag)
    except Exception:
        return None
#@+node:ekr.20161027205025.1: *3* g.idleTimeHookHandler (stub)
def idleTimeHookHandler(timer: Any) -> None:
    """This function exists for compatibility."""
    g.es_print('Replaced by IdleTimeManager.on_idle')
    g.trace(g.callers())
#@+node:ekr.20041219095213: ** g.Importing
#@+node:ekr.20040917061619: *3* g.cantImport
def cantImport(moduleName: str, pluginName: str=None, verbose: bool=True) -> None:
    """Print a "Can't Import" message and return None."""
    s = f"Can not import {moduleName}"
    if pluginName:
        s = s + f" from {pluginName}"
    if not g.app or not g.app.gui:
        print(s)
    elif g.unitTesting:
        return
    else:
        g.warning('', s)
#@+node:ekr.20191220044128.1: *3* g.import_module
def import_module(name: str, package: str=None) -> Any:
    """
    A thin wrapper over importlib.import_module.
    """
    trace = 'plugins' in g.app.debug and not g.unitTesting
    exceptions = []
    try:
        m = importlib.import_module(name, package=package)
    except Exception as e:
        m = None
        if trace:
            t, v, tb = sys.exc_info()
            del tb  # don't need the traceback
            # In case v is empty, we'll at least have the execption type
            v = v or str(t)  # type:ignore
            if v not in exceptions:
                exceptions.append(v)
                g.trace(f"Can not import {name}: {e}")
    return m
#@+node:ekr.20140711071454.17650: ** g.Indices, Strings, Unicode & Whitespace
#@+node:ekr.20140711071454.17647: *3* g.Indices
#@+node:ekr.20050314140957: *4* g.convertPythonIndexToRowCol
def convertPythonIndexToRowCol(s: str, i: int) -> Tuple[int, int]:
    """Convert index i into string s into zero-based row/col indices."""
    if not s or i <= 0:
        return 0, 0
    i = min(i, len(s))
    # works regardless of what s[i] is
    row = s.count('\n', 0, i)  # Don't include i
    if row == 0:
        return row, i
    prevNL = s.rfind('\n', 0, i)  # Don't include i
    return row, i - prevNL - 1
#@+node:ekr.20050315071727: *4* g.convertRowColToPythonIndex
def convertRowColToPythonIndex(s: str, row: int, col: int, lines: List[str]=None) -> int:
    """Convert zero-based row/col indices into a python index into string s."""
    if row < 0:
        return 0
    if lines is None:
        lines = g.splitLines(s)
    if row >= len(lines):
        return len(s)
    col = min(col, len(lines[row]))
    # A big bottleneck
    prev = 0
    for line in lines[:row]:
        prev += len(line)
    return prev + col
#@+node:ekr.20061031102333.2: *4* g.getWord & getLine
def getWord(s: str, i: int) -> Tuple[int, int]:
    """Return i,j such that s[i:j] is the word surrounding s[i]."""
    if i >= len(s):
        i = len(s) - 1
    if i < 0:
        i = 0
    # Scan backwards.
    while 0 <= i < len(s) and g.isWordChar(s[i]):
        i -= 1
    i += 1
    # Scan forwards.
    j = i
    while 0 <= j < len(s) and g.isWordChar(s[j]):
        j += 1
    return i, j

def getLine(s: str, i: int) -> Tuple[int, int]:
    """
    Return i,j such that s[i:j] is the line surrounding s[i].
    s[i] is a newline only if the line is empty.
    s[j] is a newline unless there is no trailing newline.
    """
    if i > len(s):
        i = len(s) - 1
    if i < 0:
        i = 0
    # A newline *ends* the line, so look to the left of a newline.
    j = s.rfind('\n', 0, i)
    if j == -1:
        j = 0
    else:
        j += 1
    k = s.find('\n', i)
    if k == -1:
        k = len(s)
    else:
        k = k + 1
    return j, k
#@+node:ekr.20111114151846.9847: *4* g.toPythonIndex
def toPythonIndex(s: str, index: int) -> int:
    """
    Convert index to a Python int.

    index may be a Tk index (x.y) or 'end'.
    """
    if index is None:
        return 0
    if isinstance(index, int):
        return index
    if index == '1.0':
        return 0
    if index == 'end':
        return len(s)
    data = index.split('.')
    if len(data) == 2:
        row, col = data
        row, col = int(row), int(col)
        i = g.convertRowColToPythonIndex(s, row - 1, col)
        return i
    g.trace(f"bad string index: {index}")
    return 0
#@+node:ekr.20140526144610.17601: *3* g.Strings
#@+node:ekr.20190503145501.1: *4* g.isascii
def isascii(s: str) -> bool:
    # s.isascii() is defined in Python 3.7.
    return all(ord(ch) < 128 for ch in s)
#@+node:ekr.20031218072017.3106: *4* g.angleBrackets & virtual_event_name
def angleBrackets(s: str) -> str:
    """Returns < < s > >"""
    lt = "<<"
    rt = ">>"
    return lt + s + rt

virtual_event_name = angleBrackets
#@+node:ekr.20090516135452.5777: *4* g.ensureLeading/TrailingNewlines
def ensureLeadingNewlines(s: str, n: int) -> str:
    s = g.removeLeading(s, '\t\n\r ')
    return ('\n' * n) + s

def ensureTrailingNewlines(s: str, n: int) -> str:
    s = g.removeTrailing(s, '\t\n\r ')
    return s + '\n' * n
#@+node:ekr.20050920084036.4: *4* g.longestCommonPrefix & g.itemsMatchingPrefixInList
def longestCommonPrefix(s1: str, s2: str) -> str:
    """Find the longest prefix common to strings s1 and s2."""
    prefix = ''
    for ch in s1:
        if s2.startswith(prefix + ch):
            prefix = prefix + ch
        else:
            return prefix
    return prefix

def itemsMatchingPrefixInList(s: str, aList: List[str], matchEmptyPrefix: bool=False) -> Tuple[List, str]:
    """This method returns a sorted list items of aList whose prefix is s.

    It also returns the longest common prefix of all the matches.
    """
    if s:
        pmatches = [a for a in aList if a.startswith(s)]
    elif matchEmptyPrefix:
        pmatches = aList[:]
    else: pmatches = []
    if pmatches:
        pmatches.sort()
        common_prefix = reduce(g.longestCommonPrefix, pmatches)
    else:
        common_prefix = ''
    return pmatches, common_prefix
#@+node:ekr.20090516135452.5776: *4* g.removeLeading/Trailing
# Warning: g.removeTrailingWs already exists.
# Do not change it!

def removeLeading(s: str, chars: str) -> str:
    """Remove all characters in chars from the front of s."""
    i = 0
    while i < len(s) and s[i] in chars:
        i += 1
    return s[i:]

def removeTrailing(s: str, chars: str) -> str:
    """Remove all characters in chars from the end of s."""
    i = len(s) - 1
    while i >= 0 and s[i] in chars:
        i -= 1
    i += 1
    return s[:i]
#@+node:ekr.20060410112600: *4* g.stripBrackets
def stripBrackets(s: str) -> str:
    """Strip leading and trailing angle brackets."""
    if s.startswith('<'):
        s = s[1:]
    if s.endswith('>'):
        s = s[:-1]
    return s
#@+node:ekr.20170317101100.1: *4* g.unCamel
def unCamel(s: str) -> List[str]:
    """Return a list of sub-words in camelCased string s."""
    result: List[str] = []
    word: List[str] = []
    for ch in s:
        if ch.isalpha() and ch.isupper():
            if word:
                result.append(''.join(word))
            word = [ch]
        elif ch.isalpha():
            word.append(ch)
        elif word:
            result.append(''.join(word))
            word = []
    if word:
        result.append(''.join(word))
    return result
#@+node:ekr.20031218072017.1498: *3* g.Unicode
#@+node:ekr.20190505052756.1: *4* g.checkUnicode
checkUnicode_dict: Dict[str, bool] = {}

def checkUnicode(s: str, encoding: str=None) -> str:
    """
    Warn when converting bytes. Report *all* errors.

    This method is meant to document defensive programming. We don't expect
    these errors, but they might arise as the result of problems in
    user-defined plugins or scripts.
    """
    tag = 'g.checkUnicode'
    if s is None and g.unitTesting:
        return ''
    if isinstance(s, str):
        return s
    if not isinstance(s, bytes):
        g.error(f"{tag}: unexpected argument: {s!r}")
        return ''
    #
    # Report the unexpected conversion.
    callers = g.callers(1)
    if callers not in checkUnicode_dict:
        g.trace(g.callers())
        g.error(f"\n{tag}: expected unicode. got: {s!r}\n")
        checkUnicode_dict[callers] = True
    #
    # Convert to unicode, reporting all errors.
    if not encoding:
        encoding = 'utf-8'
    try:
        s = s.decode(encoding, 'strict')
    except(UnicodeDecodeError, UnicodeError):
        # https://wiki.python.org/moin/UnicodeDecodeError
        s = s.decode(encoding, 'replace')
        g.trace(g.callers())
        g.error(f"{tag}: unicode error. encoding: {encoding!r}, s:\n{s!r}")
    except Exception:
        g.trace(g.callers())
        g.es_excption()
        g.error(f"{tag}: unexpected error! encoding: {encoding!r}, s:\n{s!r}")
    return s
#@+node:ekr.20100125073206.8709: *4* g.getPythonEncodingFromString
def getPythonEncodingFromString(s: str) -> str:
    """Return the encoding given by Python's encoding line.
    s is the entire file.
    """
    encoding = None
    tag, tag2 = '# -*- coding:', '-*-'
    n1, n2 = len(tag), len(tag2)
    if s:
        # For Python 3.x we must convert to unicode before calling startswith.
        # The encoding doesn't matter: we only look at the first line, and if
        # the first line is an encoding line, it will contain only ascii characters.
        s = g.toUnicode(s, encoding='ascii', reportErrors=False)
        lines = g.splitLines(s)
        line1 = lines[0].strip()
        if line1.startswith(tag) and line1.endswith(tag2):
            e = line1[n1 : -n2].strip()
            if e and g.isValidEncoding(e):
                encoding = e
        elif g.match_word(line1, 0, '@first'):  # 2011/10/21.
            line1 = line1[len('@first') :].strip()
            if line1.startswith(tag) and line1.endswith(tag2):
                e = line1[n1 : -n2].strip()
                if e and g.isValidEncoding(e):
                    encoding = e
    return encoding
#@+node:ekr.20031218072017.1500: *4* g.isValidEncoding
def isValidEncoding(encoding: str) -> bool:
    """Return True if the encooding is valid."""
    if not encoding:
        return False
    if sys.platform == 'cli':
        return True
    try:
        codecs.lookup(encoding)
        return True
    except LookupError:  # Windows
        return False
    except AttributeError:  # Linux
        return False
    except Exception:
        # UnicodeEncodeError
        g.es_print('Please report the following error')
        g.es_exception()
        return False
#@+node:ekr.20061006152327: *4* g.isWordChar & g.isWordChar1
def isWordChar(ch: str) -> bool:
    """Return True if ch should be considered a letter."""
    return bool(ch and (ch.isalnum() or ch == '_'))

def isWordChar1(ch: str) -> bool:
    return bool(ch and (ch.isalpha() or ch == '_'))
#@+node:ekr.20130910044521.11304: *4* g.stripBOM
def stripBOM(s: str) -> Tuple[Optional[str], str]:
    """
    If there is a BOM, return (e,s2) where e is the encoding
    implied by the BOM and s2 is the s stripped of the BOM.

    If there is no BOM, return (None,s)

    s must be the contents of a file (a string) read in binary mode.
    """
    table = (
        # Important: test longer bom's first.
        (4, 'utf-32', codecs.BOM_UTF32_BE),
        (4, 'utf-32', codecs.BOM_UTF32_LE),
        (3, 'utf-8', codecs.BOM_UTF8),
        (2, 'utf-16', codecs.BOM_UTF16_BE),
        (2, 'utf-16', codecs.BOM_UTF16_LE),
    )
    if s:
        for n, e, bom in table:
            assert len(bom) == n
            if bom == s[: len(bom)]:
                return e, s[len(bom) :]
    return None, s
#@+node:ekr.20050208093800: *4* g.toEncodedString
def toEncodedString(s: str, encoding: str='utf-8', reportErrors: bool=False) -> bytes:
    """Convert unicode string to an encoded string."""
    if not isinstance(s, str):
        return s
    if not encoding:
        encoding = 'utf-8'
    # These are the only significant calls to s.encode in Leo.
    try:
        s = s.encode(encoding, "strict")  # type:ignore
    except UnicodeError:
        s = s.encode(encoding, "replace")  # type:ignore
        if reportErrors:
            g.error(f"Error converting {s} from unicode to {encoding} encoding")
    # Tracing these calls directly yields thousands of calls.
    return s  # type:ignore
#@+node:ekr.20050208093800.1: *4* g.toUnicode
unicode_warnings: Dict[str, bool] = {}  # Keys are g.callers.

def toUnicode(s: Any, encoding: str=None, reportErrors: bool=False) -> str:
    """Convert bytes to unicode if necessary."""
    if isinstance(s, str):
        return s
    tag = 'g.toUnicode'
    if not isinstance(s, bytes):
        if not isinstance(s, (NullObject, TracingNullObject)):
            callers = g.callers()
            if callers not in unicode_warnings:
                unicode_warnings[callers] = True
                g.error(f"{tag}: unexpected argument of type {s.__class__.__name__}")
                g.trace(callers)
        return ''
    if not encoding:
        encoding = 'utf-8'
    try:
        s = s.decode(encoding, 'strict')
    except(UnicodeDecodeError, UnicodeError):
        # https://wiki.python.org/moin/UnicodeDecodeError
        s = s.decode(encoding, 'replace')
        if reportErrors:
            g.error(f"{tag}: unicode error. encoding: {encoding!r}, s:\n{s!r}")
            g.trace(g.callers())
    except Exception:
        g.es_exception()
        g.error(f"{tag}: unexpected error! encoding: {encoding!r}, s:\n{s!r}")
        g.trace(g.callers())
    return s
#@+node:ekr.20031218072017.3197: *3* g.Whitespace
#@+node:ekr.20031218072017.3198: *4* g.computeLeadingWhitespace
# Returns optimized whitespace corresponding to width with the indicated tab_width.

def computeLeadingWhitespace(width: int, tab_width: int) -> str:
    if width <= 0:
        return ""
    if tab_width > 1:
        tabs = int(width / tab_width)
        blanks = int(width % tab_width)
        return ('\t' * tabs) + (' ' * blanks)
    # Negative tab width always gets converted to blanks.
    return ' ' * width
#@+node:ekr.20120605172139.10263: *4* g.computeLeadingWhitespaceWidth
# Returns optimized whitespace corresponding to width with the indicated tab_width.

def computeLeadingWhitespaceWidth(s: str, tab_width: int) -> int:
    w = 0
    for ch in s:
        if ch == ' ':
            w += 1
        elif ch == '\t':
            w += (abs(tab_width) - (w % abs(tab_width)))
        else:
            break
    return w
#@+node:ekr.20031218072017.3199: *4* g.computeWidth
# Returns the width of s, assuming s starts a line, with indicated tab_width.

def computeWidth(s: str, tab_width: int) -> int:
    w = 0
    for ch in s:
        if ch == '\t':
            w += (abs(tab_width) - (w % abs(tab_width)))
        elif ch == '\n':  # Bug fix: 2012/06/05.
            break
        else:
            w += 1
    return w
#@+node:ekr.20110727091744.15083: *4* g.wrap_lines (newer)
#@@language rest
#@+at
# Important note: this routine need not deal with leading whitespace.
#
# Instead, the caller should simply reduce pageWidth by the width of
# leading whitespace wanted, then add that whitespace to the lines
# returned here.
#
# The key to this code is the invarient that line never ends in whitespace.
#@@c
#@@language python

def wrap_lines(lines: List[str], pageWidth: int, firstLineWidth: int=None) -> List[str]:
    """Returns a list of lines, consisting of the input lines wrapped to the given pageWidth."""
    if pageWidth < 10:
        pageWidth = 10
    # First line is special
    if not firstLineWidth:
        firstLineWidth = pageWidth
    if firstLineWidth < 10:
        firstLineWidth = 10
    outputLineWidth = firstLineWidth
    # Sentence spacing
    # This should be determined by some setting, and can only be either 1 or 2
    sentenceSpacingWidth = 1
    assert 0 < sentenceSpacingWidth < 3
    result = []  # The lines of the result.
    line = ""  # The line being formed.  It never ends in whitespace.
    for s in lines:
        i = 0
        while i < len(s):
            assert len(line) <= outputLineWidth  # DTHEIN 18-JAN-2004
            j = g.skip_ws(s, i)
            k = g.skip_non_ws(s, j)
            word = s[j:k]
            assert k > i
            i = k
            # DTHEIN 18-JAN-2004: wrap at exactly the text width,
            # not one character less
            #
            wordLen = len(word)
            if line.endswith('.') or line.endswith('?') or line.endswith('!'):
                space = ' ' * sentenceSpacingWidth
            else:
                space = ' '
            if line and wordLen > 0:
                wordLen += len(space)
            if wordLen + len(line) <= outputLineWidth:
                if wordLen > 0:
                    #@+<< place blank and word on the present line >>
                    #@+node:ekr.20110727091744.15084: *5* << place blank and word on the present line >>
                    if line:
                        # Add the word, preceeded by a blank.
                        line = space.join((line, word))
                    else:
                        # Just add the word to the start of the line.
                        line = word
                    #@-<< place blank and word on the present line >>
                else: pass  # discard the trailing whitespace.
            else:
                #@+<< place word on a new line >>
                #@+node:ekr.20110727091744.15085: *5* << place word on a new line >>
                # End the previous line.
                if line:
                    result.append(line)
                    outputLineWidth = pageWidth  # DTHEIN 3-NOV-2002: width for remaining lines
                # Discard the whitespace and put the word on a new line.
                line = word
                # Careful: the word may be longer than pageWidth.
                if len(line) > pageWidth:  # DTHEIN 18-JAN-2004: line can equal pagewidth
                    result.append(line)
                    outputLineWidth = pageWidth  # DTHEIN 3-NOV-2002: width for remaining lines
                    line = ""
                #@-<< place word on a new line >>
    if line:
        result.append(line)
    return result
#@+node:ekr.20031218072017.3200: *4* g.get_leading_ws
def get_leading_ws(s: str) -> str:
    """Returns the leading whitespace of 's'."""
    i = 0
    n = len(s)
    while i < n and s[i] in (' ', '\t'):
        i += 1
    return s[0:i]
#@+node:ekr.20031218072017.3201: *4* g.optimizeLeadingWhitespace
# Optimize leading whitespace in s with the given tab_width.

def optimizeLeadingWhitespace(line: str, tab_width: int) -> str:
    i, width = g.skip_leading_ws_with_indent(line, 0, tab_width)
    s = g.computeLeadingWhitespace(width, tab_width) + line[i:]
    return s
#@+node:ekr.20040723093558: *4* g.regularizeTrailingNewlines
#@+at The caller should call g.stripBlankLines before calling this routine
# if desired.
#
# This routine does _not_ simply call rstrip(): that would delete all
# trailing whitespace-only lines, and in some cases that would change
# the meaning of program or data.
#@@c

def regularizeTrailingNewlines(s: str, kind: str) -> None:
    """Kind is 'asis', 'zero' or 'one'."""
    pass
#@+node:ekr.20091229090857.11698: *4* g.removeBlankLines
def removeBlankLines(s: str) -> str:
    lines = g.splitLines(s)
    lines = [z for z in lines if z.strip()]
    return ''.join(lines)
#@+node:ekr.20091229075924.6235: *4* g.removeLeadingBlankLines
def removeLeadingBlankLines(s: str) -> str:
    lines = g.splitLines(s)
    result = []
    remove = True
    for line in lines:
        if remove and not line.strip():
            pass
        else:
            remove = False
            result.append(line)
    return ''.join(result)
#@+node:ekr.20031218072017.3202: *4* g.removeLeadingWhitespace
# Remove whitespace up to first_ws wide in s, given tab_width, the width of a tab.

def removeLeadingWhitespace(s: str, first_ws: int, tab_width: int) -> str:
    j = 0
    ws = 0
    first_ws = abs(first_ws)
    for ch in s:
        if ws >= first_ws:
            break
        elif ch == ' ':
            j += 1
            ws += 1
        elif ch == '\t':
            j += 1
            ws += (abs(tab_width) - (ws % abs(tab_width)))
        else:
            break
    if j > 0:
        s = s[j:]
    return s
#@+node:ekr.20031218072017.3203: *4* g.removeTrailingWs
# Warning: string.rstrip also removes newlines!

def removeTrailingWs(s: str) -> str:
    j = len(s) - 1
    while j >= 0 and (s[j] == ' ' or s[j] == '\t'):
        j -= 1
    return s[: j + 1]
#@+node:ekr.20031218072017.3204: *4* g.skip_leading_ws
# Skips leading up to width leading whitespace.

def skip_leading_ws(s: str, i: int, ws: int, tab_width: int) -> int:
    count = 0
    while count < ws and i < len(s):
        ch = s[i]
        if ch == ' ':
            count += 1
            i += 1
        elif ch == '\t':
            count += (abs(tab_width) - (count % abs(tab_width)))
            i += 1
        else: break
    return i
#@+node:ekr.20031218072017.3205: *4* g.skip_leading_ws_with_indent
def skip_leading_ws_with_indent(s: str, i: int, tab_width: int) -> Tuple[int, int]:
    """Skips leading whitespace and returns (i, indent),

    - i points after the whitespace
    - indent is the width of the whitespace, assuming tab_width wide tabs."""
    count = 0
    n = len(s)
    while i < n:
        ch = s[i]
        if ch == ' ':
            count += 1
            i += 1
        elif ch == '\t':
            count += (abs(tab_width) - (count % abs(tab_width)))
            i += 1
        else: break
    return i, count
#@+node:ekr.20040723093558.1: *4* g.stripBlankLines
def stripBlankLines(s: str) -> str:
    lines = g.splitLines(s)
    for i, line in enumerate(lines):
        j = g.skip_ws(line, 0)
        if j >= len(line):
            lines[i] = ''
        elif line[j] == '\n':
            lines[i] = '\n'
    return ''.join(lines)
#@+node:ekr.20031218072017.3108: ** g.Logging & Printing
# g.es and related print to the Log window.
# g.pr prints to the console.
# g.es_print and related print to both the Log window and the console.
#@+node:ekr.20080821073134.2: *3* g.doKeywordArgs
def doKeywordArgs(keys: Dict, d: Dict=None) -> Dict:
    """
    Return a result dict that is a copy of the keys dict
    with missing items replaced by defaults in d dict.
    """
    if d is None:
        d = {}
    result = {}
    for key, default_val in d.items():
        isBool = default_val in (True, False)
        val = keys.get(key)
        if isBool and val in (True, 'True', 'true'):
            result[key] = True
        elif isBool and val in (False, 'False', 'false'):
            result[key] = False
        elif val is None:
            result[key] = default_val
        else:
            result[key] = val
    return result
#@+node:ekr.20031218072017.1474: *3* g.enl, ecnl & ecnls
def ecnl(tabName: str='Log') -> None:
    g.ecnls(1, tabName)

def ecnls(n: int, tabName: str='Log') -> None:
    log = app.log
    if log and not log.isNull:
        while log.newlines < n:
            g.enl(tabName)

def enl(tabName: str='Log') -> None:
    log = app.log
    if log and not log.isNull:
        log.newlines += 1
        log.putnl(tabName)
#@+node:ekr.20100914094836.5892: *3* g.error, g.note, g.warning, g.red, g.blue
def blue(*args: Any, **keys: Any) -> None:
    g.es_print(color='blue', *args, **keys)

def error(*args: Any, **keys: Any) -> None:
    g.es_print(color='error', *args, **keys)

def note(*args: Any, **keys: Any) -> None:
    g.es_print(color='note', *args, **keys)

def red(*args: Any, **keys: Any) -> None:
    g.es_print(color='red', *args, **keys)

def warning(*args: Any, **keys: Any) -> None:
    g.es_print(color='warning', *args, **keys)
#@+node:ekr.20070626132332: *3* g.es
def es(*args: Any, **keys: Any) -> None:
    """Put all non-keyword args to the log pane.
    The first, third, fifth, etc. arg translated by g.translateString.
    Supports color, comma, newline, spaces and tabName keyword arguments.
    """
    if not app or app.killed:
        return
    if app.gui and app.gui.consoleOnly:
        return
    log = app.log
    # Compute the effective args.
    d = {
        'color': None,
        'commas': False,
        'newline': True,
        'spaces': True,
        'tabName': 'Log',
        'nodeLink': None,
    }
    d = g.doKeywordArgs(keys, d)
    color = d.get('color')
    if color == 'suppress':
        return  # New in 4.3.
    color = g.actualColor(color)
    tabName = d.get('tabName') or 'Log'
    newline = d.get('newline')
    s = g.translateArgs(args, d)
    # Do not call g.es, g.es_print, g.pr or g.trace here!
        # sys.__stdout__.write('\n===== g.es: %r\n' % s)
    if app.batchMode:
        if app.log:
            app.log.put(s)
    elif g.unitTesting:
        if log and not log.isNull:
            # This makes the output of unit tests match the output of scripts.
            g.pr(s, newline=newline)
    elif log and app.logInited:
        if newline:
            s += '\n'
        log.put(s, color=color, tabName=tabName, nodeLink=d['nodeLink'])
        # Count the number of *trailing* newlines.
        for ch in s:
            if ch == '\n':
                log.newlines += 1
            else:
                log.newlines = 0
    else:
        app.logWaiting.append((s, color, newline, d),)

log = es
#@+node:ekr.20060917120951: *3* g.es_dump
def es_dump(s: str, n: int=30, title: str=None) -> None:
    if title:
        g.es_print('', title)
    i = 0
    while i < len(s):
        aList = ''.join([f"{ord(ch):2x} " for ch in s[i : i + n]])
        g.es_print('', aList)
        i += n
#@+node:ekr.20031218072017.3110: *3* g.es_error & es_print_error
def es_error(*args: Any, **keys: Any) -> None:
    color = keys.get('color')
    if color is None and g.app.config:
        keys['color'] = g.app.config.getColor("log-error-color") or 'red'
    g.es(*args, **keys)

def es_print_error(*args: Any, **keys: Any) -> None:
    color = keys.get('color')
    if color is None and g.app.config:
        keys['color'] = g.app.config.getColor("log-error-color") or 'red'
    g.es_print(*args, **keys)
#@+node:ekr.20031218072017.3111: *3* g.es_event_exception
def es_event_exception(eventName: str, full: bool=False) -> None:
    g.es("exception handling ", eventName, "event")
    typ, val, tb = sys.exc_info()
    if full:
        errList = traceback.format_exception(typ, val, tb)
    else:
        errList = traceback.format_exception_only(typ, val)
    for i in errList:
        g.es('', i)
    if not g.stdErrIsRedirected():  # 2/16/04
        traceback.print_exc()
#@+node:ekr.20031218072017.3112: *3* g.es_exception
def es_exception(full: bool=True, c: Cmdr=None, color: str="red") -> Tuple[str, int]:
    typ, val, tb = sys.exc_info()
    # val is the second argument to the raise statement.
    if full:
        lines = traceback.format_exception(typ, val, tb)
    else:
        lines = traceback.format_exception_only(typ, val)
    for line in lines:
        g.es_print_error(line, color=color)
    fileName, n = g.getLastTracebackFileAndLineNumber()
    return fileName, n
#@+node:ekr.20061015090538: *3* g.es_exception_type
def es_exception_type(c: Cmdr=None, color: str="red") -> None:
    # exctype is a Exception class object; value is the error message.
    exctype, value = sys.exc_info()[:2]
    g.es_print('', f"{exctype.__name__}, {value}", color=color)  # type:ignore
#@+node:ekr.20050707064040: *3* g.es_print
# see: http://www.diveintopython.org/xml_processing/unicode.html

def es_print(*args: Any, **keys: Any) -> None:
    """
    Print all non-keyword args, and put them to the log pane.

    The first, third, fifth, etc. arg translated by g.translateString.
    Supports color, comma, newline, spaces and tabName keyword arguments.
    """
    g.pr(*args, **keys)
    if g.app and not g.unitTesting:
        g.es(*args, **keys)
#@+node:ekr.20111107181638.9741: *3* g.print_exception
def print_exception(full: bool=True, c: Cmdr=None, flush: bool=False, color: str="red") -> Tuple[str, int]:
    """Print exception info about the last exception."""
    # val is the second argument to the raise statement.
    typ, val, tb = sys.exc_info()
    if full:
        lines = traceback.format_exception(typ, val, tb)
    else:
        lines = traceback.format_exception_only(typ, val)
    print(''.join(lines), flush=flush)
    try:
        fileName, n = g.getLastTracebackFileAndLineNumber()
        return fileName, n
    except Exception:
        return "<no file>", 0
#@+node:ekr.20050707065530: *3* g.es_trace
def es_trace(*args: Any, **keys: Any) -> None:
    if args:
        try:
            s = args[0]
            g.trace(g.toEncodedString(s, 'ascii'))
        except Exception:
            pass
    g.es(*args, **keys)
#@+node:ekr.20040731204831: *3* g.getLastTracebackFileAndLineNumber
def getLastTracebackFileAndLineNumber() -> Tuple[str, int]:
    typ, val, tb = sys.exc_info()
    if typ == SyntaxError:
        # IndentationError is a subclass of SyntaxError.
        return val.filename, val.lineno
    #
    # Data is a list of tuples, one per stack entry.
    # Tupls have the form (filename,lineNumber,functionName,text).
    data = traceback.extract_tb(tb)
    if data:
        item = data[-1]  # Get the item at the top of the stack.
        filename, n, functionName, text = item
        return filename, n
    # Should never happen.
    return '<string>', 0
#@+node:ekr.20150621095017.1: *3* g.goto_last_exception
def goto_last_exception(c: Cmdr) -> None:
    """Go to the line given by sys.last_traceback."""
    typ, val, tb = sys.exc_info()
    if tb:
        file_name, line_number = g.getLastTracebackFileAndLineNumber()
        line_number = max(0, line_number - 1)  # Convert to zero-based.
        if file_name.endswith('scriptFile.py'):
            # A script.
            c.goToScriptLineNumber(line_number, c.p)
        else:
            for p in c.all_nodes():
                if p.isAnyAtFileNode() and p.h.endswith(file_name):
                    c.goToLineNumber(line_number)
                    return
    else:
        g.trace('No previous exception')
#@+node:ekr.20100126062623.6240: *3* g.internalError
def internalError(*args: Any) -> None:
    """Report a serious interal error in Leo."""
    callers = g.callers(20).split(',')
    caller = callers[-1]
    g.error('\nInternal Leo error in', caller)
    g.es_print(*args)
    g.es_print('Called from', ', '.join(callers[:-1]))
    g.es_print('Please report this error to Leo\'s developers', color='red')
#@+node:ekr.20150127060254.5: *3* g.log_to_file
def log_to_file(s: str, fn: str=None) -> None:
    """Write a message to ~/test/leo_log.txt."""
    if fn is None:
        fn = g.os_path_expanduser('~/test/leo_log.txt')
    if not s.endswith('\n'):
        s = s + '\n'
    try:
        with open(fn, 'a') as f:
            f.write(s)
    except Exception:
        g.es_exception()
#@+node:ekr.20080710101653.1: *3* g.pr
# see: http://www.diveintopython.org/xml_processing/unicode.html

def pr(*args: Any, **keys: Any) -> None:
    """
    Print all non-keyword args. This is a wrapper for the print statement.

    The first, third, fifth, etc. arg translated by g.translateString.
    Supports color, comma, newline, spaces and tabName keyword arguments.
    """
    # Compute the effective args.
    d = {'commas': False, 'newline': True, 'spaces': True}
    d = doKeywordArgs(keys, d)
    newline = d.get('newline')
    # Unit tests require sys.stdout.
    stdout = sys.stdout if sys.stdout and g.unitTesting else sys.__stdout__
    if not stdout:
        # #541.
        return
    if sys.platform.lower().startswith('win'):
        encoding = 'ascii'  # 2011/11/9.
    elif getattr(stdout, 'encoding', None):
        # sys.stdout is a TextIOWrapper with a particular encoding.
        encoding = stdout.encoding
    else:
        encoding = 'utf-8'
    s = translateArgs(args, d)  # Translates everything to unicode.
    s = g.toUnicode(s, encoding=encoding, reportErrors=False)
    if newline:
        s += '\n'
    # Python's print statement *can* handle unicode, but
    # sitecustomize.py must have sys.setdefaultencoding('utf-8')
    try:
        # #783: print-* commands fail under pythonw.
        stdout.write(s)
    except Exception:
        pass
#@+node:ekr.20060221083356: *3* g.prettyPrintType
def prettyPrintType(obj: Any) -> str:
    if isinstance(obj, str):  # type:ignore
        return 'string'
    t: Any = type(obj)
    if t in (types.BuiltinFunctionType, types.FunctionType):
        return 'function'
    if t == types.ModuleType:
        return 'module'
    if t in [types.MethodType, types.BuiltinMethodType]:
        return 'method'
    # Fall back to a hack.
    t = str(type(obj))  # type:ignore
    if t.startswith("<type '"):
        t = t[7:]
    if t.endswith("'>"):
        t = t[:-2]
    return t
#@+node:ekr.20031218072017.3113: *3* g.printBindings
def print_bindings(name: str, window: Any) -> None:
    bindings = window.bind()
    g.pr("\nBindings for", name)
    for b in bindings:
        g.pr(b)
#@+node:ekr.20070510074941: *3* g.printEntireTree
def printEntireTree(c: Cmdr, tag: str='') -> None:
    g.pr('printEntireTree', '=' * 50)
    g.pr('printEntireTree', tag, 'root', c.rootPosition())
    for p in c.all_positions():
        g.pr('..' * p.level(), p.v)
#@+node:ekr.20031218072017.3114: *3* g.printGlobals
def printGlobals(message: str=None) -> None:
    # Get the list of globals.
    globs = list(globals())
    globs.sort()
    # Print the list.
    if message:
        leader = "-" * 10
        g.pr(leader, ' ', message, ' ', leader)
    for name in globs:
        g.pr(name)
#@+node:ekr.20031218072017.3115: *3* g.printLeoModules
def printLeoModules(message: str=None) -> None:
    # Create the list.
    mods = []
    for name in sys.modules:
        if name and name[0:3] == "leo":
            mods.append(name)
    # Print the list.
    if message:
        leader = "-" * 10
        g.pr(leader, ' ', message, ' ', leader)
    mods.sort()
    for m in mods:
        g.pr(m, newline=False)
    g.pr('')
#@+node:ekr.20041122153823: *3* g.printStack
def printStack() -> None:
    traceback.print_stack()
#@+node:ekr.20031218072017.2317: *3* g.trace
def trace(*args: Any, **keys: Any) -> None:
    """Print a tracing message."""
    # Don't use g here: in standalone mode g is a NullObject!
    # Compute the effective args.
    d: Dict[str, Any] = {'align': 0, 'before': '', 'newline': True, 'caller_level': 1, 'noname': False}
    d = doKeywordArgs(keys, d)
    newline = d.get('newline')
    align = d.get('align', 0)
    caller_level = d.get('caller_level', 1)
    noname = d.get('noname')
    # Compute the caller name.
    if noname:
        name = ''
    else:
        try:  # get the function name from the call stack.
            f1 = sys._getframe(caller_level)  # The stack frame, one level up.
            code1 = f1.f_code  # The code object
            name = code1.co_name  # The code name
        except Exception:
            name = g.shortFileName(__file__)
        if name == '<module>':
            name = g.shortFileName(__file__)
        if name.endswith('.pyc'):
            name = name[:-1]
    # Pad the caller name.
    if align != 0 and len(name) < abs(align):
        pad = ' ' * (abs(align) - len(name))
        if align > 0:
            name = name + pad
        else:
            name = pad + name
    # Munge *args into s.
    result = [name] if name else []
    #
    # Put leading newlines into the prefix.
    if isinstance(args, tuple):
        args = list(args)  # type:ignore
    if args and isinstance(args[0], str):
        prefix = ''
        while args[0].startswith('\n'):
            prefix += '\n'
            args[0] = args[0][1:]  # type:ignore
    else:
        prefix = ''
    for arg in args:
        if isinstance(arg, str):
            pass
        elif isinstance(arg, bytes):
            arg = toUnicode(arg)
        else:
            arg = repr(arg)
        if result:
            result.append(" " + arg)
        else:
            result.append(arg)
    s = d.get('before') + ''.join(result)
    if prefix:
        prefix = prefix[1:]  # One less newline.
        pr(prefix)
    pr(s, newline=newline)
#@+node:ekr.20080220111323: *3* g.translateArgs
console_encoding = None

def translateArgs(args: Iterable[Any], d: Dict[str, Any]) -> str:
    """
    Return the concatenation of s and all args, with odd args translated.
    """
    global console_encoding
    if not console_encoding:
        e = sys.getdefaultencoding()
        console_encoding = e if isValidEncoding(e) else 'utf-8'
        # print 'translateArgs',console_encoding
    result: List[str] = []
    n, spaces = 0, d.get('spaces')
    for arg in args:
        n += 1
        # First, convert to unicode.
        if isinstance(arg, str):
            arg = toUnicode(arg, console_encoding)
        # Now translate.
        if not isinstance(arg, str):
            arg = repr(arg)
        elif (n % 2) == 1:
            arg = translateString(arg)
        else:
            pass  # The arg is an untranslated string.
        if arg:
            if result and spaces:
                result.append(' ')
            result.append(arg)
    return ''.join(result)
#@+node:ekr.20060810095921: *3* g.translateString & tr
def translateString(s: str) -> str:
    """Return the translated text of s."""
    # pylint: disable=undefined-loop-variable
    # looks like a pylint bug
    upper = app and getattr(app, 'translateToUpperCase', None)
    if not isinstance(s, str):
        s = str(s, 'utf-8')
    if upper:
        s = s.upper()
    else:
        s = gettext.gettext(s)
    return s

tr = translateString
#@+node:EKR.20040612114220: ** g.Miscellaneous
#@+node:ekr.20120928142052.10116: *3* g.actualColor
def actualColor(color: str) -> str:
    """Return the actual color corresponding to the requested color."""
    c = g.app.log and g.app.log.c
    # Careful: c.config may not yet exist.
    if not c or not c.config:
        return color
    # Don't change absolute colors.
    if color and color.startswith('#'):
        return color
    # #788: Translate colors to theme-defined colors.
    if color is None:
        # Prefer text_foreground_color'
        color2 = c.config.getColor('log-text-foreground-color')
        if color2:
            return color2
        # Fall back to log_black_color.
        color2 = c.config.getColor('log-black-color')
        return color2 or 'black'
    if color == 'black':
        # Prefer log_black_color.
        color2 = c.config.getColor('log-black-color')
        if color2:
            return color2
        # Fall back to log_text_foreground_color.
        color2 = c.config.getColor('log-text-foreground-color')
        return color2 or 'black'
    color2 = c.config.getColor(f"log_{color}_color")
    return color2 or color
#@+node:ekr.20060921100435: *3* g.CheckVersion & helpers
# Simplified version by EKR: stringCompare not used.

def CheckVersion(
    s1: str,
    s2: str,
    condition: str=">=",
    stringCompare: bool=None,
    delimiter: str='.',
    trace: bool=False,
) -> bool:
    # CheckVersion is called early in the startup process.
    vals1 = [g.CheckVersionToInt(s) for s in s1.split(delimiter)]
    n1 = len(vals1)
    vals2 = [g.CheckVersionToInt(s) for s in s2.split(delimiter)]
    n2 = len(vals2)
    n = max(n1, n2)
    if n1 < n:
        vals1.extend([0 for i in range(n - n1)])
    if n2 < n:
        vals2.extend([0 for i in range(n - n2)])
    for cond, val in (
        ('==', vals1 == vals2), ('!=', vals1 != vals2),
        ('<', vals1 < vals2), ('<=', vals1 <= vals2),
        ('>', vals1 > vals2), ('>=', vals1 >= vals2),
    ):
        if condition == cond:
            result = val
            break
    else:
        raise EnvironmentError(
            "condition must be one of '>=', '>', '==', '!=', '<', or '<='.")
    return result
#@+node:ekr.20070120123930: *4* g.CheckVersionToInt
def CheckVersionToInt(s: str) -> int:
    try:
        return int(s)
    except ValueError:
        aList = []
        for ch in s:
            if ch.isdigit():
                aList.append(ch)
            else:
                break
        if aList:
            s = ''.join(aList)
            return int(s)
        return 0
#@+node:ekr.20111103205308.9657: *3* g.cls
@command('cls')
def cls(event: Any=None) -> None:
    """Clear the screen."""
    if sys.platform.lower().startswith('win'):
        os.system('cls')
#@+node:ekr.20131114124839.16665: *3* g.createScratchCommander
def createScratchCommander(fileName: str=None) -> None:
    c = g.app.newCommander(fileName)
    frame = c.frame
    frame.createFirstTreeNode()
    assert c.rootPosition()
    frame.setInitialWindowGeometry()
    frame.resizePanesToRatio(frame.ratio, frame.secondary_ratio)
#@+node:ekr.20031218072017.3126: *3* g.funcToMethod (Python Cookbook)
def funcToMethod(f: Any, theClass: Any, name: str=None) -> None:
    """
    From the Python Cookbook...

    The following method allows you to add a function as a method of
    any class. That is, it converts the function to a method of the
    class. The method just added is available instantly to all
    existing instances of the class, and to all instances created in
    the future.

    The function's first argument should be self.

    The newly created method has the same name as the function unless
    the optional name argument is supplied, in which case that name is
    used as the method name.
    """
    setattr(theClass, name or f.__name__, f)
#@+node:ekr.20060913090832.1: *3* g.init_zodb
init_zodb_import_failed = False
init_zodb_failed: Dict[str, bool] = {}  # Keys are paths, values are True.
init_zodb_db: Dict[str, Any] = {}  # Keys are paths, values are ZODB.DB instances.

def init_zodb(pathToZodbStorage: str, verbose: bool=True) -> Any:
    """
    Return an ZODB.DB instance from the given path.
    return None on any error.
    """
    global init_zodb_db, init_zodb_failed, init_zodb_import_failed
    db = init_zodb_db.get(pathToZodbStorage)
    if db:
        return db
    if init_zodb_import_failed:
        return None
    failed = init_zodb_failed.get(pathToZodbStorage)
    if failed:
        return None
    try:
        import ZODB  # type:ignore
    except ImportError:
        if verbose:
            g.es('g.init_zodb: can not import ZODB')
            g.es_exception()
        init_zodb_import_failed = True
        return None
    try:
        storage = ZODB.FileStorage.FileStorage(pathToZodbStorage)
        init_zodb_db[pathToZodbStorage] = db = ZODB.DB(storage)
        return db
    except Exception:
        if verbose:
            g.es('g.init_zodb: exception creating ZODB.DB instance')
            g.es_exception()
        init_zodb_failed[pathToZodbStorage] = True
        return None
#@+node:ekr.20170206080908.1: *3* g.input_
def input_(message: str='', c: Cmdr=None) -> str:
    """
    Safely execute python's input statement.

    c.executeScriptHelper binds 'input' to be a wrapper that calls g.input_
    with c and handler bound properly.
    """
    if app.gui.isNullGui:
        return ''
    # Prompt for input from the console, assuming there is one.
    # pylint: disable=no-member
    from leo.core.leoQt import QtCore
    QtCore.pyqtRemoveInputHook()
    return input(message)
#@+node:ekr.20110609125359.16493: *3* g.isMacOS
def isMacOS() -> bool:
    return sys.platform == 'darwin'
#@+node:ekr.20181027133311.1: *3* g.issueSecurityWarning
def issueSecurityWarning(setting: str) -> None:
    g.es('Security warning! Ignoring...', color='red')
    g.es(setting, color='red')
    g.es('This setting can be set only in')
    g.es('leoSettings.leo or myLeoSettings.leo')
#@+node:ekr.20031218072017.3144: *3* g.makeDict (Python Cookbook)
# From the Python cookbook.

def makeDict(**keys: Any) -> Dict:
    """Returns a Python dictionary from using the optional keyword arguments."""
    return keys
#@+node:ekr.20140528065727.17963: *3* g.pep8_class_name
def pep8_class_name(s: str) -> str:
    """Return the proper class name for s."""
    # Warning: s.capitalize() does not work.
    # It lower cases all but the first letter!
    return ''.join([z[0].upper() + z[1:] for z in s.split('_') if z])

if 0:  # Testing:
    cls()
    aList = (
        '_',
        '__',
        '_abc',
        'abc_',
        'abc',
        'abc_xyz',
        'AbcPdQ',
    )
    for s in aList:
        print(pep8_class_name(s))
#@+node:ekr.20160417174224.1: *3* g.plural
def plural(obj: Any) -> str:
    """Return "s" or "" depending on n."""
    if isinstance(obj, (list, tuple, str)):
        n = len(obj)
    else:
        n = obj
    return '' if n == 1 else 's'
#@+node:ekr.20160331194701.1: *3* g.truncate
def truncate(s: str, n: int) -> str:
    """Return s truncated to n characters."""
    if len(s) <= n:
        return s
    # Fail: weird ws.
    s2 = s[: n - 3] + f"...({len(s)})"
    if s.endswith('\n'):
        return s2 + '\n'
    return s2
#@+node:ekr.20031218072017.3150: *3* g.windows
def windows() -> Optional[List]:
    return app and app.windowList
#@+node:ekr.20031218072017.2145: ** g.os_path_ Wrappers
#@+at Note: all these methods return Unicode strings. It is up to the user to
# convert to an encoded string as needed, say when opening a file.
#@+node:ekr.20180314120442.1: *3* g.glob_glob
def glob_glob(pattern: str) -> List:
    """Return the regularized glob.glob(pattern)"""
    aList = glob.glob(pattern)
    # os.path.normpath does the *reverse* of what we want.
    if g.isWindows:
        aList = [z.replace('\\', '/') for z in aList]
    return aList
#@+node:ekr.20031218072017.2146: *3* g.os_path_abspath
def os_path_abspath(path: str) -> str:
    """Convert a path to an absolute path."""
    if not path:
        return ''
    if '\x00' in path:
        g.trace('NULL in', repr(path), g.callers())
        path = path.replace('\x00', '')  # Fix Python 3 bug on Windows 10.
    path = os.path.abspath(path)
    # os.path.normpath does the *reverse* of what we want.
    if g.isWindows:
        path = path.replace('\\', '/')
    return path
#@+node:ekr.20031218072017.2147: *3* g.os_path_basename
def os_path_basename(path: str) -> str:
    """Return the second half of the pair returned by split(path)."""
    if not path:
        return ''
    path = os.path.basename(path)
    # os.path.normpath does the *reverse* of what we want.
    if g.isWindows:
        path = path.replace('\\', '/')
    return path
#@+node:ekr.20031218072017.2148: *3* g.os_path_dirname
def os_path_dirname(path: str) -> str:
    """Return the first half of the pair returned by split(path)."""
    if not path:
        return ''
    path = os.path.dirname(path)
    # os.path.normpath does the *reverse* of what we want.
    if g.isWindows:
        path = path.replace('\\', '/')
    return path
#@+node:ekr.20031218072017.2149: *3* g.os_path_exists
def os_path_exists(path: str) -> bool:
    """Return True if path exists."""
    if not path:
        return False
    if '\x00' in path:
        g.trace('NULL in', repr(path), g.callers())
        path = path.replace('\x00', '')  # Fix Python 3 bug on Windows 10.
    return os.path.exists(path)
#@+node:ekr.20080921060401.13: *3* g.os_path_expanduser
def os_path_expanduser(path: str) -> str:
    """wrap os.path.expanduser"""
    if not path:
        return ''
    result = os.path.normpath(os.path.expanduser(path))
    # os.path.normpath does the *reverse* of what we want.
    if g.isWindows:
        path = path.replace('\\', '/')
    return result
#@+node:ekr.20080921060401.14: *3* g.os_path_finalize
def os_path_finalize(path: str) -> str:
    """
    Expand '~', then return os.path.normpath, os.path.abspath of the path.
    There is no corresponding os.path method
    """
    if '\x00' in path:
        g.trace('NULL in', repr(path), g.callers())
        path = path.replace('\x00', '')  # Fix Python 3 bug on Windows 10.
    path = os.path.expanduser(path)  # #1383.
    path = os.path.abspath(path)
    path = os.path.normpath(path)
    # os.path.normpath does the *reverse* of what we want.
    if g.isWindows:
        path = path.replace('\\', '/')
    # calling os.path.realpath here would cause problems in some situations.
    return path
#@+node:ekr.20140917154740.19483: *3* g.os_path_finalize_join
def os_path_finalize_join(*args: Any, **keys: Any) -> str:
    """
    Join and finalize.

    **keys may contain a 'c' kwarg, used by g.os_path_join.
    """
    path = g.os_path_join(*args, **keys)
    path = g.os_path_finalize(path)
    return path
#@+node:ekr.20031218072017.2150: *3* g.os_path_getmtime
def os_path_getmtime(path: str) -> float:
    """Return the modification time of path."""
    if not path:
        return 0
    try:
        return os.path.getmtime(path)
    except Exception:
        return 0
#@+node:ekr.20080729142651.2: *3* g.os_path_getsize
def os_path_getsize(path: str) -> int:
    """Return the size of path."""
    return os.path.getsize(path) if path else 0
#@+node:ekr.20031218072017.2151: *3* g.os_path_isabs
def os_path_isabs(path: str) -> bool:
    """Return True if path is an absolute path."""
    return os.path.isabs(path) if path else False
#@+node:ekr.20031218072017.2152: *3* g.os_path_isdir
def os_path_isdir(path: str) -> bool:
    """Return True if the path is a directory."""
    return os.path.isdir(path) if path else False
#@+node:ekr.20031218072017.2153: *3* g.os_path_isfile
def os_path_isfile(path: str) -> bool:
    """Return True if path is a file."""
    return os.path.isfile(path) if path else False
#@+node:ekr.20031218072017.2154: *3* g.os_path_join
def os_path_join(*args: Any, **keys: Any) -> str:
    """
    Join paths, like os.path.join, with enhancements:

    A '!!' arg prepends g.app.loadDir to the list of paths.
    A '.'  arg prepends c.openDirectory to the list of paths,
           provided there is a 'c' kwarg.
    """
    c = keys.get('c')
    uargs = [z for z in args if z]
    if not uargs:
        return ''
    # Note:  This is exactly the same convention as used by getBaseDirectory.
    if uargs[0] == '!!':
        uargs[0] = g.app.loadDir
    elif uargs[0] == '.':
        c = keys.get('c')
        if c and c.openDirectory:
            uargs[0] = c.openDirectory
    try:
        path = os.path.join(*uargs)
    except TypeError:
        g.trace(uargs, args, keys, g.callers())
        raise
    # May not be needed on some Pythons.
    if '\x00' in path:
        g.trace('NULL in', repr(path), g.callers())
        path = path.replace('\x00', '')  # Fix Python 3 bug on Windows 10.
    # os.path.normpath does the *reverse* of what we want.
    if g.isWindows:
        path = path.replace('\\', '/')
    return path
#@+node:ekr.20031218072017.2156: *3* g.os_path_normcase
def os_path_normcase(path: str) -> str:
    """Normalize the path's case."""
    if not path:
        return ''
    path = os.path.normcase(path)
    if g.isWindows:
        path = path.replace('\\', '/')
    return path
#@+node:ekr.20031218072017.2157: *3* g.os_path_normpath
def os_path_normpath(path: str) -> str:
    """Normalize the path."""
    if not path:
        return ''
    path = os.path.normpath(path)
    # os.path.normpath does the *reverse* of what we want.
    if g.isWindows:
        path = path.replace('\\', '/').lower()  # #2049: ignore case!
    return path
#@+node:ekr.20180314081254.1: *3* g.os_path_normslashes
def os_path_normslashes(path: str) -> str:

    # os.path.normpath does the *reverse* of what we want.
    if g.isWindows and path:
        path = path.replace('\\', '/')
    return path
#@+node:ekr.20080605064555.2: *3* g.os_path_realpath
def os_path_realpath(path: str) -> str:
    """Return the canonical path of the specified filename, eliminating any
    symbolic links encountered in the path (if they are supported by the
    operating system).
    """
    if not path:
        return ''
    path = os.path.realpath(path)
    # os.path.normpath does the *reverse* of what we want.
    if g.isWindows:
        path = path.replace('\\', '/')
    return path
#@+node:ekr.20031218072017.2158: *3* g.os_path_split
def os_path_split(path: str) -> Tuple[str, str]:
    if not path:
        return '', ''
    head, tail = os.path.split(path)
    return head, tail
#@+node:ekr.20031218072017.2159: *3* g.os_path_splitext
def os_path_splitext(path: str) -> Tuple[str, str]:

    if not path:
        return '', ''
    head, tail = os.path.splitext(path)
    return head, tail
#@+node:ekr.20090829140232.6036: *3* g.os_startfile
def os_startfile(fname: str) -> None:
    #@+others
    #@+node:bob.20170516112250.1: *4* stderr2log()
    def stderr2log(g: Any, ree: Any, fname: str) -> None:
        """ Display stderr output in the Leo-Editor log pane

        Arguments:
            g:  Leo-Editor globals
            ree:  Read file descriptor for stderr
            fname:  file pathname

        Returns:
            None
        """

        while True:
            emsg = ree.read().decode('utf-8')
            if emsg:
                g.es_print_error(f"xdg-open {fname} caused output to stderr:\n{emsg}")
            else:
                break
    #@+node:bob.20170516112304.1: *4* itPoll()
    def itPoll(fname: str, ree: Any, subPopen: Any, g: Any, ito: Any) -> None:
        """ Poll for subprocess done

        Arguments:
            fname:  File name
            ree:  stderr read file descriptor
            subPopen:  URL open subprocess object
            g: Leo-Editor globals
            ito: Idle time object for itPoll()

        Returns:
            None
        """

        stderr2log(g, ree, fname)
        rc = subPopen.poll()
        if not rc is None:
            ito.stop()
            ito.destroy_self()
            if rc != 0:
                g.es_print(f"xdg-open {fname} failed with exit code {rc}")
            stderr2log(g, ree, fname)
            ree.close()
    #@-others
    # pylint: disable=used-before-assignment
    if fname.find('"') > -1:
        quoted_fname = f"'{fname}'"
    else:
        quoted_fname = f'"{fname}"'
    if sys.platform.startswith('win'):
        # pylint: disable=no-member
        os.startfile(quoted_fname)
            # Exists only on Windows.
    elif sys.platform == 'darwin':
        # From Marc-Antoine Parent.
        try:
            # Fix bug 1226358: File URL's are broken on MacOS:
            # use fname, not quoted_fname, as the argument to subprocess.call.
            subprocess.call(['open', fname])
        except OSError:
            pass  # There may be a spurious "Interrupted system call"
        except ImportError:
            os.system(f"open {quoted_fname}")
    else:
        try:
            ree = None
            wre = tempfile.NamedTemporaryFile()
            ree = io.open(wre.name, 'rb', buffering=0)
        except IOError:
            g.trace(f"error opening temp file for {fname!r}")
            if ree:
                ree.close()
            return
        try:
            subPopen = subprocess.Popen(['xdg-open', fname], stderr=wre, shell=False)
        except Exception:
            g.es_print(f"error opening {fname!r}")
            g.es_exception()
        try:
            itoPoll = g.IdleTime(
                (lambda ito: itPoll(fname, ree, subPopen, g, ito)),
                delay=1000,
            )
            itoPoll.start()
            # Let the Leo-Editor process run
            # so that Leo-Editor is usable while the file is open.
        except Exception:
            g.es_exception(f"exception executing g.startfile for {fname!r}")
#@+node:ekr.20111115155710.9859: ** g.Parsing & Tokenizing
#@+node:ekr.20031218072017.822: *3* g.createTopologyList
def createTopologyList(c: Cmdr, root: Pos=None, useHeadlines: bool=False) -> List:
    """Creates a list describing a node and all its descendents"""
    if not root:
        root = c.rootPosition()
    v = root
    if useHeadlines:
        aList = [(v.numberOfChildren(), v.headString()),]  # type: ignore
    else:
        aList = [v.numberOfChildren()]  # type: ignore
    child = v.firstChild()
    while child:
        aList.append(g.createTopologyList(c, child, useHeadlines))  # type: ignore
        child = child.next()
    return aList
#@+node:ekr.20111017204736.15898: *3* g.getDocString
def getDocString(s: str) -> str:
    """Return the text of the first docstring found in s."""
    tags = ('"""', "'''")
    tag1, tag2 = tags
    i1, i2 = s.find(tag1), s.find(tag2)
    if i1 == -1 and i2 == -1:
        return ''
    if i1 > -1 and i2 > -1:
        i = min(i1, i2)
    else:
        i = max(i1, i2)
    tag = s[i : i + 3]
    assert tag in tags
    j = s.find(tag, i + 3)
    if j > -1:
        return s[i + 3 : j]
    return ''
#@+node:ekr.20111017211256.15905: *3* g.getDocStringForFunction
def getDocStringForFunction(func: Any) -> str:
    """Return the docstring for a function that creates a Leo command."""

    def name(func: Any) -> str:
        return func.__name__ if hasattr(func, '__name__') else '<no __name__>'

    def get_defaults(func: str, i: int) -> Any:
        defaults = inspect.getfullargspec(func)[3]
        return defaults[i]

    # Fix bug 1251252: https://bugs.launchpad.net/leo-editor/+bug/1251252
    # Minibuffer commands created by mod_scripting.py have no docstrings.
    # Do special cases first.

    s = ''
    if name(func) == 'minibufferCallback':
        func = get_defaults(func, 0)
        if hasattr(func, 'func.__doc__') and func.__doc__.strip():
            s = func.__doc__
    if not s and name(func) == 'commonCommandCallback':
        script = get_defaults(func, 1)
        s = g.getDocString(script)  # Do a text scan for the function.
    # Now the general cases.  Prefer __doc__ to docstring()
    if not s and hasattr(func, '__doc__'):
        s = func.__doc__
    if not s and hasattr(func, 'docstring'):
        s = func.docstring
    return s
#@+node:ekr.20111115155710.9814: *3* g.python_tokenize (not used)
def python_tokenize(s: str) -> List:
    """
    Tokenize string s and return a list of tokens (kind, value, line_number)

    where kind is in ('comment,'id','nl','other','string','ws').
    """
    result: List[Tuple[str, str, int]] = []
    i, line_number = 0, 0
    while i < len(s):
        progress = j = i
        ch = s[i]
        if ch == '\n':
            kind, i = 'nl', i + 1
        elif ch in ' \t':
            kind = 'ws'
            while i < len(s) and s[i] in ' \t':
                i += 1
        elif ch == '#':
            kind, i = 'comment', g.skip_to_end_of_line(s, i)
        elif ch in '"\'':
            kind, i = 'string', g.skip_python_string(s, i)
        elif ch == '_' or ch.isalpha():
            kind, i = 'id', g.skip_id(s, i)
        else:
            kind, i = 'other', i + 1
        assert progress < i and j == progress
        val = s[j:i]
        assert val
        line_number += val.count('\n')  # A comment.
        result.append((kind, val, line_number),)
    return result
#@+node:ekr.20040327103735.2: ** g.Scripting
#@+node:ekr.20161223090721.1: *3* g.exec_file
def exec_file(path: str, d: Dict[str, str], script: str=None) -> None:
    """Simulate python's execfile statement for python 3."""
    if script is None:
        with open(path) as f:
            script = f.read()
    exec(compile(script, path, 'exec'), d)
#@+node:ekr.20131016032805.16721: *3* g.execute_shell_commands
def execute_shell_commands(commands: Any, trace: bool=False) -> None:
    """
    Execute each shell command in a separate process.
    Wait for each command to complete, except those starting with '&'
    """
    if isinstance(commands, str):
        commands = [commands]
    for command in commands:
        wait = not command.startswith('&')
        if trace:
            g.trace(command)
        if command.startswith('&'):
            command = command[1:].strip()
        proc = subprocess.Popen(command, shell=True)
        if wait:
            proc.communicate()
        else:
            if trace:
                print('Start:', proc)
            # #1489: call proc.poll at idle time.

            def proc_poller(timer: Any, proc: Any=proc) -> None:
                val = proc.poll()
                if val is not None:
                    # This trace can be disruptive.
                    if trace:
                        print('  End:', proc, val)
                    timer.stop()

            g.IdleTime(proc_poller, delay=0).start()
#@+node:ekr.20180217113719.1: *3* g.execute_shell_commands_with_options & helpers
def execute_shell_commands_with_options(
    base_dir: str=None,
    c: Cmdr=None,
    command_setting: str=None,
    commands: List=None,
    path_setting: str=None,
    trace: bool=False,
    warning: str=None,
) -> None:
    """
    A helper for prototype commands or any other code that
    runs programs in a separate process.

    base_dir:           Base directory to use if no config path given.
    commands:           A list of commands, for g.execute_shell_commands.
    commands_setting:   Name of @data setting for commands.
    path_setting:       Name of @string setting for the base directory.
    warning:            A warning to be printed before executing the commands.
    """
    base_dir = g.computeBaseDir(c, base_dir, path_setting, trace)
    if not base_dir:
        return
    commands = g.computeCommands(c, commands, command_setting, trace)
    if not commands:
        return
    if warning:
        g.es_print(warning)
    os.chdir(base_dir)  # Can't do this in the commands list.
    g.execute_shell_commands(commands)
#@+node:ekr.20180217152624.1: *4* g.computeBaseDir
def computeBaseDir(c: Cmdr, base_dir: str, path_setting: str, trace: bool=False) -> Optional[str]:
    """
    Compute a base_directory.
    If given, @string path_setting takes precedence.
    """
    # Prefer the path setting to the base_dir argument.
    if path_setting:
        if not c:
            g.es_print('@string path_setting requires valid c arg')
            return None
        # It's not an error for the setting to be empty.
        base_dir2 = c.config.getString(path_setting)
        if base_dir2:
            base_dir2 = base_dir2.replace('\\', '/')
            if g.os_path_exists(base_dir2):
                return base_dir2
            g.es_print(f"@string {path_setting} not found: {base_dir2!r}")
            return None
    # Fall back to given base_dir.
    if base_dir:
        base_dir = base_dir.replace('\\', '/')
        if g.os_path_exists(base_dir):
            return base_dir
        g.es_print(f"base_dir not found: {base_dir!r}")
        return None
    g.es_print(f"Please use @string {path_setting}")
    return None
#@+node:ekr.20180217153459.1: *4* g.computeCommands
def computeCommands(c: Cmdr, commands: List[str], command_setting: str, trace: bool=False) -> List[str]:
    """
    Get the list of commands.
    If given, @data command_setting takes precedence.
    """
    if not commands and not command_setting:
        g.es_print('Please use commands, command_setting or both')
        return []
    # Prefer the setting to the static commands.
    if command_setting:
        if c:
            aList = c.config.getData(command_setting)
            # It's not an error for the setting to be empty.
            # Fall back to the commands.
            return aList or commands
        g.es_print('@data command_setting requires valid c arg')
        return []
    return commands
#@+node:ekr.20050503112513.7: *3* g.executeFile
def executeFile(filename: str, options: str='') -> None:
    if not os.access(filename, os.R_OK):
        return
    fdir, fname = g.os_path_split(filename)
    # New in Leo 4.10: alway use subprocess.

    def subprocess_wrapper(cmdlst: str) -> Tuple:

        p = subprocess.Popen(cmdlst, cwd=fdir,
            universal_newlines=True,
            stdout=subprocess.PIPE, stderr=subprocess.PIPE)
        stdo, stde = p.communicate()
        return p.wait(), stdo, stde

    rc, so, se = subprocess_wrapper(f"{sys.executable} {fname} {options}")
    if rc:
        g.pr('return code', rc)
    g.pr(so, se)
#@+node:ekr.20040321065415: *3* g.find*Node*
#@+others
#@+node:ekr.20210303123423.3: *4* findNodeAnywhere
def findNodeAnywhere(c: Cmdr, headline: str, exact: bool=True) -> Optional[Pos]:
    h = headline.strip()
    for p in c.all_unique_positions(copy=False):
        if p.h.strip() == h:
            return p.copy()
    if not exact:
        for p in c.all_unique_positions(copy=False):
            if p.h.strip().startswith(h):
                return p.copy()
    return None
#@+node:ekr.20210303123525.1: *4* findNodeByPath
def findNodeByPath(c: Cmdr, path: str) -> Optional[Pos]:
    """Return the first @<file> node in Cmdr c whose path is given."""
    if not os.path.isabs(path):  # #2049. Only absolute paths could possibly work.
        g.trace(f"path not absolute: {path}")
        return None
    path = g.os_path_normpath(path)  # #2049. Do *not* use os.path.normpath.
    for p in c.all_positions():
        if p.isAnyAtFileNode():
            if path == g.os_path_normpath(g.fullPath(c, p)):  # #2049. Do *not* use os.path.normpath.
                return p
    return None
#@+node:ekr.20210303123423.1: *4* findNodeInChildren
def findNodeInChildren(c: Cmdr, p: Pos, headline: str, exact: bool=True) -> Optional[Pos]:
    """Search for a node in v's tree matching the given headline."""
    p1 = p.copy()
    h = headline.strip()
    for p in p1.children():
        if p.h.strip() == h:
            return p.copy()
    if not exact:
        for p in p1.children():
            if p.h.strip().startswith(h):
                return p.copy()
    return None
#@+node:ekr.20210303123423.2: *4* findNodeInTree
def findNodeInTree(c: Cmdr, p: Pos, headline: str, exact: bool=True) -> Optional[Pos]:
    """Search for a node in v's tree matching the given headline."""
    h = headline.strip()
    p1 = p.copy()
    for p in p1.subtree():
        if p.h.strip() == h:
            return p.copy()
    if not exact:
        for p in p1.subtree():
            if p.h.strip().startswith(h):
                return p.copy()
    return None
#@+node:ekr.20210303123423.4: *4* findTopLevelNode
def findTopLevelNode(c: Cmdr, headline: str, exact: bool=True) -> Optional[Pos]:
    h = headline.strip()
    for p in c.rootPosition().self_and_siblings(copy=False):
        if p.h.strip() == h:
            return p.copy()
    if not exact:
        for p in c.rootPosition().self_and_siblings(copy=False):
            if p.h.strip().startswith(h):
                return p.copy()
    return None
#@-others
#@+node:EKR.20040614071102.1: *3* g.getScript & helpers
def getScript(
    c: Cmdr,
    p: Pos,
    useSelectedText: bool=True,
    forcePythonSentinels: bool=True,
    useSentinels: bool=True,
) -> str:
    """
    Return the expansion of the selected text of node p.
    Return the expansion of all of node p's body text if
    p is not the current node or if there is no text selection.
    """
    w = c.frame.body.wrapper
    if not p:
        p = c.p
    try:
        if g.app.inBridge:
            s = p.b
        elif w and p == c.p and useSelectedText and w.hasSelection():
            s = w.getSelectedText()
        else:
            s = p.b
        # Remove extra leading whitespace so the user may execute indented code.
        s = textwrap.dedent(s)
        s = g.extractExecutableString(c, p, s)
        script = g.composeScript(c, p, s,
                    forcePythonSentinels=forcePythonSentinels,
                    useSentinels=useSentinels)
    except Exception:
        g.es_print("unexpected exception in g.getScript")
        g.es_exception()
        script = ''
    return script
#@+node:ekr.20170228082641.1: *4* g.composeScript
def composeScript(
    c: Cmdr,
    p: Pos,
    s: str,
    forcePythonSentinels: bool=True,
    useSentinels: bool=True,
) -> str:
    """Compose a script from p.b."""
    # This causes too many special cases.
        # if not g.unitTesting and forceEncoding:
            # aList = g.get_directives_dict_list(p)
            # encoding = scanAtEncodingDirectives(aList) or 'utf-8'
            # s = g.insertCodingLine(encoding,s)
    if not s.strip():
        return ''
    at = c.atFileCommands  # type:ignore
    old_in_script = g.app.inScript
    try:
        # #1297: set inScript flags.
        g.app.inScript = g.inScript = True
        g.app.scriptDict["script1"] = s
        # Important: converts unicode to utf-8 encoded strings.
        script = at.stringToString(p.copy(), s,
            forcePythonSentinels=forcePythonSentinels,
            sentinels=useSentinels)
        # Important, the script is an **encoded string**, not a unicode string.
        script = script.replace("\r\n", "\n")  # Use brute force.
        g.app.scriptDict["script2"] = script
    finally:
        g.app.inScript = g.inScript = old_in_script
    return script
#@+node:ekr.20170123074946.1: *4* g.extractExecutableString
def extractExecutableString(c: Cmdr, p: Pos, s: str) -> str:
    """
    Return all lines for the given @language directive.

    Ignore all lines under control of any other @language directive.
    """
    #
    # Rewritten to fix #1071.
    if g.unitTesting:
        return s  # Regretable, but necessary.
    #
    # Return s if no @language in effect. Should never happen.
    language = g.scanForAtLanguage(c, p)
    if not language:
        return s
    #
    # Return s if @language is unambiguous.
    pattern = r'^@language\s+(\w+)'
    matches = list(re.finditer(pattern, s, re.MULTILINE))
    if len(matches) < 2:
        return s
    #
    # Scan the lines, extracting only the valid lines.
    extracting, result = False, []
    for i, line in enumerate(g.splitLines(s)):
        m = re.match(pattern, line)
        if m:
            # g.trace(language, m.group(1))
            extracting = m.group(1) == language
        elif extracting:
            result.append(line)
    return ''.join(result)
#@+node:ekr.20060624085200: *3* g.handleScriptException
def handleScriptException(c: Cmdr, p: Pos, script: str, script1: str) -> None:
    g.warning("exception executing script")
    full = c.config.getBool('show-full-tracebacks-in-scripts')
    fileName, n = g.es_exception(full=full)
    # Careful: this test is no longer guaranteed.
    if p.v.context == c:
        try:
            c.goToScriptLineNumber(n, p)
            #@+<< dump the lines near the error >>
            #@+node:EKR.20040612215018: *4* << dump the lines near the error >>
            if g.os_path_exists(fileName):
                with open(fileName) as f:
                    lines = f.readlines()
            else:
                lines = g.splitLines(script)
            s = '-' * 20
            g.es_print('', s)
            # Print surrounding lines.
            i = max(0, n - 2)
            j = min(n + 2, len(lines))
            while i < j:
                ch = '*' if i == n - 1 else ' '
                s = f"{ch} line {i+1:d}: {lines[i]}"
                g.es('', s, newline=False)
                i += 1
            #@-<< dump the lines near the error >>
        except Exception:
            g.es_print('Unexpected exception in g.handleScriptException')
            g.es_exception()
#@+node:ekr.20140209065845.16767: *3* g.insertCodingLine
def insertCodingLine(encoding: str, script: str) -> str:
    """
    Insert a coding line at the start of script s if no such line exists.
    The coding line must start with @first because it will be passed to
    at.stringToString.
    """
    if script:
        tag = '@first # -*- coding:'
        lines = g.splitLines(script)
        for s in lines:
            if s.startswith(tag):
                break
        else:
            lines.insert(0, f"{tag} {encoding} -*-\n")
            script = ''.join(lines)
    return script
#@+node:ekr.20070524083513: ** g.Unit Tests
#@+node:ekr.20210901071523.1: *3* g.run_coverage_tests
def run_coverage_tests(module: str='', filename: str='') -> None:
    """
    Run the coverage tests given by the module and filename strings.
    """
    unittests_dir = g.os_path_finalize_join(g.app.loadDir, '..', 'unittests')
    assert os.path.exists(unittests_dir)
    os.chdir(unittests_dir)
    prefix = r"python -m pytest --cov-report html --cov-report term-missing --cov "
    command = f"{prefix} {module} {filename}"
    g.execute_shell_commands(command, trace=False)
#@+node:ekr.20200221050038.1: *3* g.run_unit_test_in_separate_process
def run_unit_test_in_separate_process(command: str) -> None:
    """
    A script to be run from unitTest.leo.

    Run the unit testing command (say `python -m leo.core.leoAst`) in a separate process.
    """
    leo_editor_dir = os.path.join(g.app.loadDir, '..', '..')
    os.chdir(leo_editor_dir)
    p = subprocess.Popen(
        shlex.split(command),
        stdout=subprocess.PIPE,
        stderr=subprocess.PIPE,
        shell=sys.platform.startswith('win'),
    )
    out, err = p.communicate()
    err = g.toUnicode(err)
    out = g.toUnicode(out)
    print('')
    print(command)
    if out.strip():
        # print('traces...')
        print(out.rstrip())
    print(err.rstrip())
    # There may be skipped tests...
    err_lines = g.splitLines(err.rstrip())
    if not err_lines[-1].startswith('OK'):
        g.trace('Test failed')
        g.printObj(err_lines, tag='err_lines')
        assert False
#@+node:ekr.20210901065224.1: *3* g.run_unit_tests
def run_unit_tests(tests: str=None, verbose: bool=False) -> None:
    """
    Run the unit tests given by the "tests" string.

    Run *all* unit tests if "tests" is not given.
    """
    leo_editor_dir = g.os_path_finalize_join(g.app.loadDir, '..', '..')
    os.chdir(leo_editor_dir)
    verbosity = '-v' if verbose else ''
    command = f"python -m unittest {verbosity} {tests or ''} "
    # pytest reports too many errors.
    # command = f"python -m pytest --pdb {tests or ''}"
    g.execute_shell_commands(command, trace=False)
#@+node:ekr.20120311151914.9916: ** g.Urls & UNLs
unl_regex = re.compile(r'\bunl:.*$')

kinds = '(file|ftp|gopher|http|https|mailto|news|nntp|prospero|telnet|wais)'
url_regex = re.compile(fr"""{kinds}://[^\s'"]+[\w=/]""")
#@+node:ekr.20120320053907.9776: *3* g.computeFileUrl
def computeFileUrl(fn: str, c: Cmdr=None, p: Pos=None) -> str:
    """
    Compute finalized url for filename fn.
    """
    # First, replace special characters (especially %20, by their equivalent).
    url = urllib.parse.unquote(fn)
    # Finalize the path *before* parsing the url.
    i = url.find('~')
    if i > -1:
        # Expand '~'.
        path = url[i:]
        path = g.os_path_expanduser(path)
        # #1338: This is way too dangerous, and a serious security violation.
            # path = c.os_path_expandExpression(path)
        path = g.os_path_finalize(path)
        url = url[:i] + path
    else:
        tag = 'file://'
        tag2 = 'file:///'
        if sys.platform.startswith('win') and url.startswith(tag2):
            path = url[len(tag2) :].lstrip()
        elif url.startswith(tag):
            path = url[len(tag) :].lstrip()
        else:
            path = url
        # #1338: This is way too dangerous, and a serious security violation.
            # path = c.os_path_expandExpression(path)
        # Handle ancestor @path directives.
        if c and c.openDirectory:
            base = c.getNodePath(p)
            path = g.os_path_finalize_join(c.openDirectory, base, path)
        else:
            path = g.os_path_finalize(path)
        url = f"{tag}{path}"
    return url
#@+node:ekr.20190608090856.1: *3* g.es_clickable_link
def es_clickable_link(c: Cmdr, p: Pos, line_number: int, message: str) -> None:
    """
    Write a clickable message to the given line number of p.b.

    Negative line numbers indicate global lines.

    """
    unl = p.get_UNL()
    c.frame.log.put(message.strip() + '\n', nodeLink=f"{unl}::{line_number}")
#@+node:tbrown.20140311095634.15188: *3* g.findUNL & helpers
def findUNL(unlList1: List[str], c: Cmdr) -> Optional[Pos]:
    """
    Find and move to the unl given by the unlList in the commander c.
    Return the found position, or None.
    """
    # Define the unl patterns.
    old_pat = re.compile(r'^(.*):(\d+),?(\d+)?,?([-\d]+)?,?(\d+)?$')  # ':' is the separator.
    new_pat = re.compile(r'^(.*?)(::)([-\d]+)?$')  # '::' is the separator.

    #@+others  # Define helper functions
    #@+node:ekr.20220213142925.1: *4* function: convert_unl_list
    def convert_unl_list(aList: List[str]) -> List[str]:
        """
        Convert old-style UNLs to new UNLs, retaining line numbers if possible.
        """
        result = []
        for s in aList:
            # Try to get the line number.
            for m, line_group in (
                (old_pat.match(s), 4),
                (new_pat.match(s), 3),
            ):
                if m:
                    try:
                        n = int(m.group(line_group))
                        result.append(f"{m.group(1)}::{n}")
                        continue
                    except Exception:
                        pass
            # Finally, just add the whole UNL.
            result.append(s)
        return result
    #@+node:ekr.20220213142735.1: *4* function: full_match
    def full_match(p: Pos) -> bool:
        """Return True if the headlines of p and all p's parents match unlList."""
        # Careful: make copies.
        aList, p1 = unlList[:], p.copy()
        while aList and p1:
            m = new_pat.match(aList[-1])
            if m and m.group(1).strip() != p1.h.strip():
                return False
            if not m and aList[-1].strip() != p1.h.strip():
                return False
            aList.pop()
            p1.moveToParent()
        return not aList
    #@-others

    unlList = convert_unl_list(unlList1)
    if not unlList:
        return None
    # Find all target headlines.
    targets = []
    m = new_pat.match(unlList[-1])
    target = m and m.group(1) or unlList[-1]
    targets.append(target)
    targets.extend(unlList[:-1])
    # Find all target positions. Prefer later positions.
    positions = list(reversed(list(z for z in c.all_positions() if z.h.strip() in targets)))
    while unlList:
        for p in positions:
            p1 = p.copy()
            if full_match(p):
                assert p == p1, (p, p1)
                n = 0  # The default line number.
                # Parse the last target.
                m = new_pat.match(unlList[-1])
                if m:
                    line = m.group(3)
                    try:
                        n = int(line)
                    except(TypeError, ValueError):
                        g.trace('bad line number', line)
                if n == 0:
                    c.redraw(p)
                elif n < 0:
                    p, offset, ok = c.gotoCommands.find_file_line(-n, p)  # Calls c.redraw().
                    return p if ok else None
                elif n > 0:
                    insert_point = sum(len(i) + 1 for i in p.b.split('\n')[: n - 1])
                    c.redraw(p)
                    c.frame.body.wrapper.setInsertPoint(insert_point)
                c.frame.bringToFront()
                c.bodyWantsFocusNow()
                return p
        # Not found. Pop the first parent from unlList.
        unlList.pop(0)
    return None
#@+node:ekr.20120311151914.9917: *3* g.getUrlFromNode
def getUrlFromNode(p: Pos) -> Optional[str]:
    """
    Get an url from node p:
    1. Use the headline if it contains a valid url.
    2. Otherwise, look *only* at the first line of the body.
    """
    if not p:
        return None
    c = p.v.context
    assert c
    table = [p.h, g.splitLines(p.b)[0] if p.b else '']
    table = [s[4:] if g.match_word(s, 0, '@url') else s for s in table]
    table = [s.strip() for s in table if s.strip()]
    # First, check for url's with an explicit scheme.
    for s in table:
        if g.isValidUrl(s):
            return s
    # Next check for existing file and add a file:// scheme.
    for s in table:
        tag = 'file://'
        url = computeFileUrl(s, c=c, p=p)
        if url.startswith(tag):
            fn = url[len(tag) :].lstrip()
            fn = fn.split('#', 1)[0]
            if g.os_path_isfile(fn):
                # Return the *original* url, with a file:// scheme.
                # g.handleUrl will call computeFileUrl again.
                return 'file://' + s
    # Finally, check for local url's.
    for s in table:
        if s.startswith("#"):
            return s
    return None
#@+node:ekr.20170221063527.1: *3* g.handleUnl
def handleUnl(unl: str, c: Cmdr) -> Any:
    """
    Handle a Leo UNL. This must *never* open a browser.

    Return the commander for the found UNL, or None.
    
    Redraw the commander if the UNL is found.
    """
    if not unl:
        return None
    unll = unl.lower()
    if unll.startswith('unl://'):
        unl = unl[6:]
    elif unll.startswith('file://'):
        unl = unl[7:]
    unl = unl.strip()
    if not unl:
        return None
    unl = g.unquoteUrl(unl)
    # Compute path and unl.
    if '#' not in unl and '-->' not in unl:
        # The path is the entire unl.
        path, unl = unl, None
    elif '#' not in unl:
        # The path is empty.
        # Move to the unl in *this* commander.
        p = g.findUNL(unl.split("-->"), c)
        if p:
            c.redraw(p)
        return c
    else:
        path, unl = unl.split('#', 1)
    if unl and not path:  # #2407
        # Move to the unl in *this* commander.
        p = g.findUNL(unl.split("-->"), c)
        if p:
            c.redraw(p)
        return c
    if c:
        base = g.os_path_dirname(c.fileName())
        c_path = g.os_path_finalize_join(base, path)
    else:
        c_path = None
    # Look for the file in various places.
    table = (
        c_path,
        g.os_path_finalize_join(g.app.loadDir, '..', path),
        g.os_path_finalize_join(g.app.loadDir, '..', '..', path),
        g.os_path_finalize_join(g.app.loadDir, '..', 'core', path),
        g.os_path_finalize_join(g.app.loadDir, '..', 'config', path),
        g.os_path_finalize_join(g.app.loadDir, '..', 'dist', path),
        g.os_path_finalize_join(g.app.loadDir, '..', 'doc', path),
        g.os_path_finalize_join(g.app.loadDir, '..', 'test', path),
        g.app.loadDir,
        g.app.homeDir,
    )
    for path2 in table:
        if path2 and path2.lower().endswith('.leo') and os.path.exists(path2):
            path = path2
            break
    else:
        g.es_print('path not found', repr(path))
        return None
    # End editing in *this* outline, so typing in the new outline works.
    c.endEditing()
    c.redraw()
    # Open the path.
    c2 = g.openWithFileName(path, old_c=c)
    if not c2:
        return None
    # Find  and redraw.
    # #2445: Default to c2.rootPosition().
    p = g.findUNL(unl.split("-->"), c2) or c2.rootPosition()
    c2.redraw(p)
    c2.bringToFront()
    c2.bodyWantsFocusNow()
    return c2
#@+node:tbrown.20090219095555.63: *3* g.handleUrl & helpers
def handleUrl(url: str, c: Cmdr=None, p: Pos=None) -> Any:
    """Open a url or a unl."""
    if c and not p:
        p = c.p
    urll = url.lower()
    if urll.startswith('@url'):
        url = url[4:].lstrip()
    if (
        urll.startswith('unl://') or
        urll.startswith('file://') and url.find('-->') > -1 or
        urll.startswith('#')
    ):
        return g.handleUnl(url, c)
    try:
        return g.handleUrlHelper(url, c, p)
    except Exception:
        g.es_print("g.handleUrl: exception opening", repr(url))
        g.es_exception()
        return None
#@+node:ekr.20170226054459.1: *4* g.handleUrlHelper
def handleUrlHelper(url: str, c: Cmdr, p: Pos) -> None:
    """Open a url.  Most browsers should handle:
        ftp://ftp.uu.net/public/whatever
        http://localhost/MySiteUnderDevelopment/index.html
        file:///home/me/todolist.html
    """
    tag = 'file://'
    original_url = url
    if url.startswith(tag) and not url.startswith(tag + '#'):
        # Finalize the path *before* parsing the url.
        url = g.computeFileUrl(url, c=c, p=p)
    parsed = urlparse.urlparse(url)
    if parsed.netloc:
        leo_path = os.path.join(parsed.netloc, parsed.path)
        # "readme.txt" gets parsed into .netloc...
    else:
        leo_path = parsed.path
    if leo_path.endswith('\\'):
        leo_path = leo_path[:-1]
    if leo_path.endswith('/'):
        leo_path = leo_path[:-1]
    if parsed.scheme == 'file' and leo_path.endswith('.leo'):
        g.handleUnl(original_url, c)
    elif parsed.scheme in ('', 'file'):
        unquote_path = g.unquoteUrl(leo_path)
        if g.unitTesting:
            pass
        elif g.os_path_exists(leo_path):
            g.os_startfile(unquote_path)
        else:
            g.es(f"File '{leo_path}' does not exist")
    else:
        if g.unitTesting:
            pass
        else:
            # Mozilla throws a weird exception, then opens the file!
            try:
                webbrowser.open(url)
            except Exception:
                pass
#@+node:ekr.20170226060816.1: *4* g.traceUrl
def traceUrl(c: Cmdr, path: str, parsed: Any, url: str) -> None:

    print()
    g.trace('url          ', url)
    g.trace('c.frame.title', c.frame.title)
    g.trace('path         ', path)
    g.trace('parsed.fragment', parsed.fragment)
    g.trace('parsed.netloc', parsed.netloc)
    g.trace('parsed.path  ', parsed.path)
    g.trace('parsed.scheme', repr(parsed.scheme))
#@+node:ekr.20120311151914.9918: *3* g.isValidUrl
def isValidUrl(url: str) -> bool:
    """Return true if url *looks* like a valid url."""
    table = (
        'file', 'ftp', 'gopher', 'hdl', 'http', 'https', 'imap',
        'mailto', 'mms', 'news', 'nntp', 'prospero', 'rsync', 'rtsp', 'rtspu',
        'sftp', 'shttp', 'sip', 'sips', 'snews', 'svn', 'svn+ssh', 'telnet', 'wais',
    )
    if url.lower().startswith('unl://') or url.startswith('#'):
        # All Leo UNL's.
        return True
    if url.startswith('@'):
        return False
    parsed = urlparse.urlparse(url)
    scheme = parsed.scheme
    for s in table:
        if scheme.startswith(s):
            return True
    return False
#@+node:ekr.20120315062642.9744: *3* g.openUrl
def openUrl(p: Pos) -> None:
    """
    Open the url of node p.
    Use the headline if it contains a valid url.
    Otherwise, look *only* at the first line of the body.
    """
    if p:
        url = g.getUrlFromNode(p)
        if url:
            c = p.v.context
            if not g.doHook("@url1", c=c, p=p, url=url):
                g.handleUrl(url, c=c, p=p)
            g.doHook("@url2", c=c, p=p, url=url)
#@+node:ekr.20110605121601.18135: *3* g.openUrlOnClick (open-url-under-cursor)
def openUrlOnClick(event: Any, url: str=None) -> Optional[str]:
    """Open the URL under the cursor.  Return it for unit testing."""
    # This can be called outside Leo's command logic, so catch all exceptions.
    try:
        return openUrlHelper(event, url)
    except Exception:
        g.es_exception()
        return None
#@+node:ekr.20170216091704.1: *4* g.openUrlHelper
def openUrlHelper(event: Any, url: str=None) -> Optional[str]:
    """Open the UNL or URL under the cursor.  Return it for unit testing."""
    c = getattr(event, 'c', None)
    if not c:
        return None
    w = getattr(event, 'w', c.frame.body.wrapper)
    if not g.app.gui.isTextWrapper(w):
        g.internalError('must be a text wrapper', w)
        return None
    setattr(event, 'widget', w)
    # Part 1: get the url.
    if url is None:
        s = w.getAllText()
        ins = w.getInsertPoint()
        i, j = w.getSelectionRange()
        if i != j:
            return None  # So find doesn't open the url.
        row, col = g.convertPythonIndexToRowCol(s, ins)
        i, j = g.getLine(s, ins)
        line = s[i:j]

<<<<<<< HEAD
        # Navigation target types:
        #@+<< gnx >>
        #@+node:tom.20220328142302.1: *5* << gnx >>
        match = target = None
        for match in GNXre.finditer(line):
            # Don't open if we click after the gnx.
            if match.start() <= col < match.end():
                target = match.group()
                break

        if target:
            found_gnx = target_is_self = False
            if c.p.gnx == target:
                found_gnx = target_is_self = True
            else:
                for p in c.all_unique_positions():
                    if p.v.gnx == target:
                        found_gnx = True
                        break
            if found_gnx:
                if not target_is_self:
                    c.selectPosition(p)
                    c.redraw()
            return target
        #@-<< gnx >>
        #@+<< section ref >>
        #@+node:tom.20220328141455.1: *5* << section ref >>
        # Navigate to section reference if one was clickedon
=======
        # Navigate to section reference if one was clicked.
>>>>>>> 2b670856
        l_ = line.strip()
        if l_.startswith('<<') and l_.endswith('>>'):
            p = c.p
            px = None
            for p1 in p.subtree():
                if p1.h.strip() == l_:
                    px = p1
                    break
            if px:
                c.selectPosition(px)
                c.redraw()
        #@-<< section ref >>
        #@+<< url or unl >>
        #@+node:tom.20220328141544.1: *5* << url or unl >>
        # Find the url on the line.
        for match in g.url_regex.finditer(line):
            # Don't open if we click after the url.
            if match.start() <= col < match.end():
                url = match.group()
                if g.isValidUrl(url):
                    break
        else:
            # Look for the unl:
            for match in g.unl_regex.finditer(line):
                # Don't open if we click after the unl.
                if match.start() <= col < match.end():
                    unl = match.group()
                    g.handleUnl(unl, c)
                    return None
        #@-<< url or unl >>

    elif not isinstance(url, str):
        url = url.toString()
        url = g.toUnicode(url)  # #571
    if url and g.isValidUrl(url):
        # Part 2: handle the url
        p = c.p
        if not g.doHook("@url1", c=c, p=p, url=url):
            g.handleUrl(url, c=c, p=p)
        g.doHook("@url2", c=c, p=p)
        return url
    # Part 3: call find-def.
    if not w.hasSelection():
        c.editCommands.extendToWord(event, select=True)
    word = w.getSelectedText().strip()
    if not word:
        return None
    p, pos, newpos = c.findCommands.find_def_strict(event)
    if p:
        return None
    # Part 4: #2546: look for a file name.
    s = w.getAllText()
    i, j = w.getSelectionRange()
    m = re.match(r'(\w+)\.(\w){1,4}\b', s[i:])
    if not m:
        return None
    # Find the first node whose headline ends with the filename.
    filename = m.group(0)
    for p in c.all_unique_positions():
        if p.h.strip().endswith(filename):
            # Set the find text.
            c.findCommands.ftm.set_find_text(filename)
            # Select.
            c.redraw(p)
            break
    return None
#@+node:ekr.20170226093349.1: *3* g.unquoteUrl
def unquoteUrl(url: str) -> str:
    """Replace special characters (especially %20, by their equivalent)."""
    return urllib.parse.unquote(url)
#@-others
# set g when the import is about to complete.
g: Any = sys.modules.get('leo.core.leoGlobals')
assert g, sorted(sys.modules.keys())
if __name__ == '__main__':
    unittest.main()

#@@language python
#@@tabwidth -4
#@@pagewidth 70
#@-leo<|MERGE_RESOLUTION|>--- conflicted
+++ resolved
@@ -7862,7 +7862,6 @@
         i, j = g.getLine(s, ins)
         line = s[i:j]
 
-<<<<<<< HEAD
         # Navigation target types:
         #@+<< gnx >>
         #@+node:tom.20220328142302.1: *5* << gnx >>
@@ -7890,10 +7889,7 @@
         #@-<< gnx >>
         #@+<< section ref >>
         #@+node:tom.20220328141455.1: *5* << section ref >>
-        # Navigate to section reference if one was clickedon
-=======
         # Navigate to section reference if one was clicked.
->>>>>>> 2b670856
         l_ = line.strip()
         if l_.startswith('<<') and l_.endswith('>>'):
             p = c.p
