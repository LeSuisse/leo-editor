--- conflicted
+++ resolved
@@ -151,15 +151,11 @@
         class_name = self.__class__.__name__
 
         if class_name != 'LeoUnitTest':
-<<<<<<< HEAD
-            self.skipTest(f"Don't test subclasses of LeoUnitTest: {class_name!r}")
-=======
             self.skipTest(f"{class_name} is not 'LeoUnitTest'")
 
->>>>>>> 69826a70
         if not hasattr(self, 'c'):
             # TestLeoServer.
-            self.skipTest(f"{class_name!r} has no 'c' ivar")
+            self.skipTest(f"{self.__class__.__name__} has no 'c' ivar")
 
         c = self.c
         val: Any
