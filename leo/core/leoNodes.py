--- conflicted
+++ resolved
@@ -100,19 +100,6 @@
         self.scrollBarSpot = None # Previous value of scrollbar position.
         self.selectionLength = 0 # The length of the selected body text.
         self.selectionStart = 0 # The start of the selected body text.
-<<<<<<< HEAD
-        self.t = self # For compatibility with scripts and plugins.
-            # The 't' ivar will probably never go away,
-            # but Leo's core (and all unit tests) work without it.
-        if g.isPython3:
-            self._headString = 'newHeadline'
-            self._bodyString = ''
-        else:
-            self._headString = unicode('newHeadline')
-            self._bodyString = unicode('')
-
-=======
->>>>>>> c2d47ef1
     #@-node:ekr.20031218072017.3344:v.__init
     #@+node:ekr.20031218072017.3345:v.__repr__ & v.__str__
     def __repr__ (self):
