#@+leo-ver=5-thin
#@+node:ekr.20031218072017.3320: * @file leoNodes.py
"""Leo's fundamental data classes."""
#@+<< imports >>
#@+node:ekr.20060904165452.1: ** << imports >> (leoNodes)
import copy
import itertools
import time
import re
import leo.core.leoGlobals as g
import leo.core.signal_manager as sig
#@-<< imports >>
#@+others
#@+node:ekr.20031218072017.1991: ** class NodeIndices
class NodeIndices:
    """A class managing global node indices (gnx's)."""
    #@+others
    #@+node:ekr.20031218072017.1992: *3* ni.__init__
    def __init__(self, id_):
        """Ctor for NodeIndices class."""
        self.defaultId = id_
        self.lastIndex = 0
        self.stack = []
            # A stack of open commanders.
        self.timeString = ''
            # Set by setTimeStamp.
        self.userId = id_
        # Assign the initial timestamp.
        self.setTimeStamp()
    #@+node:ekr.20150321161305.8: *3* ni.check_gnx
    def check_gnx(self, c, gnx, v):
        """Check that no vnode exists with the given gnx in fc.gnxDict."""
        fc = c.fileCommands
        if gnx == 'hidden-root-vnode-gnx':
            # No longer an error.
            # fast.readWithElementTree always generates a nominal hidden vnode.
            return 
        v2 = fc.gnxDict.get(gnx)
        if v2 and v2 != v:
            g.internalError(
                'getNewIndex: gnx clash %s\n v: %s\nv2: %s' % (gnx, v, v2))
    #@+node:ekr.20150302061758.14: *3* ni.compute_last_index
    def compute_last_index(self, c):
        """Scan the entire leo outline to compute ni.last_index."""
        ni = self
        # Partial, experimental, fix for #658.
        # Do not change self.lastIndex here!
            # self.lastIndex = 0
        for v in c.all_unique_nodes():
            gnx = v.fileIndex
            if gnx:
                id_, t, n = self.scanGnx(gnx)
                if t == ni.timeString and n is not None:
                    try:
                        n = int(n)
                        self.lastIndex = max(self.lastIndex, n)
                    except Exception:
                        g.es_exception()
                        self.lastIndex += 1
    #@+node:ekr.20031218072017.1994: *3* ni.get/setDefaultId
    # These are used by the FileCommands read/write code.

    def getDefaultId(self):
        """Return the id to be used by default in all gnx's"""
        return self.defaultId

    def setDefaultId(self, theId):
        """Set the id to be used by default in all gnx's"""
        self.defaultId = theId
    #@+node:ekr.20031218072017.1995: *3* ni.getNewIndex
    def getNewIndex(self, v, cached=False):
        """
        Create a new gnx for v or an empty string if the hold flag is set.
        **Important**: the method must allocate a new gnx even if v.fileIndex exists.
        """
        if v is None:
            g.internalError('getNewIndex: v is None')
            return ''
        c = v.context
        fc = c.fileCommands
        t_s = self.update()
            # Updates self.lastTime and self.lastIndex.
        gnx = g.toUnicode("%s.%s.%d" % (self.userId, t_s, self.lastIndex))
        v.fileIndex = gnx
        self.check_gnx(c, gnx, v)
        fc.gnxDict[gnx] = v
        return gnx
    #@+node:ekr.20150322134954.1: *3* ni.new_vnode_helper
    def new_vnode_helper(self, c, gnx, v):
        """Handle all gnx-related tasks for VNode.__init__."""
        ni = self
        if gnx:
            v.fileIndex = gnx
            ni.check_gnx(c, gnx, v)
            c.fileCommands.gnxDict[gnx] = v
        else:
            v.fileIndex = ni.getNewIndex(v)
    #@+node:ekr.20031218072017.1997: *3* ni.scanGnx
    def scanGnx(self, s, i=0):
        """Create a gnx from its string representation."""
        if not isinstance(s, str):
            g.error("scanGnx: unexpected index type:", type(s), '', s)
            return None, None, None
        s = s.strip()
        theId, t, n = None, None, None
        i, theId = g.skip_to_char(s, i, '.')
        if g.match(s, i, '.'):
            i, t = g.skip_to_char(s, i + 1, '.')
            if g.match(s, i, '.'):
                i, n = g.skip_to_char(s, i + 1, '.')
        # Use self.defaultId for missing id entries.
        if not theId:
            theId = self.defaultId
        return theId, t, n
    #@+node:ekr.20031218072017.1998: *3* ni.setTimeStamp
    def setTimestamp(self):
        """Set the timestamp string to be used by getNewIndex until further notice"""
        self.timeString = time.strftime(
            "%Y%m%d%H%M%S", # Help comparisons; avoid y2k problems.
            time.localtime())

    setTimeStamp = setTimestamp
    #@+node:ekr.20141015035853.18304: *3* ni.tupleToString
    def tupleToString(self, aTuple):
        """
        Convert a gnx tuple returned by scanGnx
        to its string representation.
        """
        theId, t, n = aTuple
        # This logic must match the existing logic so that
        # previously written gnx's can be found.
        if n in (None, 0, '',):
            s = f"{theId}.{t}"
        else:
            s = f"{theId}.{t}.{n}"
        return g.toUnicode(s)
    #@+node:ekr.20150321161305.13: *3* ni.update
    def update(self):
        """Update self.timeString and self.lastIndex"""
        t_s = time.strftime("%Y%m%d%H%M%S", time.localtime())
        if self.timeString == t_s:
            self.lastIndex += 1
        else:
            self.lastIndex = 1
            self.timeString = t_s
        return t_s
    #@+node:ekr.20141023110422.4: *3* ni.updateLastIndex
    def updateLastIndex(self, gnx):
        """Update ni.lastIndex if the gnx affects it."""
        id_, t, n = self.scanGnx(gnx)
        # pylint: disable=literal-comparison
            # Don't you dare touch this code to keep pylint happy.
        if not id_ or (n != 0 and not n):
            return # the gnx is not well formed or n in ('',None)
        if id_ == self.userId and t == self.timeString:
            try:
                n = int(n)
                if n > self.lastIndex:
                    self.lastIndex = n
                    g.trace(gnx, '-->', n)
            except Exception:
                g.trace('can not happen', repr(n))
    #@-others
#@+node:ekr.20031218072017.889: ** class Position
#@+<< about the position class >>
#@+node:ekr.20031218072017.890: *3* << about the position class >>
#@@killcolor
#@+at
# 
# A position marks the spot in a tree traversal. A position p consists of a VNode
# p.v, a child index p._childIndex, and a stack of tuples (v,childIndex), one for
# each ancestor **at the spot in tree traversal. Positions p has a unique set of
# parents.
# 
# The p.moveToX methods may return a null (invalid) position p with p.v = None.
# 
# The tests "if p" or "if not p" are the _only_ correct way to test whether a
# position p is valid. In particular, tests like "if p is None" or "if p is not
# None" will not work properly.
#@-<< about the position class >>
# Positions should *never* be saved by the ZOBD.

class Position:
    #@+others
    #@+node:ekr.20040228094013: *3*  p.ctor & other special methods...
    #@+node:ekr.20080416161551.190: *4*  p.__init__
    def __init__(self, v, childIndex=0, stack=None):
        """Create a new position with the given childIndex and parent stack."""
        # To support ZODB the code must set v._p_changed = 1
        # whenever any mutable VNode object changes.
        self._childIndex = childIndex
        self.v = v
        # New in Leo 4.5: stack entries are tuples (v,childIndex).
        if stack:
            self.stack = stack[:] # Creating a copy here is safest and best.
        else:
            self.stack = []
        g.app.positions += 1
        # self.txtOffset = None # see self.textOffset()
    #@+node:ekr.20080920052058.3: *4* p.__eq__ & __ne__
    def __eq__(self, p2):
        """Return True if two positions are equivalent."""
        p1 = self
        # Don't use g.trace: it might call p.__eq__ or p.__ne__.
        if not isinstance(p2, Position):
            return False
        if p2 is None or p2.v is None:
            return p1.v is None
        if isinstance(p2, self.__class__):
            return (p1.v == p2.v and
                p1._childIndex == p2._childIndex and
                p1.stack == p2.stack)
        # Do this only after testing for None.
        return NotImplementedError

    def __ne__(self, p2):
        """Return True if two postions are not equivalent."""
        return not self.__eq__(p2) # For possible use in Python 2.x.
    #@+node:ekr.20091210082012.6230: *4* p.__ge__ & __le__& __lt__
    def __ge__(self, other):
        return self.__eq__(other) or self.__gt__(other)

    def __le__(self, other):
        return self.__eq__(other) or self.__lt__(other)

    def __lt__(self, other):
        return not self.__eq__(other) and not self.__gt__(other)
    #@+node:ekr.20091210082012.6233: *4* p.__gt__
    def __gt__(self, other):
        """Return True if self appears after other in outline order."""
        stack1, stack2 = self.stack, other.stack
        n1, n2 = len(stack1), len(stack2); n = min(n1, n2)
        # Compare the common part of the stacks.
        for item1, item2 in zip(stack1, stack2):
            v1, x1 = item1; v2, x2 = item2
            if x1 > x2:
                return True
            if x1 < x2:
                return False
        # Finish the comparison.
        if n1 == n2:
            x1, x2 = self._childIndex, other._childIndex
            return x1 > x2
        if n1 < n2:
            x1 = self._childIndex; v2, x2 = other.stack[n]
            return x1 > x2
        # n1 > n2
        # 2011/07/28: Bug fix suggested by SegundoBob.
        x1 = other._childIndex; v2, x2 = self.stack[n]
        return x2 >= x1
    #@+node:ekr.20040117173448: *4* p.__nonzero__ & __bool__
    def __bool__(self):
        """
        Return True if a position is valid.
        
        The tests 'if p' or 'if not p' are the _only_ correct ways to test
        whether a position p is valid.
        
        Tests like 'if p is None' or 'if p is not None' will not work properly.
        """
        return self.v is not None
    #@+node:ekr.20040301205720: *4* p.__str__ and p.__repr__
    def __str__(self):
        p = self
        if p.v:
            return (
                "<"
                f"pos {id(p)} "
                f"childIndex: {p._childIndex} "
                f"lvl: {p.level()} "
                f"key: {p.key()} "
                f"{p.h}"
                ">"
            )
        return f"<pos {id(p)} [{len(p.stack)}] None>"

    __repr__ = __str__
    #@+node:ekr.20061006092649: *4* p.archivedPosition
    def archivedPosition(self, root_p=None):
        """Return a representation of a position suitable for use in .leo files."""
        p = self
        if root_p is None:
            aList = [z._childIndex for z in p.self_and_parents()]
        else:
            aList = []
            for z in p.self_and_parents(copy=False):
                if z == root_p:
                    aList.append(0)
                    break
                else:
                    aList.append(z._childIndex)
        aList.reverse()
        return aList
    #@+node:ekr.20040310153624: *4* p.dump
    def dumpLink(self, link):
        return link if link else "<none>"

    def dump(self, label=""):
        p = self
        if p.v:
            p.v.dump() # Don't print a label
    #@+node:ekr.20080416161551.191: *4* p.key & p.sort_key & __hash__
    def key(self):
        p = self
        # For unified nodes we must include a complete key,
        # so we can distinguish between clones.
        result = []
        for z in p.stack:
            v, childIndex = z
            result.append(f"{id(v)}:{childIndex}")
        result.append(f"{id(p.v)}:{p._childIndex}")
        return '.'.join(result)

    def sort_key(self, p):
        return [int(s.split(':')[1]) for s in p.key().split('.')]
<<<<<<< HEAD

    # This has makes positions hashable, at long long last.
=======
        
    # Positions should *not* be hashable.
    #
    # From https://docs.python.org/3/reference/datamodel.html#object.__hash__
    # 
    # If a class defines mutable objects and implements an __eq__() method, it
    # should not implement __hash__(), since the implementation of hashable
    # collections requires that a key’s hash value is immutable (if the object’s
    # hash value changes, it will be in the wrong hash bucket).
>>>>>>> 9c5aabd5

    __hash__ = None
    #@+node:ekr.20040315023430: *3* p.File Conversion
    #@+at
    # - convertTreeToString and moreHead can't be VNode methods because they uses level().
    # - moreBody could be anywhere: it may as well be a postion method.
    #@+node:ekr.20040315023430.1: *4* p.convertTreeToString
    def convertTreeToString(self):
        """Convert a positions  suboutline to a string in MORE format."""
        p = self; level1 = p.level()
        array = []
        for p in p.self_and_subtree(copy=False):
            array.append(p.moreHead(level1) + '\n')
            body = p.moreBody()
            if body:
                array.append(body + '\n')
        return ''.join(array)
    #@+node:ekr.20040315023430.2: *4* p.moreHead
    def moreHead(self, firstLevel, useVerticalBar=False):
        """Return the headline string in MORE format."""
        # useVerticalBar is unused, but it would be useful in over-ridden methods.
        p = self
        level = self.level() - firstLevel
        plusMinus = "+" if p.hasChildren() else "-"
        return "%s%s %s" % ('\t' * level, plusMinus, p.h)
    #@+node:ekr.20040315023430.3: *4* p.moreBody
    #@+at
    #     + test line
    #     - test line
    #     \ test line
    #     test line +
    #     test line -
    #     test line \
    #     More lines...
    #@@c

    def moreBody(self):
        """Returns the body string in MORE format.

        Inserts a backslash before any leading plus, minus or backslash."""
        p = self; array = []
        lines = p.b.split('\n')
        for s in lines:
            i = g.skip_ws(s, 0)
            if i < len(s) and s[i] in ('+', '-', '\\'):
                s = s[: i] + '\\' + s[i:]
            array.append(s)
        return '\n'.join(array)
    #@+node:ekr.20091001141621.6060: *3* p.generators
    #@+node:ekr.20091001141621.6055: *4* p.children
    def children(self, copy=True):
        """Yield all child positions of p."""
        p = self
        p = p.firstChild()
        while p:
            yield p.copy() if copy else p
            p.moveToNext()

    # Compatibility with old code...
    children_iter = children
    #@+node:ekr.20091002083910.6102: *4* p.following_siblings
    def following_siblings(self, copy=True):
        """Yield all siblings positions that follow p, not including p."""
        p = self
        p = p.next()
        while p:
            yield p.copy() if copy else p
            p.moveToNext()

    # Compatibility with old code...
    following_siblings_iter = following_siblings
    #@+node:ekr.20161120105707.1: *4* p.nearest_roots
    def nearest_roots(self, copy=True, predicate=None):
        """
        A generator yielding all the root positions "near" p1 = self that
        satisfy the given predicate. p.isAnyAtFileNode is the default
        predicate.

        The search first proceeds up the p's tree. If a root is found, this
        generator yields just that root.

        Otherwise, the generator yields all nodes in p.subtree() that satisfy
        the predicate. Once a root is found, the generator skips its subtree.
        """
        if predicate is None:

            # pylint: disable=function-redefined
            def predicate(p):
                return p.isAnyAtFileNode()

        # First, look up the tree.
        p1 = self
        for p in p1.self_and_parents(copy=False):
            if predicate(p):
                yield p.copy() if copy else p
                return
        # Next, look for all .md files in the tree.
        after = p1.nodeAfterTree()
        p = p1
        while p and p != after:
            if predicate(p):
                yield p.copy() if copy else p
                p.moveToNodeAfterTree()
            else:
                p.moveToThreadNext()

    #@+node:ekr.20161120163203.1: *4* p.nearest_unique_roots (aka p.nearest)
    def nearest_unique_roots(self, copy=True, predicate=None):
        """
        A generator yielding all unique root positions "near" p1 = self that
        satisfy the given predicate. p.isAnyAtFileNode is the default
        predicate.

        The search first proceeds up the p's tree. If a root is found, this
        generator yields just that root.

        Otherwise, the generator yields all unique nodes in p.subtree() that
        satisfy the predicate. Once a root is found, the generator skips its
        subtree.
        """
        if predicate is None:

            # pylint: disable=function-redefined
            def predicate(p):
                return p.isAnyAtFileNode()

        # First, look up the tree.
        p1 = self
        for p in p1.self_and_parents(copy=False):
            if predicate(p):
                yield p.copy() if copy else p
                return
        # Next, look for all unique .md files in the tree.
        seen = set()
        after = p1.nodeAfterTree()
        p = p1
        while p and p != after:
            if predicate(p):
                if p.v not in seen:
                    seen.add(p.v)
                    yield p.copy() if copy else p
                p.moveToNodeAfterTree()
            else:
                p.moveToThreadNext()

    nearest = nearest_unique_roots
    #@+node:ekr.20091002083910.6104: *4* p.nodes
    def nodes(self):
        """Yield p.v and all vnodes in p's subtree."""
        p = self
        p = p.copy()
        after = p.nodeAfterTree()
        while p and p != after: # bug fix: 2013/10/12
            yield p.v
            p.moveToThreadNext()
    # Compatibility with old code.

    tnodes_iter = nodes
    vnodes_iter = nodes
    #@+node:ekr.20091001141621.6058: *4* p.parents
    def parents(self, copy=True):
        """Yield all parent positions of p."""
        p = self
        p = p.parent()
        while p:
            yield p.copy() if copy else p
            p.moveToParent()

    # Compatibility with old code...
    parents_iter = parents
    #@+node:ekr.20091002083910.6099: *4* p.self_and_parents
    def self_and_parents(self, copy=True):
        """Yield p and all parent positions of p."""
        p = self
        p = p.copy()
        while p:
            yield p.copy() if copy else p
            p.moveToParent()

    # Compatibility with old code...
    self_and_parents_iter = self_and_parents
    #@+node:ekr.20091001141621.6057: *4* p.self_and_siblings
    def self_and_siblings(self, copy=True):
        """Yield all sibling positions of p including p."""
        p = self
        p = p.copy()
        while p.hasBack():
            p.moveToBack()
        while p:
            yield p.copy() if copy else p
            p.moveToNext()

    # Compatibility with old code...
    self_and_siblings_iter = self_and_siblings
    #@+node:ekr.20091001141621.6066: *4* p.self_and_subtree
    def self_and_subtree(self, copy=True):
        """Yield p and all positions in p's subtree."""
        p = self
        p = p.copy()
        after = p.nodeAfterTree()
        while p and p != after:
            yield p.copy() if copy else p
            p.moveToThreadNext()

    # Compatibility with old code...
    self_and_subtree_iter = self_and_subtree
    #@+node:ekr.20091001141621.6056: *4* p.subtree
    def subtree(self, copy=True):
        """Yield all positions in p's subtree, but not p."""
        p = self
        p = p.copy()
        after = p.nodeAfterTree()
        p.moveToThreadNext()
        while p and p != after:
            yield p.copy() if copy else p
            p.moveToThreadNext()

    # Compatibility with old code...
    subtree_iter = subtree
    #@+node:ekr.20091002083910.6105: *4* p.unique_nodes
    def unique_nodes(self):
        """Yield p.v and all unique vnodes in p's subtree."""
        p = self
        seen = set()
        for p in p.self_and_subtree(copy=False):
            if p.v not in seen:
                seen.add(p.v)
                yield p.v
    # Compatibility with old code.

    unique_tnodes_iter = unique_nodes
    unique_vnodes_iter = unique_nodes
    #@+node:ekr.20091002083910.6103: *4* p.unique_subtree
    def unique_subtree(self, copy=True):
        """Yield p and all other unique positions in p's subtree."""
        p = self
        seen = set()
        for p in p.subtree():
            if p.v not in seen:
                seen.add(p.v)
                # Fixed bug 1255208: p.unique_subtree returns vnodes, not positions.
                yield p.copy() if copy else p

    # Compatibility with old code...
    subtree_with_unique_tnodes_iter = unique_subtree
    subtree_with_unique_vnodes_iter = unique_subtree
    #@+node:ekr.20040306212636: *3* p.Getters
    #@+node:ekr.20040306210951: *4* p.VNode proxies
    #@+node:ekr.20040306211032: *5* p.Comparisons
    def anyAtFileNodeName(self): return self.v.anyAtFileNodeName()

    def atAutoNodeName(self): return self.v.atAutoNodeName()

    def atCleanNodeName(self): return self.v.atCleanNodeName()

    def atEditNodeName(self): return self.v.atEditNodeName()

    def atFileNodeName(self): return self.v.atFileNodeName()

    def atNoSentinelsFileNodeName(self): return self.v.atNoSentinelsFileNodeName()
    # def atRawFileNodeName         (self): return self.v.atRawFileNodeName()

    def atShadowFileNodeName(self): return self.v.atShadowFileNodeName()

    def atSilentFileNodeName(self): return self.v.atSilentFileNodeName()

    def atThinFileNodeName(self): return self.v.atThinFileNodeName()
    # New names, less confusing
    atNoSentFileNodeName = atNoSentinelsFileNodeName
    atAsisFileNodeName = atSilentFileNodeName

    def isAnyAtFileNode(self): return self.v.isAnyAtFileNode()

    def isAtAllNode(self): return self.v.isAtAllNode()

    def isAtAutoNode(self): return self.v.isAtAutoNode()

    def isAtAutoRstNode(self): return self.v.isAtAutoRstNode()

    def isAtCleanNode(self): return self.v.isAtCleanNode()

    def isAtEditNode(self): return self.v.isAtEditNode()

    def isAtFileNode(self): return self.v.isAtFileNode()

    def isAtIgnoreNode(self): return self.v.isAtIgnoreNode()

    def isAtNoSentinelsFileNode(self): return self.v.isAtNoSentinelsFileNode()

    def isAtOthersNode(self): return self.v.isAtOthersNode()

    def isAtRstFileNode(self): return self.v.isAtRstFileNode()

    def isAtSilentFileNode(self): return self.v.isAtSilentFileNode()

    def isAtShadowFileNode(self): return self.v.isAtShadowFileNode()

    def isAtThinFileNode(self): return self.v.isAtThinFileNode()
    # New names, less confusing:
    isAtNoSentFileNode = isAtNoSentinelsFileNode
    isAtAsisFileNode = isAtSilentFileNode
    # Utilities.

    def matchHeadline(self, pattern): return self.v.matchHeadline(pattern)
    #@+node:ekr.20040306220230: *5* p.Headline & body strings
    def bodyString(self):
        return self.v.bodyString()

    def headString(self):
        return self.v.headString()

    def cleanHeadString(self):
        return self.v.cleanHeadString()
    #@+node:ekr.20040306214401: *5* p.Status bits
    def isDirty(self): return self.v.isDirty()

    def isMarked(self): return self.v.isMarked()

    def isOrphan(self): return self.v.isOrphan()

    def isSelected(self): return self.v.isSelected()

    def isTopBitSet(self): return self.v.isTopBitSet()

    def isVisited(self): return self.v.isVisited()

    def status(self): return self.v.status()
    #@+node:ekr.20040306214240.2: *4* p.children & parents
    #@+node:ekr.20040326064330: *5* p.childIndex
    # This used to be time-critical code.

    def childIndex(self):
        p = self
        return p._childIndex
    #@+node:ekr.20040323160302: *5* p.directParents
    def directParents(self):
        return self.v.directParents()
    #@+node:ekr.20040306214240.3: *5* p.hasChildren & p.numberOfChildren
    def hasChildren(self):
        p = self
        return len(p.v.children) > 0

    hasFirstChild = hasChildren

    def numberOfChildren(self):
        p = self
        return len(p.v.children)
    #@+node:ekr.20031218072017.915: *4* p.getX & VNode compatibility traversal routines
    # These methods are useful abbreviations.
    # Warning: they make copies of positions, so they should be used _sparingly_

    def getBack(self): return self.copy().moveToBack()

    def getFirstChild(self): return self.copy().moveToFirstChild()

    def getLastChild(self): return self.copy().moveToLastChild()

    def getLastNode(self): return self.copy().moveToLastNode()
    # def getLastVisible   (self): return self.copy().moveToLastVisible()

    def getNext(self): return self.copy().moveToNext()

    def getNodeAfterTree(self): return self.copy().moveToNodeAfterTree()

    def getNthChild(self, n): return self.copy().moveToNthChild(n)

    def getParent(self): return self.copy().moveToParent()

    def getThreadBack(self): return self.copy().moveToThreadBack()

    def getThreadNext(self): return self.copy().moveToThreadNext()
    # New in Leo 4.4.3 b2: add c args.

    def getVisBack(self, c): return self.copy().moveToVisBack(c)

    def getVisNext(self, c): return self.copy().moveToVisNext(c)
    # These are efficient enough now that iterators are the normal way to traverse the tree!
    back = getBack
    firstChild = getFirstChild
    lastChild = getLastChild
    lastNode = getLastNode
    # lastVisible   = getLastVisible # New in 4.2 (was in tk tree code).
    next = getNext
    nodeAfterTree = getNodeAfterTree
    nthChild = getNthChild
    parent = getParent
    threadBack = getThreadBack
    threadNext = getThreadNext
    visBack = getVisBack
    visNext = getVisNext
    # New in Leo 4.4.3:
    hasVisBack = visBack
    hasVisNext = visNext
    #@+node:tbrown.20111010104549.26758: *4* p.get_UNL
    def get_UNL(self, with_file=True, with_proto=False, with_index=True, with_count=False):
        """
        with_file=True - include path to Leo file
        with_proto=False - include 'file://'
        with_index - include ',x' at end where x is child index in parent
        with_count - include ',x,y' at end where y zero based count of same headlines
        """
        aList = []
        for i in self.self_and_parents(copy=False):
            if with_index or with_count:
                count = 0
                ind = 0
                p = i.copy()
                while p.hasBack():
                    ind = ind + 1
                    p.moveToBack()
                    if i.h == p.h:
                        count = count + 1
                aList.append(i.h.replace('-->', '--%3E') + ":" + str(ind))
                    # g.recursiveUNLFind and sf.copy_to_my_settings undo this replacement.
                if count or with_count:
                    aList[-1] = aList[-1] + "," + str(count)
            else:
                aList.append(i.h.replace('-->', '--%3E'))
                    # g.recursiveUNLFind  and sf.copy_to_my_settings undo this replacement.
        UNL = '-->'.join(reversed(aList))
        if with_proto:
            # return ("file://%s#%s" % (self.v.context.fileName(), UNL)).replace(' ', '%20')
            s = "unl:" + "//%s#%s" % (self.v.context.fileName(), UNL)
            return s.replace(' ', '%20')
        if with_file:
            return f"{self.v.context.fileName()}#{UNL}"
        return UNL
    #@+node:ekr.20080416161551.192: *4* p.hasBack/Next/Parent/ThreadBack
    def hasBack(self):
        p = self
        return p.v and p._childIndex > 0

    def hasNext(self):
        p = self
        try:
            parent_v = p._parentVnode()
                # Returns None if p.v is None.
            return p.v and parent_v and p._childIndex + 1 < len(parent_v.children)
        except Exception:
            g.trace('*** Unexpected exception')
            g.es_exception()
            return None

    def hasParent(self):
        p = self
        return p.v and p.stack

    def hasThreadBack(self):
        p = self
        return p.hasParent() or p.hasBack()
            # Much cheaper than computing the actual value.
    #@+node:ekr.20080416161551.193: *5* hasThreadNext (the only complex hasX method)
    def hasThreadNext(self):
        p = self
        if not p.v: return False
        if p.hasChildren() or p.hasNext(): return True
        n = len(p.stack) - 1
        while n >= 0:
            v, childIndex = p.stack[n]
            # See how many children v's parent has.
            if n == 0:
                parent_v = v.context.hiddenRootNode
            else:
                parent_v, junk = p.stack[n - 1]
            if len(parent_v.children) > childIndex + 1:
                # v has a next sibling.
                return True
            n -= 1
        return False
    #@+node:ekr.20060920203352: *4* p.findRootPosition
    def findRootPosition(self):
        # 2011/02/25: always use c.rootPosition
        p = self
        c = p.v.context
        return c.rootPosition()
    #@+node:ekr.20080416161551.194: *4* p.isAncestorOf
    def isAncestorOf(self, p2):
        """Return True if p is one of the direct ancestors of p2."""
        p = self
        c = p.v.context
        if not c.positionExists(p2):
            return False
        for z in p2.stack:
            # 2013/12/25: bug fix: test childIndices.
            # This is required for the new per-position expansion scheme.
            parent_v, parent_childIndex = z
            if parent_v == p.v and parent_childIndex == p._childIndex:
                return True
        return False
    #@+node:ekr.20040306215056: *4* p.isCloned
    def isCloned(self):
        p = self
        return p.v.isCloned()
    #@+node:ekr.20040307104131.2: *4* p.isRoot
    def isRoot(self):
        p = self
        return not p.hasParent() and not p.hasBack()
    #@+node:ekr.20080416161551.196: *4* p.isVisible (slow)
    def isVisible(self, c):
        """Return True if p is visible in c's outline."""
        p = self

        def visible(p, root=None):
            for parent in p.parents(copy=False):
                if parent and parent == root:
                    # #12.
                    return True
                if not c.shouldBeExpanded(parent):
                    return False
            return True

        if c.hoistStack:
            root = c.hoistStack[-1].p
            if p == root:
                # #12.
                return True
            return root.isAncestorOf(p) and visible(p, root=root)
        for root in c.rootPosition().self_and_siblings(copy=False):
            if root == p or root.isAncestorOf(p):
                return visible(p)
        return False
    #@+node:ekr.20080416161551.197: *4* p.level & simpleLevel
    def level(self):
        """Return the number of p's parents."""
        p = self
        return len(p.stack) if p.v else 0

    simpleLevel = level
    #@+node:ekr.20111005152227.15566: *4* p.positionAfterDeletedTree
    def positionAfterDeletedTree(self):
        """Return the position corresponding to p.nodeAfterTree() after this node is
        deleted. This will be p.nodeAfterTree() unless p.next() exists.

        This method allows scripts to traverse an outline, deleting nodes during the
        traversal. The pattern is::

            p = c.rootPosition()
            while p:
            if <delete p?>:
                next = p.positionAfterDeletedTree()
                p.doDelete()
                p = next
            else:
                p.moveToThreadNext()

        This method also allows scripts to *move* nodes during a traversal, **provided**
        that nodes are moved to a "safe" spot so that moving a node does not change the
        position of any other nodes.

        For example, the move-marked-nodes command first creates a **move node**, called
        'Clones of marked nodes'. All moved nodes become children of this move node.
        **Inserting** these nodes as children of the "move node" does not change the
        positions of other nodes. **Deleting** these nodes *may* change the position of
        nodes, but the pattern above handles this complication cleanly.
        """
        p = self
        next = p.next()
        if next:
            # The new position will be the same as p, except for p.v.
            p = p.copy()
            p.v = next.v
            return p
        return p.nodeAfterTree()
    #@+node:shadow.20080825171547.2: *4* p.textOffset
    def textOffset(self):
        """
        Return the fcol offset of self.
        Return None if p is has no ancestor @<file> node.
        http://tinyurl.com/5nescw
        """
        p = self
        found, offset = False, 0
        for p in p.self_and_parents(copy=False):
            if p.isAnyAtFileNode():
                # Ignore parent of @<file> node.
                found = True
                break
            parent = p.parent()
            if not parent:
                break
            # If p is a section definition, search the parent for the reference.
            # Otherwise, search the parent for @others.
            h = p.h.strip()
            i = h.find('<<')
            j = h.find('>>')
            target = h[i: j + 2] if -1 < i < j else '@others'
            for s in parent.b.split('\n'):
                if s.find(target) > -1:
                    offset += g.skip_ws(s, 0)
                    break
        return offset if found else None
    #@+node:ekr.20150410101842.1: *3* p.isOutsideAtFileTree
    def isOutsideAnyAtFileTree(self):
        """Select the first clone of target that is outside any @file node."""
        p = self
        for parent in p.self_and_parents(copy=False):
            if parent.isAnyAtFileNode():
                return False
        return True
    #@+node:ekr.20080423062035.1: *3* p.Low level methods
    # These methods are only for the use of low-level code
    # in leoNodes.py, leoFileCommands.py and leoUndo.py.
    #@+node:ekr.20080427062528.4: *4* p._adjustPositionBeforeUnlink
    def _adjustPositionBeforeUnlink(self, p2):
        """Adjust position p before unlinking p2."""
        # p will change if p2 is a previous sibling of p or
        # p2 is a previous sibling of any ancestor of p.
        p = self; sib = p.copy()
        # A special case for previous siblings.
        # Adjust p._childIndex, not the stack's childIndex.
        while sib.hasBack():
            sib.moveToBack()
            if sib == p2:
                p._childIndex -= 1
                return
        # Adjust p's stack.
        stack = []; changed = False; i = 0
        while i < len(p.stack):
            v, childIndex = p.stack[i]
            p3 = Position(v=v, childIndex=childIndex, stack=stack[: i])
            while p3:
                if p2 == p3:
                    # 2011/02/25: compare full positions, not just vnodes.
                    # A match with the to-be-moved node.
                    stack.append((v, childIndex - 1),)
                    changed = True
                    break # terminate only the inner loop.
                p3.moveToBack()
            else:
                stack.append((v, childIndex),)
            i += 1
        if changed:
            p.stack = stack
    #@+node:ekr.20080416161551.214: *4* p._linkAfter
    def _linkAfter(self, p_after):
        """Link self after p_after."""
        p = self
        parent_v = p_after._parentVnode()
        p.stack = p_after.stack[:]
        p._childIndex = p_after._childIndex + 1
        child = p.v
        n = p_after._childIndex + 1
        child._addLink(n, parent_v)
    #@+node:ekr.20180709181718.1: *4* p._linkCopiedAfter
    def _linkCopiedAfter(self, p_after):
        """Link self, a newly copied tree, after p_after."""
        p = self
        parent_v = p_after._parentVnode()
        p.stack = p_after.stack[:]
        p._childIndex = p_after._childIndex + 1
        child = p.v
        n = p_after._childIndex + 1
        child._addCopiedLink(n, parent_v)
    #@+node:ekr.20080416161551.215: *4* p._linkAsNthChild
    def _linkAsNthChild(self, parent, n):
        """Link self as the n'th child of the parent."""
        p = self
        parent_v = parent.v
        p.stack = parent.stack[:]
        p.stack.append((parent_v, parent._childIndex),)
        p._childIndex = n
        child = p.v
        child._addLink(n, parent_v)
        
    #@+node:ekr.20180709180140.1: *4* p._linkCopiedAsNthChild
    def _linkCopiedAsNthChild(self, parent, n):
        """Link a copied self as the n'th child of the parent."""
        p = self
        parent_v = parent.v
        p.stack = parent.stack[:]
        p.stack.append((parent_v, parent._childIndex),)
        p._childIndex = n
        child = p.v
        child._addCopiedLink(n, parent_v)
    #@+node:ekr.20080416161551.216: *4* p._linkAsRoot
    def _linkAsRoot(self, oldRoot):
        """Link self as the root node."""
        p = self
        assert(p.v)
        hiddenRootNode = p.v.context.hiddenRootNode
        # if oldRoot: oldRootNode = oldRoot.v
        # else:       oldRootNode = None
        # Init the ivars.
        p.stack = []
        p._childIndex = 0
        parent_v = hiddenRootNode
        child = p.v
        if not oldRoot: parent_v.children = []
        child._addLink(0, parent_v)
        return p
    #@+node:ekr.20080416161551.212: *4* p._parentVnode
    def _parentVnode(self):
        """
        Return the parent VNode.
        Return the hiddenRootNode if there is no other parent.
        """
        p = self
        if p.v:
            data = p.stack and p.stack[-1]
            if data:
                v, junk = data
                return v
            return p.v.context.hiddenRootNode
        return None
    #@+node:ekr.20131219220412.16582: *4* p._relinkAsCloneOf
    def _relinkAsCloneOf(self, p2):
        """A low-level method to replace p.v by a p2.v."""
        p = self
        v, v2 = p.v, p2.v
        parent_v = p._parentVnode()
        if not parent_v:
            g.internalError('no parent_v', p)
            return
        if parent_v.children[p._childIndex] == v:
            parent_v.children[p._childIndex] = v2
            v2.parents.append(parent_v)
            # p.v no longer truly exists.
            # p.v = p2.v
        else:
            g.internalError(
                'parent_v.children[childIndex] != v',
                p, parent_v.children, p._childIndex, v)
    #@+node:ekr.20080416161551.217: *4* p._unlink
    def _unlink(self):
        """Unlink the receiver p from the tree."""
        p = self; n = p._childIndex
        parent_v = p._parentVnode()
            # returns None if p.v is None
        child = p.v
        assert(p.v)
        assert(parent_v)
        # Delete the child.
        if (0 <= n < len(parent_v.children) and
            parent_v.children[n] == child
        ):
            # This is the only call to v._cutlink.
            child._cutLink(n, parent_v)
        else:
            self.badUnlink(parent_v, n, child)
    #@+node:ekr.20090706171333.6226: *5* p.badUnlink
    def badUnlink(self, parent_v, n, child):
        
        if 0 <= n < len(parent_v.children):
            g.trace(f"**can not happen: children[{n}] != p.v")
            g.trace('parent_v.children...\n',
                g.listToString(parent_v.children))
            g.trace('parent_v', parent_v)
            g.trace('parent_v.children[n]', parent_v.children[n])
            g.trace('child', child)
            g.trace('** callers:', g.callers())
            if g.app.unitTesting: assert False, 'children[%s] != p.v'
        else:
            g.trace(f"**can not happen: bad child index: {n}, len(children): {len(parent_v.children)}")
            g.trace('parent_v.children...\n',
                g.listToString(parent_v.children))
            g.trace('parent_v', parent_v, 'child', child)
            g.trace('** callers:', g.callers())
            if g.app.unitTesting:assert False, f"bad child index: {n}"
    #@+node:ekr.20080416161551.199: *3* p.moveToX
    #@+at These routines change self to a new position "in place".
    # That is, these methods must _never_ call p.copy().
    # 
    # When moving to a nonexistent position, these routines simply set p.v = None,
    # leaving the p.stack unchanged. This allows the caller to "undo" the effect of
    # the invalid move by simply restoring the previous value of p.v.
    # 
    # These routines all return self on exit so the following kind of code will work:
    #     after = p.copy().moveToNodeAfterTree()
    #@+node:ekr.20080416161551.200: *4* p.moveToBack
    def moveToBack(self):
        """Move self to its previous sibling."""
        p = self; n = p._childIndex
        parent_v = p._parentVnode()
            # Returns None if p.v is None.
        # Do not assume n is in range: this is used by positionExists.
        if parent_v and p.v and 0 < n <= len(parent_v.children):
            p._childIndex -= 1
            p.v = parent_v.children[n - 1]
        else:
            p.v = None
        return p
    #@+node:ekr.20080416161551.201: *4* p.moveToFirstChild
    def moveToFirstChild(self):
        """Move a position to it's first child's position."""
        p = self
        if p.v and p.v.children:
            p.stack.append((p.v, p._childIndex),)
            p.v = p.v.children[0]
            p._childIndex = 0
        else:
            p.v = None
        return p
    #@+node:ekr.20080416161551.202: *4* p.moveToLastChild
    def moveToLastChild(self):
        """Move a position to it's last child's position."""
        p = self
        if p.v and p.v.children:
            p.stack.append((p.v, p._childIndex),)
            n = len(p.v.children)
            p.v = p.v.children[n - 1]
            p._childIndex = n - 1
        else:
            p.v = None
        return p
    #@+node:ekr.20080416161551.203: *4* p.moveToLastNode
    def moveToLastNode(self):
        """Move a position to last node of its tree.

        N.B. Returns p if p has no children."""
        p = self
        # Huge improvement for 4.2.
        while p.hasChildren():
            p.moveToLastChild()
        return p
    #@+node:ekr.20080416161551.204: *4* p.moveToNext
    def moveToNext(self):
        """Move a position to its next sibling."""
        p = self; n = p._childIndex
        parent_v = p._parentVnode()
            # Returns None if p.v is None.
        if not p.v:
            g.trace('no p.v:', p, g.callers())
        if p.v and parent_v and len(parent_v.children) > n + 1:
            p._childIndex = n + 1
            p.v = parent_v.children[n + 1]
        else:
            p.v = None
        return p
    #@+node:ekr.20080416161551.205: *4* p.moveToNodeAfterTree
    def moveToNodeAfterTree(self):
        """Move a position to the node after the position's tree."""
        p = self
        while p:
            if p.hasNext():
                p.moveToNext()
                break
            p.moveToParent()
        return p
    #@+node:ekr.20080416161551.206: *4* p.moveToNthChild
    def moveToNthChild(self, n):
        p = self
        if p.v and len(p.v.children) > n:
            p.stack.append((p.v, p._childIndex),)
            p.v = p.v.children[n]
            p._childIndex = n
        else:
            p.v = None
        return p
    #@+node:ekr.20080416161551.207: *4* p.moveToParent
    def moveToParent(self):
        """Move a position to its parent position."""
        p = self
        if p.v and p.stack:
            p.v, p._childIndex = p.stack.pop()
        else:
            p.v = None
        return p
    #@+node:ekr.20080416161551.208: *4* p.moveToThreadBack
    def moveToThreadBack(self):
        """Move a position to it's threadBack position."""
        p = self
        if p.hasBack():
            p.moveToBack()
            p.moveToLastNode()
        else:
            p.moveToParent()
        return p
    #@+node:ekr.20080416161551.209: *4* p.moveToThreadNext
    def moveToThreadNext(self):
        """Move a position to threadNext position."""
        p = self
        if p.v:
            if p.v.children:
                p.moveToFirstChild()
            elif p.hasNext():
                p.moveToNext()
            else:
                p.moveToParent()
                while p:
                    if p.hasNext():
                        p.moveToNext()
                        break #found
                    p.moveToParent()
                # not found.
        return p
    #@+node:ekr.20080416161551.210: *4* p.moveToVisBack & helper
    def moveToVisBack(self, c):
        """Move a position to the position of the previous visible node."""
        p = self
        limit, limitIsVisible = c.visLimit()
        while p:
            # Short-circuit if possible.
            back = p.back()
            if back and back.hasChildren() and back.isExpanded():
                p.moveToThreadBack()
            elif back:
                p.moveToBack()
            else:
                p.moveToParent() # Same as p.moveToThreadBack()
            if p:
                if limit:
                    done, val = self.checkVisBackLimit(limit, limitIsVisible, p)
                    if done:
                        return val # A position or None
                if p.isVisible(c):
                    return p
        return p
    #@+node:ekr.20090715145956.6166: *5* checkVisBackLimit
    def checkVisBackLimit(self, limit, limitIsVisible, p):
        """Return done, p or None"""
        c = p.v.context
        if limit == p:
            if limitIsVisible and p.isVisible(c):
                return True, p
            return True, None
        if limit.isAncestorOf(p):
            return False, None
        return True, None

    #@+node:ekr.20080416161551.211: *4* p.moveToVisNext & helper
    def moveToVisNext(self, c):
        """Move a position to the position of the next visible node."""
        p = self
        limit, limitIsVisible = c.visLimit()
        while p:
            if p.hasChildren():
                if p.isExpanded():
                    p.moveToFirstChild()
                else:
                    p.moveToNodeAfterTree()
            elif p.hasNext():
                p.moveToNext()
            else:
                p.moveToThreadNext()
            if p:
                if limit and self.checkVisNextLimit(limit,p):
                    return None
                if p.isVisible(c):
                    return p
        return p
    #@+node:ekr.20090715145956.6167: *5* checkVisNextLimit
    def checkVisNextLimit(self, limit, p):
        """Return True is p is outside limit of visible nodes."""
        return limit != p and not limit.isAncestorOf(p)
    #@+node:ekr.20150316175921.6: *4* p.safeMoveToThreadNext
    def safeMoveToThreadNext(self):
        """
        Move a position to threadNext position.
        Issue an error if any vnode is an ancestor of itself.
        """
        p = self
        if p.v:
            child_v = p.v.children and p.v.children[0]
            if child_v:
                for parent in p.self_and_parents(copy=False):
                    if child_v == parent.v:
                        g.app.structure_errors += 1
                        g.error(f"vnode: {child_v} is its own parent")
                        # Allocating a new vnode would be difficult.
                        # Just remove child_v from parent.v.children.
                        parent.v.children = [
                            v2 for v2 in parent.v.children if not v2 == child_v]
                        if parent.v in child_v.parents:
                            child_v.parents.remove(parent.v)
                        # Try not to hang.
                        p.moveToParent()
                        break
                    elif child_v.fileIndex == parent.v.fileIndex:
                        g.app.structure_errors += 1
                        g.error('duplicate gnx: %r v: %s parent: %s' % (
                            child_v.fileIndex, child_v, parent.v))
                        child_v.fileIndex = g.app.nodeIndices.getNewIndex(v=child_v)
                        assert child_v.gnx != parent.v.gnx
                        # Should be ok to continue.
                        p.moveToFirstChild()
                        break
                else:
                    p.moveToFirstChild()
            elif p.hasNext():
                p.moveToNext()
            else:
                p.moveToParent()
                while p:
                    if p.hasNext():
                        p.moveToNext()
                        break # found
                    p.moveToParent()
                # not found.
        return p
    #@+node:ekr.20150316175921.7: *5* p.checkChild
    #@+node:ekr.20040303175026: *3* p.Moving, Inserting, Deleting, Cloning, Sorting
    #@+node:ekr.20040303175026.8: *4* p.clone
    def clone(self):
        """Create a clone of back.

        Returns the newly created position."""
        p = self
        p2 = p.copy() # Do *not* copy the VNode!
        p2._linkAfter(p) # This should "just work"
        return p2
    #@+node:ekr.20040117171654: *4* p.copy
    def copy(self):
        """"Return an independent copy of a position."""
        return Position(self.v, self._childIndex, self.stack)
    #@+node:ekr.20040303175026.9: *4* p.copyTreeAfter, copyTreeTo
    # These used by unit tests, by the group_operations plugin,
    # and by the files-compare-leo-files command.

    # To do: use v.copyTree instead.

    def copyTreeAfter(self, copyGnxs=False):
        """Copy p and insert it after itself."""
        p = self
        p2 = p.insertAfter()
        p.copyTreeFromSelfTo(p2, copyGnxs=copyGnxs)
        return p2

    def copyTreeFromSelfTo(self, p2, copyGnxs=False):
        p = self
        p2.v._headString = g.toUnicode(p.h, reportErrors=True) # 2017/01/24
        p2.v._bodyString = g.toUnicode(p.b, reportErrors=True) # 2017/01/24
        # Fix bug 1019794: p.copyTreeFromSelfTo, should deepcopy p.v.u.
        p2.v.u = copy.deepcopy(p.v.u)
        # 2017/08/20: Add support for copyGnx's keyword arg.
        if copyGnxs:
            p2.v.fileIndex = p.v.fileIndex
        # 2009/10/02: no need to copy arg to iter
        for child in p.children():
            child2 = p2.insertAsLastChild()
            child.copyTreeFromSelfTo(child2, copyGnxs=copyGnxs)
    #@+node:ekr.20160502095354.1: *4* p.copyWithNewVnodes
    def copyWithNewVnodes(self, copyMarked=False):
        """
        Return an **unliked** copy of p with a new vnode v.
        The new vnode is complete copy of v and all its descendants.
        """
        p = self
        return Position(v=p.v.copyTree(copyMarked))
    #@+node:peckj.20131023115434.10115: *4* p.createNodeHierarchy
    def createNodeHierarchy(self, heads, forcecreate=False):
        """ Create the proper hierarchy of nodes with headlines defined in
            'heads' as children of the current position

            params:
            heads - list of headlines in order to create, i.e. ['foo','bar','baz']
                    will create:
                      self
                      -foo
                      --bar
                      ---baz
            forcecreate - If False (default), will not create nodes unless they don't exist
                          If True, will create nodes regardless of existing nodes
            returns the final position ('baz' in the above example)
        """
        c = self.v.context
        return c.createNodeHierarchy(heads, parent=self, forcecreate=forcecreate)
    #@+node:ekr.20131230090121.16552: *4* p.deleteAllChildren
    def deleteAllChildren(self):
        """
        Delete all children of the receiver and set p.dirty().
        """
        p = self
        p.setDirty() # Mark @file nodes dirty!
        while p.hasChildren():
            p.firstChild().doDelete()
    #@+node:ekr.20040303175026.2: *4* p.doDelete
    def doDelete(self, newNode=None):
        """
        Deletes position p from the outline.
        
        This is the main delete routine.
        It deletes the receiver's entire tree from the screen.
        Because of the undo command we never actually delete vnodes.
        """
        p = self
        p.setDirty() # Mark @file nodes dirty!
        sib = p.copy()
        while sib.hasNext():
            sib.moveToNext()
            if sib == newNode:
                # Adjust newNode._childIndex if newNode is a following sibling of p.
                newNode._childIndex -= 1
                break
        p._unlink()
    #@+node:ekr.20040303175026.3: *4* p.insertAfter
    def insertAfter(self):
        """
        Inserts a new position after self.

        Returns the newly created position.
        """
        p = self; context = p.v.context
        p2 = self.copy()
        p2.v = VNode(context=context)
        p2.v.iconVal = 0
        p2._linkAfter(p)
        return p2
    #@+node:ekr.20040303175026.4: *4* p.insertAsLastChild
    def insertAsLastChild(self):
        """Inserts a new VNode as the last child of self.

        Returns the newly created position."""
        p = self
        n = p.numberOfChildren()
        return p.insertAsNthChild(n)
    #@+node:ekr.20040303175026.5: *4* p.insertAsNthChild
    def insertAsNthChild(self, n):
        """
        Inserts a new node as the the nth child of self.
        self must have at least n-1 children.

        Returns the newly created position.
        """
        p = self; context = p.v.context
        p2 = self.copy()
        p2.v = VNode(context=context)
        p2.v.iconVal = 0
        p2._linkAsNthChild(p, n)
        return p2
    #@+node:ekr.20130923111858.11572: *4* p.insertBefore
    def insertBefore(self):
        """Inserts a new position before self.

        Returns the newly created position.

        """
        p = self
        parent = p.parent()
        if p.hasBack():
            back = p.getBack()
            p = back.insertAfter()
        elif parent:
            p = parent.insertAsNthChild(0)
        else:
            p = p.insertAfter()
            p.moveToRoot(oldRoot=p)
        return p
    #@+node:ekr.20040310062332.1: *4* p.invalidOutline
    def invalidOutline(self, message):
        p = self
        if p.hasParent():
            node = p.parent()
        else:
            node = p
        p.v.context.alert("invalid outline: %s\n%s" % (message, node))
    #@+node:ekr.20040303175026.10: *4* p.moveAfter
    def moveAfter(self, a):
        """Move a position after position a."""
        p = self # Do NOT copy the position!
        a._adjustPositionBeforeUnlink(p)
        p._unlink()
        p._linkAfter(a)
        return p
    #@+node:ekr.20040306060312: *4* p.moveToFirst/LastChildOf
    def moveToFirstChildOf(self, parent):
        """Move a position to the first child of parent."""
        p = self # Do NOT copy the position!
        return p.moveToNthChildOf(parent, 0) # Major bug fix: 2011/12/04

    def moveToLastChildOf(self, parent):
        """Move a position to the last child of parent."""
        p = self # Do NOT copy the position!
        n = parent.numberOfChildren()
        if p.parent() == parent:
            n -= 1 # 2011/12/10: Another bug fix.
        return p.moveToNthChildOf(parent, n) # Major bug fix: 2011/12/04
    #@+node:ekr.20040303175026.11: *4* p.moveToNthChildOf
    def moveToNthChildOf(self, parent, n):
        """Move a position to the nth child of parent."""
        p = self # Do NOT copy the position!
        parent._adjustPositionBeforeUnlink(p)
        p._unlink()
        p._linkAsNthChild(parent, n)
        return p
    #@+node:ekr.20040303175026.6: *4* p.moveToRoot
    def moveToRoot(self, oldRoot=None):
        """
        Moves a position to the root position.

        Important: oldRoot must the previous root position if it exists.
        """
        p = self # Do NOT copy the position!
        if oldRoot:
            oldRoot._adjustPositionBeforeUnlink(p)
        p._unlink()
        p._linkAsRoot(oldRoot)
        return p
    #@+node:ekr.20180123062833.1: *4* p.promote
    def promote(self):
        """A low-level promote helper."""
        p = self # Do NOT copy the position.
        parent_v = p._parentVnode()
        children = p.v.children
        # Add the children to parent_v's children.
        n = p.childIndex() + 1
        z = parent_v.children[:]
        parent_v.children = z[: n]
        parent_v.children.extend(children)
        parent_v.children.extend(z[n:])
        # Remove v's children.
        p.v.children = []
        # Adjust the parent links in the moved children.
        # There is no need to adjust descendant links.
        for child in children:
            child.parents.remove(p.v)
            child.parents.append(parent_v)
    #@+node:ekr.20040303175026.13: *4* p.validateOutlineWithParent
    # This routine checks the structure of the receiver's tree.

    def validateOutlineWithParent(self, pv):
        p = self
        result = True # optimists get only unpleasant surprises.
        parent = p.getParent()
        childIndex = p._childIndex
        #@+<< validate parent ivar >>
        #@+node:ekr.20040303175026.14: *5* << validate parent ivar >>
        if parent != pv:
            p.invalidOutline("Invalid parent link: " + repr(parent))
        #@-<< validate parent ivar >>
        #@+<< validate childIndex ivar >>
        #@+node:ekr.20040303175026.15: *5* << validate childIndex ivar >>
        if pv:
            if childIndex < 0:
                p.invalidOutline("missing childIndex" + childIndex)
            elif childIndex >= pv.numberOfChildren():
                p.invalidOutline("missing children entry for index: " + childIndex)
        elif childIndex < 0:
            p.invalidOutline("negative childIndex" + childIndex)
        #@-<< validate childIndex ivar >>
        #@+<< validate x ivar >>
        #@+node:ekr.20040303175026.16: *5* << validate x ivar >>
        if not p.v and pv:
            self.invalidOutline("Empty t")
        #@-<< validate x ivar >>
        # Recursively validate all the children.
        for child in p.children():
            r = child.validateOutlineWithParent(p)
            if not r: result = False
        return result
    #@+node:ekr.20090128083459.74: *3* p.Properties
    #@+node:ekr.20090128083459.75: *4* p.b property
    def __get_b(self):
        """Return the body text of a position."""
        p = self
        return p.bodyString()

    def __set_b(self, val):
        """
        Set the body text of a position.

        **Warning: the p.b = whatever is *expensive* because it calls
        c.setBodyString().

        Usually, code *should* this setter, despite its cost, because it
        update's Leo's outline pane properly. Calling c.redraw() is *not*
        enough.

        This performance gotcha becomes important for repetitive commands, like
        cff, replace-all and recursive import. In such situations, code should
        use p.v.b instead of p.b.
        """
        p = self; c = p.v and p.v.context
        if c:
            c.setBodyString(p, val)
            # Warning: c.setBodyString is *expensive*.

    b = property(
        __get_b, __set_b,
        doc="position body string property")
    #@+node:ekr.20090128083459.76: *4* p.h property
    def __get_h(self):
        p = self
        return p.headString()

    def __set_h(self, val):
        """
        Set the headline text of a position.

        **Warning: the p.h = whatever is *expensive* because it calls
        c.setHeadString().

        Usually, code *should* this setter, despite its cost, because it
        update's Leo's outline pane properly. Calling c.redraw() is *not*
        enough.

        This performance gotcha becomes important for repetitive commands, like
        cff, replace-all and recursive import. In such situations, code should
        use p.v.h instead of p.h.
        """
        p = self; c = p.v and p.v.context
        if c:
            c.setHeadString(p, val)
            # Warning: c.setHeadString is *expensive*.

    h = property(
        __get_h, __set_h,
        doc="position property returning the headline string")
    #@+node:ekr.20090215165030.3: *4* p.gnx property
    def __get_gnx(self):
        p = self
        return p.v.fileIndex

    gnx = property(
        __get_gnx, # __set_gnx,
        doc="position gnx property")
    #@+node:ekr.20140203082618.15486: *4* p.script property
    def __get_script(self):
        p = self
        return g.getScript(p.v.context, p,
            useSelectedText=False, # Always return the entire expansion.
            forcePythonSentinels=True,
            useSentinels=False)

    script = property(
        __get_script, # __set_script,
        doc="position property returning the script formed by p and its descendants")
    #@+node:ekr.20140218040104.16761: *4* p.nosentinels property
    def __get_nosentinels(self):
        p = self
        return ''.join([z for z in g.splitLines(p.b) if not g.isDirective(z)])

    nosentinels = property(
        __get_nosentinels, # __set_nosentinels
        doc="position property returning the body text without sentinels")
    #@+node:ekr.20160129073222.1: *4* p.u Property
    def __get_u(self):
        p = self
        return p.v.u

    def __set_u(self, val):
        p = self
        p.v.u = val

    u = property(
        __get_u, __set_u,
        doc="p.u property")
    #@+node:ekr.20040305222924: *3* p.Setters
    #@+node:ekr.20040306220634: *4* p.VNode proxies
    #@+node:ekr.20131222112420.16371: *5* p.contract/expand/isExpanded
    def contract(self):
        """Contract p.v and clear p.v.expandedPositions list."""
        p, v = self, self.v
        v.expandedPositions = [z for z in v.expandedPositions if z != p]
        v.contract()

    def expand(self):
        p = self
        v = self.v
        v.expandedPositions = [z for z in v.expandedPositions if z != p]
        for p2 in v.expandedPositions:
            if p == p2:
                break
        else:
            v.expandedPositions.append(p.copy())
        v.expand()

    def isExpanded(self):
        p = self
        if p.isCloned():
            c = p.v.context
            return c.shouldBeExpanded(p)
        return p.v.isExpanded()
    #@+node:ekr.20040306220634.9: *5* p.Status bits
    # Clone bits are no longer used.
    # Dirty bits are handled carefully by the position class.

    def clearMarked(self): return self.v.clearMarked()

    def clearOrphan(self): return self.v.clearOrphan()

    def clearVisited(self): return self.v.clearVisited()

    def initExpandedBit(self): return self.v.initExpandedBit()

    def initMarkedBit(self): return self.v.initMarkedBit()

    def initStatus(self, status): return self.v.initStatus(status)

    def setMarked(self): return self.v.setMarked()

    def setOrphan(self): return self.v.setOrphan()

    def setSelected(self): return self.v.setSelected()

    def setVisited(self): return self.v.setVisited()
    #@+node:ekr.20040306220634.8: *5* p.computeIcon & p.setIcon
    def computeIcon(self):
        return self.v.computeIcon()

    def setIcon(self):
        pass # Compatibility routine for old scripts
    #@+node:ekr.20040306220634.29: *5* p.setSelection
    def setSelection(self, start, length):
        return self.v.setSelection(start, length)
    #@+node:ekr.20100303074003.5637: *5* p.restore/saveCursorAndScroll
    def restoreCursorAndScroll(self):
        self.v.restoreCursorAndScroll()

    def saveCursorAndScroll(self):
        self.v.saveCursorAndScroll()
    #@+node:ekr.20040315034158: *4* p.setBodyString & setHeadString
    def setBodyString(self, s):
        p = self
        return p.v.setBodyString(s)

    initBodyString = setBodyString
    setTnodeText = setBodyString
    scriptSetBodyString = setBodyString

    def initHeadString(self, s):
        p = self
        p.v.initHeadString(s)

    def setHeadString(self, s):
        p = self
        p.v.initHeadString(s)
        # Note: p.setDirty is expensive.
        p.setDirty()
    #@+node:ekr.20040312015908: *4* p.Visited bits
    #@+node:ekr.20040306220634.17: *5* p.clearVisitedInTree
    # Compatibility routine for scripts.

    def clearVisitedInTree(self):
        for p in self.self_and_subtree(copy=False):
            p.clearVisited()
    #@+node:ekr.20031218072017.3388: *5* p.clearAllVisitedInTree
    def clearAllVisitedInTree(self):
        for p in self.self_and_subtree(copy=False):
            p.v.clearVisited()
            p.v.clearWriteBit()
    #@+node:ekr.20040305162628: *4* p.Dirty bits
    #@+node:ekr.20040311113514: *5* p.clearDirty
    def clearDirty(self):
        """(p) Set p.v dirty."""
        p = self
        p.v.clearDirty()
    #@+node:ekr.20040702104823: *5* p.inAtIgnoreRange
    def inAtIgnoreRange(self):
        """Returns True if position p or one of p's parents is an @ignore node."""
        p = self
        for p in p.self_and_parents(copy=False):
            if p.isAtIgnoreNode():
                return True
        return False
    #@+node:ekr.20040303214038: *5* p.setAllAncestorAtFileNodesDirty
    def setAllAncestorAtFileNodesDirty(self): # setDescendentsDirty=False
        """
        Rewritten by Виталије Милошевић (Vitalije Milosevic).
        """
        p = self
        c = p.v.context

        def v_and_parents(v):
            if v != c.hiddenRootNode:
                yield v
            for parent_v in v.parents:
                yield from v_and_parents(parent_v)
                
        dirtyVnodeList = list(set(
            [v for v in v_and_parents(p.v)
                if v.isAnyAtFileNode() and not v.isDirty()]
        ))
        for v in dirtyVnodeList:
            v.setDirty()
        return dirtyVnodeList
      
    #@+node:ekr.20040303163330: *5* p.setDirty
    def setDirty(self): # setDescendentsDirty=True
        """
        Mark a node and all ancestor @file nodes dirty.

        **Warning**: p.setDirty() is *expensive* because it calls
        p.setAllAncestorAtFileNodesDirty().

        Usually, code *should* use this setter, despite its cost, because it
        update's Leo's outline pane properly. Calling c.redraw() is *not*
        enough.
        """
        p = self
        dirtyVnodeList = []
        if not p.v.isDirty():
            p.v.setDirty()
            dirtyVnodeList.append(p.v)
        # Important: this must be called even if p.v is already dirty.
        # Typing can change the @ignore state!
        dirtyVnodeList2 = p.setAllAncestorAtFileNodesDirty() # setDescendentsDirty
        dirtyVnodeList.extend(dirtyVnodeList2)
        return dirtyVnodeList
    #@+node:ekr.20160225153333.1: *3* p.Predicates
    #@+node:ekr.20160225153414.1: *4* p.is_at_all & is_at_all_tree
    def is_at_all(self):
        """Return True if p.b contains an @all directive."""
        p = self
        return (
            p.isAnyAtFileNode() and
            any([g.match_word(s, 0, '@all') for s in g.splitLines(p.b)]))

    def in_at_all_tree(self):
        """Return True if p or one of p's ancestors is an @all node."""
        p = self
        for p in p.self_and_parents(copy=False):
            if p.is_at_all():
                return True
        return False
    #@+node:ekr.20160225153430.1: *4* p.is_at_ignore & in_at_ignore_tree
    def is_at_ignore(self):
        """Return True if p is an @ignore node."""
        p = self
        return g.match_word(p.h, 0, '@ignore')

    def in_at_ignore_tree(self):
        """Return True if p or one of p's ancestors is an @ignore node."""
        p = self
        for p in p.self_and_parents(copy=False):
            if g.match_word(p.h, 0, '@ignore'):
                return True
        return False
    #@-others

position = Position # compatibility.
#@+node:ville.20090311190405.68: ** class PosList (leoNodes.py)
class PosList(list):
    #@+others
    #@+node:bob.20101215134608.5897: *3* children
    def children(self):
        """ Return a PosList instance containing pointers to
        all the immediate children of nodes in PosList self.
        """
        res = PosList()
        for p in self:
            for child_p in p.children():
                res.append(child_p.copy())
        return res
    #@+node:ville.20090311190405.69: *3* filter_h
    def filter_h(self, regex, flags=re.IGNORECASE):
        """ Find all the nodes in PosList self where zero or more characters at
        the beginning of the headline match regex

        """
        pat = re.compile(regex, flags)
        res = PosList()
        for p in self:
            mo = re.match(pat, p.h)
            if mo:
                pc = p.copy()
                pc.mo = mo
                res.append(pc)
        return res
    #@+node:ville.20090311195550.1: *3* filter_b
    def filter_b(self, regex, flags=re.IGNORECASE):
        """ Find all the nodes in PosList self where body matches regex
        one or more times.

        """
        pat = re.compile(regex, flags)
        res = PosList()
        for p in self:
            m = re.finditer(pat, p.b)
            t1, t2 = itertools.tee(m, 2)
            try:
                t1.__next__()
                pc = p.copy()
                pc.matchiter = t2
                res.append(pc)
            except StopIteration:
                pass
        return res
    #@-others

Poslist = PosList # compatibility.
#@+node:ekr.20031218072017.3341: ** class VNode
#@@nobeautify

class VNode:
    #@+<< VNode constants >>
    #@+node:ekr.20031218072017.951: *3* << VNode constants >>
    # Define the meaning of status bits in new vnodes.
    # Archived...
    clonedBit = 0x01 # True: VNode has clone mark.
    # unused      0x02
    expandedBit = 0x04 # True: VNode is expanded.
    markedBit = 0x08 # True: VNode is marked
    # unused    = 0x10 # (was orphanBit)
    selectedBit = 0x20 # True: VNode is current VNode.
    topBit = 0x40 # True: VNode was top VNode when saved.
    # Not archived...
    richTextBit = 0x080 # Determines whether we use <bt> or <btr> tags.
    visitedBit = 0x100
    dirtyBit = 0x200
    writeBit = 0x400
    orphanBit = 0x800 # True: error in @<file> tree prevented it from being written.
    #@-<< VNode constants >>
    #@+others
    #@+node:ekr.20031218072017.3342: *3* v.Birth & death
    #@+node:ekr.20031218072017.3344: *4* v.__init
    def __init__(self, context, gnx=None):
        """
        Ctor for the VNode class.
        To support ZODB, the code must set v._p_changed = 1 whenever
        v.unknownAttributes or any mutable VNode object changes.
        """
        # The primary data: headline and body text.
        self._headString = 'newHeadline'
        self._bodyString = ''
        # Structure data...
        self.children = []
            # Ordered list of all children of this node.
        self.parents = []
            # Unordered list of all parents of this node.
        # Other essential data...
        self.fileIndex = None
            # The immutable fileIndex (gnx) for this node. Set below.
        self.iconVal = 0
            # The present value of the node's icon.
        self.statusBits = 0
            # status bits
        # Information that is never written to any file...
        self.context = context # The context containing context.hiddenRootNode.
            # Required so we can compute top-level siblings.
            # It is named .context rather than .c to emphasize its limited usage.
        self.expandedPositions = []
            # Positions that should be expanded.
        self.insertSpot = None
            # Location of previous insert point.
        self.scrollBarSpot = None
            # Previous value of scrollbar position.
        self.selectionLength = 0
            # The length of the selected body text.
        self.selectionStart = 0
            # The start of the selected body text.
        # To make VNode's independent of Leo's core,
        # wrap all calls to the VNode ctor::
        #
        #   def allocate_vnode(c,gnx):
        #       v = VNode(c)
        #       g.app.nodeIndices.new_vnode_helper(c,gnx,v)
        g.app.nodeIndices.new_vnode_helper(context, gnx, self)
        assert self.fileIndex, g.callers()
    #@+node:ekr.20031218072017.3345: *4* v.__repr__ & v.__str__
    def __repr__(self):
        return f"<VNode {self.gnx} {self.headString()}>"

    __str__ = __repr__
    #@+node:ekr.20040312145256: *4* v.dump
    def dumpLink(self, link):
        return link if link else "<none>"

    def dump(self, label=""):
        v = self
        print('%s %s %s' % ('-' * 10, label, v))
        # print('gnx: %s' % v.gnx)
        print('len(parents): %s' % len(v.parents))
        print('len(children): %s' % len(v.children))
        print('parents: %s' % g.listToString(v.parents))
        print('children: %s' % g.listToString(v.children))
    #@+node:ekr.20031218072017.3346: *3* v.Comparisons
    #@+node:ekr.20040705201018: *4* v.findAtFileName
    def findAtFileName(self, names, h=''):
        """Return the name following one of the names in nameList or """""
        # Allow h argument for unit testing.
        if not h:
            h = self.headString()
        if not g.match(h, 0, '@'):
            return ""
        i = g.skip_id(h, 1, '-')
        word = h[: i]
        if word in names and g.match_word(h, 0, word):
            name = h[i:].strip()
            return name
        return ""
    #@+node:ekr.20031218072017.3350: *4* v.anyAtFileNodeName
    def anyAtFileNodeName(self):
        """Return the file name following an @file node or an empty string."""
        return (
            self.findAtFileName(g.app.atAutoNames) or
            self.findAtFileName(g.app.atFileNames))
    #@+node:ekr.20031218072017.3348: *4* v.at...FileNodeName
    # These return the filename following @xxx, in v.headString.
    # Return the the empty string if v is not an @xxx node.

    def atAutoNodeName(self, h=None):
        return self.findAtFileName(g.app.atAutoNames, h=h)
    # Retain this special case as part of the "escape hatch".
    # That is, we fall back on code in leoRst.py if no
    # importer or writer for reStructuredText exists.

    def atAutoRstNodeName(self, h=None):
        names = ("@auto-rst",)
        return self.findAtFileName(names, h=h)

    def atCleanNodeName(self):
        names = ("@clean",)
        return self.findAtFileName(names)

    def atEditNodeName(self):
        names = ("@edit",)
        return self.findAtFileName(names)

    def atFileNodeName(self):
        names = ("@file", "@thin")
            # Fix #403.
        return self.findAtFileName(names)

    def atNoSentinelsFileNodeName(self):
        names = ("@nosent", "@file-nosent",)
        return self.findAtFileName(names)

    def atRstFileNodeName(self):
        names = ("@rst",)
        return self.findAtFileName(names)

    def atShadowFileNodeName(self):
        names = ("@shadow",)
        return self.findAtFileName(names)

    def atSilentFileNodeName(self):
        names = ("@asis", "@file-asis",)
        return self.findAtFileName(names)

    def atThinFileNodeName(self):
        names = ("@thin", "@file-thin",)
        return self.findAtFileName(names)
    # New names, less confusing

    atNoSentFileNodeName = atNoSentinelsFileNodeName
    atAsisFileNodeName = atSilentFileNodeName
    #@+node:EKR.20040430152000: *4* v.isAtAllNode
    def isAtAllNode(self):
        """Returns True if the receiver contains @others in its body at the start of a line."""
        flag, i = g.is_special(self._bodyString, "@all")
        return flag
    #@+node:ekr.20040326031436: *4* v.isAnyAtFileNode
    def isAnyAtFileNode(self):
        """Return True if v is any kind of @file or related node."""
        # This routine should be as fast as possible.
        # It is called once for every VNode when writing a file.
        h = self.headString()
        return h and h[0] == '@' and self.anyAtFileNodeName()
    #@+node:ekr.20040325073709: *4* v.isAt...FileNode
    def isAtAutoNode(self):
        return bool(self.atAutoNodeName())

    def isAtAutoRstNode(self):
        return bool(self.atAutoRstNodeName())

    def isAtCleanNode(self):
        return bool(self.atCleanNodeName())

    def isAtEditNode(self):
        return bool(self.atEditNodeName())

    def isAtFileNode(self):
        return bool(self.atFileNodeName())

    def isAtRstFileNode(self):
        return bool(self.atRstFileNodeName())

    def isAtNoSentinelsFileNode(self):
        return bool(self.atNoSentinelsFileNodeName())

    def isAtSilentFileNode(self): # @file-asis
        return bool(self.atSilentFileNodeName())

    def isAtShadowFileNode(self):
        return bool(self.atShadowFileNodeName())

    def isAtThinFileNode(self):
        return bool(self.atThinFileNodeName())
    # New names, less confusing:

    isAtNoSentFileNode = isAtNoSentinelsFileNode
    isAtAsisFileNode = isAtSilentFileNode
    #@+node:ekr.20031218072017.3351: *4* v.isAtIgnoreNode
    def isAtIgnoreNode(self):
        """Returns True if the receiver contains @ignore in its body at the start of a line.

        or if the headline starts with @ignore."""
        # v = self
        # 2011/10/08: honor @ignore in headlines.  Sheesh.
        if g.match_word(self._headString, 0, '@ignore'):
            return True
        flag, i = g.is_special(self._bodyString, "@ignore")
        return flag
    #@+node:ekr.20031218072017.3352: *4* v.isAtOthersNode
    def isAtOthersNode(self):
        """Returns True if the receiver contains @others in its body at the start of a line."""
        flag, i = g.is_special(self._bodyString, "@others")
        return flag
    #@+node:ekr.20031218072017.3353: *4* v.matchHeadline
    def matchHeadline(self, pattern):
        """Returns True if the headline matches the pattern ignoring whitespace and case.

        The headline may contain characters following the successfully matched pattern."""
        v = self
        h = g.toUnicode(v.headString())
        h = h.lower().replace(' ', '').replace('\t', '')
        h = h.lstrip('.') # 2013/04/05. Allow leading period before section names.
        pattern = g.toUnicode(pattern)
        pattern = pattern.lower().replace(' ', '').replace('\t', '')
        return h.startswith(pattern)
    #@+node:ekr.20160502100151.1: *3* v.copyTree
    def copyTree(self, copyMarked=False):
        """
        Return an all-new tree of vnodes that are copies of self and all its
        descendants.

        **Important**: the v.parents ivar must be [] for all nodes.
        v._addParentLinks will set all parents.
        """
        v = self
        # Allocate a new vnode and gnx with empty children & parents.
        v2 = VNode(context=v.context, gnx=None)
        assert v2.parents == [], v2.parents
        assert v2.gnx
        assert v.gnx != v2.gnx
        # Copy vnode fields. Do **not** set v2.parents.
        v2._headString = g.toUnicode(v._headString, reportErrors=True) # 2017/01/24
        v2._bodyString = g.toUnicode(v._bodyString, reportErrors=True) # 2017/01/24
        v2.u = copy.deepcopy(v.u)
        if copyMarked and v.isMarked():
            v2.setMarked()
        # Recursively copy all descendant vnodes.
        for child in v.children:
            v2.children.append(child.copyTree(copyMarked))
        return v2
    #@+node:ekr.20031218072017.3359: *3* v.Getters
    #@+node:ekr.20031218072017.3378: *4* v.bodyString
    body_unicode_warning = False

    def bodyString(self):
        # This message should never be printed and we want to avoid crashing here!
        if isinstance(self._bodyString, str):
            return self._bodyString
        if not self.body_unicode_warning:
            self.body_unicode_warning = True
            g.internalError('not unicode:', repr(self._bodyString), self._headString)
        return g.toUnicode(self._bodyString)

    getBody = bodyString
        # Deprecated, but here for compatibility.
    #@+node:ekr.20031218072017.3360: *4* v.Children
    #@+node:ekr.20031218072017.3362: *5* v.firstChild
    def firstChild(self):
        v = self
        return v.children and v.children[0]
    #@+node:ekr.20040307085922: *5* v.hasChildren & hasFirstChild
    def hasChildren(self):
        v = self
        return len(v.children) > 0

    hasFirstChild = hasChildren
    #@+node:ekr.20031218072017.3364: *5* v.lastChild
    def lastChild(self):
        v = self
        return v.children[-1] if v.children else None
    #@+node:ekr.20031218072017.3365: *5* v.nthChild
    # childIndex and nthChild are zero-based.

    def nthChild(self, n):
        v = self
        if 0 <= n < len(v.children):
            return v.children[n]
        return None
    #@+node:ekr.20031218072017.3366: *5* v.numberOfChildren
    def numberOfChildren(self):
        v = self
        return len(v.children)
    #@+node:ekr.20040323100443: *4* v.directParents
    def directParents(self):
        """(New in 4.2) Return a list of all direct parent vnodes of a VNode.

        This is NOT the same as the list of ancestors of the VNode."""
        v = self
        return v.parents
    #@+node:ekr.20080429053831.6: *4* v.hasBody
    def hasBody(self):
        """Return True if this VNode contains body text."""
        s = self._bodyString
        return s and len(s) > 0
    #@+node:ekr.20031218072017.1581: *4* v.headString
    head_unicode_warning = False

    def headString(self):
        """Return the headline string."""
        # This message should never be printed and we want to avoid crashing here!
        if isinstance(self._headString, str):
            return self._headString
        if not self.head_unicode_warning:
            self.head_unicode_warning = True
            g.internalError('not a string', repr(self._headString))
        return g.toUnicode(self._headString)
    #@+node:ekr.20131223064351.16351: *4* v.isNthChildOf
    def isNthChildOf(self, n, parent_v):
        """Return True if v is the n'th child of parent_v."""
        v = self
        children = parent_v and parent_v.children
        return children and 0 <= n < len(children) and children[n] == v
    #@+node:ekr.20031218072017.3367: *4* v.Status Bits
    #@+node:ekr.20031218072017.3368: *5* v.isCloned
    def isCloned(self):
        return len(self.parents) > 1
    #@+node:ekr.20031218072017.3369: *5* v.isDirty
    def isDirty(self):
        return (self.statusBits & self.dirtyBit) != 0
    #@+node:ekr.20031218072017.3371: *5* v.isMarked
    def isMarked(self):
        return (self.statusBits & VNode.markedBit) != 0
    #@+node:ekr.20031218072017.3372: *5* v.isOrphan
    def isOrphan(self):
        return (self.statusBits & VNode.orphanBit) != 0
    #@+node:ekr.20031218072017.3373: *5* v.isSelected
    def isSelected(self):
        return (self.statusBits & VNode.selectedBit) != 0
    #@+node:ekr.20031218072017.3374: *5* v.isTopBitSet
    def isTopBitSet(self):
        return (self.statusBits & self.topBit) != 0
    #@+node:ekr.20031218072017.3376: *5* v.isVisited
    def isVisited(self):
        return (self.statusBits & VNode.visitedBit) != 0
    #@+node:ekr.20080429053831.10: *5* v.isWriteBit
    def isWriteBit(self):
        v = self
        return (v.statusBits & v.writeBit) != 0
    #@+node:ekr.20031218072017.3377: *5* v.status
    def status(self):
        return self.statusBits
    #@+node:ekr.20031218072017.3384: *3* v.Setters
    #@+node:ekr.20090830051712.6151: *4*  v.Dirty bits
    #@+node:ekr.20031218072017.3390: *5* v.clearDirty
    def clearDirty(self):
        """Clear the vnode dirty bit."""
        v = self
        v.statusBits &= ~v.dirtyBit
    #@+node:ekr.20080429053831.12: *5* v.setDirty
    def setDirty(self):
        """Set the vnode dirty bit."""
        self.statusBits |= self.dirtyBit
    #@+node:ekr.20031218072017.3386: *4*  v.Status bits
    #@+node:ekr.20031218072017.3389: *5* v.clearClonedBit
    def clearClonedBit(self):
        self.statusBits &= ~self.clonedBit
    #@+node:ekr.20031218072017.3391: *5* v.clearMarked
    def clearMarked(self):
        self.statusBits &= ~self.markedBit
    #@+node:ekr.20080429053831.8: *5* v.clearWriteBit
    def clearWriteBit(self):
        self.statusBits &= ~self.writeBit
    #@+node:ekr.20031218072017.3392: *5* v.clearOrphan
    def clearOrphan(self):
        # if self.h.startswith('@file'): g.trace(self.h,g.callers())
        self.statusBits &= ~self.orphanBit
    #@+node:ekr.20031218072017.3393: *5* v.clearVisited
    def clearVisited(self):
        self.statusBits &= ~self.visitedBit
    #@+node:ekr.20031218072017.3395: *5* v.contract/expand/initExpandedBit/isExpanded
    def contract(self):
        """Contract the node."""
        self.statusBits &= ~self.expandedBit

    def expand(self):
        """Expand the node."""
        self.statusBits |= self.expandedBit

    def initExpandedBit(self):
        """Init self.statusBits."""
        self.statusBits |= self.expandedBit

    def isExpanded(self):
        """Return True if the VNode expansion bit is set."""
        return (self.statusBits & self.expandedBit) != 0
    #@+node:ekr.20031218072017.3396: *5* v.initStatus
    def initStatus(self, status):
        self.statusBits = status
    #@+node:ekr.20031218072017.3397: *5* v.setClonedBit & initClonedBit
    def setClonedBit(self):
        self.statusBits |= self.clonedBit

    def initClonedBit(self, val):
        if val:
            self.statusBits |= self.clonedBit
        else:
            self.statusBits &= ~self.clonedBit
    #@+node:ekr.20031218072017.3398: *5* v.setMarked & initMarkedBit
    def setMarked(self):
        self.statusBits |= self.markedBit

    def initMarkedBit(self):
        self.statusBits |= self.markedBit
    #@+node:ekr.20031218072017.3399: *5* v.setOrphan
    def setOrphan(self):
        """Set the vnode's orphan bit."""
        self.statusBits |= self.orphanBit
    #@+node:ekr.20031218072017.3400: *5* v.setSelected
    # This only sets the selected bit.

    def setSelected(self):
        self.statusBits |= self.selectedBit
    #@+node:ekr.20031218072017.3401: *5* v.setVisited
    # Compatibility routine for scripts

    def setVisited(self):
        self.statusBits |= self.visitedBit
    #@+node:ekr.20080429053831.9: *5* v.setWriteBit
    def setWriteBit(self):
        self.statusBits |= self.writeBit
    #@+node:ville.20120502221057.7499: *4* v.childrenModified
    def childrenModified(self):
        g.childrenModifiedSet.add(self)
    #@+node:ekr.20031218072017.3385: *4* v.computeIcon & setIcon
    def computeIcon(self):
        val = 0; v = self
        if v.hasBody(): val += 1
        if v.isMarked(): val += 2
        if v.isCloned(): val += 4
        if v.isDirty(): val += 8
        return val

    def setIcon(self):
        pass # Compatibility routine for old scripts
    #@+node:ville.20120502221057.7498: *4* v.contentModified
    def contentModified(self):
        g.contentModifiedSet.add(self)
    #@+node:ekr.20100303074003.5636: *4* v.restoreCursorAndScroll
    # Called only by LeoTree.selectHelper.

    def restoreCursorAndScroll(self):
        """Restore the cursor position and scroll so it is visible."""
        traceTime = False and not g.unitTesting
        v = self
        ins = v.insertSpot
        # start, n = v.selectionStart, v.selectionLength
        spot = v.scrollBarSpot
        body = self.context.frame.body
        w = body.wrapper
        # Fix bug 981849: incorrect body content shown.
        if ins is None: ins = 0
        # This is very expensive for large text.
        if traceTime: t1 = time.time()
        if hasattr(body.wrapper, 'setInsertPoint'):
            w.setInsertPoint(ins)
        if traceTime:
            delta_t = time.time() - t1
            if delta_t > 0.1: g.trace('%2.3f sec' % (delta_t))
        # Override any changes to the scrollbar setting that might
        # have been done above by w.setSelectionRange or w.setInsertPoint.
        if spot is not None:
            w.setYScrollPosition(spot)
            v.scrollBarSpot = spot
        # Never call w.see here.
    #@+node:ekr.20100303074003.5638: *4* v.saveCursorAndScroll
    def saveCursorAndScroll(self):

        v = self; c = v.context
        w = c.frame.body
        if not w:
            return
        try:
            v.scrollBarSpot = w.getYScrollPosition()
            v.insertSpot = w.getInsertPoint()
        except AttributeError:
            # 2011/03/21: w may not support the high-level interface.
            pass
    #@+node:ekr.20040315032144: *4* v.setBodyString & v.setHeadString
    unicode_warning_given = False

    def setBodyString(self, s):
        v = self
        if isinstance(s, str):
            v._bodyString = s
            return
        try:
            v._bodyString = g.toUnicode(s, reportErrors=True)
        except Exception:
            if not self.unicode_warning_given:
                self.unicode_warning_given = True
                g.internalError(s)
                g.es_exception()
        sig.emit(self.context, 'body_changed', self)

    def setHeadString(self, s):
        # Fix bug: https://bugs.launchpad.net/leo-editor/+bug/1245535
        # API allows headlines to contain newlines.
        v = self
        if g.isUnicode(s):
            v._headString = s.replace('\n','')
            return
        s = g.toUnicode(s, reportErrors=True)
        v._headString = s.replace('\n','')

    initBodyString = setBodyString
    initHeadString = setHeadString
    setHeadText = setHeadString
    setTnodeText = setBodyString
    #@+node:ekr.20031218072017.3402: *4* v.setSelection
    def setSelection(self, start, length):
        v = self
        v.selectionStart = start
        v.selectionLength = length
    #@+node:ekr.20130524063409.10700: *3* v.Inserting & cloning
    def cloneAsNthChild(self, parent_v, n):
        # Does not check for illegal clones!
        v = self
        v._linkAsNthChild(parent_v, n)
        return v

    def insertAsFirstChild(self):
        v = self
        return v.insertAsNthChild(0)

    def insertAsLastChild(self):
        v = self
        return v.insertAsNthChild(len(v.children))

    def insertAsNthChild(self, n):
        v = self
        assert 0 <= n <= len(v.children)
        v2 = VNode(v.context)
        v2._linkAsNthChild(v, n)
        assert v.children[n] == v2
        return v2
    #@+node:ekr.20080427062528.9: *3* v.Low level methods
    #@+node:ekr.20180709175203.1: *4* v._addCopiedLink
    def _addCopiedLink(self, childIndex, parent_v):
        """Adjust links after adding a link to v."""
        v = self
        v.context.frame.tree.generation += 1
        parent_v.childrenModified()
            # For a plugin.
        # Update parent_v.children & v.parents.
        parent_v.children.insert(childIndex, v)
        v.parents.append(parent_v)
        # Set zodb changed flags.
        v._p_changed = 1
        parent_v._p_changed = 1
    #@+node:ekr.20090706110836.6135: *4* v._addLink & _addParentLinks
    def _addLink(self, childIndex, parent_v):
        """Adjust links after adding a link to v."""
        v = self
        v.context.frame.tree.generation += 1
        parent_v.childrenModified()
            # For a plugin.
        # Update parent_v.children & v.parents.
        parent_v.children.insert(childIndex, v)
        v.parents.append(parent_v)
        # Set zodb changed flags.
        v._p_changed = 1
        parent_v._p_changed = 1
        # If v has only one parent, we adjust all
        # the parents links in the descendant tree.
        # This handles clones properly when undoing a delete.
        if len(v.parents) == 1:
            for child in v.children:
                child._addParentLinks(parent=v)
    #@+node:ekr.20090804184658.6129: *5* v._addParentLinks
    def _addParentLinks(self, parent):

        v = self
        v.parents.append(parent)
        if len(v.parents) == 1:
            for child in v.children:
                child._addParentLinks(parent=v)
    #@+node:ekr.20090804184658.6128: *4* v._cutLink & _cutParentLinks
    def _cutLink(self, childIndex, parent_v):
        """Adjust links after cutting a link to v."""
        v = self
        v.context.frame.tree.generation += 1
        parent_v.childrenModified()
        assert parent_v.children[childIndex] == v
        del parent_v.children[childIndex]
        if parent_v in v.parents:
            try:
                v.parents.remove(parent_v)
            except ValueError:
                g.internalError(f"{parent_v} not in parents of {v}")
                g.trace('v.parents:')
                g.printObj(v.parents)
        v._p_changed = 1
        parent_v._p_changed = 1
        # If v has no more parents, we adjust all
        # the parent links in the descendant tree.
        # This handles clones properly when deleting a tree.
        if not v.parents:
            for child in v.children:
                child._cutParentLinks(parent=v)
    #@+node:ekr.20090804190529.6133: *5* v._cutParentLinks
    def _cutParentLinks(self, parent):

        v = self
        v.parents.remove(parent)
        if not v.parents:
            for child in v.children:
                child._cutParentLinks(parent=v)
    #@+node:ekr.20180709064515.1: *4* v._deleteAllChildren
    def _deleteAllChildren(self):
        """
        Delete all children of self.
        
        This is a low-level method, used by the read code.
        It is not intended as a general replacement for p.doDelete().
        """
        v = self
        for v2 in v.children:
            try:
                v2.parents.remove(v)
            except ValueError:
                g.internalError(f"{v} not in parents of {v2}")
                g.trace('v2.parents:')
                g.printObj(v2.parents)
        v.children = []
    #@+node:ekr.20031218072017.3425: *4* v._linkAsNthChild
    def _linkAsNthChild(self, parent_v, n):
        """Links self as the n'th child of VNode pv"""
        v = self # The child node.
        v._addLink(n, parent_v)
    #@+node:ekr.20090130065000.1: *3* v.Properties
    #@+node:ekr.20090130114732.5: *4* v.b Property
    def __get_b(self):
        v = self
        return v.bodyString()

    def __set_b(self, val):
        v = self
        v.setBodyString(val)

    b = property(
        __get_b, __set_b,
        doc="VNode body string property")
    #@+node:ekr.20090130125002.1: *4* v.h property
    def __get_h(self):
        v = self
        return v.headString()

    def __set_h(self, val):
        v = self
        v.setHeadString(val)

    h = property(
        __get_h, __set_h,
        doc="VNode headline string property")
    #@+node:ekr.20090130114732.6: *4* v.u Property
    def __get_u(self):
        v = self
        # Wrong: return getattr(v, 'unknownAttributes', {})
        # It is does not set v.unknownAttributes, which can cause problems.
        if not hasattr(v, 'unknownAttributes'):
            v.unknownAttributes = {}
        return v.unknownAttributes

    def __set_u(self, val):
        v = self
        if val is None:
            if hasattr(v, 'unknownAttributes'):
                delattr(v, 'unknownAttributes')
        elif isinstance(val, dict):
            v.unknownAttributes = val
        else:
            raise ValueError

    u = property(
        __get_u, __set_u,
        doc="VNode u property")
    #@+node:ekr.20090215165030.1: *4* v.gnx Property
    def __get_gnx(self):
        v = self
        return v.fileIndex

    gnx = property(
        __get_gnx, # __set_gnx,
        doc="VNode gnx property")
    #@-others

vnode = VNode # compatibility.

#@@beautify
#@-others
#@@language python
#@@tabwidth -4
#@@pagewidth 70
#@-leo<|MERGE_RESOLUTION|>--- conflicted
+++ resolved
@@ -313,10 +313,6 @@
 
     def sort_key(self, p):
         return [int(s.split(':')[1]) for s in p.key().split('.')]
-<<<<<<< HEAD
-
-    # This has makes positions hashable, at long long last.
-=======
         
     # Positions should *not* be hashable.
     #
@@ -326,9 +322,9 @@
     # should not implement __hash__(), since the implementation of hashable
     # collections requires that a key’s hash value is immutable (if the object’s
     # hash value changes, it will be in the wrong hash bucket).
->>>>>>> 9c5aabd5
 
     __hash__ = None
+    
     #@+node:ekr.20040315023430: *3* p.File Conversion
     #@+at
     # - convertTreeToString and moreHead can't be VNode methods because they uses level().
