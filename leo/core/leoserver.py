#@+leo-ver=5-thin
#@+node:felix.20210621233316.1: * @file leoserver.py
#@@language python
#@@tabwidth -4
"""
Leo's internet server.

Written by Félix Malboeuf and Edward K. Ream.
"""
# pylint: disable=import-self,raise-missing-from
#@+<< imports >>
#@+node:felix.20210621233316.2: ** << imports >>
import asyncio
import getopt
import inspect
import json
import os
import sys
import time
import unittest
# Third-party.
import websockets
# Leo
from leo.core.leoNodes import Position
from leo.core.leoGui import StringFindTabManager
from leo.core import leoserver
#@-<< imports >>
g = None  # The bridge's leoGlobals module. Unit tests use self.g.
# For unit tests.
g_leoserver = None
g_server = None
# Server defaults...
SERVER_STARTED_TOKEN = "LeoBridge started"
wsHost = "localhost"
wsPort = 32125

#@+others
#@+node:felix.20210621233316.3: ** Exception classes
class InternalServerError(Exception):  # pragma: no cover
    """The server violated its own coding conventions."""
    pass

class ServerError(Exception):  # pragma: no cover
    """The server received an erroneous package."""
    pass

class TerminateServer(Exception):  # pragma: no cover
    """Ask the server to terminate."""
    pass
#@+node:felix.20210626222905.1: ** class ServerExternalFilesController
class ServerExternalFilesController:
    '''EFC Modified from Leo's sources'''
    # pylint: disable=no-else-return

    #@+others
    #@+node:felix.20210626222905.2: *3* sefc.ctor
    def __init__(self):
        '''Ctor for ExternalFiles class.'''
        self.on_idle_count = 0
        self.checksum_d = {}
        # Keys are full paths, values are file checksums.
        self.enabled_d = {}
        # For efc.on_idle.
        # Keys are commanders.
        # Values are cached @bool check-for-changed-external-file settings.
        self.has_changed_d = {}
        # Keys are commanders. Values are boolean.
        # Used only to limit traces.
        self.unchecked_commanders = []
        # Copy of g.app.commanders()
        self.unchecked_files = []
        # Copy of self file. Only one files is checked at idle time.
        self._time_d = {}
        # Keys are full paths, values are modification times.
        # DO NOT alter directly, use set_time(path) and
        # get_time(path), see set_time() for notes.
        self.yesno_all_time = 0  # previous yes/no to all answer, time of answer
        self.yesno_all_answer = None  # answer, 'yes-all', or 'no-all'

        # if yesAll/noAll forced, then just show info message after idle_check_commander
        self.infoMessage = None
        # False or "detected", "refreshed" or "ignored"

        g.app.idleTimeManager.add_callback(self.on_idle)

        self.waitingForAnswer = False
        self.lastPNode = None  # last p node that was asked for if not set to "AllYes\AllNo"
        self.lastCommander = None
    #@+node:felix.20210626222905.3: *3* sefc.on_idle
    def on_idle(self):
        '''
        Check for changed open-with files and all external files in commanders
        for which @bool check_for_changed_external_file is True.
        '''
        # Fix for flushing the terminal console to pass through
        sys.stdout.flush()

        if not g.app or g.app.killed:
            return
        if self.waitingForAnswer:
            return

        self.on_idle_count += 1

        if self.unchecked_commanders:
            # Check the next commander for which
            # @bool check_for_changed_external_file is True.
            c = self.unchecked_commanders.pop()
            self.lastCommander = c
            self.lastPNode = None  # when none, a client result means its for the leo file.
            self.idle_check_commander(c)
        else:
            # Add all commanders for which
            # @bool check_for_changed_external_file is True.
            self.unchecked_commanders = [
                z for z in g.app.commanders() if self.is_enabled(z)
            ]
    #@+node:felix.20210626222905.4: *3* sefc.idle_check_commander
    def idle_check_commander(self, c):
        '''
        Check all external files corresponding to @<file> nodes in c for
        changes.
        '''
        self.infoMessage = None  # reset infoMessage
        # False or "detected", "refreshed" or "ignored"


        # #1240: Check the .leo file itself.
        self.idle_check_leo_file(c)
        #
        # #1100: always scan the entire file for @<file> nodes.
        # #1134: Nested @<file> nodes are no longer valid, but this will do no harm.
        for p in c.all_unique_positions():
            if self.waitingForAnswer:
                break
            if p.isAnyAtFileNode():
                self.idle_check_at_file_node(c, p)

        # if yesAll/noAll forced, then just show info message
        if self.infoMessage:
            package = {"async": "info", "message": self.infoMessage}
            g.leoServer._send_async_output(package)

    #@+node:felix.20210627013530.1: *3* sefc.idle_check_leo_file
    def idle_check_leo_file(self, c):
        """Check c's .leo file for external changes."""
        path = c.fileName()
        if not self.has_changed(path):
            return
        # Always update the path & time to prevent future warnings.
        self.set_time(path)
        self.checksum_d[path] = self.checksum(path)
        # For now, ignore the #1888 fix method
        if self.ask(c, path):
            #reload Commander
            self.lastCommander.close()
            g.leoServer.open_file({"filename":path }) # ignore returned value

    #@+node:felix.20210626222905.5: *3* sefc.idle_check_at_file_node
    def idle_check_at_file_node(self, c, p):
        '''Check the @<file> node at p for external changes.'''
        trace = False
        path = g.fullPath(c, p)
        has_changed = self.has_changed(path)
        if trace:
            g.trace('changed', has_changed, p.h)
        if has_changed:
            self.lastPNode = p  # can be set here because its the same process for ask/warn
            if p.isAtAsisFileNode() or p.isAtNoSentFileNode():
                # Fix #1081: issue a warning.
                self.warn(c, path, p=p)
            elif self.ask(c, path, p=p):
                self.lastCommander.selectPosition(self.lastPNode)
                c.refreshFromDisk()

            # Always update the path & time to prevent future warnings.
            self.set_time(path)
            self.checksum_d[path] = self.checksum(path)
    #@+node:felix.20210626222905.6: *3* sefc.clientResult
    def clientResult(self, p_result):
        '''Received result from client'''
        # Got the result to an asked question/warning from the client
        if not self.waitingForAnswer:
            print("ERROR: Received Result but no Asked Dialog", flush=True)
            return

        # check if p_resultwas from a warn (ok) or an ask ('yes','yes-all','no','no-all')
        # act accordingly

        # 1- if ok, unblock 'warn'
        # 2- if no, unblock 'ask'
        # ------------------------------------------ Nothing special to do

        # 3- if noAll: set noAll, and unblock 'ask'
        if p_result and "-all" in p_result.lower():
            self.yesno_all_time = time.time()
            self.yesno_all_answer = p_result.lower()
        # ------------------------------------------ Also covers setting yesAll in #5

        path = ""
        if self.lastPNode:
            path = g.fullPath(self.lastCommander, self.lastPNode)
            # 4- if yes: REFRESH self.lastPNode, and unblock 'ask'
            # 5- if yesAll: REFRESH self.lastPNode, set yesAll, and unblock 'ask'
            if bool(p_result and 'yes' in p_result.lower()):
                self.lastCommander.selectPosition(self.lastPNode)
                self.lastCommander.refreshFromDisk()
        elif self.lastCommander:
            path = self.lastCommander.fileName()
            # Same but for Leo file commander (close and reopen)
            if bool(p_result and 'yes' in p_result.lower()):
                self.lastCommander.close()
                g.leoServer.open_file({"filename":path }) # ignore returned value

        # Always update the path & time to prevent future warnings for this path.
        if path:
            self.set_time(path)
            self.checksum_d[path] = self.checksum(path)

        self.waitingForAnswer = False  # unblock
        # unblock: run the loop as if timer had hit
        if self.lastCommander:
            self.idle_check_commander(self.lastCommander)
    #@+node:felix.20210626222905.7: *3* sefc.utilities
    #@+node:felix.20210626222905.8: *4* efc.ask
    def ask(self, c, path, p=None):
        '''
        Ask user whether to overwrite an @<file> tree.
        Return True if the user agrees.
        '''
        # check with leoServer's config first
        if g.leoServer.leoServerConfig:
            check_config = g.leoServer.leoServerConfig["defaultReloadIgnore"].lower(
            )
            if not bool('none' in check_config):
                if bool('yes' in check_config):
                    self.infoMessage = "refreshed"
                    return True
                else:
                    self.infoMessage = "ignored"
                    return False
        # let original function resolve

        if self.yesno_all_time + 3 >= time.time() and self.yesno_all_answer:
            self.yesno_all_time = time.time()  # Still reloading?  Extend time.
            # if yesAll/noAll forced, then just show info message
            yesno_all_bool = bool('yes' in self.yesno_all_answer.lower())

            return yesno_all_bool
        if not p:
            where = 'the outline node'
        else:
            where = p.h

        _is_leo = path.endswith(('.leo', '.db')) # todo :check if this is even used (.leo)

        if _is_leo:
            s = '\n'.join([
                f'{g.splitLongFileName(path)} has changed outside Leo.',
                'Reload it?'
            ])
        else:
            s = '\n'.join([
                f'{g.splitLongFileName(path)} has changed outside Leo.',
                f"Reload {where} in Leo?",
            ])

        package = {"async": "ask", "ask": 'Overwrite the version in Leo?',
                     "message": s, "yes_all": not _is_leo, "no_all": not _is_leo}

        g.leoServer._send_async_output(package)
        self.waitingForAnswer = True
        return False
    #@+node:felix.20210626222905.9: *4* efc.checksum
    def checksum(self, path):
        '''Return the checksum of the file at the given path.'''
        import hashlib
        return hashlib.md5(open(path, 'rb').read()).hexdigest()
    #@+node:felix.20210626222905.10: *4* efc.get_mtime
    def get_mtime(self, path):
        '''Return the modification time for the path.'''
        return g.os_path_getmtime(g.os_path_realpath(path))

    #@+node:felix.20210626222905.11: *4* efc.get_time
    def get_time(self, path):
        '''
        return timestamp for path

        see set_time() for notes
        '''
        return self._time_d.get(g.os_path_realpath(path))
    #@+node:felix.20210626222905.12: *4* efc.has_changed
    def has_changed(self, path):
        '''Return True if p's external file has changed outside of Leo.'''
        if not path:
            return False
        if not g.os_path_exists(path):
            return False
        if g.os_path_isdir(path):
            return False
        #
        # First, check the modification times.
        old_time = self.get_time(path)
        new_time = self.get_mtime(path)
        if not old_time:
            # Initialize.
            self.set_time(path, new_time)
            self.checksum_d[path] = self.checksum(path)
            return False
        if old_time == new_time:
            return False
        #
        # Check the checksums *only* if the mod times don't match.
        old_sum = self.checksum_d.get(path)
        new_sum = self.checksum(path)
        if new_sum == old_sum:
            # The modtime changed, but it's contents didn't.
            # Update the time, so we don't keep checking the checksums.
            # Return False so we don't prompt the user for an update.
            self.set_time(path, new_time)
            return False
        # The file has really changed.
        assert old_time, path
        return True
    #@+node:felix.20210626222905.13: *4* efc.is_enabled
    def is_enabled(self, c):
        '''Return the cached @bool check_for_changed_external_file setting.'''
        # check with the leoServer config first
        if g.leoServer.leoServerConfig:
            check_config = g.leoServer.leoServerConfig["checkForChangeExternalFiles"].lower(
            )
            if bool('check' in check_config):
                return True
            if bool('ignore' in check_config):
                return False
        # let original function resolve
        d = self.enabled_d
        val = d.get(c)
        if val is None:
            val = c.config.getBool(
                'check-for-changed-external-files', default=False)
            d[c] = val
        return val
    #@+node:felix.20210626222905.14: *4* efc.join
    def join(self, s1, s2):
        '''Return s1 + ' ' + s2'''
        return f"{s1} {s2}"
    #@+node:felix.20210626222905.15: *4* efc.set_time
    def set_time(self, path, new_time=None):
        '''
        Implements c.setTimeStamp.

        Update the timestamp for path.

        NOTE: file paths with symbolic links occur with and without those links
        resolved depending on the code call path.  This inconsistency is
        probably not Leo's fault but an underlying Python issue.
        Hence the need to call realpath() here.
        '''
        t = new_time or self.get_mtime(path)
        self._time_d[g.os_path_realpath(path)] = t
    #@+node:felix.20210626222905.16: *4* efc.warn
    def warn(self, c, path, p):
        '''
        Warn that an @asis or @nosent node has been changed externally.

        There is *no way* to update the tree automatically.
        '''
        # check with leoServer's config first
        if g.leoServer.leoServerConfig:
            check_config = g.leoServer.leoServerConfig["defaultReloadIgnore"].lower()

            if check_config != "none":
                # if not 'none' then do not warn, just infoMessage 'warn' at most
                if not self.infoMessage:
                    self.infoMessage = "warn"
                return

        # let original function resolve
        if g.unitTesting or c not in g.app.commanders():
            return
        if not p:
            g.trace('NO P')
            return

        s = '\n'.join([
            '%s has changed outside Leo.\n' % g.splitLongFileName(
                path),
            'Leo can not update this file automatically.\n',
            'This file was created from %s.\n' % p.h,
            'Warning: refresh-from-disk will destroy all children.'
        ])

        package = {"async": "warn",
                     "warn": 'External file changed', "message": s}

        g.leoServer._send_async_output(package)
        self.waitingForAnswer = True
    #@+node:felix.20210626222905.17: *3* other called methods
    # Some methods are called in the usual (non-leoBridge without 'efc') save process.
    # Those may be called by the 'save' function, like check_overwrite,
    # or by any other functions from the instance of leo.core.leoBridge that's running.
    #@+node:felix.20210626222905.18: *4* open_with
    def open_with(self, c, d):
        return

    #@+node:felix.20210626222905.19: *4* check_overwrite
    def check_overwrite(self, c, fn):
        # print("check_overwrite!! ", flush=True)
        return True

    #@+node:felix.20210626222905.20: *4* shut_down
    def shut_down(self):
        return

    #@+node:felix.20210626222905.21: *4* destroy_frame
    def destroy_frame(self, f):
        return

    #@-others
#@+node:felix.20210621233316.4: ** class LeoServer
class LeoServer:
    """Leo Server Controller"""
    #@+others
    #@+node:felix.20210621233316.5: *3* server.__init__
    def __init__(self, testing=False):

        import leo.core.leoApp as leoApp
        import leo.core.leoBridge as leoBridge
        import leo.core.leoExternalFiles as leoExternalFiles
        global g
        t1 = time.process_time()
        #
        # Init ivars first.
        self.c = None  # Currently Selected Commander.
        self.dummy_c = None  # Set below, after we set g.
        self.action = None
        self.bad_commands_list = []  # Set below.
        #
        # Debug utilities
        self.current_id = 0  # Id of action being processed.
        self.log_flag = False  # set by "log" key
        #
        # Start the bridge.
        self.bridge = leoBridge.controller(
            gui='nullGui',
            loadPlugins=True,   # True: attempt to load plugins.
            readSettings=True,  # True: read standard settings files.
            silent=True,         # True: don't print signon messages.
            verbose=False,       # True: prints messages that would be sent to the log pane.
        )
        self.g = g = self.bridge.globals()  # Also sets global 'g' object
        g.leoServer = self  # Set server singleton global reference
        self.leoServerConfig = None
        # * Intercept Log Pane output: Sends to client's log pane
        g.es = self._es  # pointer - not a function call
        #
        # Set in _init_connection
        self.web_socket = None
        self.loop = None
        #
        # To inspect commands
        self.dummy_c = g.app.newCommander(fileName=None)
        self.bad_commands_list = self._bad_commands(self.dummy_c)
        #
        # * Replacement instances to Leo's codebase : getScript, IdleTime and externalFilesController
        g.getScript = self._getScript
        g.IdleTime = self._idleTime
        #
        # override for "revert to file" operation
        g.app.gui.runAskYesNoDialog = self._returnYes  # pointer - not a function call
        g.app.gui.show_find_success = self._show_find_success  # pointer - not a function call
        self.headlineWidget = g.bunch(_name='tree')
        #
        # Complete the initialization, as in LeoApp.initApp.
        g.app.idleTimeManager = leoApp.IdleTimeManager()
        g.app.externalFilesController = ServerExternalFilesController()  # Replace
        g.app.idleTimeManager.start()
        t2 = time.process_time()
        print(f"LeoServer: init leoBridge in {t2-t1:4.2} sec.")
    #@+node:felix.20210622235127.1: *3* server:leo overriden methods
    #@+node:felix.20210622235209.1: *4* _es
    def _es(self, * args, **keys):  # pragma: no cover (tested in client).
        '''Output to the Log Pane'''
        d = {
            'color': None,
            'commas': False,
            'newline': True,
            'spaces': True,
            'tabName': 'Log',
            'nodeLink': None,
        }
        d = g.doKeywordArgs(keys, d)
        s = g.translateArgs(args, d)
        package = {"async": "log", "log": s}
        self._send_async_output(package)
    #@+node:felix.20210626002856.1: *4* _getScript
    def _getScript(self, c, p,
                   useSelectedText=True,
                   forcePythonSentinels=True,
                   useSentinels=True,
                   ):
        """
        Return the expansion of the selected text of node p.
        Return the expansion of all of node p's body text if
        p is not the current node or if there is no text selection.
        """
        w = c.frame.body.wrapper
        if not p:
            p = c.p
        try:
            if w and p == c.p and useSelectedText and w.hasSelection():
                s = w.getSelectedText()
            else:
                s = p.b
            # Remove extra leading whitespace so the user may execute indented code.
            s = g.removeExtraLws(s, c.tab_width)
            s = g.extractExecutableString(c, p, s)
            script = g.composeScript(c, p, s,
                                      forcePythonSentinels=forcePythonSentinels,
                                      useSentinels=useSentinels)
        except Exception:
            g.es_print("unexpected exception in g.getScript")
            g.es_exception()
            script = ''
        return script
    #@+node:felix.20210626002934.1: *4* _returnNo
    def _returnNo(self, *arguments, **kwargs):
        '''Used to override g.app.gui.ask[XXX] dialogs answers'''
        return "no"
    #@+node:felix.20210626002940.1: *4* _returnYes
    def _returnYes(self, *arguments, **kwargs):
        '''Used to override g.app.gui.ask[XXX] dialogs answers'''
        return "yes"
    #@+node:felix.20210627004238.1: *4* _asyncIdleLoop
    async def _asyncIdleLoop(self, seconds, func):
        while True:
            await asyncio.sleep(seconds)
            func(self)
    #@+node:felix.20210627004039.1: *4* _idleTime
    def _idleTime(self, fn, delay, tag):
        asyncio.get_event_loop().create_task(self._asyncIdleLoop(delay/1000, fn))
    #@+node:felix.20210626003327.1: *4* _show_find_success
    def _show_find_success(self, c, in_headline, insert, p):
        '''Handle a successful find match.'''
        if in_headline:
            g.app.gui.set_focus(c, self.headlineWidget)
        # no return
    #@+node:felix.20210621233316.6: *3* server:public commands
    #@+node:felix.20210621233316.7: *4* server:button commands
    # These will fail unless the open_file inits c.theScriptingController.
    #@+node:felix.20210621233316.8: *5* _check_button_command
    def _check_button_command(self, tag):  # pragma: no cover (no scripting controller)
        """
        Check that a button command is possible.
        Raise ServerError if not. Otherwise, return sc.buttonsDict.
        """
        c = self._check_c()
        sc = getattr(c, "theScriptingController", None)
        if not sc:
            # This will happen unless mod_scripting is loaded!
            raise ServerError(f"{tag}: no scripting controller")
        return sc.buttonsDict
    #@+node:felix.20210621233316.9: *5* server.click_button
    def click_button(self, param):  # pragma: no cover (no scripting controller)
        """Handles buttons clicked in client from the '@button' panel"""
        tag = 'click_button'
        index = param.get("index")
        if not index:
            raise ServerError(f"{tag}: no button index given")
        d = self._check_button_command(tag)
        button = None
        for key in d:
            # Some button keys are objects so we have to convert first
            if(str(key) == index):
                button = key

        if not button:
            raise ServerError(f"{tag}: button {index!r} does not exist")

        try:
            button.command()
        except Exception as e:
            raise ServerError(f"{tag}: exception clicking button {index!r}: {e}")
        # Tag along a possible return value with info sent back by _make_response
        return self._make_response()
    #@+node:felix.20210621233316.10: *5* server.get_buttons
    def get_buttons(self, param):  # pragma: no cover (no scripting controller)
        """
        Gets the currently opened file's @buttons list
        as an array of dict.

        Typescript interface:
            {
                name: string;
                index: string;
            }[]
        """
        d = self._check_button_command('get_buttons')
        buttons = []
        # Some button keys are objects so we have to convert first
        for key in d:
            entry = {"name": d[key], "index": str(key)}
            buttons.append(entry)
        return self._make_minimal_response({
            "buttons": buttons
        })
    #@+node:felix.20210621233316.11: *5* server.remove_button
    def remove_button(self, param):  # pragma: no cover (no scripting controller)
        """Remove button by index 'key string'."""
        tag = 'remove_button'
        index = param.get("index")
        if not index:
            raise ServerError(f"{tag}: no button index given")
        d = self._check_button_command(tag)
        # Some button keys are objects so we have to convert first
        key = None
        for i_key in d:
            if(str(i_key) == index):
                key = i_key
        if key:
            try:
                del d [index]
            except Exception as e:
                raise ServerError(f"{tag}: exception removing button {index!r}: {e}")
        else:
            raise ServerError(f"{tag}: button {index!r} does not exist")

        return self._make_response()
    #@+node:felix.20210621233316.12: *4* server:file commands
    #@+node:felix.20210621233316.13: *5* server.open_file
    def open_file(self, param):
        """
        Open a leo file with the given filename.
        Create a new document if no name.
        """
        found, tag = False, 'open_file'
        filename = param.get('filename')  # Optional.
        if filename:
            for c in g.app.commanders():
                 if c.fileName() == filename:
                    found = True
        if not found:
            c = self.bridge.openLeoFile(filename)
            c.findCommands.ftm = StringFindTabManager(c)
        if not c:  # pragma: no cover
            raise ServerError(f"{tag}: bridge did not open {filename!r}")
        if not c.frame.body.wrapper:  # pragma: no cover
            raise ServerError(f"{tag}: no wrapper")
        # Assign self.c
        self.c = c
        c.selectPosition(c.rootPosition())  # Required.
        # Check the outline!
        self._check_outline(c)
        if self.log_flag:  # pragma: no cover
            self._dump_outline(c)

        result = {"total": len(g.app.commanders()), "filename": self.c.fileName()}

        return self._make_response(result)
    #@+node:felix.20210621233316.14: *5* server.open_files
    def open_files(self, param):
        """
        Opens an array of leo files.
        Returns an object with total opened files
        and name of currently last opened & selected document.
        """
        files = param.get('files')  # Optional.
        if files:
            for i_file in files:
                if os.path.isfile(i_file):
                    self.open_file({"filename": i_file})
        total = len(g.app.commanders())
        filename = self.c.fileName() if total else ""
        result = {"total": total, "filename": filename}
        return self._make_response(result)
    #@+node:felix.20210621233316.15: *5* server.set_opened_file
    def set_opened_file(self, param):
        '''
        Choose the new active commander from array of opened files.
        Returns an object with total opened files
        and name of currently last opened & selected document.
        '''
        tag = 'set_opened_file'
        index = param.get('index')
        total = len(g.app.commanders())
        if total and index < total:
            self.c = g.app.commanders()[index]
            # maybe needed for frame wrapper
            self.c.selectPosition(self.c.p)
            self._check_outline(self.c)
            result = {"total": total, "filename": self.c.fileName()}
            return self._make_response(result)
        raise ServerError(f"{tag}: commander at index {index} does not exist")
    #@+node:felix.20210621233316.16: *5* server.close_file
    def close_file(self, param):
        """
        Closes an outline opened with open_file.
        Use a 'forced' flag to force close.
        Returns a 'total' member in the package if close is successful.
        """
        c = self._check_c()
        forced = param.get("forced")
        if c:
            # First, revert to prevent asking user.
            if forced and c.changed:
                c.revert()
            # Then, if still possible, close it.
            if forced or not c.changed:
                c.close()
            else:
                # Cannot close, return empty response without 'total' (ask to save, ignore or cancel)
                return self._make_response()
        # New 'c': Select the first open outline, if any.
        commanders = g.app.commanders()
        self.c = commanders and commanders[0] or None
        if self.c:
            result = {"total": len(g.app.commanders()), "filename": self.c.fileName()}
        else:
            result = {"total": 0}
        return self._make_response(result)
    #@+node:felix.20210621233316.17: *5* server.save_file
    def save_file(self, param):  # pragma: no cover (too dangerous).
        """Save the leo outline."""
        tag = 'save_file'
        c = self._check_c()
        if c:
            try:
                if "name" in param:
                    c.save(fileName=param['name'])
                else:
                    c.save()
            except Exception as e:
                print(f"{tag} Error while saving {param['name']}", flush=True)
                print(e, flush=True)

        return self._make_response()  # Just send empty as 'ok'
    #@+node:felix.20210621233316.18: *5* server.import_any_file
    def import_any_file(self, param):
        """
        Import file(s) from array of file names
        """
        tag = 'import_any_file'
        c = self._check_c()
        ic = c.importCommands
        names = param.get('filenames')
        if names:
            g.chdir(names[0])
        if not names:
            raise ServerError(f"{tag}: No file names provided")
        # New in Leo 4.9: choose the type of import based on the extension.
        derived = [z for z in names if c.looksLikeDerivedFile(z)]
        others = [z for z in names if z not in derived]
        if derived:
            ic.importDerivedFiles(parent=c.p, paths=derived)
        for fn in others:
            junk, ext = g.os_path_splitext(fn)
            ext = ext.lower()  # #1522
            if ext.startswith('.'):
                ext = ext[1:]
            if ext == 'csv':
                ic.importMindMap([fn])
            elif ext in ('cw', 'cweb'):
                ic.importWebCommand([fn], "cweb")
            # Not useful. Use @auto x.json instead.
            # elif ext == 'json':
                # ic.importJSON([fn])
            elif fn.endswith('mm.html'):
                ic.importFreeMind([fn])
            elif ext in ('nw', 'noweb'):
                ic.importWebCommand([fn], "noweb")
            elif ext == 'more':
                # (Félix) leoImport Should be on c?
                c.leoImport.MORE_Importer(c).import_file(fn)  # #1522.
            elif ext == 'txt':
                # (Félix) import_txt_file Should be on c?
                # #1522: Create an @edit node.
                c.import_txt_file(c, fn)
            else:
                # Make *sure* that parent.b is empty.
                last = c.lastTopLevel()
                parent = last.insertAfter()
                parent.v.h = 'Imported Files'
                ic.importFilesCommand(
                    files=[fn],
                    parent=parent,
                    treeType='@auto',  # was '@clean'
                    # Experimental: attempt to use permissive section ref logic.
                )
        return self._make_response()  # Just send empty as 'ok'
    #@+node:felix.20210621233316.19: *4* server.search commands
    #@+node:felix.20210621233316.20: *5* server.get_search_settings
    def get_search_settings(self, param):
        """
        Gets search options
        """
        tag = 'get_search_settings'
        c = self._check_c()
        try:
            settings = c.findCommands.ftm.get_settings()
            # Use the "__dict__" of the settings, to be serializable as a json string.
            result = {"searchSettings": settings.__dict__}
        except Exception as e:
            raise ServerError(f"{tag}: exception getting search settings: {e}")
        return self._make_response(result)
    #@+node:felix.20210621233316.21: *5* server.set_search_settings
    def set_search_settings(self, param):
        """
        Sets search options. Init widgets and ivars from param.searchSettings
        """
        tag = 'set_search_settings'
        c = self._check_c()
        find = c.findCommands
        ftm = c.findCommands.ftm
        searchSettings = param.get('searchSettings')
        if not searchSettings:
            raise ServerError(f"{tag}: searchSettings object is missing")
        # Try to set the search settings
        try:
            # Find/change text boxes.
            table = (
                ('find_findbox', 'find_text', ''),
                ('find_replacebox', 'change_text', ''),
            )
            for widget_ivar, setting_name, default in table:
                w = getattr(ftm, widget_ivar)
                s = searchSettings.get(setting_name) or default
                w.clear()
                w.insert(s)
            # Check boxes.
            table = (
                ('ignore_case', 'check_box_ignore_case'),
                ('mark_changes', 'check_box_mark_changes'),
                ('mark_finds', 'check_box_mark_finds'),
                ('pattern_match', 'check_box_regexp'),
                ('search_body', 'check_box_search_body'),
                ('search_headline', 'check_box_search_headline'),
                ('whole_word', 'check_box_whole_word'),
            )
            for setting_name, widget_ivar in table:
                w = getattr(ftm, widget_ivar)
                val = searchSettings.get(setting_name)
                setattr(find, setting_name, val)
                if val != w.isChecked():
                    w.toggle()
            # Radio buttons
            table = (
                ('node_only', 'node_only', 'radio_button_node_only'),
                ('entire_outline', None, 'radio_button_entire_outline'),
                ('suboutline_only', 'suboutline_only', 'radio_button_suboutline_only'),
            )
            for setting_name, ivar, widget_ivar in table:
                w = getattr(ftm, widget_ivar)
                val = searchSettings.get(setting_name, False)
                if ivar is not None:
                    assert hasattr(find, setting_name), setting_name
                    setattr(find, setting_name, val)
                    if val != w.isChecked():
                        w.toggle()
            # Ensure one radio button is set.
            w = ftm.radio_button_entire_outline
            if not searchSettings.get('node_only', False) and not searchSettings.get('suboutline_only', False):
                setattr(find, 'entire_outline', True)
                if not w.isChecked():
                    w.toggle()
            else:
                setattr(find, 'entire_outline', False)
                if w.isChecked():
                    w.toggle()
        except Exception as e:
            raise ServerError(f"{tag}: exception setting search settings: {e}")
        # Confirm by sending back the settings to the client
        try:
            settings = ftm.get_settings()
            # Use the "__dict__" of the settings, to be serializable as a json string.
            result = {"searchSettings": settings.__dict__}
        except Exception as e:
            raise ServerError(f"{tag}: exception getting search settings: {e}")
        return self._make_response(result)
    #@+node:felix.20210621233316.22: *5* server.find_all
    def find_all(self, param):
        """Run Leo's find all command and return results."""
        tag = 'find_all'
        c = self._check_c()
        fc = c.findCommands
        try:
            settings = fc.ftm.get_settings()
            result = fc.do_find_all(settings)
        except Exception as e:
            raise ServerError(f"{tag}: exception running 'find all': {e}")
        focus = self._get_focus()
        return self._make_response({"found": result, "focus": focus})
    #@+node:felix.20210621233316.23: *5* server.find_next
    def find_next(self, param):
        """Run Leo's find-next command and return results."""
        tag = 'find_next'
        c = self._check_c()
        p = c.p
        fc = c.findCommands
        fromOutline = param.get("fromOutline")
        fromBody = not fromOutline
        #
        focus = self._get_focus()
        inOutline = ("tree" in focus) or ("head" in focus)
        inBody = not inOutline
        #
        if fromOutline and inBody:
            fc.in_headline = True
        elif fromBody and inOutline:
            fc.in_headline = False
            # w = c.frame.body.wrapper
            c.bodyWantsFocus()
            c.bodyWantsFocusNow()
        #
        if fc.in_headline:
            ins = len(p.h)
            gui_w = c.edit_widget(p)
            gui_w.setSelectionRange(ins, ins, insert=ins)
        #
        try:
            # Let cursor as-is
            settings = fc.ftm.get_settings()
            p, pos, newpos = fc.do_find_next(settings)
        except Exception as e:
            raise ServerError(f"{tag}: Running find operation gave exception: {e}")
        #
        # get focus again after the operation
        focus = self._get_focus()
        result = {"found": bool(p), "pos": pos,
                    "newpos": newpos, "focus": focus}
        return self._make_response(result)
    #@+node:felix.20210621233316.24: *5* server.find_previous
    def find_previous(self, param):
        """Run Leo's find-previous command and return results."""
        tag = 'find_previous'
        c = self._check_c()
        p = c.p
        fc = c.findCommands
        fromOutline = param.get("fromOutline")
        fromBody = not fromOutline
        #
        focus = self._get_focus()
        inOutline = ("tree" in focus) or ("head" in focus)
        inBody = not inOutline
        #
        if fromOutline and inBody:
            fc.in_headline = True
        elif fromBody and inOutline:
            fc.in_headline = False
            # w = c.frame.body.wrapper
            c.bodyWantsFocus()
            c.bodyWantsFocusNow()
        #
        if fc.in_headline:
            gui_w = c.edit_widget(p)
            gui_w.setSelectionRange(0, 0, insert=0)
        #
        try:
            # set widget cursor pos to 0 if in headline
            settings = fc.ftm.get_settings()
            p, pos, newpos = fc.do_find_prev(settings)
        except Exception as e:
            raise ServerError(f"{tag}: Running find operation gave exception: {e}")
        #
        # get focus again after the operation
        focus = self._get_focus()
        result = {"found": bool(p), "pos": pos,
                    "newpos": newpos, "focus": focus}
        return self._make_response(result)
    #@+node:felix.20210621233316.25: *5* server.replace
    def replace(self, param):
        """Run Leo's replace command and return results."""
        tag = 'replace'
        c = self._check_c()
        fc = c.findCommands
        try:
            settings = fc.ftm.get_settings()
            fc.change(settings)
        except Exception as e:
            raise ServerError(f"{tag}: Running change operation gave exception: {e}")
        focus = self._get_focus()
        result = {"found": True, "focus": focus}
        return self._make_response(result)
    #@+node:felix.20210621233316.26: *5* server.replace_then_find
    def replace_then_find(self, param):
        """Run Leo's replace then find next command and return results."""
        tag = 'replace_then_find'
        c = self._check_c()
        fc = c.findCommands
        try:
            settings = fc.ftm.get_settings()
            result = fc.do_change_then_find(settings)
        except Exception as e:
            raise ServerError(f"{tag}: Running change operation gave exception: {e}")
        focus = self._get_focus()
        return self._make_response({"found": result, "focus": focus})
    #@+node:felix.20210621233316.27: *5* server.replace_all
    def replace_all(self, param):
        """Run Leo's replace all command and return results."""
        tag = 'replace_all'
        c = self._check_c()
        fc = c.findCommands
        try:
            settings = fc.ftm.get_settings()
            result = fc.do_change_all(settings)
        except Exception as e:
            raise ServerError(f"{tag}: Running change operation gave exception: {e}")
        focus = self._get_focus()
        return self._make_response({"found": result, "focus": focus})
    #@+node:felix.20210621233316.28: *5* server.clone_find_all
    def clone_find_all(self, param):
        """Run Leo's clone-find-all command and return results."""
        tag = 'clone_find_all'
        c = self._check_c()
        fc = c.findCommands
        try:
            settings = fc.ftm.get_settings()
            result = fc.do_clone_find_all(settings)
        except Exception as e:
            raise ServerError(f"{tag}: Running clone find operation gave exception: {e}")
        focus = self._get_focus()
        return self._make_response({"found": result, "focus": focus})
    #@+node:felix.20210621233316.29: *5* server.clone_find_all_flattened
    def clone_find_all_flattened(self, param):
        """Run Leo's clone-find-all-flattened command and return results."""
        tag = 'clone_find_all_flattened'
        c = self._check_c()
        fc = c.findCommands
        try:
            settings = fc.ftm.get_settings()
            result = fc.do_clone_find_all_flattened(settings)
        except Exception as e:
            raise ServerError(f"{tag}: Running clone find operation gave exception: {e}")
        focus = self._get_focus()
        return self._make_response({"found": result, "focus": focus})
    #@+node:felix.20210621233316.30: *5* server.find_var
    def find_var(self, param):
        """Run Leo's find-var command and return results."""
        tag = 'find_var'
        # c = self._check_c()
        # fc = c.findCommands
        try:
            # settings = fc.ftm.get_settings()
            # todo : find var implementation
            print(f"{tag} todo : find var implementation")
            # result = fc.do_clone_find_all_flattened(settings)
        except Exception as e:
            raise ServerError(f"{tag}: Running find symbol definition gave exception: {e}")
        focus = self._get_focus()
        return self._make_response({"found": True, "focus": focus})
    #@+node:felix.20210621233316.31: *5* server.find_def
    def find_def(self, param):
        """Run Leo's find-def command and return results."""
        tag = 'find_def'
        # c = self._check_c()
        # fc = c.findCommands
        try:
            # settings = fc.ftm.get_settings()
            # todo : find def implementation
            print(f"{tag} todo : find def implementation")
            # result = fc.do_clone_find_all_flattened(settings)
        except Exception as e:
            raise ServerError(f"{tag}: Running find symbol definition gave exception: {e}")
        focus = self._get_focus()
        return self._make_response({"found": True, "focus": focus})
    #@+node:felix.20210621233316.32: *5* server.goto_global_line
    def goto_global_line(self, param):
        """Run Leo's goto-global-line command and return results."""
        tag = 'goto_global_line'
        c = self._check_c()
        gc = c.gotoCommands
        line = param.get('line', 1)
        try:
            junk_p, junk_offset, found = gc.find_file_line(n=int(line))
        except Exception as e:
            raise ServerError(f"{tag}: Running clone find operation gave exception: {e}")
        focus = self._get_focus()
        return self._make_response({"found": found, "focus": focus})
    #@+node:felix.20210621233316.33: *5* server.clone_find_tag
    def clone_find_tag(self, param):
        """Run Leo's clone-find-tag command and return results."""
        tag = 'clone_find_tag'
        c = self._check_c()
        fc = c.findCommands
        tag_param = param.get("tag")
        if not tag_param:  # pragma: no cover
            raise ServerError(f"{tag}: no tag")
        settings = fc.ftm.get_settings()
        if self.log_flag:  # pragma: no cover
            g.printObj(settings, tag=f"{tag}: settings for {c.shortFileName()}")
        n, p = fc.do_clone_find_tag(settings)
        if self.log_flag:  # pragma: no cover
            g.trace("tag: {tag_param} n: {n} p: {p and p.h!r}")
        return self._make_response({"n": n})
    #@+node:felix.20210621233316.34: *5* server.tag_children
    def tag_children(self, param):
        """Run Leo's tag-children command"""
        # This is not a find command!
        tag = 'tag_children'
        c = self._check_c()
        fc = c.findCommands
        tag_param = param.get("tag")
        if tag_param is None:  # pragma: no cover
            raise ServerError(f"{tag}: no tag")
        # Unlike find commands, do_tag_children does not use a settings dict.
        fc.do_tag_children(c.p, tag_param)
        return self._make_response()
    #@+node:felix.20210621233316.35: *4* server:getter commands
    #@+node:felix.20210621233316.36: *5* server.get_all_open_commanders
    def get_all_open_commanders(self, param):
        """Return array describing each commander in g.app.commanders()."""
        files = [
            {
                "changed": c.isChanged(),
                "name": c.fileName(),
                "selected": c == self.c,
            } for c in g.app.commanders()
        ]
        return self._make_minimal_response({"files": files})
    #@+node:felix.20210621233316.37: *5* server.get_all_positions
    def get_all_positions(self, param):
        """
        Return a list of position data for all positions.

        Useful as a sanity check for debugging.
        """
        c = self._check_c()
        result = [
            self._get_position_d(p) for p in c.all_positions(copy=False)
        ]
        return self._make_minimal_response({"position-data-list": result})
    #@+node:felix.20210621233316.38: *5* server.get_all_gnx
    def get_all_gnx(self, param):
        '''Get gnx array from all unique nodes'''
        if self.log_flag:  # pragma: no cover
            print('\nget_all_gnx\n')
        c = self._check_c()
        all_gnx = [p.v.gnx for p in c.all_unique_positions(copy=False)]
        return self._make_minimal_response({"gnx": all_gnx})
    #@+node:felix.20210621233316.39: *5* server.get_body
    def get_body(self, param):
        """
        Return the body content body specified via GNX.
        """
        c = self._check_c()
        gnx = param.get("gnx")
        v = c.fileCommands.gnxDict.get(gnx)  # vitalije
        body = ""
        if v:
            body = v.b or ""
        # Support asking for unknown gnx when client switches rapidly
        return self._make_minimal_response({"body": body})
    #@+node:felix.20210621233316.40: *5* server.get_body_length
    def get_body_length(self, param):
        """
        Return p.b's length in bytes, where p is c.p if param["ap"] is missing.
        """
        c = self._check_c()
        gnx = param.get("gnx")
        w_v = c.fileCommands.gnxDict.get(gnx)  # vitalije
        if w_v:
            # Length in bytes, not just by character count.
            return self._make_minimal_response({"len": len(w_v.b.encode('utf-8'))})
        return self._make_minimal_response({"len": 0})  # empty as default
    #@+node:felix.20210621233316.41: *5* server.get_body_states
    def get_body_states(self, param):
        """
        Return body data for p, where p is c.p if param["ap"] is missing.
        The cursor positions are given as {"line": line, "col": col, "index": i}
        with line and col along with a redundant index for convenience and flexibility.
        """
        c = self._check_c()
        p = self._get_p(param)
        wrapper = c.frame.body.wrapper

        def row_col_wrapper_dict(i):
            if not i:
                i = 0 # prevent none type
            # BUG: this uses current selection wrapper only, use
            # g.convertPythonIndexToRowCol instead !
            junk, line, col = wrapper.toPythonIndexRowCol(i)
            return {"line": line, "col": col, "index": i}

        def row_col_pv_dict(i, s):
            if not i:
                i = 0 # prevent none type
            # BUG: this uses current selection wrapper only, use
            # g.convertPythonIndexToRowCol instead !
            line, col = g.convertPythonIndexToRowCol(s, i)
            return {"line": line, "col": col, "index": i}

        # Get the language.
        aList = g.get_directives_dict_list(p)
        d = g.scanAtCommentAndAtLanguageDirectives(aList)
        language = (
            d and d.get('language')
            or g.getLanguageFromAncestorAtFileNode(p)
            or c.config.getLanguage('target-language')
            or 'plain'
        )
        # get values from wrapper if it's the selected node.
        if c.p.v.gnx == p.v.gnx:
            insert = wrapper.getInsertPoint()
            start, end = wrapper.getSelectionRange(True)
            scroll = wrapper.getYScrollPosition()
            states = {
                'language': language.lower(),
                'selection': {
                    "gnx": p.v.gnx,
                    "scroll": scroll,
                    "insert": row_col_wrapper_dict(insert),
                    "start": row_col_wrapper_dict(start),
                    "end": row_col_wrapper_dict(end)
                }
            }
        else:  # pragma: no cover
            insert = p.v.insertSpot
            start = p.v.selectionStart
            end = p.v.selectionStart + p.v.selectionLength
            scroll = p.v.scrollBarSpot
            states = {
                'language': language.lower(),
                'selection': {
                    "gnx": p.v.gnx,
                    "scroll": scroll,
                    "insert": row_col_pv_dict(insert, p.v.b),
                    "start": row_col_pv_dict(start, p.v.b),
                    "end": row_col_pv_dict(end, p.v.b)
                }
            }
        return self._make_minimal_response(states)
    #@+node:felix.20210621233316.42: *5* server.get_children
    def get_children(self, param):
        """
        Return the node data for children of p,
        where p is root if param.ap is missing
        """
        c = self._check_c()
        children = [] # default empty array
        if param.get("ap"):
            # Maybe empty param, for tree-root children(s)
            p = self._get_p(param)
            if p and p.hasChildren():
                children = [self._get_position_d(child) for child in p.children()]
        else:
            if c.hoistStack:
                # Always start hoisted tree with single hoisted root node
                children = [self._get_position_d(c.hoistStack[-1].p)]
            else:
                # this outputs all Root Children
                children = [self._get_position_d(child) for child in self._yieldAllRootChildren()]
        return self._make_minimal_response({"children": children})
    #@+node:felix.20210621233316.43: *5* server.get_focus
    def get_focus(self, param):
        """
        Return a representation of the focused widget,
        one of ("body", "tree", "headline", repr(the_widget)).
        """
        return self._make_minimal_response({"focus": self._get_focus()})
    #@+node:felix.20210621233316.44: *5* server.get_parent
    def get_parent(self, param):
        """Return the node data for the parent of position p, where p is c.p if param["ap"] is missing."""
        self._check_c()
        p = self._get_p(param)
        parent = p.parent()
        data = self._get_position_d(parent) if parent else None
        return self._make_minimal_response({"node": data})
    #@+node:felix.20210621233316.45: *5* server.get_position_data
    def get_position_data(self, param):
        """
        Return a dict of position data for all positions.

        Useful as a sanity check for debugging.
        """
        c = self._check_c()
        result = {
            p.v.gnx: self._get_position_d(p)
                for p in c.all_unique_positions(copy=False)
        }
        return self._make_minimal_response({"position-data-dict": result})
    #@+node:felix.20210621233316.46: *5* server.get_ua
    def get_ua(self, param):
        """Return p.v.u, making sure it can be serialized."""
        self._check_c()
        p = self._get_p(param)
        try:
            ua = {"ua": p.v.u}
            json.dumps(ua, separators=(',', ':'))
            response = {"ua": p.v.u}
        except Exception:  # pragma: no cover
            response = {"ua": repr(p.v.u)}
        # _make_response adds all the cheap redraw data.
        return self._make_response(response)
    #@+node:felix.20210621233316.48: *5* server.get_ui_states
    def get_ui_states(self, param):
        """
        Return the enabled/disabled UI states for the open commander, or defaults if None.
        """
        c = self._check_c()
        tag = 'get_ui_states'
        try:
            states = {
                "changed": c and c.changed,
                "canUndo": c and c.canUndo(),
                "canRedo": c and c.canRedo(),
                "canDemote": c and c.canDemote(),
                "canPromote": c and c.canPromote(),
                "canDehoist": c and c.canDehoist(),
            }
        except Exception as e:  # pragma: no cover
            raise ServerError(f"{tag}: Exception setting state: {e}")
        return self._make_minimal_response({"states": states})
    #@+node:felix.20210621233316.49: *4* server:node commands
    #@+node:felix.20210621233316.50: *5* server.clone_node
    def clone_node(self, param):
        '''
        Clone a node.
        If it was also the current selection, return it,
        otherwise try not to select it.
        '''
        c = self._check_c()
        p = self._get_p(param)
        if p == c.p:
            c.clone()
        else:
            oldPosition = c.p
            c.selectPosition(p)
            c.clone()
            if c.positionExists(oldPosition):
                c.selectPosition(oldPosition)
        # return selected node either ways
        return self._make_response()

    #@+node:felix.20210621233316.51: *5* server.contract_node
    def contract_node(self, param):
        """
        Contract (Collapse) the node at position p, where p is c.p if p is missing.
        """
        p = self._get_p(param)
        p.contract()
        return self._make_response()
    #@+node:felix.20210621233316.52: *5* server.cut_node
    def cut_node(self, param):  # pragma: no cover (too dangerous, for now)
        '''
        Cut a node, don't select it.
        Try to keep selection, then return the selected node that remains.
        '''
        c = self._check_c()
        p = self._get_p(param)
        if p == c.p:
            c.cutOutline()  # already on this node, so cut it
        else:
            oldPosition = c.p  # not same node, save position to possibly return to
            c.selectPosition(p)
            c.cutOutline()
            if c.positionExists(oldPosition):
                # select if old position still valid
                c.selectPosition(oldPosition)
            else:
                oldPosition._childIndex = oldPosition._childIndex-1
                # Try again with childIndex decremented
                if c.positionExists(oldPosition):
                    # additional try with lowered childIndex
                    c.selectPosition(oldPosition)
        return self._make_response()
    #@+node:felix.20210621233316.53: *5* server.delete_node
    def delete_node(self, param):  # pragma: no cover (too dangerous, for now)
        """
        Delete a node, don't select it.
        Try to keep selection, then return the selected node that remains.
        """
        c = self._check_c()
        p = self._get_p(param)
        if p == c.p:
            c.deleteOutline()  # already on this node, so cut it
        else:
            oldPosition = c.p  # not same node, save position to possibly return to
            c.selectPosition(p)
            c.deleteOutline()
            if c.positionExists(oldPosition):
                # select if old position still valid
                c.selectPosition(oldPosition)
            else:
                oldPosition._childIndex = oldPosition._childIndex-1
                # Try again with childIndex decremented
                if c.positionExists(oldPosition):
                    # additional try with lowered childIndex
                    c.selectPosition(oldPosition)
        return self._make_response()
    #@+node:felix.20210621233316.54: *5* server.expand_node
    def expand_node(self, param):
        """
        Expand the node at position p, where p is c.p if p is missing.
        """
        p = self._get_p(param)
        p.expand()
        return self._make_response()
    #@+node:felix.20210621233316.55: *5* server.insert_node
    def insert_node(self, param):
        """
        Insert a node at given node, then select it once created, and finally return it
        """
        c = self._check_c()
        p = self._get_p(param)
        c.selectPosition(p)
        c.insertHeadline()  # Handles undo, sets c.p
        return self._make_response()
    #@+node:felix.20210703021435.1: *5* server.insert_child_node
    def insert_child_node(self, param):
        """
        Insert a child node at given node, then select it once created, and finally return it
        """
        c = self._check_c()
        p = self._get_p(param)
        c.selectPosition(p)
        c.insertHeadline(op_name='Insert Child', as_child=True)
        return self._make_response()
    #@+node:felix.20210621233316.56: *5* server.insert_named_node
    def insert_named_node(self, param):
        '''
        Insert a node at given node, set its headline, select it and finally return it
        '''
        c = self._check_c()
        p = self._get_p(param)
        newHeadline = param.get('name')
        bunch = c.undoer.beforeInsertNode(p)
        newNode = p.insertAfter()
        # set this node's new headline
        newNode.h = newHeadline
        newNode.setDirty()
        c.undoer.afterInsertNode(
            newNode, 'Insert Node', bunch)
        c.selectPosition(newNode)
        return self._make_response()
    #@+node:felix.20210703021441.1: *5* server.insert_child_named_node
    def insert_child_named_node(self, param):
        '''
        Insert a child node at given node, set its headline, select it and finally return it
        '''
        c = self._check_c()
        p = self._get_p(param)
        newHeadline = param.get('name')
        bunch = c.undoer.beforeInsertNode(p)
        if c.config.getBool('insert-new-nodes-at-end'):
            newNode = p.insertAsLastChild()
        else:
            newNode = p.insertAsNthChild(0)
        # set this node's new headline
        newNode.h = newHeadline
        newNode.setDirty()
        c.undoer.afterInsertNode(
            newNode, 'Insert Node', bunch)
        c.selectPosition(newNode)
        return self._make_response()
    #@+node:felix.20210621233316.57: *5* server.page_down
    def page_down(self, param):
        """
        Selects a node "n" steps down in the tree to simulate page down.
        """
        c = self._check_c()
        n = param.get("n", 3)
        for z in range(n):
            c.selectVisNext()
        return self._make_response()
    #@+node:felix.20210621233316.58: *5* server.page_up
    def page_up(self, param):
        """
        Selects a node "N" steps up in the tree to simulate page up.
        """
        c = self._check_c()
        n = param.get("n", 3)
        for z in range(n):
            c.selectVisBack()
        return self._make_response()
    #@+node:felix.20210621233316.59: *5* server.redo
    def redo(self, param):
        """Undo last un-doable operation"""
        c = self._check_c()
        u = c.undoer
        if u.canRedo():
            u.redo()
        return self._make_response()
    #@+node:felix.20210621233316.60: *5* server.set_body
    def set_body(self, param):
        """
        Undoably set body text of a v node.
        (Only if new string is different from actual existing body string)
        """
        tag = 'set_body'
        c = self._check_c()
        gnx = param.get('gnx')
        body = param.get('body')
        u, wrapper = c.undoer, c.frame.body.wrapper
        if body is None:  # pragma: no cover
            raise ServerError(f"{tag}: no body given")
        for p in c.all_positions():
            if p.v.gnx == gnx:
                if body==p.v.b:
                    return self._make_response()
                    # Just exited if no need to change at all.
                bunch = u.beforeChangeNodeContents(p)
                p.v.setBodyString(body)
                u.afterChangeNodeContents(p, "Body Text", bunch)
                if c.p == p:
                    wrapper.setAllText(body)
                if not self.c.isChanged():  # pragma: no cover
                    c.setChanged()
                if not p.v.isDirty():  # pragma: no cover
                    p.setDirty()
                break
        # additional forced string setting
        if gnx:
            v = c.fileCommands.gnxDict.get(gnx)  # vitalije
            if v:
                v.b = body
        return self._make_response()
    #@+node:felix.20210621233316.61: *5* server.set_current_position
    def set_current_position(self, param):
        """Select position p. Or try to get p with gnx if not found."""
        tag = "set_current_position"
        c = self._check_c()
        p = self._get_p(param)
        if p:
            if c.positionExists(p):
                # set this node as selection
                c.selectPosition(p)
            else:
                ap = param.get('ap')
                foundPNode = self._positionFromGnx(ap.get('gnx', ""))
                if foundPNode:
                    c.selectPosition(foundPNode)
                else:
                    print(f"{tag}: node does not exist! ap was: {json.dumps(ap)}")

        return self._make_response()
    #@+node:felix.20210621233316.62: *5* server.set_headline
    def set_headline(self, param):
        """
        Undoably set p.h, where p is c.p if package["ap"] is missing.
        """
        c = self._check_c()
        p = self._get_p(param)
        u = c.undoer
        h = param.get('name', '')
        bunch = u.beforeChangeNodeContents(p)
        p.h = h
        u.afterChangeNodeContents(p, 'Change Headline', bunch)
        return self._make_response()
    #@+node:felix.20210621233316.63: *5* server.set_selection
    def set_selection(self, param):
        """
        Set the selection range for p.b, where p is c.p if package["ap"] is missing.

        Set the selection in the wrapper if p == c.p

        Package has these keys:

        - "ap":     An archived position for position p.
        - "start":  The start of the selection.
        - "end":    The end of the selection.
        - "active": The insert point. Must be either start or end.
        - "scroll": An optional scroll position.

        Selection points can be sent as {"col":int, "line" int} dict
        or as numbers directly for convenience.
        """
        c = self._check_c()
        p = self._get_p(param)  # Will raise ServerError if p does not exist.
        v = p.v
        wrapper = c.frame.body.wrapper
        convert = g.convertRowColToPythonIndex
        start = param.get('start', 0)
        end = param.get('end', 0)
        active = param.get('insert', 0) # temp var to check if int.
        scroll = param.get('scroll', 0)
        # If sent as number, use 'as is'
        if isinstance(active, int):
            insert = active
            startSel = start
            endSel = end
        else:
            # otherwise convert from line+col data.
            insert = convert(
                v.b, active['line'], active['col'])
            startSel = convert(
                v.b, start['line'], start['col'])
            endSel = convert(
                v.b, end['line'], end['col'])
        # If it's the currently selected node set the wrapper's states too
        if p == c.p:
            wrapper.setSelectionRange(startSel, endSel, insert)
            wrapper.setYScrollPosition(scroll)
        # Always set vnode attrs.
        v.scrollBarSpot = scroll
        v.insertSpot = insert
        v.selectionStart = startSel
        v.selectionLength = abs(startSel - endSel)
        return self._make_response()
    #@+node:felix.20210621233316.64: *5* server.toggle_mark
    def toggle_mark(self, param):
        """
        Toggle the mark at position p, where p is c.p if package["ap"] is missing.
        Do not necessarily select the position.
        """
        self._check_c()
        p = self._get_p(param)
        if p.isMarked():
            p.clearMarked()
        else:
            p.setMarked()
        return self._make_response()
    #@+node:felix.20210621233316.65: *5* server.mark_node
    def mark_node(self, param):
        '''Mark a node, without selecting it'''
        self._check_c()
        p = self._get_p(param)
        p.setMarked()
        return self._make_response()
    #@+node:felix.20210621233316.66: *5* server.unmark_node
    def unmark_node(self, param):
        '''Unmark a node, without selecting it'''
        self._check_c()
        p = self._get_p(param)
        p.clearMarked()
        return self._make_response()
    #@+node:felix.20210621233316.67: *5* server.undo
    def undo(self, param):
        """Undo last un-doable operation"""
        c = self._check_c()
        u = c.undoer
        if u.canUndo():
            u.undo()
        # Félix: Caller can get focus using other calls.
        return self._make_response()
    #@+node:felix.20210621233316.68: *4* server:server commands
    #@+node:felix.20210621233316.69: *5* server.set_ask_result
    def set_ask_result(self, param):
        '''Got the result to an asked question/warning from client'''
        tag = "set_ask_result"
        result = param.get("result");
        if not result:
            raise ServerError(f"{tag}: no param result")
        g.app.externalFilesController.clientResult(result)
        return self._make_response()
    #@+node:felix.20210621233316.70: *5* server.set_config
    def set_config(self, param):
        '''Got auto-reload's config from client'''
        self.leoServerConfig = param # PARAM IS THE CONFIG-DICT
        return self._make_response()
    #@+node:felix.20210621233316.71: *5* server.error
    def error(self, param):
        """For unit testing. Raise ServerError"""
        raise ServerError("error called")
    #@+node:felix.20210621233316.72: *5* server.get_all_leo_commands & helper
    def get_all_leo_commands(self, param):
        """Return a list of all commands that make sense for connected clients."""
        tag = 'get_all_leo_commands'
        c = self.dummy_c  # Use the dummy commander.
        d = c.commandsDict  # keys are command names, values are functions.
        bad_names = self._bad_commands(c)  # #92.
        good_names = self._good_commands()
        duplicates = set(bad_names).intersection(set(good_names))
        if duplicates:  # pragma: no cover
            print(f"{tag}: duplicate command names...")
            for z in sorted(duplicates):
                print(z)
        result = []
        for command_name in sorted(d):
            func = d.get(command_name)
            if not func:  # pragma: no cover
                print(f"{tag}: no func: {command_name!r}")
                continue
            if command_name in bad_names:  # #92.
                continue
            # Prefer func.__func_name__ to func.__name__: Leo's decorators change func.__name__!
            func_name = getattr(func, '__func_name__', func.__name__)
            if not func_name:  # pragma: no cover
                print(f"{tag}: no name {command_name!r}")
                continue
            doc = func.__doc__ or ''
            result.append({
                "label": command_name,
                "func":  func_name,
                "detail": doc,
            })
        if self.log_flag:  # pragma: no cover
            print(f"\n{tag}: {len(result)} leo commands\n")
            g.printObj([z.get("label") for z in result], tag=tag)
        return self._make_minimal_response({"commands": result})
    #@+node:felix.20210621233316.73: *6* server._bad_commands
    def _bad_commands(self, c):
        """Return the list of command names that connected clients should ignore."""
        d = c.commandsDict  # keys are command names, values are functions.
        bad = []
        #
        # First, remove @button, @command and vim commands.
        for command_name in sorted(d):
            if command_name.startswith((':', '@')):
                # print('ignore', command_name)
                bad.append(command_name)
        # Second, remove other commands.
        # This is a hand-curated list.
        bad_list = [

            # Abbreviations...
            'abbrev-kill-all',
            'abbrev-list',
            'dabbrev-completion',
            'dabbrev-expands',

            # Autocompletion...
            'auto-complete',
            'auto-complete-force',
            'disable-autocompleter',
            'disable-calltips',
            'enable-autocompleter',
            'enable-calltips',

            # Debugger...
            'debug',
            'db-again',
            'db-b',
            'db-c',
            'db-h',
            'db-input',
            'db-l',
            'db-n',
            'db-q',
            'db-r',
            'db-s',
            'db-status',
            'db-w',

            # File operations...
            'directory-make',
            'directory-remove',
            'file-delete',
            'file-diff-files',
            'file-insert',
            'file-new',
            'file-open-by-name',

            # All others...
            'shell-command',
            'shell-command-on-region',
            'cheat-sheet',
            # 'dehoist',  # Duplicates of de-hoist.
            'find-clone-all',
            'find-clone-all-flattened',
            'find-clone-tag',
            'find-all',
            'find-all-unique-regex',
            'find-character',
            'find-character-extend-selection',
            'find-next',
            'find-prev',
            'find-word',
            'find-word-in-line',

            'global-search',

            'isearch-backward',
            'isearch-backward-regexp',
            'isearch-forward',
            'isearch-forward-regexp',
            'isearch-with-present-options',

            'replace',
            'replace-all',
            'replace-current-character',
            'replace-then-find',

            're-search-backward',
            're-search-forward',

            'search-backward',
            'search-forward',
            'search-return-to-origin',

            'set-find-everywhere',
            'set-find-node-only',
            'set-find-suboutline-only',
            'set-replace-string',
            'set-search-string',

            'show-find-options',

            'start-search',

            'toggle-find-collapses-nodes',
            'toggle-find-ignore-case-option',
            'toggle-find-in-body-option',
            'toggle-find-in-headline-option',
            'toggle-find-mark-changes-option',
            'toggle-find-mark-finds-option',
            'toggle-find-regex-option',
            'toggle-find-word-option',
            'toggle-find-wrap-around-option',

            'word-search-backward',
            'word-search-forward',

            # Buttons...
            'delete-script-button-button',

            # Clicks...
            'click-click-box',
            'click-icon-box',
            'ctrl-click-at-cursor',
            'ctrl-click-icon',
            'double-click-icon-box',
            'right-click-icon',

            # Editors...
            'add-editor', 'editor-add',
            'delete-editor', 'editor-delete',
            'detach-editor-toggle',
            'detach-editor-toggle-max',

            # Focus...
            'cycle-editor-focus', 'editor-cycle-focus',
            'focus-to-body',
            'focus-to-find',
            'focus-to-log',
            'focus-to-minibuffer',
            'focus-to-nav',
            'focus-to-spell-tab',
            'focus-to-tree',

            'tab-cycle-next',
            'tab-cycle-previous',
            'tab-detach',

            # Headlines..
            'abort-edit-headline',
            'edit-headline',
            'end-edit-headline',

            # Layout and panes...
            'adoc',
            'adoc-with-preview',

            'contract-body-pane',
            'contract-log-pane',
            'contract-outline-pane',

            'edit-pane-csv',
            'edit-pane-test-open',
            'equal-sized-panes',
            'expand-log-pane',
            'expand-body-pane',
            'expand-outline-pane',

            'free-layout-context-menu',
            'free-layout-load',
            'free-layout-restore',
            'free-layout-zoom',

            'zoom-in',
            'zoom-out'

            # Log
            'clear-log',

            # Menus...
            'activate-cmds-menu',
            'activate-edit-menu',
            'activate-file-menu',
            'activate-help-menu',
            'activate-outline-menu',
            'activate-plugins-menu',
            'activate-window-menu',
            'context-menu-open',
            'menu-shortcut',

            # Modes...
            'clear-extend-mode',

            # Outline...
            'contract-or-go-left',
            'contract-node',
            'contract-parent',

            # Scrolling...
            'scroll-down-half-page',
            'scroll-down-line',
            'scroll-down-page',
            'scroll-outline-down-line',
            'scroll-outline-down-page',
            'scroll-outline-left',
            'scroll-outline-right',
            'scroll-outline-up-line',
            'scroll-outline-up-page',
            'scroll-up-half-page',
            'scroll-up-line',
            'scroll-up-page',

            # Windows...
            'about-leo',

            'cascade-windows',
            'close-others',
            'close-window',

            'iconify-frame',

            'find-tab-hide',
            'find-tab-open',

            'hide-body-dock',
            'hide-body-pane',
            'hide-invisibles',
            'hide-log-pane',
            'hide-outline-dock',
            'hide-outline-pane',
            'hide-tabs-dock',

            'minimize-all',

            'resize-to-screen',

            'show-body-dock',
            'show-hide-body-dock',
            'show-hide-outline-dock',
            'show-hide-render-dock',
            'show-hide-tabs-dock',
            'show-tabs-dock',
            'clean-diff',
            'cm-external-editor',

            'delete-@button-parse-json-button',
            'delete-trace-statements',

            'disable-idle-time-events',
            'do-nothing',

            'enable-idle-time-events',
            'enter-quick-command-mode',
            'exit-named-mode',

            'F6-open-console',

            'flush-lines',
            'full-command',

            'get-child-headlines',

            'history',

            'insert-file-name',

            'justify-toggle-auto',

            'keep-lines',
            'keyboard-quit',

            'line-number',
            'line-numbering-toggle',
            'line-to-headline',

            'marked-list',

            'mode-help',

            'open-python-window',

            'open-with-idle',
            'open-with-open-office',
            'open-with-scite',
            'open-with-word',

            'recolor',
            'redraw',

            'repeat-complex-command',

            'session-clear',
            'session-create',
            'session-refresh',
            'session-restore',
            'session-snapshot-load',
            'session-snapshot-save',

            'set-colors',
            'set-command-state',
            'set-comment-column',
            'set-extend-mode',
            'set-fill-column',
            'set-fill-prefix',
            'set-font',
            'set-insert-state',
            'set-overwrite-state',
            'set-silent-mode',

            'show-buttons',
            'show-calltips',
            'show-calltips-force',
            'show-color-names',
            'show-color-wheel',
            'show-commands',
            'show-file-line',

            'show-focus',
            'show-fonts',

            'show-invisibles',
            'show-next-tip',
            'show-node-uas',
            'show-outline-dock',
            'show-plugin-handlers',
            'show-plugins-info',
            'show-settings',
            'show-settings-outline',
            'show-spell-info',
            'show-stats',

            'style-set-selected',

            'suspend',

            'toggle-abbrev-mode',
            'toggle-active-pane',
            'toggle-angle-brackets',
            'toggle-at-auto-at-edit',
            'toggle-autocompleter',
            'toggle-calltips',
            'toggle-case-region',
            'toggle-extend-mode',
            'toggle-idle-time-events',
            'toggle-input-state',
            'toggle-invisibles',
            'toggle-line-numbering-root',
            'toggle-sparse-move',
            'toggle-split-direction',

            'what-line',
            'eval',
            'eval-block',
            'eval-last',
            'eval-last-pretty',
            'eval-replace',

            'find-quick',
            'find-quick-changed',
            'find-quick-selected',
            'find-quick-test-failures',
            'find-quick-timeline',

            'goto-next-history-node',
            'goto-prev-history-node',

            'preview',
            'preview-body',
            'preview-expanded-body',
            'preview-expanded-html',
            'preview-html',
            'preview-marked-bodies',
            'preview-marked-html',
            'preview-marked-nodes',
            'preview-node',
            'preview-tree-bodies',
            'preview-tree-html',
            'preview-tree-nodes',

            'spell-add',
            'spell-as-you-type-next',
            'spell-as-you-type-toggle',
            'spell-as-you-type-undo',
            'spell-as-you-type-wrap',
            'spell-change',
            'spell-change-then-find',
            'spell-find',
            'spell-ignore',
            'spell-tab-hide',
            'spell-tab-open',

            'tag-children',

            'todo-children-todo',
            'todo-dec-pri',
            'todo-find-todo',
            'todo-fix-datetime',
            'todo-inc-pri',

            'vr',
            'vr-contract',
            'vr-expand',
            'vr-hide',
            'vr-lock',
            'vr-pause-play-movie',
            'vr-show',
            'vr-toggle',
            'vr-unlock',
            'vr-update',
            'vr-zoom',

            'vs-create-tree',
            'vs-dump',
            'vs-reset',
            'vs-update',
            # vs code's text editing commands should cover all of these...
            'add-comments',
            'add-space-to-lines',
            'add-tab-to-lines',
            'align-eq-signs',

            'back-char',
            'back-char-extend-selection',
            'back-page',
            'back-page-extend-selection',
            'back-paragraph',
            'back-paragraph-extend-selection',
            'back-sentence',
            'back-sentence-extend-selection',
            'back-to-home',
            'back-to-home-extend-selection',
            'back-to-indentation',
            'back-word',
            'back-word-extend-selection',
            'back-word-smart',
            'back-word-smart-extend-selection',
            'backward-delete-char',
            'backward-delete-word',
            'backward-delete-word-smart',
            'backward-find-character',
            'backward-find-character-extend-selection',
            'backward-kill-paragraph',
            'backward-kill-sentence',
            'backward-kill-word',
            'beginning-of-buffer',
            'beginning-of-buffer-extend-selection',
            'beginning-of-line',
            'beginning-of-line-extend-selection',

            'capitalize-word',
            'center-line',
            'center-region',
            'clean-all-blank-lines',
            'clean-all-lines',
            'clean-body',
            'clean-lines',
            'clear-kill-ring',
            'clear-selected-text',
            'convert-blanks',
            'convert-tabs',
            'copy-text',
            'cut-text',

            'delete-char',
            'delete-comments',
            'delete-indentation',
            'delete-spaces',
            'delete-word',
            'delete-word-smart',
            'downcase-region',
            'downcase-word',

            'end-of-buffer',
            'end-of-buffer-extend-selection',
            'end-of-line',
            'end-of-line-extend-selection',

            'exchange-point-mark',

            'extend-to-line',
            'extend-to-paragraph',
            'extend-to-sentence',
            'extend-to-word',

            'fill-paragraph',
            'fill-region',
            'fill-region-as-paragraph',

            'finish-of-line',
            'finish-of-line-extend-selection',

            'forward-char',
            'forward-char-extend-selection',
            'forward-end-word',
            'forward-end-word-extend-selection',
            'forward-page',
            'forward-page-extend-selection',
            'forward-paragraph',
            'forward-paragraph-extend-selection',
            'forward-sentence',
            'forward-sentence-extend-selection',
            'forward-word',
            'forward-word-extend-selection',
            'forward-word-smart',
            'forward-word-smart-extend-selection',

            'go-anywhere',
            'go-back',
            'go-forward',
            'goto-char',

            'indent-region',
            'indent-relative',
            'indent-rigidly',
            'indent-to-comment-column',

            'insert-hard-tab',
            'insert-newline',
            'insert-parentheses',
            'insert-soft-tab',

            'kill-line',
            'kill-paragraph',
            'kill-pylint',
            'kill-region',
            'kill-region-save',
            'kill-sentence',
            'kill-to-end-of-line',
            'kill-word',
            'kill-ws',

            'match-brackets',

            'move-lines-down',
            'move-lines-up',
            'move-past-close',
            'move-past-close-extend-selection',

            'newline-and-indent',
            'next-line',
            'next-line-extend-selection',
            'next-or-end-of-line',
            'next-or-end-of-line-extend-selection',

            'previous-line',
            'previous-line-extend-selection',
            'previous-or-beginning-of-line',
            'previous-or-beginning-of-line-extend-selection',

            'rectangle-clear',
            'rectangle-close',
            'rectangle-delete',
            'rectangle-kill',
            'rectangle-open',
            'rectangle-string',
            'rectangle-yank',

            'remove-blank-lines',
            'remove-newlines',
            'remove-space-from-lines',
            'remove-tab-from-lines',

            'reverse-region',
            'reverse-sort-lines',
            'reverse-sort-lines-ignoring-case',

            'paste-text',
            'pop-cursor',
            'push-cursor',

            'select-all',
            'select-next-trace-statement',
            'select-to-matching-bracket',

            'sort-columns',
            'sort-fields',
            'sort-lines',
            'sort-lines-ignoring-case',

            'split-defs',
            'split-line',

            'start-of-line',
            'start-of-line-extend-selection',

            'tabify',
            'transpose-chars',
            'transpose-lines',
            'transpose-words',

            'unformat-paragraph',
            'unindent-region',

            'untabify',

            'upcase-region',
            'upcase-word',
            'update-ref-file',

            'yank',
            'yank-pop',

            'zap-to-character',

        ]
        bad.extend(bad_list)
        result = list(sorted(bad))
        return result

    #@+node:felix.20210621233316.74: *6* server._good_commands
    def _good_commands(self):
        """Defined commands that should be available in a connected client"""
        good_list = [

            'contract-all',
            'contract-all-other-nodes',
            'clone-node',
            'copy-node',
            'copy-marked-nodes',
            'cut-node',

            'de-hoist',
            'delete-marked-nodes',
            'delete-node',
            'demangle-recent-files',
            'demote',

            'expand-and-go-right',
            'expand-next-level',
            'expand-node',
            'expand-or-go-right',
            'expand-prev-level',
            'expand-to-level-1',
            'expand-to-level-2',
            'expand-to-level-3',
            'expand-to-level-4',
            'expand-to-level-5',
            'expand-to-level-6',
            'expand-to-level-7',
            'expand-to-level-8',
            'expand-to-level-9',
            'expand-all',
            'expand-all-subheads',
            'expand-ancestors-only',

            'find-next-clone',

            'goto-first-node',
            'goto-first-sibling',
            'goto-first-visible-node',
            'goto-last-node',
            'goto-last-sibling',
            'goto-last-visible-node',
            'goto-next-changed',
            'goto-next-clone',
            'goto-next-marked',
            'goto-next-node',
            'goto-next-sibling',
            'goto-next-visible',
            'goto-parent',
            'goto-prev-marked',
            'goto-prev-node',
            'goto-prev-sibling',
            'goto-prev-visible',

            'hoist',

            'insert-node',
            'insert-node-before',
            'insert-as-first-child',
            'insert-as-last-child',
            'insert-child',

            'mark',
            'mark-changed-items',
            'mark-first-parents',
            'mark-subheads',

            'move-marked-nodes',
            'move-outline-down',
            'move-outline-left',
            'move-outline-right',
            'move-outline-up',

            'paste-node',
            'paste-retaining-clones',
            'promote',
            'promote-bodies',
            'promote-headlines',

            'sort-children',
            'sort-siblings',

            'tangle',
            'tangle-all',
            'tangle-marked',

            'unmark-all',
            'unmark-first-parents',
            'clean-main-spell-dict',
            'clean-persistence',
            'clean-recent-files',
            'clean-spellpyx',
            'clean-user-spell-dict',

            'clear-all-caches',
            'clear-all-hoists',
            'clear-all-uas',
            'clear-cache',
            'clear-node-uas',
            'clear-recent-files',

            'delete-first-icon',
            'delete-last-icon',
            'delete-node-icons',

            'dump-caches',
            'dump-clone-parents',
            'dump-expanded',
            'dump-node',
            'dump-outline',

            'insert-icon',

            'set-ua',

            'show-all-uas',
            'show-bindings',
            'show-clone-ancestors',
            'show-clone-parents',
            # Export files...
            'export-headlines',
            'export-jupyter-notebook',
            'outline-to-cweb',
            'outline-to-noweb',
            'remove-sentinels',
            'typescript-to-py',

            # Import files...
            'import-MORE-files',
            'import-file',
            'import-free-mind-files',
            'import-jupyter-notebook',
            'import-legacy-external-files',
            'import-mind-jet-files',
            'import-tabbed-files',
            'import-todo-text-files',
            'import-zim-folder',

            # Open specific files...
            # 'ekr-projects',
            'leo-cheat-sheet',  # These duplicates are useful.
            'leo-dist-leo',
            'leo-docs-leo',
            'leo-plugins-leo',
            'leo-py-leo',
            'leo-quickstart-leo',
            'leo-scripts-leo',
            'leo-settings',
            'leo-unittest-leo',
            'my-leo-settings',
            # 'scripts',
            'settings',

            'open-cheat-sheet-leo',
            'open-desktop-integration-leo',
            'open-leo-dist-leo',
            'open-leo-docs-leo',
            'open-leo-plugins-leo',
            'open-leo-py-leo',
            'open-leo-settings',
            'open-leo-settings-leo',
            'open-local-settings',
            'open-my-leo-settings',
            'open-my-leo-settings-leo',
            'open-quickstart-leo',
            'open-scripts-leo',
            'open-unittest-leo',

            # Open other places...
            'open-offline-tutorial',
            'open-online-home',
            'open-online-toc',
            'open-online-tutorials',
            'open-online-videos',
            'open-recent-file',
            'open-theme-file',
            'open-url',
            'open-url-under-cursor',
            'open-users-guide',

            # Read outlines...
            'read-at-auto-nodes',
            'read-at-file-nodes',
            'read-at-shadow-nodes',
            'read-file-into-node',
            'read-outline-only',
            'read-ref-file',

            # Save Files.
            'file-save',
            'file-save-as',
            'file-save-as-unzipped',
            'file-save-by-name',
            'file-save-to',
            'save',  # Some may not be needed.
            'save-all',
            'save-as',
            'save-file',
            'save-file-as',
            'save-file-as-unzipped',
            'save-file-as-zipped',
            'save-file-by-name',
            'save-file-to',
            'save-to',

            # Write parts of outlines...
            'write-at-auto-nodes',
            'write-at-file-nodes',
            'write-at-shadow-nodes',
            'write-dirty-at-auto-nodes',
            'write-dirty-at-file-nodes',
            'write-dirty-at-shadow-nodes',
            'write-edited-recent-files',
            'write-file-from-node',
            'write-missing-at-file-nodes',
            'write-outline-only',

            'clone-find-all',
            'clone-find-all-flattened',
            'clone-find-all-flattened-marked',
            'clone-find-all-marked',
            'clone-find-parents',
            'clone-find-tag',
            'clone-marked-nodes',
            'clone-node-to-last-node',
            'clone-to-at-spot',

            'edit-setting',
            'edit-shortcut',

            'execute-pytest',
            'execute-script',
            'extract',
            'extract-names',

            'goto-any-clone',
            'goto-global-line',
            'goto-line',
            'git-diff', 'gd',

            'log-kill-listener', 'kill-log-listener',
            'log-listen', 'listen-to-log',

            'make-stub-files',

            'pdb',

            'redo',
            'rst3',
            'run-all-unit-tests-externally',
            'run-all-unit-tests-locally',
            'run-marked-unit-tests-externally',
            'run-marked-unit-tests-locally',
            'run-selected-unit-tests-externally',
            'run-selected-unit-tests-locally',
            'run-tests',

            'undo',

            'xdb',
            # Beautify, blacken, fstringify...
            'beautify-files',
            'beautify-files-diff',
            'blacken-files',
            'blacken-files-diff',
            'diff-and-open-leo-files',
            'diff-beautify-files',
            'diff-fstringify-files',
            'diff-leo-files',
            'diff-marked-nodes',
            'fstringify-files',
            'fstringify-files-diff',
            'fstringify-files-silent',
            'pretty-print-c',
            'silent-fstringify-files',

            # All other commands...
            'at-file-to-at-auto',

            'beautify-c',

            'cls',
            'c-to-python',
            'c-to-python-clean-docs',
            'check-derived-file',
            'check-outline',
            'code-to-rst',
            'compare-two-leo-files',
            'convert-all-blanks',
            'convert-all-tabs',
            'count-children',
            'count-pages',
            'count-region',

            'desktop-integration-leo',

            'edit-recent-files',
            'exit-leo',

            'file-compare-two-leo-files',
            'find-def',
            'find-long-lines',
            'find-missing-docstrings',
            'flake8',
            'flatten-outline',
            'flatten-outline-to-node',
            'flatten-script',

            'gc-collect-garbage',
            'gc-dump-all-objects',
            'gc-dump-new-objects',
            'gc-dump-objects-verbose',
            'gc-show-summary',

            'help',  # To do.
            'help-for-abbreviations',
            'help-for-autocompletion',
            'help-for-bindings',
            'help-for-command',
            'help-for-creating-external-files',
            'help-for-debugging-commands',
            'help-for-drag-and-drop',
            'help-for-dynamic-abbreviations',
            'help-for-find-commands',
            'help-for-keystroke',
            'help-for-minibuffer',
            'help-for-python',
            'help-for-regular-expressions',
            'help-for-scripting',
            'help-for-settings',

            'insert-body-time',  # ?
            'insert-headline-time',
            'insert-jupyter-toc',
            'insert-markdown-toc',

            'find-var',

            'join-leo-irc',
            'join-node-above',
            'join-node-below',
            'join-selection-to-node-below',

            'move-lines-to-next-node',

            'new',

            'open-outline',

            'parse-body',
            'parse-json',
            'pandoc',
            'pandoc-with-preview',
            'paste-as-template',

            'print-body',
            'print-cmd-docstrings',
            'print-expanded-body',
            'print-expanded-html',
            'print-html',
            'print-marked-bodies',
            'print-marked-html',
            'print-marked-nodes',
            'print-node',
            'print-sep',
            'print-tree-bodies',
            'print-tree-html',
            'print-tree-nodes',
            'print-window-state',

            'pyflakes',
            'pylint',
            'pylint-kill',
            'python-to-coffeescript',

            'quit-leo',

            'reformat-body',
            'reformat-paragraph',
            'refresh-from-disk',
            'reload-settings',
            'reload-style-sheets',
            'revert',

            'save-buffers-kill-leo',
            'screen-capture-5sec',
            'screen-capture-now',
            'script-button',  # ?
            'set-reference-file',
            'show-style-sheet',
            'sort-recent-files',
            'sphinx',
            'sphinx-with-preview',
            'style-reload',  # ?

            'untangle',
            'untangle-all',
            'untangle-marked',

            'view-lossage',  # ?

            'weave',

            # Dubious commands (to do)...
            'act-on-node',

            'cfa',  # Do we need abbreviations?
            'cfam',
            'cff',
            'cffm',
            'cft',

            'buffer-append-to',
            'buffer-copy',
            'buffer-insert',
            'buffer-kill',
            'buffer-prepend-to',
            'buffer-switch-to',
            'buffers-list',
            'buffers-list-alphabetically',

            'chapter-back',
            'chapter-next',
            'chapter-select',
            'chapter-select-main',
            'create-def-list',  # ?
        ]
        return good_list

    #@+node:felix.20210621233316.75: *5* server.get_all_server_commands
    def get_all_server_commands(self, param):
        """
        Public server method:
        Return the names of all callable public methods of the server.
        """
        tag = 'get_all_server_commands'
        names = self._get_all_server_commands()
        if self.log_flag:  # pragma: no cover
            print(f"\n{tag}: {len(names)} server commands\n")
            g.printObj(names, tag=tag)
        return self._make_response({"server-commands": names})

    def _get_all_server_commands(self):
        """
        Private server method:
        Return the names of all callable public methods of the server.
        """
        members = inspect.getmembers(self, inspect.ismethod)
        return sorted([name for (name, value) in members if not name.startswith('_')])
    #@+node:felix.20210621233316.76: *5* server.init_connection
    def _init_connection(self, web_socket):  # pragma: no cover (tested in client).
        """Begin the connection."""
        self.web_socket = web_socket
        self.loop = asyncio.get_event_loop()
    #@+node:felix.20210621233316.77: *5* server.shut_down
    def shut_down(self, param):
        """Shut down the server."""
        tag = 'shut_down'
        n = len(g.app.commanders())
        if n:  # pragma: no cover
            raise ServerError(f"{tag}: {n} open outlines")
        raise TerminateServer("client requested shut down")
    #@+node:felix.20210621233316.78: *3* server:server utils
    #@+node:felix.20210621233316.79: *4* server._ap_to_p
    def _ap_to_p(self, ap):
        """
        Convert ap (archived position, a dict) to a valid Leo position.

        Return False on any kind of error to support calls to invalid positions
        after a document has been closed of switched and interface interaction
        in the client generated incoming calls to 'getters' already sent. (for the
        now inaccessible leo document conmmander.)
        """
        tag = '_ap_to_p'
        c = self._check_c()
        gnx_d = c.fileCommands.gnxDict
        try:
            outer_stack = ap.get('stack')
            if outer_stack is None:  # pragma: no cover.
                raise ServerError(f"{tag}: no stack in ap: {ap!r}")
            if not isinstance(outer_stack, (list, tuple)):  # pragma: no cover.
                raise ServerError(f"{tag}: stack must be tuple or list: {outer_stack}")
            #
            def d_to_childIndex_v (d):
                """Helper: return childIndex and v from d ["childIndex"] and d["gnx"]."""
                childIndex = d.get('childIndex')
                if childIndex is None:  # pragma: no cover.
                    raise ServerError(f"{tag}: no childIndex in {d}")
                try:
                    childIndex = int(childIndex)
                except Exception:  # pragma: no cover.
                    raise ServerError(f"{tag}: bad childIndex: {childIndex!r}")
                gnx = d.get('gnx')
                if gnx is None:  # pragma: no cover.
                    raise ServerError(f"{tag}: no gnx in {d}.")
                v = gnx_d.get(gnx)
                if v is None:  # pragma: no cover.
                    raise ServerError(f"{tag}: gnx not found: {gnx!r}")
                return childIndex, v
            #
            # Compute p.childIndex and p.v.
            childIndex, v = d_to_childIndex_v(ap)
            #
            # Create p.stack.
            stack = []
            for stack_d in outer_stack:
                stack_childIndex, stack_v = d_to_childIndex_v(stack_d)
                stack.append((stack_v, stack_childIndex))
            #
            # Make p and check p.
            p = Position(v, childIndex, stack)
            if not c.positionExists(p):  # pragma: no cover.
                print(
                    f"{tag}: Bad ap: {ap!r}\n"
                    # f"{tag}: position: {p!r}\n"
                    f"{tag}: v {v!r} childIndex: {childIndex!r}\n"
                    f"{tag}: stack: {stack!r}")
                raise ServerError(f"{tag}: p does not exist in {c.shortFileName()}")
        except Exception:
            return False
        return p
    #@+node:felix.20210622232409.1: *4* server._send_async_output & helper
    def _send_async_output(self, package):
        """
        Send data asynchronousy to the client
        """
        tag = "send async output"
        jsonPackage = json.dumps(package, separators=(',', ':'))
        if "async" not in package:
            InternalServerError(f"\n{tag}: async member missing in package {jsonPackage} \n")
        if self.loop:
            self.loop.create_task(self._async_output(jsonPackage))
        else:
            InternalServerError(f"\n{tag}: loop not ready {jsonPackage} \n")
    #@+node:felix.20210621233316.89: *5* server._async_output
    async def _async_output(self, json):  # pragma: no cover (tested in server)
        """Output json string to the web_socket"""
        tag = '_async_output'
        if self.web_socket:
            await self.web_socket.send(bytes(json, 'utf-8'))
        else:
            g.trace(f"{tag}: no web socket. json: {json!r}")
    #@+node:felix.20210621233316.80: *4* server._check_c
    def _check_c(self):
        """Return self.c or raise ServerError if self.c is None."""
        tag = '_check_c'
        c = self.c
        if not c:  # pragma: no cover
            raise ServerError(f"{tag}: no open commander")
        return c
    #@+node:felix.20210621233316.81: *4* server._check_outline
    def _check_outline(self, c):
        """Check self.c for consistency."""
        # Check that all positions exist.
        self._check_outline_positions(c)
        # Test round-tripping.
        self._test_round_trip_positions(c)
    #@+node:felix.20210621233316.82: *4* server._check_outline_positions
    def _check_outline_positions(self, c):
        """Verify that all positions in c exist."""
        tag = '_check_outline_positions'
        for p in c.all_positions(copy=False):
            if not c.positionExists(p):  # pragma: no cover
                message = f"{tag}: position {p!r} does not exist in {c.shortFileName()}"
                print(message)
                self._dump_position(p)
                raise ServerError(message)
    #@+node:felix.20210621233316.84: *4* server._do_leo_command
    def _do_leo_command(self, command, param):
        """
        Generic call to a method in Leo's Commands class or any subcommander class.

        The param["ap"] position is to be selected before having the command run,
        while the param["keep"] parameter specifies wether the original position
        should be re-selected afterward.

        TODO: The whole of those operations is to be undoable as one undo step.

        command: a method name (a string).
        param["ap"]: an archived position.
        param["keep"]: preserve the current selection, if possible.

        """
        tag = '_do_leo_command'
        c = self._check_c()

        if command in self.bad_commands_list:  # pragma: no cover
            raise ServerError(f"{tag}: disallowed command: {command!r}")

        keepSelection = False  # Set default, optional component of param
        if "keep" in param:
            keepSelection = param["keep"]

        func = self._get_commander_method(command) # GET FUNC
        # func = c.commandsDict.get(command) # Does not work, e.g.: 'executeScript'

        if not func:  # pragma: no cover
            raise ServerError(f"{tag}: Leo command not found: {command!r}")

        p = self._get_p(param)

        try:
            if p == c.p:
                value = func(event={"c":c})  # no need for re-selection
            else:
                old_p = c.p
                c.selectPosition(p)
                value = func(event={"c":c})
                if keepSelection and c.positionExists(old_p):
                    c.selectPosition(old_p)
        except Exception as e:
            print("_do_leo_command Recovered from Error "+ str(e))
            return self._make_response() # Return empty on error
        #
        # Tag along a possible return value with info sent back by _make_response
        if self._is_jsonable(value):
            return self._make_response({"return-value": value})
        return self._make_response()
    #@+node:felix.20210625230236.1: *4* server._get_commander_method
    def _get_commander_method(self, command):
        """ Return the given method (p_command) in the Commands class or subcommanders."""
        # First, try the commands class.
        c = self._check_c()
        func = getattr(c, command, None)
        if func:
            return func
        # Otherwise, search all subcommanders for the method.
        table = (  # This table comes from c.initObjectIvars.
            'abbrevCommands',
            'bufferCommands',
            'chapterCommands',
            'controlCommands',
            'convertCommands',
            'debugCommands',
            'editCommands',
            'editFileCommands',
            'evalController',
            'gotoCommands',
            'helpCommands',
            'keyHandler',
            'keyHandlerCommands',
            'killBufferCommands',
            'leoCommands',
            'leoTestManager',
            'macroCommands',
            'miniBufferWidget',
            'printingController',
            'queryReplaceCommands',
            'rectangleCommands',
            'searchCommands',
            'spellCommands',
            'vimCommands',  # Not likely to be useful.
        )
        for ivar in table:
            subcommander = getattr(c, ivar, None)
            if subcommander:
                func = getattr(subcommander, command, None)
                if func:
                    return func
        return None
    #@+node:felix.20210621233316.85: *4* server._do_message
    def _do_message(self, d):
        """
        Handle d, a python dict representing the incoming request.
        The d dict must have the three (3) following keys:

        "id": A positive integer.

        "action": A string, which is either:
            - The name of public method of this class, prefixed with a '!'.
            - The name of a leo command, without prefix, to be run by _do_leo_command

        "param": A dict to be passed to the called "action" method.
            (Passed to the public method, or the _do_leo_command. Often contains ap, text & keep)

        Return a dict, created by _make_response or _make_minimal_response
        that contains at least an 'id' key.

        """
        tag = '_do_message'

        # Require "id" and "action" keys
        id_ = d.get("id")
        if id_ is None:  # pragma: no cover
            raise ServerError(f"{tag}: no id")
        action = d.get("action")
        if action is None:  # pragma: no cover
            raise ServerError(f"{tag}: no action")

        # TODO : make/force always an object from the client connected.
        param = d.get('param', {}) # Can be none or a string
        # Set log flag.
        if param:
            self.log_flag = param.get("log")
            pass
        else:
            param = {}

        # Set the current_id and action ivars for _make_response.
        self.current_id = id_
        self.action = action

        # Execute the requested action.
        if action[0] == "!":
            action = action[1:] # Remove exclamation point "!"
            func = self._do_server_command  # Server has this method.
        else:
            func = self._do_leo_command  # No prefix, so it's a Leo command.

        result = func(action, param)
        if result is None:  # pragma: no cover
            raise ServerError(f"{tag}: no response: {action!r}")
        return result
    #@+node:felix.20210621233316.86: *4* server._do_server_command
    def _do_server_command(self, action, param):
        tag = '_do_server_command'
        # Disallow hidden methods.
        if action.startswith('_'):  # pragma: no cover
            raise ServerError(f"{tag}: action starts with '_': {action!r}")
        # Find and execute the server method.
        func = getattr(self, action, None)
        if not func:
            raise ServerError(f"{tag}: action not found: {action!r}")  # pragma: no cover
        if not callable(func):
            raise ServerError(f"{tag}: not callable: {func!r}")  # pragma: no cover
        return func(param)
    #@+node:felix.20210621233316.87: *4* server._dump_*
    def _dump_outline(self, c):  # pragma: no cover
        """Dump the outline."""
        tag = '_dump_outline'
        print(f"{tag}: {c.shortFileName()}...\n")
        for p in c.all_positions():
            self._dump_position(p)
        print('')

    def _dump_position(self, p):  # pragma: no cover
        level_s = ' ' * 2 * p.level()
        print(f"{level_s}{p.childIndex():2} {p.v.gnx} {p.h}")
    #@+node:felix.20210621233316.90: *4* server._get_p
    def _get_p(self, param):
        """Return _ap_to_p(param["ap"]) or c.p."""

        tag = '_get_ap'
        c = self.c
        if not c:  # pragma: no cover
            raise ServerError(f"{tag}: no c")

        ap = param.get("ap")
        if ap:
            p = self._ap_to_p(ap)  # Convertion
            if p:
                if not c.positionExists(p):  # pragma: no cover
                    raise ServerError(f"{tag}: position does not exist. ap: {ap!r}")
                return p  # Return the position

        # Fallback to c.p
        if not c.p:  # pragma: no cover
            raise ServerError(f"{tag}: no c.p")

        return c.p
    #@+node:felix.20210621233316.91: *4* server._get_focus
    def _get_focus(self):
        """Server helper method to get the focused panel name string"""
        tag = '_get_focus'
        try:
            w = g.app.gui.get_focus()
            focus = g.app.gui.widget_name(w)
        except Exception as e:
            raise ServerError(f"{tag}: exception trying to get the focused widget: {e}")
        return focus
    #@+node:felix.20210621233316.92: *4* server._get_position_d
    def _get_position_d(self, p):
        """
        Return a python dict that is adding
        graphical representation data and flags
        to the base 'ap' dict from _p_to_ap.
        (To be used by the connected client GUI.)
        """
        d = self._p_to_ap(p)
        d['headline'] = p.h
        d['level'] = p.level()
        # TODO : Send p.v.u as simple boolean flag and let user inspect.
        if p.v.u:
            d['u'] = p.v.u
        # TODO : Maybe Send body length, icon#, non-optional names, and/or other...
        if bool(p.b):
            d['hasBody'] = True
        if p.hasChildren():
            d['hasChildren'] = True
        if p.isCloned():
            d['cloned'] = True
        if p.isDirty():
            d['dirty'] = True
        if p.isExpanded():
            d['expanded'] = True
        if p.isMarked():
            d['marked'] = True
        if p.isAnyAtFileNode():
            d['atFile'] = True
        if p == self.c.p:
            d['selected'] = True
        return d
    #@+node:felix.20210705211625.1: *4* server._is_jsonable
    def _is_jsonable(self, x):
        try:
            json.dumps(x)
            return True
        except (TypeError, OverflowError):
            return False
    #@+node:felix.20210621233316.93: *4* server._make_response
    def _make_response(self, package=None):
        """
        Return a json string representing a response dict.

        The 'package' kwarg, if present, must be a python dict describing a
        response. package may be an empty dict or None.

        The 'p' kwarg, if present, must be a position.

        First, this method creates a response (a python dict) containing all
        the keys in the 'package' dict, with the following added keys:

        - "id":         The incoming id.
        - "commander":  A dict describing self.c.
        - "node":       None, or an archived position describing self.c.p.

        Finally, this method returns the json string corresponding to the
        response.
        """
        tag = '_make_response'
        c = self.c  # It is valid for c to be None.
        if package is None:
            package = {}
        p = package.get("p")
        if p:
            del package ["p"]
        # Raise an *internal* error if checks fail.
        if isinstance(package, str):  # pragma: no cover
            raise InternalServerError(f"{tag}: bad package kwarg: {package!r}")
        if p and not isinstance(p, Position):  # pragma: no cover
            raise InternalServerError(f"{tag}: bad p kwarg: {p!r}")
        if p and not c:  # pragma: no cover
            raise InternalServerError(f"{tag}: p but not c")
        if p and not c.positionExists(p):  # pragma: no cover
            raise InternalServerError(f"{tag}: p does not exist: {p!r}")
        if c and not c.p:  # pragma: no cover
            raise InternalServerError(f"{tag}: empty c.p")

        # Always add id
        package ["id"] = self.current_id

        # The following keys are relevant only if there is an open commander.
        if c:
            # Allow commands, especially _get_redraw_d, to specify p!
            p = p or c.p
            package ["commander"] = {
                "changed": c.isChanged(),
                "fileName": c.fileName(), # Can be None for new files.
            }
            # Add all the node data, including:
            # - "node": self._p_to_ap(p) # Contains p.gnx, p.childIndex and p.stack.
            # - All the *cheap* redraw data for p.
            redraw_d = self._get_position_d(p)
            package ["node"] = redraw_d
        if self.log_flag:  # pragma: no cover
            g.printObj(package, tag=f"{tag} returns")
        return json.dumps(package, separators=(',', ':'))
    #@+node:felix.20210621233316.94: *4* server._make_minimal_response
    def _make_minimal_response(self, package=None):
        """
        Return a json string representing a response dict.

        The 'package' kwarg, if present, must be a python dict describing a
        response. package may be an empty dict or None.

        The 'p' kwarg, if present, must be a position.

        First, this method creates a response (a python dict) containing all
        the keys in the 'package' dict.

        Then it adds 'id' to the package.

        Finally, this method returns the json string corresponding to the
        response.
        """
        if package is None:
            package = {}

        # Always add id.
        package ["id"] = self.current_id

        return json.dumps(package, separators=(',', ':'))
    #@+node:felix.20210621233316.95: *4* server._p_to_ap
    def _p_to_ap(self, p):
        """
        * From Leo plugin leoflexx.py *

        Convert Leo position p to a serializable archived position.

        This returns only position-related data.
        get_position_data returns all data needed to redraw the screen.
        """
        self._check_c()
        stack = [{'gnx': v.gnx, 'childIndex': childIndex}
            for (v, childIndex) in p.stack]
        return {
            'childIndex': p._childIndex,
            'gnx': p.v.gnx,
            'stack': stack,
        }
    #@+node:felix.20210621233316.96: *4* server._positionFromGnx
    def _positionFromGnx(self, gnx):
        '''Return first p node with this gnx or false'''
        c = self._check_c()
        for p in c.all_unique_positions():
            if p.v.gnx == gnx:
                return p
        return False
    #@+node:felix.20210621233316.97: *4* server._test_round_trip_positions
    def _test_round_trip_positions(self, c):  # pragma: no cover (tested in client).
        """Test the round tripping of p_to_ap and ap_to_p."""
        tag = '_test_round_trip_positions'
        for p in c.all_unique_positions():
            ap = self._p_to_ap(p)
            p2 = self._ap_to_p(ap)
            if p != p2:
                self._dump_outline(c)
                raise ServerError(f"{tag}: round-trip failed: ap: {ap!r}, p: {p!r}, p2: {p2!r}")
    #@+node:felix.20210625002950.1: *4* server._yieldAllRootChildren
    def _yieldAllRootChildren(self):
        '''Return all root children P nodes'''
        c = self._check_c()
        p = c.rootPosition()
        while p:
            yield p
            p.moveToNext()

    #@+node:felix.20210624160812.1: *4* server.emit_signon
    def emit_signon(self):
        '''Simulate the Initial Leo Log Entry'''
        tag = 'emit_signon'
        if self.loop:
            g.app.computeSignon()
            signon = []
            for z in (g.app.signon, g.app.signon1):
                for z2 in z.split('\n'):
                    signon.append(z2.strip())
            g.es("\n".join(signon))
        else:
            raise ServerError(f"{tag}: no loop ready for emit_signon")
    #@-others
#@+node:felix.20210621233316.98: ** class TestLeoServer (unittest.TestCase)
class TestLeoServer (unittest.TestCase):  # pragma: no cover
    """Tests of LeoServer class."""
    request_number = 0

    #@+others
    #@+node:felix.20210621233316.99: *3* test: Setup and TearDown
    @classmethod
    def setUpClass(cls):
        # Assume we are running in the leo-editor directory.
        # pylint: disable=import-self
        global g, g_leoserver, g_server
        g_leoserver = leoserver
        g_server = leoserver.LeoServer(testing=True)
        g = g_server.g
        assert g

    @classmethod
    def tearDownClass(cls):
        global g_leoserver, g_server
        try:
            g_server.shut_down({})
            print('===== server did not terminate properly ====')
        except g_leoserver.TerminateServer:
            pass

    def setUp(self):
        global g_server
        self.server = g_server
        g.unitTesting = True

    def tearDown(self):
        g.unitTesting = False

    #@+node:felix.20210621233316.100: *3* test._request
    def _request(self, action, package=None):
        server = self.server
        self.request_number += 1
        log_flag = package.get("log")
        d = {
            "action": action,
            "id": self.request_number
        }
        if package:
            d ["package"] = package
        response = server._do_message(d)
        # _make_response calls json_dumps. Undo it with json.loads.
        answer = json.loads(response)
        if log_flag:
            g.printObj(answer, tag=f"response to {action!r}")
        return answer
    #@+node:felix.20210621233316.101: *3* test.test_leo_commands
    def test_leo_commands (self):
        server = self.server
        table = [
            # Toggle mark twice.
            ("toggle-mark", {}),
            ("toggle-mark", {}),
        ]
        # First open a test file.
        server.open_file({"filename": "xyzzy.leo"})
        try:
            action = "execute-leo-command"
            for command_name, package in table:
                package ["leo-command-name"] = command_name
                self._request(action, package)
        finally:
            server.close_file({"filename": "xyzzy.leo"})
    #@+node:felix.20210621233316.102: *3* test.test_most_public_server_methods
    def test_most_public_server_methods(self):
        server=self.server
        tag = 'test_most_public_server_methods'
        assert isinstance(server, g_leoserver.LeoServer), self.server
        test_dot_leo = g.os_path_finalize_join(g.app.loadDir, '..', 'test', 'test.leo')
        assert os.path.exists(test_dot_leo), repr(test_dot_leo)
        methods = server._get_all_server_commands()
        # Ensure that some methods happen at the end.
        for z in ('toggle_mark', 'undo', 'redo'):
            methods.remove(z)
        for z in ('toggle_mark', 'toggle_mark', 'undo', 'redo'):
            methods.append(z)
        # g.printObj(methods, tag=methods)
        exclude = [
            # Find methods...
            'change_all', 'change_then_find',
            'clone_find_all', 'clone_find_all_flattened', 'clone_find_tag',
            'find_all', 'find_def', 'find_next', 'find_previous', 'find_var',
            'tag_children',
            # Other methods
            'delete_node', 'cut_node',  # dangerous.
            'click_button', 'get_buttons', 'remove_button',  # Require plugins.
            'save_file',  # way too dangerous!
            # 'set_selection',  ### Not ready yet.
            'open_file', 'close_file',  # Done by hand.
            'shut_down',  # Don't shut down the server.
        ]
        expected = ['error']
        package_d = {
            # "apply_config": {"config": {"whatever": True}},
            "get_focus": {"log": False},
            "set_body": {"body": "new body\n"},
            "set_headline": {"headline": "new headline"},
            "get_all_server_commands": {"log": False},
            "get_all_leo_commands": {"log": False},
        }
        # First open a test file & performa all tests.
        server.open_file({"filename": test_dot_leo})  # A real file.
        try:
            id_ = 0
            for method_name in methods:
                id_ += 1
                if method_name not in exclude:
                    assert getattr(server, method_name), method_name
                    package = package_d.get(method_name, {})
                    message = {
                        "id": id_,
                        "action": method_name,
                        "package": package,
                    }
                    try:
                        # Don't call the method directly.
                        # That would disable trace/verbose logic, checking, etc.
                        server._do_message(message)
                    except Exception as e:
                        if method_name not in expected:
                            print(f"Exception in {tag}: {method_name!r} {e}")
        finally:
            server.close_file({"filename": test_dot_leo})
    #@+node:felix.20210621233316.103: *3* test.test_open_and_close
    def test_open_and_close(self):
        # server = self.server
        test_dot_leo = g.os_path_finalize_join(g.app.loadDir, '..', 'test', 'test.leo')
        assert os.path.exists(test_dot_leo), repr(test_dot_leo)
        log = False
        table = [
            # Open file.
            ("open_file", {"log": log, "filename": "xyzzy.leo"}),  # Does not exist.
            # Switch to the second file.
            ("open_file", {"log": log, "filename": test_dot_leo}),   # Does exist.
            # Open again. This should be valid.
            ("open_file", {"log": False, "filename": test_dot_leo}),
            # Better test of _ap_to_p.
            ("set_current_position", {
                "ap": {
                    "gnx": "ekr.20180311131424.1",  # Recent
                    "childIndex": 1,
                    "stack": [],
                }
            }),
            ("get_ua", {"log": log}),
            # Close the second file.
            ("close_file", {"log": log, }),
            # Close the first file.
            ("close_file", {"log": log, }),
        ]
        for action, package in table:
            self._request(action, package)
    #@+node:felix.20210621233316.104: *3* test.test_find_commands
    def test_find_commands(self):

        tag = 'test_find_commands'
        test_dot_leo = g.os_path_finalize_join(g.app.loadDir, '..', 'test', 'test.leo')
        assert os.path.exists(test_dot_leo), repr(test_dot_leo)
        log = False
        # Open the file & create the StringFindTabManager.
        self._request("open_file", {"log": False, "filename": test_dot_leo})
        #
        # Batch find commands: The answer is a count of found nodes.
        for method in ('find_all', 'clone_find_all', 'clone_find_all_flattened'):
            answer = self._request(method, {"log": log, "find_text": "def"})
            if log: g.printObj(answer, tag=f"{tag}:{method}: answer")
        #
        # Find commands that may select text: The answer is (p, pos, newpos).
        for method in ('find_next', 'find_previous', 'find_def', 'find_var'):
            answer = self._request(method, {"log": log, "find_text": "def"})
            if log: g.printObj(answer, tag=f"{tag}:{method}: answer")
        #
        # Change commands: The answer is a count of changed nodes.
        for method in ('change_all', 'change_then_find'):
            answer = self._request(method, {"log": log, "find_text": "def", "change_text": "DEF"})
            if log: g.printObj(answer, tag=f"{tag}:{method}: answer")
        #
        # Tag commands. Why they are in leoFind.py??
        for method in ('clone_find_tag', 'tag_children'):
            answer = self._request(method, {"log": log, "tag": "my-tag"})
            if log: g.printObj(answer, tag=f"{tag}:{method}: answer")

    #@-others
#@+node:felix.20210621233316.105: ** function: main & helpers
def main():  # pragma: no cover (tested in client)
    """python script for leo integration via leoBridge"""
    global wsHost, wsPort
    print("Starting LeoBridge... (Launch with -h for help)")
    # replace default host address and port if provided as arguments
    #@+others
    #@+node:felix.20210621233316.106: *3* function: ws_handler (server)
    async def ws_handler(websocket, path):
        """
        The web socket handler: server.ws_server.

        It must be a coroutine accepting two arguments: a WebSocketServerProtocol and the request URI.
        """
        tag = 'server'
        trace = False
        verbose = False
        try:
            controller._init_connection(websocket)
            # Start by sending empty as 'ok'.
            n = 0
            async_n = 0
            await websocket.send(controller._make_response())
            controller.emit_signon()
            async for json_message in websocket:
                try:
                    n += 1
                    d = None
                    d = json.loads(json_message)
                    if trace and verbose:
                        print(f"{tag}: got: {d}")
                    elif trace:
                        # print(f"{tag}: got: {d.get('action')}")
                        print(f"{tag}: got: {d}")
                    answer = controller._do_message(d)
                except TerminateServer as e:
                    raise websockets.exceptions.ConnectionClosed(code=1000, reason=e)
                except ServerError as e:
                    data = f"{d}" if d else f"json syntax error: {json_message!r}"
                    error = f"{tag}:  ServerError: {e}...\n{tag}:  {data}"
                    print("")
                    print(error)
                    print("")
                    package = {
                        "id": controller.current_id,
                        "action": controller.action,
                        "request": data,
                        "ServerError": f"{e}",
                    }
                    answer = json.dumps(package, separators=(',', ':'))
                except InternalServerError as e:  # pragma: no cover
                    print(f"{tag}: InternalServerError {e}")
                    break
                except Exception as e:  # pragma: no cover
                    print(f"{tag}: Unexpected Exception! {e}")
                    g.print_exception()
                    break
                await websocket.send(answer)
        except websockets.exceptions.ConnectionClosedError as e:  # pragma: no cover
            print(f"{tag}: closed error: {e}")
        except websockets.exceptions.ConnectionClosed as e:
            print(f"{tag}: closed normally: {e}")
        # Don't call EventLoop.stop(). It terminates abnormally.
            # asyncio.get_event_loop().stop()
    #@+node:felix.20210621233316.107: *3* function: get_args
    def get_args():  # pragma: no cover
        global wsHost, wsPort
        args = None
        try:
            opts, args = getopt.getopt(sys.argv[1:], "help:", ["help", "address=", "port="])
        except getopt.GetoptError:
            print('leoserver.py -a <address> -p <port>')
            print('defaults to localhost on port 32125')
            if args:
                print("unused args: " + str(args))
            sys.exit(2)
        for opt, arg in opts:
            if opt in ("-h", "--help"):
                print('leoserver.py -a <address> -p <port>')
                print('defaults to localhost on port 32125')
                sys.exit()
            elif opt in ("-a", "--address"):
                wsHost = arg
            elif opt in ("-p", "--port"):
                wsPort = arg
        # Leave other options for unittest.
        for opt, junk in opts:  # opts is a 2-tuple.
            if opt in sys.argv:
                sys.argv.remove(opt)
        return wsHost, wsPort
    #@-others
    if '--unittest' in sys.argv:
        sys.argv.remove('--unittest')
        unittest.main()
        return  # Make *sure* we don't start the server.
    wsHost, wsPort = get_args()
    # Open leoBridge.
    controller = LeoServer()
    # Start the server.
<<<<<<< HEAD
    loop = asyncio.get_event_loop()
    server = websockets.serve(ws_handler, wsHost, wsPort)
=======
    loop = asyncio.get_event_loop()  
    server = websockets.serve(ws_handler=ws_handler, host=wsHost, port=wsPort)  # pylint: disable=no-member
>>>>>>> 57308dce
    loop.run_until_complete(server)
    signon = SERVER_STARTED_TOKEN + f" at {wsHost} on port: {wsPort}. Ctrl+c to break"
    print(signon)
    loop.run_forever()
    # Execution continues here after server is interupted (e.g. with ctrl+c)
    print("Stopping leobridge server", flush=True)
#@-others
if __name__ == '__main__':
    # pytest will *not* execute this code.
    try:
        main()
    except KeyboardInterrupt:
        print("\nKeyboard Interupt: Stopping leoserver.py")
        sys.exit()
#@-leo<|MERGE_RESOLUTION|>--- conflicted
+++ resolved
@@ -3532,13 +3532,8 @@
     # Open leoBridge.
     controller = LeoServer()
     # Start the server.
-<<<<<<< HEAD
     loop = asyncio.get_event_loop()
-    server = websockets.serve(ws_handler, wsHost, wsPort)
-=======
-    loop = asyncio.get_event_loop()  
-    server = websockets.serve(ws_handler=ws_handler, host=wsHost, port=wsPort)  # pylint: disable=no-member
->>>>>>> 57308dce
+    server = websockets.serve(ws_handler, wsHost, wsPort)  # pylint: disable=no-member
     loop.run_until_complete(server)
     signon = SERVER_STARTED_TOKEN + f" at {wsHost} on port: {wsPort}. Ctrl+c to break"
     print(signon)
