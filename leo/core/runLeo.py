--- conflicted
+++ resolved
@@ -246,12 +246,8 @@
     parser = optparse.OptionParser()
     parser.add_option('-c', '--config', dest="one_config_path")
     parser.add_option('-f', '--file',   dest="fileName")
-<<<<<<< HEAD
     parser.add_option('--gui',          dest="gui", help = 'gui to use (qt/tk/qttabs)')
-=======
     parser.add_option('--no-cache',     dest='no_cache',action="store_true")
-    parser.add_option('--gui',          dest="gui", help = 'gui to use (qt/tk)')
->>>>>>> 2dfa3f3f
     parser.add_option('--silent',       action="store_true",dest="silent")
     parser.add_option('--script',       dest="script")
     parser.add_option('--script-window',dest="script_window")
