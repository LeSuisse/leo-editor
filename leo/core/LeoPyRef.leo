<?xml version="1.0" encoding="utf-8"?>
<!-- Created by Leo: http://leoeditor.com/leo_toc.html -->
<leo_file xmlns:leo="http://leoeditor.com/namespaces/leo-python-editor/1.1" >
<leo_header file_format="2"/>
<globals/>
<preferences/>
<find_panel_settings/>
<vnodes>
<v t="ekr.20051031040240"><vh>Startup</vh>
<v t="ekr.20080412053100.5"><vh>@settings</vh>
<v t="ekr.20140902155015.18674"><vh>@bool qt-use-scintilla = False</vh></v>
<v t="ekr.20150425145248.1"><vh>@data history-list</vh></v>
<v t="ekr.20210530065000.2"><vh>@data exec-script-commands</vh></v>
<v t="ekr.20210530065000.3"><vh>@data exec-script-patterns</vh></v>
<v t="ekr.20190406193429.1"><vh>@@enabled-plugins</vh></v>
<v t="ekr.20140920064112.17946"><vh>@int fts_max_hits = 100</vh></v>
<v t="ekr.20140916101314.19538"><vh>@string target_language = python</vh></v>
<v t="ekr.20160122104332.1"><vh>Buttons &amp; commands</vh>
<v t="ekr.20150502050609.1"><vh>@button backup</vh></v>
<v t="ekr.20170811173924.1"><vh>@button backup-repo</vh></v>
<v t="ekr.20201018062305.1"><vh>@button write-leoPyRef</vh>
<v t="ekr.20201018065757.1"><vh>check_file_names</vh></v>
<v t="ekr.20201018065921.1"><vh>check_nodes</vh></v>
<v t="ekr.20201018070822.1"><vh>main</vh></v>
<v t="ekr.20201018072911.1"><vh>oops</vh></v>
<v t="ekr.20201018063747.1"><vh>put_content</vh></v>
<v t="ekr.20210510071427.1"><vh>put_prolog</vh></v>
<v t="ekr.20210510071812.1"><vh>put_tnodes (new)</vh></v>
</v>
<v t="ekr.20210113054702.1"><vh>@command pwd</vh></v>
<v t="ekr.20201013034659.1"><vh>Unused buttons</vh>
<v t="ekr.20150413091056.1"><vh>@@button check-clones</vh></v>
<v t="ekr.20180324065741.1"><vh>@@button copy-to-next</vh></v>
<v t="ekr.20150507170849.1"><vh>@@button create decorators</vh>
<v t="ekr.20150508063538.1"><vh>create_d</vh></v>
<v t="ekr.20150508071622.1"><vh>create_decorator (@button)</vh></v>
<v t="ekr.20150508063412.1"><vh>create_decorators</vh></v>
<v t="ekr.20150508074623.1"><vh>create_fixups</vh></v>
<v t="ekr.20150508063926.1"><vh>find_class</vh></v>
<v t="ekr.20150507174711.1"><vh>find_next_clone</vh></v>
<v t="ekr.20150507175246.1"><vh>munge_lines</vh></v>
<v t="ekr.20150508062944.1"><vh>run</vh></v>
</v>
<v t="ekr.20150509183433.1"><vh>@@button make-decorators2</vh>
<v t="ekr.20150509183433.2"><vh>create_d</vh></v>
<v t="ekr.20150509183433.3"><vh>create_decorator (@button)</vh></v>
<v t="ekr.20150509183433.4"><vh>create_decorators V2</vh></v>
<v t="ekr.20150509183433.8"><vh>munge_lines</vh></v>
<v t="ekr.20150509183433.9"><vh>run V2</vh></v>
</v>
<v t="ekr.20190406154306.1"><vh>@@button open-pyzo</vh></v>
<v t="ekr.20150703061709.1"><vh>@@button run-pylint</vh></v>
<v t="ekr.20180824065751.1"><vh>@@button show-gnx</vh></v>
<v t="ekr.20131121084830.16362"><vh>@@button toggle-debug</vh></v>
</v>
<v t="ekr.20201013034742.1"><vh>Unused buttons re plugins</vh>
<v t="ekr.20201013034742.2"><vh>@@button make-importer</vh>
<v t="ekr.20201013034742.3"><vh>&lt;&lt; define run &amp; helpers &gt;&gt;</vh>
<v t="ekr.20201013034742.4"><vh>copy_tree</vh></v>
<v t="ekr.20201013034742.5"><vh>make_substitutions</vh></v>
<v t="ekr.20201013034742.6"><vh>run</vh></v>
<v t="ekr.20201013034742.7"><vh>substitue</vh></v>
</v>
<v t="ekr.20201013034742.8"><vh>@@file importers/{{name}}.py</vh>
<v t="ekr.20201013034742.9"><vh>class {{cap_name}}_Importer</vh>
<v t="ekr.20201013034742.10"><vh>{{name}}.Overrides</vh>
<v t="ekr.20201013034742.11"><vh>{{name}}.clean_headline</vh></v>
<v t="ekr.20201013034742.12"><vh>{{name}}.clean_nodes</vh></v>
</v>
</v>
<v t="ekr.20201013034742.13"><vh>class {{cap_name}}_ScanState</vh>
<v t="ekr.20201013034742.14"><vh>{{name}}_state.level</vh></v>
<v t="ekr.20201013034742.15"><vh>{{name}}_state.update</vh></v>
</v>
</v>
</v>
<v t="ekr.20201013034742.16"><vh>@@button pep8 @key=Ctrl-5</vh>
<v t="ekr.20201013034742.17"><vh>class Pep8</vh>
<v t="ekr.20201013034742.18"><vh>change_all &amp; helpers</vh>
<v t="ekr.20201013034742.19"><vh>change_body</vh></v>
<v t="ekr.20201013034742.20"><vh>change_headline</vh></v>
</v>
<v t="ekr.20201013034742.21"><vh>get_name</vh></v>
<v t="ekr.20201013034742.22"><vh>run</vh></v>
<v t="ekr.20201013034742.23"><vh>to_pep8</vh></v>
</v>
<v t="ekr.20201013034742.24"><vh>clear</vh></v>
</v>
<v t="ekr.20201013034742.25"><vh>@@button test-jup-export</vh></v>
<v t="ekr.20201013034742.26"><vh>@@button test-jup-import</vh></v>
</v>
</v>
<v t="ekr.20210110092457.1"><vh>leojs buttons</vh>
<v t="ekr.20210110092457.5"><vh>@@@button cov @key=ctrl-6</vh></v>
<v t="ekr.20210110092457.6"><vh>@@@button moz @key=ctrl-7</vh></v>
<v t="ekr.20210110092457.7"><vh>@@@button unit</vh></v>
</v>
<v t="ekr.20200212095937.1"><vh>Beautify command settings</vh>
<v t="ekr.20200212095937.2"><vh>@bool beautify-allow-joined-strings = False</vh></v>
<v t="ekr.20200212095937.3"><vh>@bool beautify-keep-comment-indentation = True</vh></v>
<v t="ekr.20200212095937.5"><vh>@int beautify-max-join-line-length = 0</vh></v>
<v t="ekr.20200212095937.6"><vh>@int beautify-max-split-line-length = 0</vh></v>
</v>
</v>
<v t="ekr.20140103105930.16446"><vh>@views</vh>
<v t="ekr.20140102162014.16438"><vh>@view added strip_comments keyword arg to two config.getData methods</vh></v>
</v>
<v t="ekr.20140808103117.18035"><vh>@persistence</vh>
<v t="ekr.20140808103117.18038"><vh>@data:@auto ../plugins/qt_main.py</vh>
<v t="ekr.20160425070345.1"><vh>@gnxs</vh></v>
</v>
<v t="ekr.20140808103117.18040"><vh>@data:@auto ../plugins/qt_main.ui</vh>
<v t="ekr.20160425070345.2"><vh>@gnxs</vh></v>
</v>
<v t="ekr.20140808103117.18042"><vh>@data:@auto ../plugins/qt_quicksearch.py</vh>
<v t="ekr.20160420054135.4"><vh>@gnxs</vh></v>
</v>
<v t="ekr.20140808103117.18044"><vh>@data:@auto ../plugins/qt_quicksearch.ui</vh>
<v t="ekr.20160420054135.5"><vh>@gnxs</vh></v>
</v>
<v t="ekr.20150604130353.1"><vh>@data:@auto test/unit_tests.py</vh>
<v t="ekr.20150604130353.2"><vh>@gnxs</vh></v>
</v>
<v t="ekr.20201012111649.1"><vh>@data:@auto leo_cloud.py</vh>
<v t="ekr.20210509083811.1"><vh>@gnxs</vh></v>
</v>
<v t="ekr.20201012111649.3"><vh>@data:@auto leo_cloud_server.py</vh>
<v t="ekr.20210509083811.2"><vh>@gnxs</vh></v>
</v>
<v t="ekr.20210911191729.1"><vh>@data:@auto ../test/external_files/at-auto-line-number-test.py</vh>
<v t="ekr.20210911192209.1"><vh>@gnxs</vh></v>
</v>
<v t="ekr.20210911191730.1"><vh>@data:@auto ../test/external_files/at-auto-md-line-number-test.md</vh>
<v t="ekr.20210911192209.2"><vh>@gnxs</vh></v>
</v>
<v t="ekr.20210911191730.3"><vh>@data:@auto ../test/external_files/at-auto-section-ref-test.py</vh>
<v t="ekr.20210911192209.3"><vh>@gnxs</vh></v>
</v>
<v t="ekr.20210911191731.1"><vh>@data:@auto ../test/external_files/at-auto-test.py</vh>
<v t="ekr.20210911192209.4"><vh>@gnxs</vh></v>
</v>
<v t="ekr.20210911191731.3"><vh>@data:@auto ../test/external_files/at-auto-unit-test.py</vh>
<v t="ekr.20210911192209.5"><vh>@gnxs</vh></v>
</v>
<v t="ekr.20210911191731.5"><vh>@data:@auto-org ../test/external_files/at-auto-org-line-number-test.org</vh>
<v t="ekr.20210911192209.6"><vh>@gnxs</vh></v>
</v>
<v t="ekr.20210911191731.7"><vh>@data:@auto-otl ../test/external_files/at-auto-otl-line-number-test.otl</vh>
<v t="ekr.20210911192209.7"><vh>@gnxs</vh></v>
</v>
</v>
<v t="ekr.20170427114412.1"><vh>scripts</vh>
<v t="ekr.20170427112302.1"><vh>check leoPy.leo</vh></v>
<v t="ekr.20170428084123.1"><vh>Recursive import script</vh></v>
<v t="ekr.20201222095250.1"><vh>script: check for duplicate settings in theme files</vh></v>
<v t="ekr.20200308193719.1"><vh>script: check gnx's</vh></v>
<v t="ekr.20210429045101.1"><vh>script: check gnxDict</vh></v>
<v t="ekr.20210309083845.1"><vh>script: check-files</vh></v>
<v t="ekr.20210118013157.1"><vh>script: convert-LeoFind</vh>
<v t="ekr.20210118024739.1"><vh>convert</vh></v>
<v t="ekr.20210118013807.1"><vh>main</vh></v>
<v t="ekr.20210118020530.1"><vh>new_name</vh></v>
<v t="ekr.20210118021337.1"><vh>exists</vh></v>
</v>
<v t="ekr.20210829132319.1"><vh> script: cvt-tests</vh></v>
<v t="ekr.20180816105258.1"><vh>script: diff-branches/revs (one file)</vh></v>
<v t="ekr.20201208114843.1"><vh>script: diff-pr</vh></v>
<v t="ekr.20190402091335.1"><vh>script: diff-revs</vh></v>
<v t="ekr.20201015145257.1"><vh>script: import legacy file</vh></v>
<v t="ekr.20210630070717.1"><vh>script: restore gnxs in leoserver.py (full version)</vh>
<v t="ekr.20210701044426.1"><vh>&lt;&lt; setup &gt;&gt;</vh></v>
<v t="ekr.20210701044513.1"><vh>&lt;&lt; read into a1_s, b1_s &gt;&gt;</vh></v>
</v>
<v t="ekr.20210630103405.1"><vh>script: restore gnxs in leoserver.py (simple version)</vh></v>
<v t="ekr.20200222083959.1"><vh>script: start loggin</vh></v>
<v t="ekr.20200222151754.1"><vh>script: yoton "other end"</vh></v>
</v>
</v>
<v t="EKR.20040430162943"><vh>Notes</vh>
<v t="ekr.20170302123956.1"><vh>@file ../doc/leoAttic.txt</vh></v>
<v t="ekr.20210718053938.1"><vh>--- git trial merge</vh></v>
</v>
<v t="ekr.20031218072017.2406"><vh>Code</vh>
<v t="ekr.20140902032918.18591"><vh> About this file</vh>
<v t="ekr.20140831085423.18639"><vh>About widgets and wrappers</vh></v>
<v t="ekr.20140831085423.18630"><vh>Terminology</vh></v>
<v t="ekr.20140831085423.18631"><vh>Official ivars</vh></v>
</v>
<v t="ekr.20031218072017.2604"><vh>Core classes</vh>
<v t="ekr.20031218072017.2608"><vh>@file leoApp.py</vh></v>
<v t="ekr.20141012064706.18389"><vh>@file leoAst.py</vh></v>
<v t="ekr.20150323150718.1"><vh>@file leoAtFile.py</vh></v>
<v t="ekr.20161026193447.1"><vh>@file leoBackground.py</vh></v>
<v t="ekr.20150521115018.1"><vh>@file leoBeautify.py</vh></v>
<v t="ekr.20070227091955.1"><vh>@file leoBridge.py</vh></v>
<v t="ekr.20100208065621.5894"><vh>@file leoCache.py</vh></v>
<v t="ekr.20070317085508.1"><vh>@file leoChapters.py</vh></v>
<v t="ekr.20031218072017.2794"><vh>@file leoColor.py</vh></v>
<v t="ekr.20140827092102.18574"><vh>@file leoColorizer.py</vh></v>
<v t="ekr.20031218072017.2810"><vh>@file leoCommands.py</vh></v>
<v t="ekr.20180212072657.2"><vh>@file leoCompare.py</vh></v>
<v t="ekr.20130925160837.11429"><vh>@file leoConfig.py</vh></v>
<v t="ekr.20130302121602.10208"><vh>@file leoDebugger.py</vh></v>
<v t="ekr.20160306114544.1"><vh>@file leoExternalFiles.py</vh></v>
<v t="ekr.20181202062518.1"><vh>@file leoFastRedraw.py</vh></v>
<v t="ekr.20031218072017.3018"><vh>@file leoFileCommands.py</vh></v>
<v t="ekr.20031218072017.3093" descendentVnodeUnknownAttributes="7d7100285806000000302e31362e3071017d71025808000000616e6e6f7461746571037d7104735806000000302e31372e3071057d710668037d7107735806000000302e31392e3171087d710968037d710a735806000000302e32302e31710b7d710c68037d710d73752e"><vh>@file leoGlobals.py</vh></v>
<v t="ekr.20150514154159.1"><vh>@file leoHistory.py</vh></v>
<v t="ekr.20031218072017.3206"><vh>@file leoImport.py</vh></v>
<v t="ekr.20120401063816.10072"><vh>@file leoIPython.py</vh></v>
<v t="ekr.20190515070742.1"><vh>@file leoMarkup.py</vh></v>
<v t="ekr.20031218072017.3320"><vh>@file leoNodes.py</vh></v>
<v t="ekr.20140821055201.18331"><vh>@file leoPersistence.py</vh></v>
<v t="ekr.20031218072017.3439"><vh>@file leoPlugins.py</vh></v>
<v t="ekr.20150419124739.1"><vh>@file leoPrinting.py</vh></v>
<v t="ekr.20061024060248.1"><vh>@file leoPymacs.py</vh></v>
<v t="ekr.20140810053602.18074"><vh>@file leoQt.py</vh></v>
<v t="ekr.20210407010904.1"><vh>@file leoQt4.py</vh></v>
<v t="ekr.20210407010914.1"><vh>@file leoQt5.py</vh></v>
<v t="ekr.20210407011013.1"><vh>@file leoQt6.py</vh></v>
<v t="ekr.20140526082700.18440"><vh>@file leoRope.py</vh></v>
<v t="ekr.20090502071837.3"><vh>@file leoRst.py</vh></v>
<v t="ekr.20120420054855.14241" descendentVnodeUnknownAttributes="7d7100285805000000302e332e3071017d71022858090000007374725f6374696d657103580c000000313331393439313330362e30710458090000007374725f6d74696d657105580d000000313331393439323330312e3532710658090000007374725f6174696d657107580d000000313331393534393339302e38397108755805000000302e332e3171097d710a2858090000007374725f6374696d65710b580c000000313331393436303438332e30710c58090000007374725f6d74696d65710d580d000000313331393436373033382e3235710e58090000007374725f6174696d65710f580c000000313332303432323637302e397110755805000000302e332e3271117d71122858090000007374725f6374696d657113580c000000313331393436303438332e30711458090000007374725f6d74696d657115580d000000313331393436373035302e3438711658090000007374725f6174696d657117580d000000313331393436373035302e34387118755805000000302e332e3371197d711a2858090000007374725f6374696d65711b580c000000313331393436303438332e30711c58090000007374725f6d74696d65711d580d000000313332303432323639302e3534711e58090000007374725f6174696d65711f580d000000313332303433343235372e33367120755805000000302e332e3471217d71222858090000007374725f6374696d657123580c000000313331393633383634382e30712458090000007374725f6d74696d657125580d000000313331393634313038352e3038712658090000007374725f6174696d657127580c000000313331393634353330362e327128755805000000302e332e3571297d712a2858090000007374725f6374696d65712b580c000000313331393633383634382e30712c58090000007374725f6d74696d65712d580c000000313331393634313131372e39712e58090000007374725f6174696d65712f580d000000313331393634313435352e3937713075752e"><vh>@file leoSessions.py</vh></v>
<v t="ekr.20080708094444.1"><vh>@file leoShadow.py</vh></v>
<v t="ekr.20180121041003.1"><vh>@file leoTips.py</vh></v>
<v t="ekr.20031218072017.3603"><vh>@file leoUndo.py</vh></v>
<v t="ekr.20131109170017.16504"><vh>@file leoVim.py</vh></v>
</v>
<v t="ekr.20150514035207.1"><vh>Command classes</vh>
<v t="ekr.20150514035236.1"><vh>@file ../commands/abbrevCommands.py</vh></v>
<v t="ekr.20150514035943.1"><vh>@file ../commands/baseCommands.py</vh></v>
<v t="ekr.20150514035559.1"><vh>@file ../commands/bufferCommands.py</vh></v>
<v t="ekr.20161021090740.1"><vh>@file ../commands/checkerCommands.py</vh></v>
<v t="ekr.20171123135539.1"><vh>@file ../commands/commanderEditCommands.py</vh></v>
<v t="ekr.20171123095353.1"><vh>@file ../commands/commanderFileCommands.py</vh></v>
<v t="ekr.20171124073126.1"><vh>@file ../commands/commanderHelpCommands.py</vh></v>
<v t="ekr.20171124080430.1"><vh>@file ../commands/commanderOutlineCommands.py</vh></v>
<v t="ekr.20150514040100.1"><vh>@file ../commands/controlCommands.py</vh></v>
<v t="ekr.20160316095222.1"><vh>@file ../commands/convertCommands.py</vh></v>
<v t="ekr.20150514040118.1"><vh>@file ../commands/debugCommands.py</vh></v>
<v t="ekr.20150514035813.1"><vh>@file ../commands/editCommands.py</vh></v>
<v t="ekr.20150514041209.1"><vh>@file ../commands/editFileCommands.py</vh></v>
<v t="ekr.20150624112334.1"><vh>@file ../commands/gotoCommands.py</vh></v>
<v t="ekr.20150514040138.1"><vh>@file ../commands/helpCommands.py</vh></v>
<v t="ekr.20150514040140.1"><vh>@file ../commands/keyCommands.py</vh></v>
<v t="ekr.20150514040142.1"><vh>@file ../commands/killBufferCommands.py</vh></v>
<v t="ekr.20150514040146.1"><vh>@file ../commands/rectangleCommands.py</vh></v>
<v t="ekr.20150514040236.1"><vh>@file ../commands/searchCommands.py</vh></v>
<v t="ekr.20150514040239.1"><vh>@file ../commands/spellCommands.py</vh></v>
</v>
<v t="ekr.20031218072017.3625"><vh>Gui base classes</vh>
<v t="ekr.20050721093241"><vh>&lt;&lt; about gui classes and gui plugins &gt;&gt;</vh></v>
<v t="ekr.20060123151617"><vh>@file leoFind.py</vh></v>
<v t="ekr.20031218072017.3655"><vh>@file leoFrame.py</vh></v>
<v t="ekr.20031218072017.3719"><vh>@file leoGui.py</vh></v>
<v t="ekr.20061031131434"><vh>@file leoKeys.py</vh></v>
<v t="ekr.20031218072017.3749"><vh>@file leoMenu.py</vh></v>
</v>
<v t="ekr.20201012111545.1"><vh>Plugins</vh>
<v t="ekr.20090430075506.3"><vh>@file ../plugins/leoPluginNotes.txt</vh></v>
<v t="EKR.20040517090508"><vh>  Enable plugins using @enabled-plugins nodes</vh></v>
<v t="ekr.20050303051035"><vh>  Templates</vh>
<v t="ekr.20041114102139"><vh>Notes for plugin writers</vh></v>
<v t="ekr.20050306071629"><vh>Template for plugins that override commander methods</vh>
<v t="ekr.20050306071629.1"><vh>&lt;&lt; docstring &gt;&gt;</vh></v>
<v t="ekr.20050306071629.3"><vh>&lt;&lt; imports &gt;&gt;</vh></v>
<v t="ekr.20050306071629.4"><vh>init</vh></v>
<v t="ekr.20050306071540"><vh>onStart2</vh></v>
</v>
<v t="ekr.20050303051035.2"><vh>Template for plugins with per-commander controller class</vh>
<v t="ekr.20050303051035.5"><vh>&lt;&lt; imports &gt;&gt;</vh></v>
<v t="ekr.20050303051101"><vh>init</vh></v>
<v t="ekr.20050303051150"><vh>onCreate</vh></v>
<v t="ekr.20050303051222"><vh>class pluginController</vh>
<v t="ekr.20050303051222.1"><vh>__init__</vh></v>
</v>
</v>
</v>
<v t="ekr.20100103093121.5365"><vh>Auto completion</vh>
<v t="ekr.20091118065749.5261"><vh>@file ../plugins/ctagscompleter.py</vh></v>
</v>
<v t="edream.110203113231.667"><vh>Commands &amp; directives</vh>
<v t="edream.110203113231.741"><vh>@file ../plugins/add_directives.py</vh></v>
<v t="ekr.20101110084839.5682"><vh>@file ../plugins/bzr_qcommands.py</vh></v>
<v t="EKR.20040517080049.1"><vh>@file ../plugins/empty_leo_file.py</vh></v>
<v t="edream.110203113231.669"><vh>@file ../plugins/import_cisco_config.py</vh></v>
<v t="ekr.20101110092851.5812"><vh>@file ../plugins/initinclass.py</vh></v>
<v t="ekr.20101110091234.5700"><vh>@file ../plugins/leo_interface.py</vh></v>
<v t="ekr.20040419105219"><vh>@file ../plugins/lineNumbers.py</vh></v>
<v t="ekr.20040916084945"><vh>@file ../plugins/macros.py</vh></v>
<v t="edream.110203113231.724"><vh>@file ../plugins/mod_autosave.py</vh></v>
<v t="ekr.20050301083306"><vh>@file ../plugins/mod_read_dir_outline.py</vh></v>
<v t="edream.110203113231.727"><vh>@file ../plugins/mod_timestamp.py</vh></v>
<v t="TL.20090225102340.32"><vh>@file ../plugins/nodeActions.py</vh></v>
<v t="edream.110203113231.720"><vh>@file ../plugins/outline_export.py</vh></v>
<v t="danr7.20060912105041.1"><vh>@file ../plugins/paste_as_headlines.py</vh></v>
<v t="tbrown.20070117104409"><vh>@file ../plugins/quickMove.py</vh></v>
<v t="ekr.20081214160729.1"><vh>@file ../plugins/setHomeDirectory.py</vh></v>
<v t="danr7.20061010105952.1"><vh>@file ../plugins/word_count.py</vh></v>
</v>
<v t="edream.110203113231.729"><vh>Debugging</vh>
<v t="ekr.20101110091234.5689"><vh>@file ../plugins/debugger_pudb.py</vh></v>
<v t="edream.110203113231.730"><vh>@file ../plugins/dump_globals.py</vh></v>
<v t="edream.110203113231.732"><vh>@file ../plugins/enable_gc.py</vh></v>
<v t="edream.110203113231.734"><vh>@file ../plugins/quit_leo.py</vh></v>
<v t="edream.110203113231.735"><vh>@file ../plugins/trace_gc_plugin.py</vh></v>
<v t="edream.110203113231.736"><vh>@file ../plugins/trace_keys.py</vh></v>
<v t="edream.110203113231.738"><vh>@file ../plugins/trace_tags.py</vh></v>
</v>
<v t="ekr.20041030092101"><vh>Dyna plugins by e</vh></v>
<v t="ekr.20040722141148"><vh>Examples</vh>
<v t="ekr.20040828105233"><vh>@file ../plugins/examples/chinese_menu.py</vh></v>
<v t="EKR.20040517080202.3"><vh>@file ../plugins/examples/french_fm.py</vh></v>
<v t="edream.110203113231.916"><vh>@file ../plugins/examples/override_classes.py</vh></v>
<v t="edream.110203113231.919"><vh>@file ../plugins/examples/override_commands.py</vh></v>
<v t="ekr.20060621123339"><vh>@file ../plugins/examples/print_cp.py</vh></v>
<v t="edream.110203113231.921"><vh>@file ../plugins/examples/redefine_put.py</vh></v>
<v t="ekr.20180119164431.1"><vh>@file ../plugins/patch_python_colorizer.py</vh></v>
<v t="ekr.20210329114352.1"><vh>@file ../plugins/example_rst_filter.py</vh></v>
</v>
<v t="ekr.20101110150056.9457"><vh>Experimental</vh>
<v t="ekr.20090704103932.5160"><vh>@file ../plugins/leo_pdf.py</vh></v>
<v t="danr7.20060902083957"><vh>@file ../plugins/leo_to_rtf.py</vh></v>
<v t="ekr.20040205071616"><vh>@file ../plugins/mnplugins.py</vh></v>
<v t="ekr.20101110094759.5843"><vh>@file ../plugins/mod_speedups.py</vh></v>
<v t="ekr.20040910070811.1"><vh>@file ../plugins/run_nodes.py</vh></v>
<v t="ekr.20170313020320.1"><vh>@file ../plugins/settings_finder.py</vh></v>
<v t="ekr.20100103093121.5339"><vh>@file ../plugins/stickynotes_plus.py</vh></v>
<v t="ekr.20040331071919"><vh>Leo to AsciiDoc</vh>
<v t="ekr.20101110093449.5822"><vh>@file ../plugins/mod_leo2ascd.py</vh></v>
<v t="ekr.20101110150056.9445"><vh>@file ../plugins/mod_leo2ascd.txt</vh></v>
</v>
</v>
<v t="EKR.20040517075715"><vh>External programs</vh>
<v t="ekr.20110125103904.12504"><vh>@file ../plugins/gitarchive.py</vh></v>
<v t="EKR.20040517080049.4"><vh>@file ../plugins/open_shell.py</vh></v>
<v t="ville.20090503124249.1"><vh>@file ../plugins/tomboy_import.py</vh></v>
<v t="EKR.20040517075715.10"><vh>@file ../plugins/vim.py</vh></v>
<v t="EKR.20040517075715.12"><vh>@file ../plugins/xemacs.py</vh></v>
<v t="EKR.20040517075715.13"><vh>Word export</vh>
<v t="EKR.20040517075715.14"><vh>@file ../plugins/word_export.py</vh></v>
<v t="EKR.20040517075715.20"><vh>@file-nosent ../plugins/word_export.ini</vh></v>
</v>
</v>
<v t="edream.110203113231.872"><vh>Files and nodes</vh>
<v t="tbrown.20080613095157.2"><vh>@file ../plugins/active_path.py</vh></v>
<v t="edream.110203113231.873"><vh>@file ../plugins/at_folder.py</vh></v>
<v t="ekr.20040915085351"><vh>@file ../plugins/at_produce.py</vh></v>
<v t="ktenney.20041211072654.1"><vh>@file ../plugins/at_view.py</vh></v>
<v t="ekr.20170619151859.2"><vh>@file ../plugins/auto_colorize2_0.py</vh></v>
<v t="tbrown.20081223111325.3"><vh>@file ../plugins/backlink.py</vh></v>
<v t="tbrown.20070322113635"><vh>@file ../plugins/bookmarks.py</vh></v>
<v t="ekr.20060807103814.1"><vh>@file ../plugins/datenodes.py</vh></v>
<v t="ajones.20070122153625"><vh>@file ../plugins/expfolder.py</vh></v>
<v t="ekr.20040915105758.13"><vh>@file ../plugins/FileActions.py</vh></v>
<v t="ekr.20110110105526.5463"><vh>@file ../plugins/ftp.py</vh></v>
<v t="tbrown.20091214233510.5347"><vh>@file ../plugins/geotag.py</vh></v>
<v t="tbrown.20100228141752.5691"><vh>@file ../plugins/leocursor.py</vh></v>
<v t="ville.20120503224623.3574"><vh>@file ../plugins/leomylyn.py</vh></v>
<v t="ekr.20101110092851.5742"><vh>@file ../plugins/leoOPML.py</vh></v>
<v t="dan.20090217132953.1"><vh>@file ../plugins/mime.py</vh></v>
<v t="mork.20041018204908.1"><vh>@file ../plugins/multifile.py</vh></v>
<v t="ekr.20040331151007"><vh>@file ../plugins/niceNosent.py</vh></v>
<v t="edream.110203113231.876"><vh>@file ../plugins/read_only_nodes.py</vh></v>
<v t="ekr.20040828103325"><vh>@file ../plugins/startfile.py</vh></v>
<v t="ekr.20130808211520.15893"><vh>@file ../plugins/timestamp.py</vh></v>
<v t="tbrown.20110428144124.29061"><vh>@file ../plugins/xml_edit.py</vh></v>
<v t="mork.20041010095009"><vh>@file ../plugins/xsltWithNodes.py</vh></v>
</v>
<v t="ekr.20181030041436.1"><vh>Gui</vh>
<v t="ekr.20150107090324.1"><vh>@file ../plugins/cursesGui.py</vh></v>
<v t="ekr.20170419092835.1"><vh>@file ../plugins/cursesGui2.py</vh></v>
<v t="ekr.20181103094900.1"><vh>@file ../plugins/leoflexx.py</vh></v>
<v t="ekr.201811100000000.1"><vh>@file ../plugins/leoflexx_js.py</vh></v>
<v t="peckj.20150428142633.1"><vh>@file ../plugins/python_terminal.py</vh></v>
</v>
<v t="ekr.20140723122936.17925"><vh>Importer plugins</vh>
<v t="ekr.20140723122936.18139"><vh>@file ../plugins/importers/__init__.py</vh></v>
<v t="ekr.20140723122936.17926"><vh>@file ../plugins/importers/c.py</vh></v>
<v t="ekr.20160505094722.1"><vh>@file ../plugins/importers/coffeescript.py</vh></v>
<v t="ekr.20140723122936.18140"><vh>@file ../plugins/importers/csharp.py</vh></v>
<v t="tbrown.20140801105909.47549"><vh>@file ../plugins/importers/ctext.py</vh></v>
<v t="ekr.20200619141135.1"><vh>@file ../plugins/importers/cython.py</vh></v>
<v t="ekr.20141116100154.1"><vh>@file ../plugins/importers/dart.py</vh></v>
<v t="ekr.20140723122936.18141"><vh>@file ../plugins/importers/elisp.py</vh></v>
<v t="ekr.20140723122936.18138"><vh>@file ../plugins/importers/html.py</vh></v>
<v t="ekr.20140723122936.18142"><vh>@file ../plugins/importers/ini.py</vh></v>
<v t="ekr.20160412101008.1"><vh>@file ../plugins/importers/ipynb.py</vh></v>
<v t="ekr.20140723122936.18143"><vh>@file ../plugins/importers/java.py</vh></v>
<v t="ekr.20140723122936.18144"><vh>@file ../plugins/importers/javascript.py</vh></v>
<v t="ekr.20160504080826.1"><vh>@file ../plugins/importers/leo_json.py</vh></v>
<v t="ekr.20140723122936.18151"><vh>@file ../plugins/importers/leo_rst.py</vh></v>
<v t="ekr.20161108125620.1"><vh>@file ../plugins/importers/linescanner.py</vh></v>
<v t="ekr.20170530024520.2"><vh>@file ../plugins/importers/lua.py</vh></v>
<v t="ekr.20140725190808.18066"><vh>@file ../plugins/importers/markdown.py</vh></v>
<v t="ekr.20140723122936.18146"><vh>@file ../plugins/importers/org.py</vh></v>
<v t="ekr.20140723122936.18150"><vh>@file ../plugins/importers/otl.py</vh></v>
<v t="ekr.20140723122936.18147"><vh>@file ../plugins/importers/pascal.py</vh></v>
<v t="ekr.20161027100313.1"><vh>@file ../plugins/importers/perl.py</vh></v>
<v t="ekr.20140723122936.18148"><vh>@file ../plugins/importers/php.py</vh></v>
<v t="ekr.20140723122936.18149"><vh>@file ../plugins/importers/python.py</vh></v>
<v t="ekr.20200316100818.1"><vh>@file ../plugins/importers/rust.py</vh></v>
<v t="ekr.20170615153639.2"><vh>@file ../plugins/importers/tcl.py</vh></v>
<v t="ekr.20180201203240.2"><vh>@file ../plugins/importers/treepad.py</vh></v>
<v t="ekr.20140723122936.18152"><vh>@file ../plugins/importers/typescript.py</vh></v>
<v t="ekr.20140723122936.18137"><vh>@file ../plugins/importers/xml.py</vh></v>
</v>
<v t="ekr.20180504192522.1"><vh>leo_babel</vh>
<v t="ekr.20180504191650.34"><vh>@clean ../plugins/leo_babel/__init__.py</vh></v>
<v t="ekr.20180504191650.36"><vh>examples</vh>
<v t="bob.20170716135108.2"><vh>@file ../plugins/leo_babel/examples/slowOut.py</vh></v>
<v t="bob.20170716135108.3"><vh>@file ../plugins/leo_babel/examples/slowOutNoFlush.py</vh></v>
</v>
<v t="ekr.20180504191650.42"><vh>tests</vh>
<v t="ekr.20180504191650.68"><vh>@clean ../plugins/leo_babel/tests/__init__.py</vh></v>
<v t="bob.20180206123613.1"><vh>@file ../plugins/leo_babel/tests/idle_time.py</vh></v>
<v t="bob.20180205135005.1"><vh>@file ../plugins/leo_babel/tests/lib_test.py</vh></v>
<v t="bob.20180125160225.1"><vh>@file ../plugins/leo_babel/tests/tests.py</vh></v>
</v>
</v>
<v t="ekr.20130927050813.13031"><vh>Obsolete</vh>
<v t="ajones.20070122160142"><vh>@file ../plugins/textnode.py</vh></v>
<v t="ekr.20181028052650.1"><vh>@file ../plugins/leowapp.py</vh></v>
<v t="ekr.20190410171646.1"><vh>Unused: pyzo_support.py</vh>
<v t="ekr.20190412042616.1"><vh>&lt;&lt; copyright &gt;&gt;</vh></v>
<v t="ekr.20190410171905.1"><vh>init (pyzo_support.py)</vh></v>
<v t="ekr.20190418161712.1"><vh>class PyzoInterface</vh>
<v t="ekr.20190803175344.1"><vh>pyzo_x.patch_pyzo</vh></v>
</v>
</v>
<v t="ekr.20190805022257.1"><vh>Unused: @file ../plugins/file pyzo_file_browser.py</vh>
<v t="ekr.20190809093446.1"><vh> &lt;&lt; pyzo_file_browser imports &gt;&gt;</vh></v>
<v t="ekr.20190809093459.1"><vh> top-level Leo functions</vh>
<v t="ekr.20190809093459.3"><vh>init (pyzo_file_browser)</vh></v>
<v t="ekr.20190809093459.4"><vh>onCreate</vh></v>
</v>
</v>
</v>
<v t="ekr.20041001210557"><vh>Scripting</vh>
<v t="tbrown.20100226095909.12777"><vh>@file ../plugins/leoscreen.py</vh></v>
<v t="tbrown.20140806084727.30174"><vh>@file ../plugins/livecode.py</vh></v>
<v t="ekr.20060328125248"><vh>@file ../plugins/mod_scripting.py</vh></v>
<v t="edream.110203113231.925"><vh>@file ../plugins/script_io_to_body.py</vh></v>
</v>
<v t="ekr.20120309073937.9878"><vh>Searching</vh>
<v t="ekr.20120309073748.9872"><vh>@file ../plugins/bigdash.py</vh></v>
<v t="peckj.20140804114520.9427"><vh>@file ../plugins/nodetags.py</vh></v>
<v t="peckj.20131130132659.5964"><vh>@file ../plugins/nodewatch.py</vh></v>
</v>
<v t="ekr.20050111122605"><vh>Servers &amp; web stuff</vh>
<v t="ekr.20170925083314.1"><vh>@file ../plugins/leo_cloud.py</vh></v>
<v t="ekr.20170925083853.1"><vh>@file ../plugins/leo_cloud_server.py</vh></v>
<v t="ville.20110206142055.10640"><vh>@file ../plugins/leofeeds.py</vh></v>
<v t="ville.20110125222411.10536"><vh>@file ../plugins/leomail.py</vh></v>
<v t="ville.20091009202416.10040"><vh>@file ../plugins/leoremote.py</vh></v>
<v t="EKR.20040517080250.1"><vh>@file ../plugins/mod_http.py</vh></v>
<v t="ekr.20131004162848.11444"><vh>@file ../plugins/rss.py</vh></v>
<v t="peckj.20140811080604.9496"><vh>@file ../plugins/sftp.py</vh></v>
<v t="ekr.20210223152423.1"><vh>@file ../plugins/anki.py</vh></v>
</v>
<v t="ekr.20101004082701.5674"><vh>Slideshows, screencasts &amp; screenshots</vh>
<v t="ekr.20170128213103.1"><vh>@file ../plugins/demo.py</vh></v>
<v t="ekr.20120913110135.10579"><vh>@file ../plugins/screencast.py</vh></v>
<v t="ekr.20101121031443.5330"><vh>@file ../plugins/screenshots.py</vh></v>
<v t="ekr.20060831165821"><vh>@file ../plugins/slideshow.py</vh></v>
</v>
<v t="ekr.20071113084440"><vh>Testing</vh>
<v t="ekr.20080214092357"><vh>@file ../plugins/test/ekr_test.py</vh></v>
<v t="ekr.20050130120433"><vh>@@file ../plugins/test/failed_import.py</vh></v>
<v t="ekr.20071113085315"><vh>@file ../plugins/test/failed_to_load_plugin.py</vh></v>
<v t="ekr.20051016160700"><vh>@file ../plugins/testRegisterCommand.py</vh></v>
</v>
<v t="ekr.20050306081349"><vh>Text formatting</vh>
<v t="timo.20050213160555"><vh>@file ../plugins/bibtex.py</vh></v>
<v t="ekr.20070119094733.1"><vh>@file ../plugins/dtest.py</vh></v>
<v t="ville.20110409151021.5699"><vh>@file ../plugins/jinjarender.py</vh></v>
<v t="danr7.20060902215215.1"><vh>@file ../plugins/leo_to_html.py</vh></v>
<v t="tbrown.20130930160706.23451"><vh>@file ../plugins/markup_inline.py</vh></v>
<v t="vitalije.20180804172140.1"><vh>@file ../plugins/md_docer.py</vh></v>
<v t="peckj.20140113150237.7083"><vh>@file ../plugins/nodediff.py</vh></v>
<v t="tbrown.20130813134319.11942"><vh>@file ../plugins/richtext.py</vh></v>
<v t="ekr.20170217164004.1"><vh>@file ../plugins/tables.py</vh></v>
</v>
<v t="ekr.20121126102050.10134"><vh>Threading</vh>
<v t="ekr.20121126095734.12418"><vh>@file ../plugins/threadutil.py</vh></v>
</v>
<v t="ekr.20040915073259"><vh>User interface</vh>
<v t="ekr.20101110150056.9453"><vh> Qt only plugins</vh>
<v t="tbrown.20091029123555.5319"><vh>@file ../plugins/attrib_edit.py</vh></v>
<v t="ville.20090310191936.10"><vh>@file ../plugins/colorize_headlines.py</vh></v>
<v t="ekr.20090701111504.5294"><vh>@file ../plugins/contextmenu.py</vh></v>
<v t="tom.20210613135525.1"><vh>@file ../plugins/freewin.py</vh></v>
<v t="tbrown.20090206153748.1"><vh>@file ../plugins/graphcanvas.py</vh></v>
<v t="ville.20090518182905.5419"><vh>@file ../plugins/nav_qt.py</vh></v>
<v t="ville.20120604212857.4215"><vh>@file ../plugins/notebook.py</vh></v>
<v t="ekr.20090622063842.5264"><vh>@file ../plugins/projectwizard.py</vh></v>
<v t="ekr.20160928073518.1"><vh>@file ../plugins/pyplot_backend.py</vh></v>
<v t="ville.20090314215508.4"><vh>@file ../plugins/quicksearch.py</vh></v>
<v t="tbrown.20130420091241.44181"><vh>@file ../plugins/screen_capture.py</vh></v>
<v t="ville.20090815203828.5235"><vh>@file ../plugins/spydershell.py</vh></v>
<v t="ekr.20100103093121.5329"><vh>@file ../plugins/stickynotes.py</vh></v>
<v t="tbrown.20090119215428.2" descendentVnodeUnknownAttributes="7d71005808000000302e362e31332e3071017d71025808000000616e6e6f7461746571037d71042858080000007072696f7269747971054d0f27580a000000707269736574646174657106580a000000323031382d30382d313871077573732e"><vh>@file ../plugins/todo.py</vh></v>
<v t="ville.20110403115003.10348"><vh>@file ../plugins/valuespace.py</vh></v>
<v t="tbrown.20100318101414.5990"><vh>@file ../plugins/viewrendered.py</vh></v>
<v t="TomP.20191215195433.1"><vh>@file ../plugins/viewrendered3.py</vh></v>
</v>
<v t="ekr.20160519123329.1"><vh>@file ../plugins/QNCalendarWidget.py</vh></v>
<v t="ekr.20060328125925"><vh>@file ../plugins/chapter_hoist.py</vh></v>
<v t="ville.20110115234843.8742"><vh>@file ../plugins/dragdropgoodies.py</vh></v>
<v t="vitalije.20190928154420.1"><vh>@file ../plugins/history_tracer.py</vh></v>
<v t="tbrown.20090513125417.5244"><vh>@file ../plugins/interact.py</vh></v>
<v t="vitalije.20170727201534.1"><vh>@file ../plugins/line_numbering.py</vh></v>
<v t="ekr.20040915073259.1"><vh>@file ../plugins/maximizeNewWindows.py</vh></v>
<v t="ekr.20101110093301.5818"><vh>@file ../plugins/mod_framesize.py</vh></v>
<v t="EKR.20040517080555.2"><vh>@file ../plugins/plugins_menu.py</vh></v>
<v t="edream.110203113231.924"><vh>@file ../plugins/redirect_to_log.py</vh></v>
<v t="ville.20110304230157.6513"><vh>@file ../plugins/systray.py</vh></v>
<v t="tbrown.20141101114322.1"><vh>@file ../plugins/wikiview.py</vh></v>
<v t="ekr.20181004143535.1"><vh>@file ../plugins/xdb_pane.py</vh></v>
<v t="ekr.20101110095202.5882"><vh>@file ../plugins/zenity_file_dialogs.py</vh></v>
</v>
<v t="ekr.20140726091031.18071"><vh>Writer plugins</vh>
<v t="ekr.20140726091031.18152"><vh>@file ../plugins/writers/__init__.py</vh></v>
<v t="ekr.20140726091031.18143"><vh>@file ../plugins/writers/basewriter.py</vh></v>
<v t="tbrown.20140804103545.29975"><vh>@file ../plugins/writers/ctext.py</vh></v>
<v t="ekr.20141116100154.2"><vh>@file ../plugins/writers/dart.py</vh></v>
<v t="ekr.20160412101901.1"><vh>@file ../plugins/writers/ipynb.py</vh></v>
<v t="ekr.20160504083330.1"><vh>@file ../plugins/writers/leo_json.py</vh></v>
<v t="ekr.20180202053206.1"><vh>@file ../plugins/writers/treepad.py</vh></v>
<v t="ekr.20140726091031.18080"><vh>@file ../plugins/writers/leo_rst.py</vh></v>
<v t="ekr.20140726091031.18073"><vh>@file ../plugins/writers/markdown.py</vh></v>
<v t="ekr.20140726091031.18079"><vh>@file ../plugins/writers/org.py</vh></v>
<v t="ekr.20140726091031.18078"><vh>@file ../plugins/writers/otl.py</vh></v>
</v>
</v>
<v t="ekr.20110605121601.17862"><vh>Qt gui</vh>
<v t="ekr.20171031111403.1"><vh>Leo Edit Pane</vh>
<v t="tbrown.20171029210211.1"><vh>@file ../plugins/editpane/clicky_splitter.py</vh></v>
<v t="tbrown.20171028115144.6"><vh>@file ../plugins/editpane/editpane.py</vh></v>
<v t="tbrown.20171028115144.5"><vh>@file ../plugins/editpane/leotextedit.py</vh></v>
<v t="tbrown.20171028115144.4"><vh>@file ../plugins/editpane/markdownview.py</vh></v>
<v t="tbrown.20171028115144.3"><vh>@file ../plugins/editpane/pandownview.py</vh></v>
<v t="tbrown.20171028115144.2"><vh>@file ../plugins/editpane/plaintextedit.py</vh></v>
<v t="tbrown.20171028115144.1"><vh>@file ../plugins/editpane/plaintextview.py</vh></v>
<v t="tbrown.20171028115143.3"><vh>@file ../plugins/editpane/vanillascintilla.py</vh></v>
<v t="tbrown.20171028115143.2"><vh>@file ../plugins/editpane/webengineview.py</vh></v>
<v t="tbrown.20171028115143.1"><vh>@file ../plugins/editpane/webkitview.py</vh></v>
<v t="tbrown.20171028115144.8"><vh>@file ../plugins/editpane/__init__.py</vh></v>
<v t="tbrown.20171028115541.1"><vh>@file signal_manager.py</vh></v>
</v>
<v t="ekr.20120419093256.10048"><vh>@file ../plugins/free_layout.py</vh></v>
<v t="ekr.20110605121601.17954"><vh>@file ../plugins/nested_splitter.py</vh></v>
<v t="ekr.20110605121601.17996"><vh>@file ../plugins/qt_commands.py</vh></v>
<v t="ekr.20140907103315.18766"><vh>@file ../plugins/qt_events.py</vh></v>
<v t="ekr.20140907123524.18774"><vh>@file ../plugins/qt_frame.py</vh></v>
<v t="ekr.20140907085654.18699"><vh>@file ../plugins/qt_gui.py</vh></v>
<v t="ekr.20140907103315.18777"><vh>@file ../plugins/qt_idle_time.py</vh></v>
<v t="ekr.20140907123524.18777"><vh>@file ../plugins/qt_quickheadlines.py</vh></v>
<v t="ekr.20140831085423.18598"><vh>@file ../plugins/qt_text.py</vh></v>
<v t="ekr.20140907131341.18707" descendentVnodeUnknownAttributes="7d71005809000000302e312e322e322e3271017d71025808000000616e6e6f7461746571037d71042858080000007072696f7269747971054d0f27580a000000707269736574646174657106580a000000323032312d30332d323971077573732e"><vh>@file ../plugins/qt_tree.py</vh></v>
<v t="ekr.20110605121601.18002"><vh>@file ../plugins/qtGui.py</vh></v>
<v t="ekr.20161223152017.1"><vh>@edit ../plugins/qt_quicksearch.py</vh></v>
<v t="ekr.20161223152353.1"><vh>@edit ../plugins/qt_quicksearch_sub.py</vh></v>
</v>
<v t="ekr.20180225010644.1"><vh>Other files</vh>
<v t="ekr.20180225010707.1"><vh>In leo-editor directory</vh>
<v t="ekr.20150304125314.4"><vh>@file ../../leo_to_html.xsl</vh></v>
<v t="ekr.20181009072707.1"><vh>@file ../../run_travis_unit_tests.py</vh></v>
<v t="ekr.20210302164046.1"><vh>@edit ../../launchLeo.py</vh></v>
<v t="ekr.20181014073705.1"><vh>@file ../../run_pytest_tests.py</vh></v>
<v t="maphew.20180224170853.1"><vh>@file ../../setup.py</vh></v>
<v t="ekr.20150304130753.4"><vh>leo-viewer/leo_to_html.xsl</vh></v>
</v>
<v t="ekr.20180225010913.1"><vh>In leo/core</vh>
<v t="ekr.20210202110241.1"><vh>@file leoclient.py</vh></v>
<v t="ekr.20031218072017.2605"><vh>@file runLeo.py</vh></v>
<v t="felix.20210621233316.1"><vh>@file leoserver.py</vh></v>
</v>
<v t="ekr.20180225010743.1"><vh>In leo/external</vh>
<v t="ekr.20190607124533.1"><vh>@nopylint</vh>
<v t="ekr.20160123142722.1"><vh>@clean ../external/make_stub_files.cfg</vh></v>
<v t="ekr.20180708145905.1"><vh>@clean ../external/py2cs_theory.md</vh>
<v t="ekr.20180708152000.1"><vh>The problem</vh></v>
<v t="ekr.20180708152018.1"><vh>Design</vh></v>
<v t="ekr.20180708145905.6"><vh>Using TokenSync class</vh></v>
<v t="ekr.20180708145905.7"><vh>Summary</vh></v>
</v>
<v t="ekr.20110310091639.14254"><vh>@file ../external/codewise.py</vh></v>
<v t="ekr.20130805134749.12436"><vh>@file ../external/edb.py</vh></v>
<v t="ekr.20180628055640.1"><vh>@file ../external/pdb_listener.py</vh></v>
<v t="ekr.20120519121124.9919"><vh>@file ../external/leosax.py</vh></v>
<v t="ekr.20170429161422.1"><vh>@file ../external/log_broadcast.py</vh></v>
<v t="ekr.20170429153135.1"><vh>@file ../external/log_listener.py</vh></v>
<v t="ville.20091010232339.6117"><vh>@file ../external/lproto.py</vh></v>
<v t="ekr.20160317054700.1"><vh>@file ../external/make_stub_files.py</vh></v>
<v t="ekr.20160316091132.1"><vh>@file ../external/py2cs.py</vh></v>
<v t="ekr.20170428085201.1"><vh>npyscreen</vh>
<v t="ekr.20170428084207.3"><vh>@file ../external/npyscreen/apNPSApplication.py</vh></v>
<v t="ekr.20170428084207.11"><vh>@file ../external/npyscreen/apNPSApplicationAdvanced.py</vh></v>
<v t="ekr.20170428084207.15"><vh>@file ../external/npyscreen/apNPSApplicationEvents.py</vh></v>
<v t="ekr.20170428084207.29"><vh>@file ../external/npyscreen/apNPSApplicationManaged.py</vh></v>
<v t="ekr.20170428084207.50"><vh>@file ../external/npyscreen/apOptions.py</vh></v>
<v t="ekr.20170428084207.111"><vh>@file ../external/npyscreen/eveventhandler.py</vh></v>
<v t="ekr.20170428084207.121"><vh>@file ../external/npyscreen/fmActionForm.py</vh></v>
<v t="ekr.20170428084207.131"><vh>@file ../external/npyscreen/fmActionFormV2.py</vh></v>
<v t="ekr.20170428084207.153"><vh>@file ../external/npyscreen/fmFileSelector.py</vh></v>
<v t="ekr.20170428084207.174"><vh>@file ../external/npyscreen/fmForm.py</vh></v>
<v t="ekr.20170428084207.223"><vh>@file ../external/npyscreen/fmFormMultiPage.py</vh></v>
<v t="ekr.20170428084207.248"><vh>@file ../external/npyscreen/fmFormMutt.py</vh></v>
<v t="ekr.20170428084207.258"><vh>@file ../external/npyscreen/fmFormMuttActive.py</vh></v>
<v t="ekr.20170428084207.285"><vh>@file ../external/npyscreen/fmFormWithMenus.py</vh></v>
<v t="ekr.20170428084207.303"><vh>@file ../external/npyscreen/fmPopup.py</vh></v>
<v t="ekr.20170428084207.311"><vh>@file ../external/npyscreen/fm_form_edit_loop.py</vh></v>
<v t="ekr.20170428084207.322"><vh>@file ../external/npyscreen/globals.py</vh></v>
<v t="ekr.20170428084207.324"><vh>@file ../external/npyscreen/muMenu.py</vh></v>
<v t="ekr.20170428084207.332"><vh>@file ../external/npyscreen/muNewMenu.py</vh></v>
<v t="ekr.20170428084207.351"><vh>@file ../external/npyscreen/npysGlobalOptions.py</vh></v>
<v t="ekr.20170428084207.353"><vh>@file ../external/npyscreen/npysNPSFilteredData.py</vh></v>
<v t="ekr.20170428084207.364"><vh>@file ../external/npyscreen/npyspmfuncs.py</vh></v>
<v t="ekr.20170428084207.370"><vh>@file ../external/npyscreen/npyssafewrapper.py</vh></v>
<v t="ekr.20170428084207.377"><vh>@file ../external/npyscreen/npysThemeManagers.py</vh></v>
<v t="ekr.20170428084207.390"><vh>@file ../external/npyscreen/npysThemes.py</vh></v>
<v t="ekr.20170428084207.399"><vh>@file ../external/npyscreen/npysTree.py</vh></v>
<v t="ekr.20170428084207.422"><vh>@file ../external/npyscreen/proto_fm_screen_area.py</vh></v>
<v t="ekr.20170428084207.434"><vh>@file ../external/npyscreen/stdfmemail.py</vh></v>
<v t="ekr.20170428084207.464"><vh>@file ../external/npyscreen/utilNotify.py</vh></v>
<v t="ekr.20170428084207.477"><vh>@file ../external/npyscreen/util_viewhelp.py</vh></v>
<v t="ekr.20170428084207.480"><vh>@file ../external/npyscreen/wgannotatetextbox.py</vh></v>
<v t="ekr.20170428084207.494"><vh>@file ../external/npyscreen/wgautocomplete.py</vh></v>
<v t="ekr.20170428084207.503"><vh>@file ../external/npyscreen/wgboxwidget.py</vh></v>
<v t="ekr.20170428084207.524"><vh>@file ../external/npyscreen/wgbutton.py</vh></v>
<v t="ekr.20170428084207.536"><vh>@file ../external/npyscreen/wgcheckbox.py</vh></v>
<v t="ekr.20170428084207.561"><vh>@file ../external/npyscreen/wgcombobox.py</vh></v>
<v t="ekr.20170428084207.575"><vh>@file ../external/npyscreen/wgdatecombo.py</vh></v>
<v t="ekr.20170428084207.586"><vh>@file ../external/npyscreen/wgeditmultiline.py</vh></v>
<v t="ekr.20170428084207.611"><vh>@file ../external/npyscreen/wgfilenamecombo.py</vh></v>
<v t="ekr.20170428084207.618"><vh>@file ../external/npyscreen/wgFormControlCheckbox.py</vh></v>
<v t="ekr.20170428084208.1"><vh>@file ../external/npyscreen/wggrid.py</vh></v>
<v t="ekr.20170428084208.36"><vh>@file ../external/npyscreen/wggridcoltitles.py</vh></v>
<v t="ekr.20170428084208.43"><vh>@file ../external/npyscreen/wgmonthbox.py</vh></v>
<v t="ekr.20170428084208.68"><vh>@file ../external/npyscreen/wgmultiline.py</vh></v>
<v t="ekr.20170428084208.157"><vh>@file ../external/npyscreen/wgmultilineeditable.py</vh></v>
<v t="ekr.20170428084208.173"><vh>@file ../external/npyscreen/wgmultilinetree.py</vh></v>
<v t="ekr.20170428084208.213"><vh>@file ../external/npyscreen/wgmultilinetreeselectable.py</vh></v>
<v t="ekr.20170428084208.225"><vh>@file ../external/npyscreen/wgmultiselect.py</vh></v>
<v t="ekr.20170428084208.245"><vh>@file ../external/npyscreen/wgmultiselecttree.py</vh></v>
<v t="ekr.20170428084208.253"><vh>@file ../external/npyscreen/wgNMenuDisplay.py</vh></v>
<v t="ekr.20170428084208.285"><vh>@file ../external/npyscreen/wgpassword.py</vh></v>
<v t="ekr.20170428084208.290"><vh>@file ../external/npyscreen/wgselectone.py</vh></v>
<v t="ekr.20170428084208.297"><vh>@file ../external/npyscreen/wgslider.py</vh></v>
<v t="ekr.20170428084208.318"><vh>@file ../external/npyscreen/wgtextbox.py</vh></v>
<v t="ekr.20170428084208.354"><vh>@file ../external/npyscreen/wgtextboxunicode.py</vh></v>
<v t="ekr.20170428084208.359"><vh>@file ../external/npyscreen/wgtextbox_controlchrs.py</vh></v>
<v t="ekr.20170428084208.366"><vh>@file ../external/npyscreen/wgtexttokens.py</vh></v>
<v t="ekr.20170428084208.381"><vh>@file ../external/npyscreen/wgtitlefield.py</vh></v>
<v t="ekr.20170428084208.398"><vh>@file ../external/npyscreen/wgwidget.py</vh></v>
<v t="ekr.20170428084208.436"><vh>@file ../external/npyscreen/wgwidget_proto.py</vh></v>
<v t="ekr.20170428084208.443"><vh>@@file ../external/npyscreen/__init__.py</vh>
<v t="ekr.20170428084208.444"><vh>Declarations</vh></v>
</v>
</v>
</v>
</v>
<v t="ekr.20180225010850.1"><vh>In leo/modes</vh>
<v t="ekr.20210223151922.1"><vh>@file ../modes/julia.py</vh></v>
<v t="ekr.20150326145530.1"><vh>@file ../modes/forth.py</vh></v>
<v t="ekr.20210219115553.109"><vh>@edit ../modes/python.py</vh></v>
</v>
<v t="ekr.20210710031237.1"><vh>In leo/scripts</vh>
<v t="ekr.20210709045755.1"><vh>@file ../scripts/wax_off.py</vh></v>
</v>
</v>
<v t="ekr.20080730161153.8"><vh>Testing</vh>
<v t="ekr.20160517182239.1"><vh>@file ../../flake8-leo.py</vh></v>
<v t="ekr.20160518000549.1"><vh>@file ../../pyflakes-leo.py</vh></v>
<v t="ekr.20100221142603.5638"><vh>@file ../../pylint-leo.py</vh></v>
<v t="ekr.20080730161153.2"><vh>@file leoBridgeTest.py</vh></v>
<v t="ekr.20080730161153.5"><vh>@file leoDynamicTest.py</vh></v>
<v t="ekr.20201129023817.1"><vh>@file leoTest2.py</vh></v>
<<<<<<< HEAD
<v t="ekr.20201202144529.1"><vh>leo/unittests</vh>
<v t="ekr.20210912064148.1"><vh>in unittests/commands</vh>
<v t="ekr.20201202144422.1"><vh>@file ../unittests/commands/test_editCommands.py</vh></v>
<v t="ekr.20210904022712.2"><vh>@file ../unittests/commands/test_checkerCommands.py</vh></v>
</v>
<v t="ekr.20210912064205.1"><vh>in unittests/core</vh>
<v t="ekr.20210901170451.1"><vh>@file ../unittests/core/test_leoApp.py</vh></v>
<v t="ekr.20210902073413.1"><vh>@file ../unittests/core/test_leoAst.py</vh></v>
<v t="ekr.20210901172411.1"><vh>@file ../unittests/core/test_leoAtFile.py</vh></v>
<v t="ekr.20210903153138.1"><vh>@file ../unittests/core/test_leoBridge.py</vh></v>
<v t="ekr.20210903162431.1"><vh>@file ../unittests/core/test_leoCommands.py</vh></v>
<v t="ekr.20210905151702.1"><vh>@file ../unittests/core/test_leoColorizer.py</vh></v>
<v t="ekr.20210910073303.1"><vh>@file ../unittests/core/test_leoConfig.py</vh></v>
<v t="ekr.20210911052754.1"><vh>@file ../unittests/core/test_leoExternalFiles.py</vh></v>
<v t="ekr.20210910065135.1"><vh>@file ../unittests/core/test_leoFileCommands.py</vh></v>
<v t="ekr.20210829124658.1"><vh>@file ../unittests/core/test_leoFind.py</vh></v>
<v t="ekr.20210903161742.1"><vh>@file ../unittests/core/test_leoFrame.py</vh></v>
<v t="ekr.20210902164946.1"><vh>@file ../unittests/core/test_leoGlobals.py</vh></v>
<v t="ekr.20210904064440.2"><vh>@file ../unittests/core/test_leoImport.py</vh></v>
<v t="ekr.20210903155556.1"><vh>@file ../unittests/core/test_leoKeys.py</vh></v>
<v t="ekr.20201203042030.1"><vh>@file ../unittests/core/test_leoNodes.py</vh></v>
<v t="ekr.20210908171733.1"><vh>@file ../unittests/core/test_leoPersistence.py</vh></v>
<v t="ekr.20210902055206.1"><vh>@file ../unittests/core/test_leoRst.py</vh></v>
<v t="ekr.20210820203000.1"><vh>@file ../unittests/core/test_leoserver.py</vh></v>
<v t="ekr.20210902092024.1"><vh>@file ../unittests/core/test_leoShadow.py</vh></v>
<v t="ekr.20210906141410.1"><vh>@file ../unittests/core/test_leoUndo.py</vh></v>
<v t="ekr.20210910072917.1"><vh>@file ../unittests/core/test_leoVim.py</vh></v>
</v>
<v t="ekr.20210901140718.1"><vh>@file ../unittests/test_syntax.py</vh></v>
<v t="ekr.20210907081548.1"><vh>@file ../unittests/test_plugins.py</vh></v>
<v t="ekr.20210910084607.1"><vh>@file ../unittests/test_gui.py</vh></v>
</v>
<v t="ekr.20210911191231.1"><vh>@ignore External files test</vh>
<v t="ekr.20190113120734.1"><vh>@asis ../test/external_files/at-asis-test.py</vh>
<v t="ekr.20190113120734.2"><vh>spam</vh></v>
<v t="ekr.20190113120734.3"><vh>eggs</vh></v>
</v>
<v t="ekr.20200205065723.1"><vh>@asis ../test/external_files/at-asis-test2.txt</vh>
<v t="ekr.20200205065723.2"><vh>spam</vh></v>
<v t="ekr.20200205065723.3"><vh>@@eggs</vh></v>
</v>
<v t="ekr.20190113123439.5"><vh>@auto ../test/external_files/at-auto-line-number-test.py</vh></v>
<v t="ekr.20190113123439.7"><vh>@auto ../test/external_files/at-auto-md-line-number-test.md</vh></v>
<v t="ekr.20190113123439.11"><vh>@auto ../test/external_files/at-auto-section-ref-test.py</vh></v>
<v t="ekr.20190113121550.1"><vh>@auto ../test/external_files/at-auto-test.py</vh></v>
<v t="ekr.20190113123439.16"><vh>@auto ../test/external_files/at-auto-unit-test.py</vh></v>
<v t="ekr.20190113123635.2"><vh>@auto-org ../test/external_files/at-auto-org-line-number-test.org</vh></v>
<v t="ekr.20190113123635.5"><vh>@auto-otl ../test/external_files/at-auto-otl-line-number-test.otl</vh></v>
<v t="ekr.20190113123822.1"><vh>@clean ../test/external_files/at-clean-line-number-test.c</vh>
<v t="ekr.20190113123822.2"><vh>spam</vh></v>
<v t="ekr.20190113123822.3"><vh>eggs</vh></v>
</v>
<v t="ekr.20190113123853.1"><vh>@clean ../test/external_files/at-clean-line-number-test.py</vh>
<v t="ekr.20190113123853.2"><vh>spam</vh></v>
<v t="ekr.20190113123853.3"><vh>eggs</vh></v>
</v>
<v t="ekr.20191207060251.1"><vh>@clean ../test/external_files/at-clean-write-test.py</vh>
<v t="ekr.20191207060251.2"><vh>spam</vh></v>
<v t="ekr.20191207060251.3"><vh>eggs</vh></v>
</v>
<v t="ekr.20160403123754.1"><vh>@file ../test/external_files/at-file-line-number-test.c</vh></v>
<v t="ekr.20080904102243.2"><vh>@file ../test/external_files/at-file-line-number-test.py</vh></v>
<v t="ekr.20111021115306.3697"><vh>@file ../test/external_files/tex-error.tex</vh></v>
<v t="ekr.20130912092638.4150"><vh>@file ../test/external_files/utf-16-test.txt</vh></v>
<v t="ekr.20190113124135.1"><vh>@nosent ../test/external_files/at-nosent-line-number-test.py</vh>
<v t="ekr.20190113124135.2"><vh>spam</vh></v>
<v t="ekr.20190113124135.3"><vh>eggs</vh></v>
</v>
<v t="ekr.20100731163237.5782"><vh>@thin ../test/external_files/at-thin-html-test.html</vh></v>
<v t="ekr.20090704085350.5022"><vh>@thin ../test/external_files/at-thin-test.py</vh></v>
</v>
=======
>>>>>>> ccc2e3c5
</v>
<v t="ekr.20090802181029.5988"><vh>Version</vh>
<v t="ekr.20090717092906.12765"><vh>@file leoVersion.py</vh></v>
</v>
</v>
</vnodes>
<tnodes>
<t tx="EKR.20040430162943">@nosearch
</t>
<t tx="EKR.20040517075715"></t>
<t tx="EKR.20040517075715.13"></t>
<t tx="EKR.20040517075715.20">[Main]
use_styles = Yes
use_section_numbers = Yes
use_current_document = Yes
max_headings = 6
header_style = Heading
</t>
<t tx="EKR.20040517090508">@nocolor-node

Enable plugins by creating@enabled-plugins nodes in leoSettings files,
typically myLeoSettings.leo.See the node

Users Guide-- &gt; Chapter 8: Customizing Leo-- &gt;@rst
html\customizing.html-- &gt; Specifying settings-- &gt; Complex settings nodes

in LeoDocs.leo for full details.

**Important**: Leo no longer uses pluginsManager.txt to enable or disable plugins.
</t>
<t tx="edream.110203113231.667"></t>
<t tx="edream.110203113231.729"></t>
<t tx="edream.110203113231.872">@nocolor-node

These plugins create new kinds of nodes, some of which affect the file system.</t>
<t tx="ekr.20031218072017.2406" _bklnk="7d71002858010000007971014b0058010000007871024b00580400000074797065710358080000006e6f646552656374710458050000006c696e6b7371055d7106752e"># This file contains almost all of Leo's sources.

# See the "About this file" node for important notes.

</t>
<<<<<<< HEAD
<t tx="ekr.20140920064112.17946"></t>
<t tx="ekr.20140916101314.19538">The default language if no @language or @comment is in effect.
=======
<t tx="ekr.20031218072017.2604"></t>
<t tx="ekr.20031218072017.3625">&lt;&lt; about gui classes and gui plugins &gt;&gt;
</t>
<t tx="ekr.20040331071919"></t>
<t tx="ekr.20040722141148">@nocolor-node
@
>>>>>>> ccc2e3c5

You would typically not enable any of the following "plugins".

These plugins contain example code only.
</t>
<t tx="ekr.20040915073259">@nocolor-node

These plugins add buttons and other widgets to the icon area or
affect Leo's panes and windows in various ways.

</t>
<t tx="ekr.20041001210557"></t>
<t tx="ekr.20041030092101">@Notes by EKR: The dyna plugin is a remarkable body of work by 'e'. Have fun with it.

You may download the latest version at: http: // rclick.netfirms.com / dyna_menu.py.html
</t>
<<<<<<< HEAD
<t tx="ekr.20201018062305.1">"""
Overwrite LeoPyRef.leo from the given list of nodes.
=======
<t tx="ekr.20041114102139">@nocolor

Comments
--------

Most of the comments in the style guide are comments*about*the style guide.
You would replace these comments with your own, or eliminate them entirely in
your plugin.

Docstrings
----------

Several plugins show the docstring, so please take care to do a good job of
describing what the plugin does and how to use it.
>>>>>>> ccc2e3c5

Directives
----------

Please put the following at the end of the plugin's top-level node.

    @language python
    @tabwidth-4

Imports
-------

-Do* not*assume that modules like Qt are always available.

-Do* not*use from m import*

-Your code should test whether modules have been imported only if those modules
  may not be available on all platforms.

-To fail gracefully if the Qt gui is not in effect, put the following at
  the top level::

      #
      # Fail fast, right after all imports.
      g.assertUi('qt')  # May raise g.UiTypeException, caught by the plugins manager.

Exceptions
----------

It is usually best* not*to catch exceptions in plugins: doHook catches all
exceptions and disables further calls to plugins.

If a plugin catches exceptions during startup it should do either raise the
exception again or provide an init function at the top level that reports the
failure by returning False.

Use separate nodes
------------------

**Please**define each class, function or method in a separate node!To
make this work, just put@others in the root of your plugin as shown.Note
that@others may be nested, as shown in class myClass.
</t>
<t tx="ekr.20050111122605"></t>
<t tx="ekr.20050130120433">"""A plugin to test import problems."""

from leo.core import leoGlobals as g

def onStart(tag,keywords):
    pass

# pylint: disable=unused-import
try:
    import xyzzy
except ImportError:
    g.cantImport('xyzzy',pluginName='failed_import')

def init():
    """Return True if the plugin has loaded successfully."""
    g.registerHandler("start2", onStart)
    g.plugin_signon(__name__)
    return True
</t>
<t tx="ekr.20050303051035">@nocolor-node

The following nodes show recommended style when writing plugins.</t>
<t tx="ekr.20050303051035.2">"""
A docstring describing your plugin and how to use it.
If it's long, you might put it in a separate section.
"""
&lt;&lt; imports &gt;&gt;
@others
@language python
@tabwidth-4
</t>
<t tx="ekr.20050303051035.5">from leo.core import leoGlobals as g

# Whatever other imports your plugins uses.
</t>
<<<<<<< HEAD
<t tx="ekr.20210113054702.1">import os
print(f"\nos.curdir: {os.path.abspath(os.curdir)}")</t>
<t tx="ekr.20201013034659.1"></t>
<t tx="ekr.20150413091056.1">"""Warn if leoProjects.txt or leoToDo.txt contain any clones."""

clones,nodes,seen = 0,0,set()
table = (
  '@file ../doc/leoProjects.txt',
  '@file ../doc/leoToDo.txt',
)

def check_clone(c,p0,root):
    """Warn if p appears in any @&lt;file&gt; node outside of root's tree."""
    global nodes,seen
    v = p0.v
    for p in c.all_positions():
        nodes += 1
        if p.v == v:
            # Check *all* ancestors, not just the nearest one.
            for parent in p.self_and_parents():
                nodes += 1
                if parent.isAnyAtFileNode() and parent.v != root.v:
                    if parent.v not in seen:
                        seen.add(parent.v)
                        g.es_print('%s and %s contain clone: %s' % (
                            root.h,parent.h,p0.h))

for h in table:
    root = g.findNodeAnywhere(c,h)
    if root:
        for p in root.self_and_subtree():
            nodes += 1
            if p.isCloned():
                clones += 1
                check_clone(c,p,root)
    else:
        g.es_print('not found',h,color='red')
print('done: %s nodes, %s clones' % (nodes,clones))

@tabwidth -4
@language python
</t>
<t tx="ekr.20180324065741.1">"""Copy the selected text to the next node."""
w = c.frame.body.wrapper
s = w.getSelectedText()
if s.strip():
    w.deleteTextSelection()
    c.p.b = w.getAllText()
    w.setInsertPoint(0)
    p = c.insertHeadline()
    c.selectPosition(p)
    p.b = s
    c.editHeadline()
else:
    g.es_print('no text selected')
=======
<t tx="ekr.20050303051101">def init():
    """Return True if the plugin has loaded successfully."""
    ok=g.app.gui.guiName() in('qt','qttabs')
    if ok:
        if 1: # Use this if you want to create the commander class before the frame is fully created.
            g.registerHandler('before-create-leo-frame',onCreate)
        else: # Use this if you want to create the commander class after the frame is fully created.
            g.registerHandler('after-create-leo-frame',onCreate)
    return ok</t>
<t tx="ekr.20050303051150">def onCreate(tag, keys):

    c=keys.get('c')
    if not c: return

    thePluginController=pluginController(c)
>>>>>>> ccc2e3c5
</t>
<t tx="ekr.20050303051222">class pluginController:

    @others</t>
<t tx="ekr.20050303051222.1">def __init__(self,c):

    self.c=c
    # Warning: hook handlers must use keywords.get('c'), NOT self.c.
</t>
<t tx="ekr.20050306071540">def onStart2(tag, keywords):
    """
    A global hook that affects all commanders.
    """

    log=c.frame.log.__class__

    # Replace frame.put with newPut (not shown).
    g.funcToMethod(newPut,log,"put")</t>
<t tx="ekr.20050306071629">"""
A docstring describing your plugin and how to use it.
If it's long, you might put it in a separate section.
"""
&lt;&lt; imports &gt;&gt;
@others
@language python
@tabwidth-4</t>
<t tx="ekr.20050306071629.1">"""
This docstring should be a clear, concise description of what the plugin does
and how to use it.
"""
</t>
<t tx="ekr.20050306071629.3">from leo.core import leoGlobals as g

# Whatever other imports your plugins uses.
</t>
<t tx="ekr.20050306071629.4">def init():
    """Return True if the plugin has loaded successfully."""
    ok=True # This might depend on imports, etc.
    if ok:
        g.registerHandler('start2',onStart2)
    return ok</t>
<t tx="ekr.20050306081349"></t>
<t tx="ekr.20050721093241">@nobeautify
@nocolor

The following are notes for anyone who is interested in writing
alternate gui's for Leo.

Rule 1: Leo's core is (or should be) free of gui-specific code.

Core code calls 'gui wrapper methods' defined by gui-specific classes.
The base classes for these gui-specific classes are in the node
Code--&gt;Gui Base classes.

Rule 2: Gui-specific code should be localized.

The @file nodes contained in the node 'Code--&gt;Gui Tkinter classes' in
leoPy.leo contain all of Leo's Tkinter-specific code. Gui plugins
would typically put all similar code in a single file.

Rule 3: Gui-specific code can call gui methods directly.

There are no restrictions about the code in the gui-specific classes.

Rule 4: Gui-specific classes must implement the 'gui wrapper methods'
specified in the gui base classes.

This is the way that gui-specific classes provide gui-specific
services to Leo's core.

The alternative would be to implement all gui-specific commands
directly in the gui-specific code.  But this would be much more work
than needed.  For example, only a few gui-specific wrappers are needed
to implement all commands that deal with body text.  Implementing each
of these commands 'from scratch' would duplicate a lot of code
unnecessarily.

Using the gui wrapper methods is a bit messy for two reasons:

1. It requires defining enough wrappers (both in the base gui classes
   and subclasses) so that all gui-specific services needed by Leo's
   core are available.  Adding a wrapper to a gui base class involves
   adding it to all gui-specific subclasses.  It's easy to forget to
   add a wrapper.  The gui base class defines all wrappers as a
   function that just calls oops().  This prints a warning that the
   wrapper should be defined in a subclass.

2. The original wrappers assumed Tkinter-like indices.  Wrappers that
   were defined later assume Python indices (see Rule 5 below).  The
   newer style wrappers that use Python indices have 'Python' in their
   name.  Having two sets of wrappers is one of the ugliest features
   of the present code.  I find it hard to remember which wrappers
   exist and what exactly they do :-)

Rule 5: Leo's core should use Python indices, not gui-specific
indices.

Leo's core mostly follows this rule: there may be a few exceptions.

A Python index is an int that runs from 0 (beginning of text) to
len(s) (end of text s).  That is, there are exactly len(s) + 1 valid
indices.  In contrast, Tkinter indices run from "1.0" to "x.y" where
text s has x lines and where the length of the last line is y-1.

Two (recently written) functions in leoGlobals.py support conversions
from Python indices to the row/column indices used by Tkinter.

- g.convertPythonIndexToRowCol converts a Python index to a row/column
  index used by Tkinter.

- g.convertRowColToPythonIndex does the reverse.

Important: the first Tkinter index is '1.0', not '0.0', but the row
returned by g.convertPythonIndexToRowCol is zero based, so the code
that actually creates Tkinter indices from row/col must add 1 to the
row.  Similar remarks apply when going in the reverse direction.
</t>
<t tx="ekr.20051031040240" annotate="7d71002858080000007072696f7269747971014d0f27580a000000707269736574646174657102580a000000323032302d31312d31307103752e"></t>
<t tx="ekr.20071113084440"># These plugins are for testing Leo's own plugin loading logic.
# There is no reason ever to enable these plugins.</t>
<t tx="ekr.20080412053100.5">@language rest
</t>
<t tx="ekr.20080730161153.8"></t>
<t tx="ekr.20090802181029.5988"></t>
<t tx="ekr.20100103093121.5365"># These are experimental plugins.
</t>
<t tx="ekr.20101004082701.5674"></t>
<t tx="ekr.20101110150056.9453"># Some of the most important recent plugins work only with the Qt gui.
</t>
<t tx="ekr.20101110150056.9457"></t>
<t tx="ekr.20110605121601.17862"># These files are true plugins, but it is more convenient to put them here.
</t>
<t tx="ekr.20120309073937.9878"></t>
<t tx="ekr.20121126102050.10134"></t>
<t tx="ekr.20130927050813.13031"></t>
<t tx="ekr.20131121084830.16362">@language python

# Toggle the settings.
g.app.debug_app = not g.app.debug_app
g.app.debug_widgets = not g.app.debug_widgets
# Report the new settings.
print('g.app.debug_app: %s' % g.app.debug_app)
print('g.app.debug_widgets: %s' % g.app.debug_widgets)
</t>
<t tx="ekr.20140102162014.16438">unl: Code--&gt;Core classes--&gt;@file leoConfig.py--&gt;class LocalConfigManager--&gt;c.config.Getters--&gt;c.config.Getters--&gt;c.config.getData
unl: Code--&gt;Core classes--&gt;@file leoConfig.py--&gt;class GlobalConfigManager--&gt;gcm.Getters...--&gt;gcm.getData &amp; getOutlineData
unl: Code--&gt;Core classes--&gt;@file leoConfig.py--&gt;&lt;&lt; class ParserBaseClass &gt;&gt;--&gt;kind handlers (ParserBaseClass)--&gt;doData
@language rest
The parser for @data nodes, doData, no longer strips *anything*.</t>
<t tx="ekr.20140103105930.16446"></t>
<t tx="ekr.20140723122936.17925"># Leo loads these plugins automatically.  Do not add them to @enabled-plugins nodes.

# These plugins now contain the importer code for all kinds of @auto nodes.
# Each plugin must define a top-level importer_dict dictionary describing the plugin.
@language python
</t>
<t tx="ekr.20140726091031.18071"># Leo loads these plugins automatically.  Do not add them to @enabled-plugins nodes.

# These plugins contain the write code for all kinds of special @auto nodes.
# Each plugin must define a top-level writer_dict dictionary describing the plugin.
@language python
</t>
<t tx="ekr.20140808103117.18035"></t>
<t tx="ekr.20140808103117.18038">gnx: ekr.20110605121601.18698
</t>
<t tx="ekr.20140808103117.18040">gnx: ekr.20110605121601.18703
</t>
<t tx="ekr.20140808103117.18042">gnx: ekr.20110605121601.18704
</t>
<t tx="ekr.20140808103117.18044">gnx: ekr.20110605121601.18709
</t>
<t tx="ekr.20140831085423.18630">This outline contains all of Leo's core source code.

Leo's code uses the following conventions throughout:

c:  a commander.
ch: a character.
d:  a dialog or a dict.
f:  an open file.
fn: a file name.
g:  the leoGlobals module.
i, j, k: indices into a string.
p:  a Position.
s:  a string.
t:  a text widget.
u:  an undoer.
w:  a gui widget.
v:  a Vnode
z:  a local temp.

In more limited contexts, the following conventions apply:

si:     a g.ShortcutInfo object.
ks:     a g.KeyStroke object
stroke: a KeyStroke object.

btw:    leoFrame.BaseTextWrapper
stw:    leoFrame.StringTextWrapper

bqtw:   qt_text.BaseQTextWrapper
lqtb:   qt_text.LeoQTextBrowser
qhlw:   qt_text.QHeadlineWrapper
qmbw:   qt_text.QMinibufferWrapper
qlew:   qt_text.QLineEditWrapper
qsciw:  qt_text.QScintiallaWrapper
qtew:   qt_text.QTextEditWrapper</t>
<t tx="ekr.20140831085423.18631">The following 'official' ivars will always exist:

c.frame                 The frame containing the log,body,tree, etc.
c.frame.body            The body pane.
c.frame.body.widget     The gui widget for the body pane.
c.frame.body.wrapper    The high level interface for the body widget.
c.frame.iconBar         The icon bar.
c.frame.log             The log pane.
c.frame.log.widget      The gui widget for the log pane.
c.frame.log.wrapper     The high-level inteface for the log pane.
c.frame.tree            The tree pane.

The following were official ivars that no longer exist:

c.frame.body.bodyCtrl   Use c.frame.body.wrapper instead.
c.frame.log.logCtrl     Use c.frame.log.wrapper instead.
</t>
<t tx="ekr.20140831085423.18639">Here is what you *must know* to understand Leo's core:

1. A **widget** is an actual Qt widget.

Leo's core seldom accesses widgets directly.  Instead...

2. A **wrapper class** defines a standard api that hides the details
   of the underlying gui **text** widgets.

Leo's core uses this api almost exclusively. That is, Leo's core code treats wrappers *as if* they were only text widgets there are!

There is, however, a back door for (hopefully rare!) special cases. All wrapper classes define an official ``widget`` ivar, so core or plugin code can gain access to the real Qt widget using wrapper.widget. Searching for wrapper.widget will find all gui-dependent snippets of code in Leo's core.
</t>
<t tx="ekr.20140902032918.18591">@language rest
@wrap

Leo uses a model/view/controller architecture.

- Controller: The Commands class and its helpers in leoCommands.py and leoEditCommands.py.

- Model: The VNode and Position classes in leoNodes.py.

- View: The gui-independent base classes are in the node "Gui Base Classes". The Qt-Specific subclasses are in the node "Qt gui".

**Important**: The general organization of these classes have changed hardly at all in Leo's 20+ year history.  The reason is that what each class does is fairly obvious.  How the gets the job done may have changed drastically, but *that's an internal implementation detail of the class itself*.  This is the crucial design principle that allows Leo's code to remain stable.  *Classes do not know or meddle in the internal details of other classes*.  As a result, nobody, including EKR, needs to remember internal details.

</t>
<<<<<<< HEAD
<t tx="ekr.20201013034742.11"># Define an override if desired...

if 0: # The base class
    def clean_headline(self, s):
        '''Return a cleaned up headline s.'''
        return s.strip()
        
if 0: # A more complex example, for the C language.
    def clean_headline(self, s):
        '''Return a cleaned up headline s.'''
        import re
        type1 = r'(static|extern)*'
        type2 = r'(void|int|float|double|char)*'
        class_pattern = r'\s*(%s)\s*class\s+(\w+)' % (type1)
        pattern = r'\s*(%s)\s*(%s)\s*(\w+)' % (type1, type2)
        m = re.match(class_pattern, s)
        if m:
            prefix1 = '%s ' % (m.group(1)) if m.group(1) else ''
            return '%sclass %s' % (prefix1, m.group(2))
        m = re.match(pattern, s)
        if m:
            prefix1 = '%s ' % (m.group(1)) if m.group(1) else ''
            prefix2 = '%s ' % (m.group(2)) if m.group(2) else ''
            h = m.group(3) or '&lt;no c function name&gt;'
            return '%s%s%s' % (prefix1, prefix2, h)
        else:
            return s
</t>
<t tx="ekr.20201013034742.12">def clean_nodes(self, parent):
    '''
    Clean all nodes in parent's tree.
    Subclasses override this as desired.
    See perl_i.clean_nodes for an examplle.
    '''
    pass
</t>
<t tx="ekr.20201013034742.13">class {{cap_name}}_ScanState:
    '''A class representing the state of the {{name}} line-oriented scan.'''
    
    def __init__(self, d=None):
        '''{{cap_name}}_ScanState.__init__'''
        if d:
            prev = d.get('prev')
            self.context = prev.context
            # Adjust these by hand.
            self.curlies = prev.curlies
        else:
            self.context = ''
            # Adjust these by hand.
            self.curlies = 0
=======
<t tx="ekr.20140902155015.18674"></t>
<t tx="ekr.20140916101314.19538">The default language if no @language or @comment is in effect.

Valid values are (case is ignored):
>>>>>>> ccc2e3c5

actionscript,c,csharp,css,cweb,elisp,html,java,latex,
pascal,perl,perlpod,php,plain,plsql,python,rapidq,rebol,shell,tcltk.</t>
<t tx="ekr.20140920064112.17946"></t>
<t tx="ekr.20150304130753.4">@language xml
&lt;?xml version="1.0" encoding="UTF-8"?&gt;
&lt;xsl:stylesheet version="1.0"
xmlns:xsl="http://www.w3.org/1999/XSL/Transform"&gt;

&lt;xsl:output method="html" version="1.0" encoding="UTF-8" indent="yes"/&gt;

&lt;!-- The default setting. Not needed unless there is a strip-space element. --&gt;
  &lt;!-- &lt;xsl:preserve-space elements='leo_file nodes t'/&gt; --&gt;

&lt;xsl:template match ='leo_file'&gt;
&lt;html&gt;
  &lt;head&gt;
    &lt;&lt;style&gt;&gt;
    &lt;&lt;scripts&gt;&gt;
  &lt;/head&gt;
  &lt;body&gt;
    &lt;xsl:apply-templates select='tnodes'/&gt;
    &lt;div class="outlinepane"&gt;
      &lt;xsl:apply-templates select='vnodes'/&gt;
    &lt;/div&gt;
    &lt;div class="bodypane"&gt;
      &lt;h1&gt;Body Pane&lt;/h1&gt;
      &lt;pre class="body-text"&gt;body&lt;/pre&gt;
    &lt;/div&gt;
  &lt;/body&gt;
&lt;/html&gt;
&lt;/xsl:template&gt;

&lt;xsl:template match = 'tnodes'&gt;
&lt;div class="tnodes"&gt;
  &lt;xsl:for-each select = 't'&gt;
    &lt;div class="tnode"&gt;
      &lt;xsl:attribute name="id"&gt;&lt;xsl:value-of select='@tx'/&gt;&lt;/xsl:attribute&gt;
      &lt;xsl:value-of select='.'/&gt;
    &lt;/div&gt;
  &lt;/xsl:for-each&gt;
&lt;/div&gt;
&lt;/xsl:template&gt;

&lt;xsl:template match = 'vnodes'&gt;
  &lt;xsl:for-each select = 'v'&gt;
    &lt;xsl:apply-templates select ='.'/&gt;
  &lt;/xsl:for-each&gt;
&lt;/xsl:template&gt;

&lt;xsl:template match='v'&gt;
  &lt;div class="node"&gt;
    &lt;xsl:attribute name="id"&gt;&lt;xsl:value-of select='@t'/&gt;&lt;/xsl:attribute&gt;
    &lt;h1&gt;&lt;xsl:value-of select='vh'/&gt;&lt;/h1&gt;
    &lt;xsl:if test ='./v' &gt;
      &lt;xsl:apply-templates select = 'v'/&gt;
    &lt;/xsl:if&gt;
  &lt;/div&gt;
&lt;/xsl:template&gt;

&lt;/xsl:stylesheet&gt;
</t>
<t tx="ekr.20150413091056.1">"""Warn if leoProjects.txt or leoToDo.txt contain any clones."""

clones,nodes,seen = 0,0,set()
table = (
  '@file ../doc/leoProjects.txt',
  '@file ../doc/leoToDo.txt',
)

def check_clone(c,p0,root):
    """Warn if p appears in any @&lt;file&gt; node outside of root's tree."""
    global nodes,seen
    v = p0.v
    for p in c.all_positions():
        nodes += 1
        if p.v == v:
            # Check *all* ancestors, not just the nearest one.
            for parent in p.self_and_parents():
                nodes += 1
                if parent.isAnyAtFileNode() and parent.v != root.v:
                    if parent.v not in seen:
                        seen.add(parent.v)
                        g.es_print('%s and %s contain clone: %s' % (
                            root.h,parent.h,p0.h))

for h in table:
    root = g.findNodeAnywhere(c,h)
    if root:
        for p in root.self_and_subtree():
            nodes += 1
            if p.isCloned():
                clones += 1
                check_clone(c,p,root)
    else:
        g.es_print('not found',h,color='red')
print('done: %s nodes, %s clones' % (nodes,clones))

@tabwidth -4
@language python
</t>
<t tx="ekr.20150425145248.1">pylint
cov
moz
backup</t>
<t tx="ekr.20150502050609.1">c.backup_helper(sub_dir='leoPy')
</t>
<t tx="ekr.20150507170849.1">g.cls()

print('===== Start =====')

class CreateDecorators:
    """
    A class to create decorators from tables in getPublicCommands.
    
    Note: the node "Found: getPublicCommands" must exist.
    """
    def __init__(self,c,make_changes):
        self.c = c
        self.fixups = self.create_fixups()
        self.n = 0
        self.n_fail = 0
        self.make_changes=make_changes
        self.suppress = [
            'c.frame.body and c.frame.body.addEditor',
            'cls','cloneFindParents','cycleTabFocus',
            'k and k.keyboardQuit',
            'menuShortcutPlaceHolder','removeBlankLines',
            'saveBuffersKillLeo',
        ]
    @others

CreateDecorators(c,make_changes=False).run()
</t>
<t tx="ekr.20150507174711.1">def find_next_clone(self,p):
    v = p.v
    p = p.copy()
    p.moveToThreadNext()
    wrapped = False
    while 1:
        # g.trace(p.v,p.h)
        if p and p.v == v:
            break
        elif p:
            p.moveToThreadNext()
        elif wrapped:
            break
        else:
            wrapped = True
            p = c.rootPosition()
    return p
</t>
<t tx="ekr.20150507175246.1">def munge_lines(self,root,publicCommands):
    """Return munged lines of """
    s = publicCommands.b
    i,j = s.find('{'),s.find('}')
    s = s[i+1:j]
    lines = sorted([z.strip() for z in g.splitLines(s) if z.strip()])
    lines = [z for z in lines if not z.startswith('#')]
    lines = [z[:z.find('#')] if z.find('#') &gt; -1 else z for z in lines]
    lines = [z.rstrip().rstrip(',') for z in lines]
    lines = [z[1:] for z in lines]
    lines = [z.replace("':",' ') for z in lines]
    self.n += len(lines)
    return lines
</t>
<t tx="ekr.20150508062944.1">def run(self):
    """Top-level code."""
    self.n = 0
    found = g.findNodeAnywhere(c,'Found: getPublicCommands')
    assert found
    for child in found.children():
        publicCommands = self.find_next_clone(child)
        root = self.find_class(publicCommands)
        if root:
            lines = self.munge_lines(root,publicCommands)
            d = self.create_d(lines,publicCommands)
            self.create_decorators(d,root)
    print('\n%s commands %s failed' % (self.n,self.n_fail))
</t>
<t tx="ekr.20150508063412.1">def create_decorators(self,d,root):
    """Create decorators for all items in d in root's tree."""
    # print('***** %s' % root.h)
    if root.h in self.fixups:
        roots = []
        aList = self.fixups.get(root.h)
        for root2_h in aList:
            root2 = g.findNodeAnywhere(self.c,root2_h)
            if root2:
                # g.trace(root.h,'=====&gt;',root2.h)
                roots.append(root2)
            else:
                g.trace('===== not found',root2_h)
    else:
        roots = [root]
    for f_name in sorted(d.keys()):
        found = False
        for root in roots:
            c_name = d.get(f_name)
            found = self.create_decorator(c_name,f_name,root)
            if found: break
        if not found and f_name not in self.suppress:
            print('===== not found: %30s %s' % (root.h,f_name))
            self.n_fail += 1
</t>
<t tx="ekr.20150508063538.1">def create_d(self,lines,publicCommands):
    """Create a dict. keys are method names; values are command names."""
    trace = False
    if trace:
        g.trace('\n', publicCommands.h)
    d = {}
    for s in lines:
        aList = s.split()
        if len(aList) &gt; 2:
            aList = [aList[0],' '.join(aList[1:])]
        c_name,f_name = aList[0].strip(),aList[1].strip()
        if ' ' not in f_name:
            f_name = f_name.split('.')[-1]
        # if '(' in f_name:
            # f_name = f_name[:f_name.find('(')]
        if trace: g.trace('%45s %s' % (c_name,f_name))
        d [f_name] = c_name
    return d
</t>
<t tx="ekr.20150508063926.1">def find_class(self,p):
    """Return the position of the class enclosing p."""
    for p2 in p.parents():
        if p2.h.lower().find('class') &gt; -1 and p2.b.find('class') &gt; -1:
            return p2
    else:
        g.trace('*** no class for p.h')
        return None
</t>
<t tx="ekr.20150508071622.1">def create_decorator(self,c_name,f_name,root):
    """
    Search root for a definition of f_name.
    If found, insert @cmd(f_name) before the definition.
    """
    # g.trace('%45s %s' % (c_name,f_name))
    trace = False
    found = False
    decorator = "@cmd('%s')\n" % (c_name)
    for p in root.self_and_subtree(copy=False):
        changed,result = False,[]
        for s in g.splitLines(p.b):
            if g.match_word(s,0,'def ' + f_name):
                if found:
                    if f_name not in self.suppress:
                        g.trace('duplicate def',f_name)
                else:
                    changed,found = True,True
                    result.append(decorator)
                    # print('%s%s' % (decorator,s))
            result.append(s)
        # if changed and self.make_changes:
            # new_body = ''.join(result)
            # # use git as our undo :-)
            # p.b = new_body
    return found
</t>
<t tx="ekr.20150508074623.1">def create_fixups(self):
    """
    Return a fixup dict.
    Keys are headlines for classes.
    Values are new headlines of nodes containing the actual class.
    """
    return {
        'ChapterCommandsClass': ['class ChapterController'],
        'EditCommandsClass': [
            'EditCommandsClass',
            'class Commands',
            'class LeoQtFrame',
            'class LeoBody',
        ],
        'class SearchCommandsClass': ['class LeoFind (LeoFind.py)'],
        'KeyHandlerCommandsClass (add docstrings)': [
            'class KeyHandlerClass',
            'class AutoCompleterClass',
        ]
    }
</t>
<t tx="ekr.20150509183433.1">g.cls()

# Changed files:
# leoApp.py
# leoAtFile.py
# leoCommands.py
# leoFileCommands.py
# leoFrame.py
# leoUndo.py
# qt_frame.py

make_changes = True
    # True, actually make the change

class CreateDecorators:
    """
    A class to create decorators from tables in getPublicCommands.
    
    Note: the node "Found: getPublicCommands" must exist.
    """
    def __init__(self):
        self.n = 0
        self.n_fail = 0
        self.s = self.define_s()
    @others

CreateDecorators().run()
</t>
<t tx="ekr.20150509183433.2">def create_d(self,lines):
    """Create a dict. keys are method names; values are command names."""
    trace = False
    d = {}
    for s in lines:
        aList = s.split()
        if len(aList) &gt; 2:
            aList = [aList[0],' '.join(aList[1:])]
        c_name,f_name = aList[0].strip(),aList[1].strip()
        if ' ' not in f_name:
            f_name = f_name.split('.')[-1]
        # if '(' in f_name:
            # f_name = f_name[:f_name.find('(')]
        if trace: g.trace('%45s %s' % (c_name,f_name))
        d [f_name] = c_name
    return d
</t>
<t tx="ekr.20150509183433.3">def create_decorator(self,c_name,f_name,root):
    """
    Search root for a definition of f_name.
    If found, insert @cmd(f_name) before the definition.
    """
    trace = True
    found = False
    decorator = "@cmd('%s')\n" % (c_name)
    for p in root.self_and_subtree(copy=False):
        changed,result = False,[]
        for s in g.splitLines(p.b):
            if g.match_word(s,0,'def ' + f_name):
                if found:
                    if f_name not in self.suppress:
                        g.trace('duplicate def',f_name)
                else:
                    changed,found = True,True
                    result.append(decorator)
                    # print('%s%s' % (decorator,s))
            result.append(s)
        if changed and make_changes:
            new_body = ''.join(result)
            print('%40s %s' % (p.h[:40],decorator.rstrip()))
            # use git as our undo :-)
            # p.b = new_body
    return found
</t>
<t tx="ekr.20150509183433.4">def create_decorators(self,d):
    """Create decorators for all items in d in root's tree."""
    table = (
        'class Commands', # c.
        'class LeoQtFrame', # f.
        'class LeoFrame', # f.
        'class LeoApp', # g.app.
        '@file leoAtFile.py', # c.atFileCommands
        '@file leoFileCommands.py', # c.fileCommands
        'class Undoer', # c.undoer
    )
    roots = []
    for h in table:
        root = g.findNodeAnywhere(c,h)
        assert root,h
        roots.append(root)
    for f_name in sorted(d.keys()):
        found = False
        for root in roots:
            c_name = d.get(f_name)
            found = self.create_decorator(c_name,f_name,root)
            if found: break
        if not found and f_name not in self.suppress:
            print(f"===== not found: {f_name!r}")
            self.n_fail += 1
</t>
<t tx="ekr.20150509183433.8">def munge_lines(self,s):
    """Return munged lines of s. """
    lines = sorted([z.strip() for z in g.splitLines(s) if z.strip()])
    lines = [z for z in lines if not z.startswith('#')]
    lines = [z[:z.find('#')] if z.find('#') &gt; -1 else z for z in lines]
    lines = [z.rstrip().rstrip(',') for z in lines]
    lines = [z[1:] for z in lines]
    lines = [z.replace("':",' ') for z in lines]
    self.n += len(lines)
    return lines
</t>
<t tx="ekr.20150509183433.9">def run(self):
    """Top-level code."""
    lines = self.munge_lines(self.s)
    d = self.create_d(lines)
    self.create_decorators(d)
    print('%s commands %s failed' % (self.n,self.n_fail))
</t>
<t tx="ekr.20150514035207.1"></t>
<t tx="ekr.20150604130353.1">gnx: ekr.20150604130223.363
</t>
<t tx="ekr.20150604130353.2"></t>
<t tx="ekr.20150703061709.1">@language python

"""myLeoSettings.py: save the outline and run the pylint command"""

# print('@button run-pylint: %s' % c.shortFileName())
if c.isChanged():
    c.save()
c.k.simulateCommand('pylint')
</t>
<t tx="ekr.20160122104332.1">@language python
</t>
<t tx="ekr.20160123142722.1"># An example configuration file for make_stub_files.py.
# By default, this is ~/stubs/make_stub_files.cfg.
# Can be changed using the --config=path command-line option.

[Global]

files:

    # Files to be used *only* if no files are given on the command line.
    # glob.glob wildcards are supported.

    # c:/leo.repo/leo-editor/leo/core/leoAst.py
    # c:/leo.repo/leo-editor/leo/core/*.py
    # c:/leo.repo/leo-editor/plugins/*.py

output_directory: ~/stubs

prefix_lines:
    # Lines to be inserted at the start of each stub file.
    from typing import TypeVar, Iterable, Tuple
    T = TypeVar('T', int, float, complex)

[Def Name Patterns]

[General Patterns]
</t>
<t tx="ekr.20160420054135.4">gnx: ekr.20160412193816.5
unl: qt_quicksearch declarations
gnx: ekr.20160412193816.6
unl: class Ui_LeoQuickSearchWidget
gnx: ekr.20160412193816.7
unl: class Ui_LeoQuickSearchWidget--&gt;setupUi
gnx: ekr.20160412193816.8
unl: class Ui_LeoQuickSearchWidget--&gt;retranslateUi
</t>
<t tx="ekr.20160420054135.5"></t>
<t tx="ekr.20160425070345.1">gnx: ekr.20160412193816.1
unl: qt_main declarations
gnx: ekr.20160412193816.2
unl: class Ui_MainWindow
gnx: ekr.20160412193816.3
unl: class Ui_MainWindow--&gt;setupUi
gnx: ekr.20160412193816.4
unl: class Ui_MainWindow--&gt;retranslateUi
</t>
<t tx="ekr.20160425070345.2"></t>
<t tx="ekr.20170427112302.1">g.cls()
import glob
files = glob.glob(g.os_path_join(g.app.loadDir, '*.py'))
files = [z for z in files if g.os_path_basename(z).startswith('leo')]
if 0:
    g.printList(files)
found = set()
for p in c.all_unique_positions():
    name = p.isAnyAtFileNode()
    if name and name.startswith('leo'):
        path = g.os_path_join(g.app.loadDir, name)
        found.add(path)
if 0:
    print('found')
    g.printList(list(found))
else:
    missing = set(files) - found
    if missing:
        print('not found...')
        g.printList(list(sorted(missing)))
    else:
        print('done')
        </t>
<t tx="ekr.20170427114412.1"></t>
<t tx="ekr.20170428084123.1">"""Recursively import all python files in a directory and clean the result."""
g.cls()
if 0:
    import importlib
    import leo.core.leoImport as leoImport
    importlib.reload(leoImport)
# dir_ = r'C:\Users\edreamleo\Anaconda3\Lib\site-packages\black.py'
dir_ = g.os_path_finalize_join(g.app.loadDir, '..', 'modes')
assert g.os_path_exists(dir_), repr(dir_)
c.recursiveImport(
    add_context = False,
    dir_ = dir_,
    kind = '@edit', # '@clean', '@edit', '@nosent','@auto','@file',
    recursive = False,
    safe_at_file = False,
    theTypes = ['.py',]
)
</t>
<t tx="ekr.20170428084208.443">#!/usr/bin/python
# This file generates pyflakes warnings for *all* imported symbols.
@others
@language python
@tabwidth -4
</t>
<t tx="ekr.20170428084208.444">from .globals                   import DEBUG, DISABLE_RESIZE_SYSTEM

from .wgwidget                  import TEST_SETTINGS, ExhaustedTestInput, add_test_input_from_iterable, add_test_input_ch

from .npyssafewrapper           import wrapper, wrapper_basic

from   .npysThemeManagers       import ThemeManager, disableColor, enableColor
from   . import npysThemes      as     Themes
from   .apNPSApplication        import NPSApp
from   .apNPSApplicationManaged import NPSAppManaged
from   .proto_fm_screen_area    import setTheme
from   .fmForm                  import FormBaseNew, Form, TitleForm, TitleFooterForm, SplitForm, FormExpanded, FormBaseNewExpanded, blank_terminal
from   .fmActionForm            import ActionForm, ActionFormExpanded
from   .fmActionFormV2          import ActionFormV2, ActionFormExpandedV2, ActionFormMinimal
from   .fmFormWithMenus         import FormWithMenus, ActionFormWithMenus, \
                                       FormBaseNewWithMenus, SplitFormWithMenus, \
                                       ActionFormV2WithMenus
from   .fmPopup                 import Popup, MessagePopup, ActionPopup, PopupWide, ActionPopupWide
from   .fmFormMutt              import FormMutt, FormMuttWithMenus
from   .fmFileSelector          import FileSelector, selectFile

from .fmFormMuttActive          import ActionControllerSimple, TextCommandBox, \
                                       FormMuttActive, FormMuttActiveWithMenus
from .fmFormMuttActive          import FormMuttActiveTraditional, FormMuttActiveTraditionalWithMenus


from .fmFormMultiPage           import FormMultiPage, FormMultiPageAction,\
                                       FormMultiPageActionWithMenus, FormMultiPageWithMenus

from .npysNPSFilteredData       import NPSFilteredDataBase, NPSFilteredDataList

from .wgbutton                  import MiniButton
from .wgbutton                  import MiniButtonPress
from .wgbutton                  import MiniButton      as Button
from .wgbutton                  import MiniButtonPress as ButtonPress

from .wgtextbox                 import Textfield, FixedText
from .wgtitlefield              import TitleText, TitleFixedText
from .wgpassword                import PasswordEntry, TitlePassword
from .wgannotatetextbox         import AnnotateTextboxBase
from .wgannotatetextbox         import AnnotateTextboxBaseRight

from .wgslider                  import Slider, TitleSlider
from .wgslider                  import SliderNoLabel, TitleSliderNoLabel
from .wgslider                  import SliderPercent, TitleSliderPercent

from .wgwidget                  import DummyWidget, NotEnoughSpaceForWidget
from . import wgwidget as widget

from .wgmultiline               import MultiLine, Pager, TitleMultiLine, TitlePager, MultiLineAction, BufferPager, TitleBufferPager
from .wgmultiselect             import MultiSelect, TitleMultiSelect, MultiSelectFixed, \
                                       TitleMultiSelectFixed, MultiSelectAction
from .wgeditmultiline           import MultiLineEdit
from .wgcombobox                import ComboBox, TitleCombo
from .wgcheckbox                import Checkbox, RoundCheckBox, CheckBoxMultiline, RoundCheckBoxMultiline, CheckBox, CheckboxBare
from .wgFormControlCheckbox     import FormControlCheckbox
from .wgautocomplete            import TitleFilename, Filename, Autocomplete
from .muMenu                    import Menu
from .wgselectone               import SelectOne, TitleSelectOne
from .wgdatecombo               import DateCombo, TitleDateCombo

from .npysTree import TreeData
from .wgmultilinetree           import MLTree, MLTreeAnnotated, MLTreeAction, MLTreeAnnotatedAction
from .wgmultilinetreeselectable import MLTreeMultiSelect, TreeLineSelectable
from .wgmultilinetreeselectable import MLTreeMultiSelectAnnotated, TreeLineSelectableAnnotated


# The following are maintained for compatibility with old code only. ##########################################

from .compatibility_code.oldtreeclasses import MultiLineTree, SelectOneTree
from .compatibility_code.oldtreeclasses import MultiLineTreeNew, MultiLineTreeNewAction, TreeLine, TreeLineAnnotated # Experimental
from .compatibility_code.oldtreeclasses import MultiLineTreeNewAnnotatedAction, MultiLineTreeNewAnnotated # Experimental
from .compatibility_code.npysNPSTree import NPSTreeData

# End compatibility. ###########################################################################################

from .wgfilenamecombo           import FilenameCombo, TitleFilenameCombo
from .wgboxwidget               import BoxBasic, BoxTitle
from .wgmultiline               import MultiLineActionWithShortcuts
from .wgmultilineeditable       import MultiLineEditable, MultiLineEditableTitle, MultiLineEditableBoxed

from .wgmonthbox                import MonthBox
from .wggrid                    import SimpleGrid
from .wggridcoltitles           import GridColTitles

from .muNewMenu                 import NewMenu, MenuItem
from .wgNMenuDisplay            import MenuDisplay, MenuDisplayScreen

from .npyspmfuncs               import CallSubShell

from .utilNotify                 import notify, notify_confirm, notify_wait, notify_ok_cancel, notify_yes_no

# Base classes for overriding:

# Standard Forms:
from . import stdfmemail

# Experimental Only
from .wgtextboxunicode import TextfieldUnicode
from .wgtexttokens     import TextTokens, TitleTextTokens

# Very experimental. Don't use for anything serious
from .apOptions import SimpleOptionForm
from .apOptions import OptionListDisplay, OptionChanger, OptionList, OptionLimitedChoices, OptionListDisplayLine
from .apOptions import OptionFreeText, OptionSingleChoice, OptionMultiChoice, OptionMultiFreeList, \
                       OptionBoolean, OptionFilename, OptionDate, OptionMultiFreeText


# This really is about as experimental as it gets
from .apNPSApplicationEvents import StandardApp
from .eveventhandler import Event


</t>
<t tx="ekr.20170428085201.1">@nosearch</t>
<t tx="ekr.20170811173924.1">@language python
import os
import subprocess
import sys
import time
win = sys.platform.startswith('win')
old_dir = os.getcwd()
if win:
    new_dir = r'C:\leo.repo\leo-editor'
    path = r'C:\Users\Edward~1\Backup'
else:
    new_dir = '/home/edward/leo.repo/leo-editor'
    path = '/home/edward/Backup'
assert g.os_path_exists(new_dir), repr(new_dir)
assert g.os_path_exists(path), repr(path)
stamp = time.strftime("%Y%m%d-%H%M%S")
fn = g.os_path_finalize_join(path, f"leo-bundle-all-{stamp}")
bundle_command = 'git bundle create %s --all' % fn
print(bundle_command)
os.chdir(new_dir)
# os.system(bundle_command)
proc = subprocess.Popen(bundle_command, shell=True)
proc.wait()
os.chdir(old_dir)
print('done! wrote %s' % fn)
</t>
<<<<<<< HEAD
<t tx="ekr.20210911191729.1">gnx: ekr.20190113123439.5
</t>
<t tx="ekr.20210911192209.1">gnx: ekr.20210911191226.3
unl: at_auto_child (at-auto-line-number-test.py)
</t>
<t tx="ekr.20210911191730.1">gnx: ekr.20190113123439.7
</t>
<t tx="ekr.20210911192209.2">gnx: ekr.20210911191226.4
unl: !Declarations
gnx: ekr.20210911191226.5
unl: section 1
gnx: ekr.20210911191226.6
unl: section 2
</t>
<t tx="ekr.20210911191730.3">gnx: ekr.20190113123439.11
</t>
<t tx="ekr.20210911192209.3">gnx: ekr.20210911191226.7
unl: Declarations (at-auto-section-ref-test.py)
</t>
<t tx="ekr.20210911191731.1">gnx: ekr.20190113121550.1
</t>
<t tx="ekr.20210911192209.4">gnx: ekr.20210911191226.8
unl: spam (at-auto-test.py)
gnx: ekr.20210911191226.9
unl: eggs (at-auto-test.py)
</t>
<t tx="ekr.20210911191731.3">gnx: ekr.20190113123439.16
</t>
<t tx="ekr.20210911192209.5">gnx: ekr.20210911191226.10
unl: class class1
gnx: ekr.20210911191226.11
unl: class class1--&gt;class1_method1
gnx: ekr.20210911191226.12
unl: class class1--&gt;class1_method2
gnx: ekr.20210911191226.13
unl: class class2
gnx: ekr.20210911191226.14
unl: class class2--&gt;class2_method1
gnx: ekr.20210911191226.15
unl: class class2--&gt;class2_method2
</t>
<t tx="ekr.20210911191731.5">gnx: ekr.20190113123635.2
</t>
<t tx="ekr.20210911192209.6">gnx: ekr.20210911191226.16
unl: section 1
gnx: ekr.20210911191226.17
unl: section 2
</t>
<t tx="ekr.20210911191731.7">gnx: ekr.20190113123635.5
</t>
<t tx="ekr.20210911192209.7">gnx: ekr.20210911191226.18
unl: First line.
gnx: ekr.20210911191226.19
unl: section 1
gnx: ekr.20210911191226.20
unl: section 2
</t>
<t tx="ekr.20170427114412.1"></t>
<t tx="ekr.20170427112302.1">g.cls()
import glob
files = glob.glob(g.os_path_join(g.app.loadDir, '*.py'))
files = [z for z in files if g.os_path_basename(z).startswith('leo')]
if 0:
    g.printList(files)
found = set()
for p in c.all_unique_positions():
    name = p.isAnyAtFileNode()
    if name and name.startswith('leo'):
        path = g.os_path_join(g.app.loadDir, name)
        found.add(path)
if 0:
    print('found')
    g.printList(list(found))
=======
<t tx="ekr.20171031111403.1"></t>
<t tx="ekr.20180225010644.1">@nobeautify</t>
<t tx="ekr.20180225010707.1"></t>
<t tx="ekr.20180225010743.1">@nosearch</t>
<t tx="ekr.20180225010850.1"></t>
<t tx="ekr.20180225010913.1"></t>
<t tx="ekr.20180324065741.1">"""Copy the selected text to the next node."""
w = c.frame.body.wrapper
s = w.getSelectedText()
if s.strip():
    w.deleteTextSelection()
    c.p.b = w.getAllText()
    w.setInsertPoint(0)
    p = c.insertHeadline()
    c.selectPosition(p)
    p.b = s
    c.editHeadline()
>>>>>>> ccc2e3c5
else:
    g.es_print('no text selected')
</t>
<t tx="ekr.20180504191650.34"></t>
<t tx="ekr.20180504191650.36"></t>
<t tx="ekr.20180504191650.42"></t>
<t tx="ekr.20180504191650.68"></t>
<t tx="ekr.20180504192522.1"></t>
<t tx="ekr.20180708145905.1">@language rest
@wrap

This is the theory of operation document for py2cs.py. The most interesting aspect of this script is the TokenSync class. This class provides a reliable way of associating tokenizer tokens with ast nodes.

@others
</t>
<<<<<<< HEAD
<t tx="ekr.20210118021337.1">def exists(s, root):
    """Return True if s exists in any of root's nodes."""
    for p in root.self_and_subtree():
        if s in p.b:
            return True
    return False</t>
<t tx="ekr.20210829132319.1">"""Convert old-style tests to new-style tests"""
g.cls()
import importlib
from leo.commands import convertCommands
importlib.reload(convertCommands)

root_h = '--- To be converted'
root = g.findNodeAnywhere(c, root_h)
converter = convertCommands.ConvertAtTests()
# converter = convertCommands.ConvertShadowTests()
# converter = convertCommands.ConvertUndoTests()
# converter = convertCommands.ConvertColorizerTests()
convertCommands.convert_at_test_nodes(c, converter, root, copy_tree=True)</t>
<t tx="ekr.20180816105258.1">g.cls()
import os
import leo.commands.editFileCommands as efc
path = g.os_path_finalize_join(g.app.loadDir, '..', '..')
print('path:', path)
os.chdir(path)
=======
<t tx="ekr.20180708145905.6">
### Using the TokenSync class
>>>>>>> ccc2e3c5

The present code is driven by ast trees, but each visitor of the CoffeeScriptTraverser class takes care to preserve **otherwise-ignored tokens**. These are tokens that would otherwise be ignored: namely blank lines and comments, both entire-line comments and trailing comments.

<<<<<<< HEAD
efc.GitDiffController(c).diff_two_revs(
    rev1='af93a09b', # Before.
    rev2='HEAD',   # After.
)
</t>
<t tx="ekr.20201015145257.1">import leo.core.leoImport as leoImport
import importlib
importlib.reload(leoImport)
g.cls()
# Change path as necessary.
path = r'c:\users\edreamleo\lsa.py'
assert g.os_path_exists(path)
x = leoImport.LegacyExternalFileImporter(c)
x.import_file(path)
</t>
<t tx="ekr.20210630070717.1">"""
See #2025: https://github.com/leo-editor/leo-editor/issues/2025
=======
The visitor for each statement intersperses otherwise ignored tokens using calls to the TokenSync class.  The simplest cases are like this:

    def do_Break(self, node):
        head = self.leading_string(node)
        tail = self.trailing_comment(node)
        return head + self.indent('break') + tail

The leading_string and trailing_comment methods simply redirect to the corresponding methods in the TokenSync class.  Saves a bit of typing. Compound statements are a bit more bother, but not overly so. For example:

    def do_If(self, node):
>>>>>>> ccc2e3c5

        result = self.leading_lines(node)
        tail = self.trailing_comment(node)
        s = 'if %s:%s' % (self.visit(node.test), tail)
        result.append(self.indent(s))
        for z in node.body:
            self.level += 1
            result.append(self.visit(z))
            self.level -= 1
        if node.orelse:
            tail = self.tail_after_body(node.body, node.orelse, result)
            result.append(self.indent('else:' + tail))
            for z in node.orelse:
                self.level += 1
                result.append(self.visit(z))
                self.level -= 1
        return ''.join(result)

The line:

        tail = self.tail_after_body(node.body, node.orelse, result)

<<<<<<< HEAD
g.cls()
import difflib
import os
verbose = True
ekr_server = r'c:\diffs\devel-leoserver.py'
felix_server = r'c:\diffs\felix-server2-leoserver.py'
new_server = r'c:\diffs\new-leoserver.py'
assert os.path.exists(ekr_server), ekr_server
assert os.path.exists(felix_server), felix_server
#
# The target (new!) version should be the ekr_server code.
# With this convention:
#   all '-' opcodes will refer to felix gnx's!
#   These lines refer to lines that Félix *inserted* or *changed*
with open(felix_server) as f:
    a1_s = f.read()
with open(ekr_server) as f:
    b1_s = f.read()
print('len ekr', len(b1_s), 'len felix', len(a1_s))
# ndiff compares *lists* of strings.
# a and b are lists of @+node sentinels.
a_list = [z for z in g.splitLines(a1_s) if z.strip().startswith('#@+node:')]
b_list = [z for z in g.splitLines(b1_s) if z.strip().startswith('#@+node:')]
changed, deleted, inserted = [], [], []
diff = list(difflib.ndiff(a_list, b_list))
i = 0
while i &lt; len(diff):
    progress = i
    s = diff[i]
    code = s[0]
    line1 = s[2:]
    if code == '-':  # Félix inserted or changed the node.
        line2_s = diff[i+1] if i+1 &lt; len(diff) else ''
        line3_s = diff[i+2] if i+2 &lt; len(diff) else ''
        line2_code = line2_s[0] if line2_s else ''
        line3 = line3_s[2:]
        assert 'felix' in line1, s
        if line2_code == '?':  # The line changed. Remember the first and third lines.
            assert line2_s
            assert line3_s
            changed.append((line1, line3))
            i += 4
        else: # Félix inserted the node.
            inserted.append(line1)
            i += 1
    elif code == '+':  # Félix deleted the node.
        assert 'ekr' in line1, s
        deleted.append(line1)
        i += 1
    else:
        print(f"{i:&gt;3}: UNKNOWN CODE")
        print(f"{i:&gt;3}: {s!r}")
        print('')
        for j, s in enumerate(diff[:i+1]):
            print(f"{j:&gt;3}: {s!r}")
        break
    assert i &gt; progress
#
# Print the results.
print('')
print(f"Inserted {len(inserted)} nodes")
if verbose:
    print('')
    for i, z in enumerate(inserted):
        print(f"{i:&gt;3}: {z!r}")
    print('')
print(f" Deleted {len(deleted)} nodes")
if verbose:
    print('')
    for i, z in enumerate(deleted):
        print(f"{i:&gt;3}: {z!r}")
    print('')
print(f" Changed {len(changed)} nodes")
if verbose:
    print('')
    for i, z in enumerate(changed):
        a, b = z
        print(f"{i:&gt;3}: felix: {a!r}")
        print(f"{i:&gt;3}:   ekr: {b!r}")
        print('')
#
# Change the leoserver.py, *not* the ekr file.
result = a1_s
for z in changed:
    a, b = z
    assert '#@+node:felix' not in b, repr(b)
    result = result.replace(a, b)
if 0:
    g.printObj(g.splitLines(result), tag=result)
if 0:
    i, n = 0, 0
    tag = '#@+node:felix'
    while True:
        i = result.find(tag, i)
        if i == -1:
            break
        print(n, repr(result[i: i+50]))
        i += len(tag)
        n += 1
if 1:
    # Write the file.
    with open(new_server, 'w') as f:
        f.write(result)
    print(f"wrote {new_server}")
    
</t>
<t tx="ekr.20210701044426.1"></t>
<t tx="ekr.20210701044513.1"></t>
<t tx="ekr.20210630103405.1">g.cls()
import difflib, os, re
ekr_server = r'c:\diffs\devel-leoserver.py'
felix_server = r'c:\diffs\felix-server2-leoserver.py'
with open(ekr_server) as f:
    a1_s = f.read()
with open(felix_server) as f:
    b1_s = f.read()
# a and b are lists of @+node sentinel lines.
a_list = [z.lstrip() for z in g.splitLines(a1_s) if z.strip().startswith('#@+node:')]
b_list = [z.lstrip() for z in g.splitLines(b1_s) if z.strip().startswith('#@+node:')]
# Show the diffs.
diff = difflib.ndiff(a_list, b_list)
for i, s in enumerate(diff):
    print(f"{i:&lt;3}: {s.rstrip()}")
</t>
<t tx="ekr.20200222083959.1">import logging
rootLogger = logging.getLogger('')
rootLogger.setLevel(logging.DEBUG)
socketHandler = logging.handlers.SocketHandler(
    'localhost',
    logging.handlers.DEFAULT_TCP_LOGGING_PORT,
)
rootLogger.addHandler(socketHandler)
logging.info('-' * 20)
</t>
<t tx="ekr.20200222151754.1">import yoton

# Create another context and a sub channel
ct2 = yoton.Context()
sub = yoton.SubChannel(ct2, 'chat')

# Connect
ct2.connect('publichost:test')

# Receive
while True:
    i = int(sub.recv())
    print(i)
    if i == 10:
        break
</t>
<t tx="EKR.20040430162943">@nosearch
=======
is a hack needed to compensate for the lack of an actual ast.Else node.
>>>>>>> ccc2e3c5
</t>
<t tx="ekr.20180708145905.7">
### Summary

The TokenSync class is, a new, elegant, unexpected and happy development. It is a relatively easy-to-use helper that allows parser-based code to preserve data that is not easily accessible in parse trees.

The TokenSync class avoids [problems with the col_offset field](
http://stackoverflow.com/questions/16748029/how-to-get-source-corresponding-to-a-python-ast-node) in ast nodes. The TokenSync class depends only on the ast.lineno field and the tokenize module. We can expect it to be rock solid.

Edward K. Ream
February 20 to 25, 2016



</t>
<t tx="ekr.20180708152000.1">
### The problem

The initial version of py2cs.py (the script) used only tokens. This solved all token-related problems, but made parsing difficult. Alas, it is [difficult](http://stackoverflow.com/questions/16748029/how-to-get-source-corresponding-to-a-python-ast-node) to associate tokens with ast nodes.

The script needs the following token-related data:

- The **ignored lines** (comment lines and blank lines) that precede any statement.

- The **trailing comment** strings that might follow any line.

- Optionally, the **line breaks** occurring within lines. At present, this script does not preserve such breaks, and it's probably not worth doing. Indeed, automatically breaking long lines seems more useful, especially considering that coffeescript lines may be substantially shorter than the corresponding python lines.

- The **exact spelling** of all strings.

The [ast_utils module](
https://bitbucket.org/plas/thonny/src/3b71fda7ac0b66d5c475f7a668ffbdc7ae48c2b5/thonny/ast_utils.py?at=master) purports to solve this problem with convoluted adjustments to the col_offset field. This approach is subject to subtle Python bugs, and subtle differences between Python 2 and Python 3. There is a better way...
</t>
<t tx="ekr.20180708152018.1">
### Design

The main idea is to use *only* the ast.lineno fields and the tokenizer module to recreate token data. The design assumes only that both the ast.lineno field and Python's tokenizer module are solid. This is a much more reasonable assumption than assuming that the col_offset field always tells the truth. In short, this design *ignores* the ast.col_offset field.

At startup, the TokenSync ctor assigns all the incoming tokens to various lists.  These lists are indexed by lineno:

    ts.line_tokens[i]: all the tokens on line i
    ts.string_tokens[i]: all string tokens on line i
    st.ignored_lines: the blank or comment line on line i

It is very easy to create these lists. The code does not depend on any arcane details.

#### Recovering the exact spelling of stings.

ts.synch_string returns the *next* string on the line. Here it is, stripped of defensive code:

    def sync_string(self, node):
        '''Return the spelling of the string at the given node.'''
        tokens = self.string_tokens[node.lineno-1]
        token = tokens.pop(0)
        self.string_tokens[node.lineno-1] = tokens
        return self.token_val(token)

Stripped of defensive code, the do_Str visitor is just:

    def do_Str(self, node):
        '''A string constant, including docstrings.'''
        return self.sync_string(node)

#### Recovering otherwise ignored nodes

**ts.leading_lines(node)** returns a list of otherwise ignored lines that
precede the node's line that have not already been returned.
**ts.leading_string(node)** is a convenience method that returns ''.join(ts.leading_lines(node)). The visitors of the CoffeeScriptTraverser class show how to use these methods.
</t>
<t tx="ekr.20180816105258.1">g.cls()
import os
import leo.commands.editFileCommands as efc
path = g.os_path_finalize_join(g.app.loadDir, '..', '..')
print('path:', path)
os.chdir(path)

efc.GitDiffController(c).diff_two_branches(
    branch1='devel', # old branch/rev
    branch2='ekr-git-diff', # new branch/rev
    fn='leo/commands/editFileCommands.py',  # Don't use back slashes.
)
</t>
<t tx="ekr.20180824065751.1">print(p.gnx)</t>
<t tx="ekr.20181030041436.1"></t>
<t tx="ekr.20190402091335.1">from leo.commands import editFileCommands as efc

efc.GitDiffController(c).diff_two_revs(
    rev1='af93a09b', # Before.
    rev2='HEAD',   # After.
)
</t>
<t tx="ekr.20190406154306.1">g.openWithFileName(r'C:\apps\pyzo\pyzo.leo')</t>
<t tx="ekr.20190406193429.1"># Extra plugins, for this file only.

# Essential...
plugins_menu.py
free_layout.py
    # Now loaded automatically.
    # Disabled for testing bug 882824.
mod_scripting.py
viewrendered.py

# Testing only...
# nodetags.py
# python_terminal.py
# multifile.py
# livecode.py

# Others...
# bookmarks.py
# demo.py
# mod_http.py
# richtext.py

# Standard plugins

# backlink.py
# bigdash.py
# contextmenu.py
# line_numbering.py
# nav_qt.py
# nodetags.py
# quicksearch.py
# screen_capture.py
# todo.py
# valuespace.py
# xdb_pane.py
</t>
<t tx="ekr.20190410171646.1">@first # -*- coding: utf-8 -*-
"""
pyzo_support.py: Will probably be deleted.
"""
&lt;&lt; copyright &gt;&gt;
from leo.core import leoGlobals as g
assert g
@others
</t>
<t tx="ekr.20190410171905.1">def init():
    print('pyzo_support.py is not a real plugin')
    return False
</t>
<t tx="ekr.20190412042616.1">@
This file uses code from pyzo. Here is the pyzo copyright notice:

Copyright (C) 2013-2018, the Pyzo development team

Pyzo is distributed under the terms of the (new) BSD License.
The full license can be found in 'license.txt'.

Yoton is distributed under the terms of the (new) BSD License.
The full license can be found in 'license.txt'.
</t>
<t tx="ekr.20190418161712.1">class PyzoInterface:
    """
    A class representing the singleton running instance of pyzo.
    
    Instantiated in the top-level init() function.
    """

    @others
</t>
<t tx="ekr.20190607124533.1"></t>
<t tx="ekr.20190803175344.1">def patch_pyzo(self):
    """
    Called at the end of pyzo.start to embed Leo into pyzo.
    """
</t>
<t tx="ekr.20190805022257.1">@first # -*- coding: utf-8 -*-
"""pyzo_file_browser.py: Experimental plugin that adds pyzo's file browser dock to Leo."""
&lt;&lt; pyzo_file_browser imports &gt;&gt;
@others
@language python
@tabwidth -4
</t>
<t tx="ekr.20190809093446.1">import sys
from leo.core import leoGlobals as g
from leo.core.leoQt import QtCore
#
# Must patch sys.path here.
plugins_dir = g.os_path_finalize_join(g.app.loadDir, '..', 'plugins')
sys.path.insert(0, plugins_dir)
#
# Start pyzo, de-fanged.
import pyzo
# pylint: disable=no-member
</t>
<t tx="ekr.20190809093459.1"></t>
<t tx="ekr.20190809093459.3">init_warning_given = False

def init(): # pyzo_file_browser.py
    """Return True if this plugin can be loaded."""
    
    def oops(message):
        global init_warning_given
        if not init_warning_given:
            init_warning_given = True
            print('%s %s' % (__name__, message))
        return False
        
    if g.app.gui.guiName() != "qt":
        return oops('requires Qt gui')
     if not getattr(g.app, 'dock'):
        return oops('requires Qt Docks')
    g.plugin_signon(__name__)
    g.registerHandler('after-create-leo-frame', onCreate)
    return True
</t>
<t tx="ekr.20190809093459.4">def onCreate(tag, keys): # pyzo_file_browser.py
    """Create a pyzo file browser in c's outline."""
    c = keys.get('c')
    dw = c and c.frame and c.frame.top
    if not dw:
        return
    pyzo.start_pyzo_in_leo(c, pyzo)
    from pyzo.tools.pyzoFileBrowser import PyzoFileBrowser
    make_dock(c,
        name="File Browser",
        widget=PyzoFileBrowser(parent=None),
    )
</t>
<t tx="ekr.20200212095937.1"></t>
<t tx="ekr.20200212095937.2">True:  allow joined lines to contain strings.
False: (Recommended by EKR): Retain alignment of strings.</t>
<t tx="ekr.20200212095937.3">True: Retain indentation of overindented stand-alone comment lines.</t>
<t tx="ekr.20200212095937.5"># At present I am of the opinion that joining lines is usually a bad idea.

Should be &lt;= beautify-max-split-line-length.
Zero suppresses all line joining.</t>
<t tx="ekr.20200212095937.6">Zero suppresses all line splitting.</t>
<t tx="ekr.20200222083959.1">import logging
rootLogger = logging.getLogger('')
rootLogger.setLevel(logging.DEBUG)
socketHandler = logging.handlers.SocketHandler(
    'localhost',
    logging.handlers.DEFAULT_TCP_LOGGING_PORT,
)
rootLogger.addHandler(socketHandler)
logging.info('-' * 20)
</t>
<t tx="ekr.20200222151754.1">import yoton

# Create another context and a sub channel
ct2 = yoton.Context()
sub = yoton.SubChannel(ct2, 'chat')

# Connect
ct2.connect('publichost:test')

# Receive
while True:
    i = int(sub.recv())
    print(i)
    if i == 10:
        break
</t>
<t tx="ekr.20200308193719.1">d = {}  # Keys are gnxs, values is a list of vnodes with that gnx.
for v in c.all_nodes():
    gnx = v.gnx
    aList = d.get(gnx, [])
    if v not in aList:
        aList.append(v)
        d [gnx] = aList
        if len(aList) &gt; 1:
            print(f"gnx clash: {gnx}")
            g.printObj(aList)
print('done')</t>
<t tx="ekr.20201012111545.1">@language python
@tabwidth -4
@pagewidth 80
</t>
<t tx="ekr.20201012111649.1">gnx: ekr.20170925083314.1
</t>
<t tx="ekr.20201012111649.3">gnx: ekr.20170925083853.1
</t>
<t tx="ekr.20201013034659.1"></t>
<t tx="ekr.20201013034742.1"></t>
<t tx="ekr.20201013034742.10"># These can be overridden in subclasses.
</t>
<t tx="ekr.20201013034742.11"># Define an override if desired...

if 0: # The base class
    def clean_headline(self, s):
        '''Return a cleaned up headline s.'''
        return s.strip()
        
if 0: # A more complex example, for the C language.
    def clean_headline(self, s):
        '''Return a cleaned up headline s.'''
        import re
        type1 = r'(static|extern)*'
        type2 = r'(void|int|float|double|char)*'
        class_pattern = r'\s*(%s)\s*class\s+(\w+)' % (type1)
        pattern = r'\s*(%s)\s*(%s)\s*(\w+)' % (type1, type2)
        m = re.match(class_pattern, s)
        if m:
            prefix1 = '%s ' % (m.group(1)) if m.group(1) else ''
            return '%sclass %s' % (prefix1, m.group(2))
        m = re.match(pattern, s)
        if m:
            prefix1 = '%s ' % (m.group(1)) if m.group(1) else ''
            prefix2 = '%s ' % (m.group(2)) if m.group(2) else ''
            h = m.group(3) or '&lt;no c function name&gt;'
            return '%s%s%s' % (prefix1, prefix2, h)
        else:
            return s
</t>
<t tx="ekr.20201013034742.12">def clean_nodes(self, parent):
    '''
    Clean all nodes in parent's tree.
    Subclasses override this as desired.
    See perl_i.clean_nodes for an examplle.
    '''
    pass
</t>
<t tx="ekr.20201013034742.13">class {{cap_name}}_ScanState:
    '''A class representing the state of the {{name}} line-oriented scan.'''
    
    def __init__(self, d=None):
        '''{{cap_name}}_ScanState.__init__'''
        if d:
            prev = d.get('prev')
            self.context = prev.context
            # Adjust these by hand.
            self.curlies = prev.curlies
        else:
            self.context = ''
            # Adjust these by hand.
            self.curlies = 0

    def __repr__(self):
        '''{{cap_name}}_ScanState.__repr__'''
        ### Adjust these by hand.
        return "{{cap_name}}_ScanState context: %r curlies: %s" % (
            self.context, self.curlies)

    __str__ = __repr__

    @others
</t>
<t tx="ekr.20201013034742.14">def level(self):
    '''{{cap_name}}_ScanState.level.'''
    return {{state_ivar}}

</t>
<t tx="ekr.20201013034742.15">def update(self, data):
    '''
    {{cap_name}}_ScanState.update

    Update the state using the 6-tuple returned by v2_scan_line.
    Return i = data[1]
    '''
    context, i, delta_c, delta_p, delta_s, bs_nl = data
    # All ScanState classes must have a context ivar.
    self.context = context
    self.curlies += delta_c  
    ### Update {{cap_name}}_ScanState ivars
    # self.bs_nl = bs_nl
    # self.parens += delta_p
    # self.squares += delta_s
    return i
</t>
<t tx="ekr.20201013034742.16">'''Converts the word at the cursor to pep8 style throughout a given tree.'''
# aTestExample notFoundExample.
import re
# clear()
table = (
    # 'BLS.new_scan',
    # 'BLS.Code generation',
    # 'class Importer',
)
@others
Pep8(table, change=True).run()
</t>
<t tx="ekr.20201013034742.17">class Pep8:
    '''
    Convert the word under the cursor to pep8 style in all subtrees in
    table.
    '''
    
    def __init__ (self, table, change=False):
        '''Ctor for Pep8 class.'''
        self.change = change
        self.table = table
        
    @others
</t>
<t tx="ekr.20201013034742.18">def change_all(self, name, new_name, root):
    '''Change name to new_name throughout root's tree.'''
    u = c.undoer
    bunch = u.beforeChangeTree(root)
    found = False
    self.pattern = re.compile(r'\b%s\b' % name)
    for p in root.self_and_subtree():
        found = self.change_headline(name, new_name, p) or found
        found = self.change_body(name, new_name, p) or found
    if found:
        u.afterChangeTree(root, 'pep8', bunch)
    return found
</t>
<t tx="ekr.20201013034742.19">def change_body(self, name, new_name, p):
    indices = []
    for m in self.pattern.finditer(p.b):
        indices.append(str(m.start()))
    if indices:
        n = len(indices)
        g.es_print('%s change%s: %s' % (n, g.plural(n), p.h))
        s = p.b
        for i in reversed(indices):
            i = int(i)
            s = s[:i] + new_name + s[i+len(name):]
        if self.change:
            p.b = s
            p.setDirty()
        else:
            g.es_print(s)
    return bool(indices)</t>
<t tx="ekr.20201013034742.2">g.cls()
# define constants that describe the new language.
name = 'php'
    # The name of the file, and the prefix for classes.
language = 'php'
    # The name of the language, case doesn't matter.
extensions = ['.php',]
    # A list of file extensions supported by this importer.
strict = False
    # True if leading whitespace is particularly significant.
state_ivar = 'self.curlies'
    # 'self.indent' for python, coffeescript.
    # 'self.curlies' for many other languages
    # '(self, curlies, self.parens)' for more complex comparisons
&lt;&lt; define run &amp; helpers &gt;&gt;
run(extensions, language, name, state_ivar)
</t>
<t tx="ekr.20201013034742.20">def change_headline(self, name, new_name, p):
    m = self.pattern.search(p.h)
    if m:
        i = m.start()
        s = p.h
        s = s[:i] + new_name + s[i+len(name):]
        if self.change:
            p.h = s
            p.setDirty()
            g.es_print('changed headline', s)
        else:
            g.es_print('headline', s)
    return bool(m)
</t>
<t tx="ekr.20201013034742.21">def get_name(self):
    i, j = c.editCommands.extendToWord(event=None, select=False)
    w = c.frame.body.wrapper
    s = w.getAllText()
    name = s[i:j]
    return name
</t>
<t tx="ekr.20201013034742.22">def run(self):
    # self.clear()
    name = self.get_name()
    new_name = self.to_pep8(name)
    if len(name) &lt; 2:
        g.es_print('name too short:', name)
    elif new_name == name:
        g.es_print('already pep8:', name)
    else:
        g.es_print('%s -&gt; %s' % (name, new_name))
        c.findCommands.ftm.set_find_text(new_name)
            # Preload the replacement text.
        found = False
        for target in table:
            root = g.findNodeAnywhere(c, target)
            if root:
                found = self.change_all(name, new_name, root) or found
            else:
                g.es_print('not found: %s' % target)
        if found:
            c.redraw()
        else:
            g.es_print('not found:', name)
</t>
<t tx="ekr.20201013034742.23">def to_pep8(self, s):
    
    if len(s) &gt; 1 and s[0].islower() and s.lower() != s:
        result = []
        for ch in s:
            result.append(ch)
            if ch.isupper():
                result.pop()
                result.append('_%s' % (ch.lower()))
        return ''.join(result)
    else:
        return name</t>
<t tx="ekr.20201013034742.24">def clear():
    g.cls()
    c.k.simulateCommand('clear-log')
</t>
<t tx="ekr.20201013034742.25"># g.cls()
import re
import sys
if 1:
    h = 'import-neural-networks.ipynb'
    fn = r'c:\test\export-neural-networds.ipynb'
else:
    h = 'import-Julia.ipynb'
    fn = r'c:\test\export-julia.ipynb'
p = g.findTopLevelNode(c, h)
assert p, h
@others
Export_IPYNB(c).export_outline(p, fn=fn)
</t>
<t tx="ekr.20201013034742.26">'''Imports c:\prog\Julia.ipynb to the node import-Julia.ipynb'''
import nbformat
@others
g.cls()
if 0:
    # fn = r'c:\test\Julia.ipynb'
    fn = r'c:\test\export-neural-networds.ipynb'
    h = 'import-Julia.ipynb'
else:
    h = fn = r'c:\test\04_Neural_Networks.ipynb'
root = g.findTopLevelNode(c, h)
if root:
    while root.hasChildren():
        root.lastChild().doDelete()
else:
    p = c.lastTopLevel()
    root = p.insertAfter()
    root.h = h
x = Import_IPYNB(c)
x.import_file(fn, root)
if not g.unitTesting:
    # These don't work when running unit tests.
    c.selectPosition(root)
    # c.expandAllSubheads()
    c.redraw() 
    g.es_print('done')
</t>
<t tx="ekr.20201013034742.3">@others</t>
<t tx="ekr.20201013034742.4">def copy_tree(source, root, h):
    '''Copy the source tree to the node after p, with headline h.'''
    p2 = root.insertAfter()
    source.copyTreeFromSelfTo(p2)
    p2.h = h
    return p2
 </t>
<t tx="ekr.20201013034742.5">def make_substitutions(destination, patterns):
    '''Make all substitutions in the destination tree.'''
    for p in destination.self_and_subtree():
        h = substitute(p.h, patterns)
        if p.h != h:
            # g.trace('CHANGED:', p.h, '==&gt;', h)
            p.h = h
        b = substitute(p.b, patterns)
        if p.b != b:
            # g.trace('CHANGED:', p.b, '==&gt;', b)
            p.b = b
</t>
<t tx="ekr.20201013034742.6">def run(extensions, language, name, state_ivar):
    '''The driver for this script.'''
    patterns = {
        'cap_name': name.capitalize(),
        'extensions': '[%s]' % ', '.join(["'%s'" % (z) for z in extensions]),
        'language': language.lower(),
        'name': name.lower(),
        'strict': 'True' if strict else 'False',
        'state_ivar': state_ivar,
    }
    h = '@button make-importer'
    root = g.findNodeAnywhere(c, h)
    assert root, h
    h = '@@file importers/{{name}}.py'
    source = g.findNodeInTree(c, root, h)
    assert source, h
    destination = copy_tree(source, root, h)
    make_substitutions(destination, patterns)
    c.contractAllHeadlines()
    c.redraw()</t>
<t tx="ekr.20201013034742.7">def substitute(s, patterns):
    '''Make all substitutions in s.'''
    for pattern in patterns:
        find = '{{%s}}' % pattern
        replace = patterns.get(pattern)
        i = 0
        while i &lt; len(s):
            progress = i
            j = s.find(find, i)
            if j == -1: break
            s = s[:j] + replace + s[j+len(find):]
            i = j+len(replace)
            assert progress &lt; i
    return s
</t>
<t tx="ekr.20201013034742.8">'''The @auto importer for the {{name}} language.'''
import leo.plugins.importers.linescanner as linescanner
Importer = linescanner.Importer
@others
importer_dict = {
    'class': {{cap_name}}_Importer,
    'extensions': {{extensions}},
}
@language python
@tabwidth -4


</t>
<t tx="ekr.20201013034742.9">class {{cap_name}}_Importer(Importer):
    '''The importer for the {{name}} lanuage.'''

    def __init__(self, importCommands, atAuto):
        '''{{cap_name}}_Importer.__init__'''
        # Init the base class.
        Importer.__init__(self,
            importCommands,
            atAuto = atAuto,
            language = '{{language}}',
            state_class = {{cap_name}}_ScanState,
            strict = {{strict}},
        )
        
    @others
</t>
<t tx="ekr.20201015145257.1">import leo.core.leoImport as leoImport
import importlib
importlib.reload(leoImport)
g.cls()
# Change path as necessary.
path = r'c:\users\edreamleo\lsa.py'
assert g.os_path_exists(path)
x = leoImport.LegacyExternalFileImporter(c)
x.import_file(path)
</t>
<t tx="ekr.20201018062305.1">"""
Overwrite LeoPyRef.leo from the given list of nodes.

This script will delete any nodes that are in LeoPyRef.leo but not in
leoPy.leo.

"""
import io
import os
@others
main(node_list = ['Startup', 'Notes', 'Code'])
</t>
<t tx="ekr.20201018063747.1">def put_content(positions_list):
    """
    Return the desired contents of leoPyRef.leo.
    
    Based on code by Виталије Милошевић.
    """
    # Make only one copy for all calls.
    fc = c.fileCommands
    fc.currentPosition = c.p
    fc.rootPosition = c.rootPosition()
    old_vnodesDict = fc.vnodesDict  # Save.
    fc.vnodesDict = {}
    # Put the file
    fc.outputFile = io.StringIO()
    put_prolog()  # Put prolog w/o the stylesheet.
    fc.putHeader()
    fc.putGlobals()
    fc.putPrefs()
    fc.putFindSettings()
    fc.put("&lt;vnodes&gt;\n")
    for p in positions_list:
        # An optimization: Write the next top-level node.
        fc.putVnode(p, isIgnore=p.isAtIgnoreNode())
    fc.put("&lt;/vnodes&gt;\n")
    put_tnodes(positions_list)  # Put only *required* tnodes.
    fc.putPostlog()
    s = fc.outputFile.getvalue()
    fc.outputFile = None
    fc.vnodesDict = old_vnodesDict  # Restore!
    return s
</t>
<t tx="ekr.20201018065757.1">def check_file_names():
    """Return True if leoPyRef exists and we are running from leoPy.leo."""
    if not 'leoPy.leo' in c.shortFileName():
        oops('Run this script only from leoPy.leo')
        return None
    fileName = g.os_path_finalize_join(g.app.loadDir, '..', 'core', 'leoPyRef.leo')
    if not os.path.exists(fileName):
        oops(f"Not found: {fileName}")
        return None
    return fileName</t>
<t tx="ekr.20201018065921.1">def check_nodes(node_list):
    """Return True if all nodes are found."""
    result = []
    for node in node_list:
        p = g.findTopLevelNode(c, node, exact=True)
        if p:
            result.append(p.copy())
        else:
            oops(f"Top-level node {node} not found")
            return []
    return result</t>
<t tx="ekr.20201018070822.1">def main(node_list):
    """The main line."""
    c.endEditing()
    fileName = check_file_names()
    if not fileName:
        return  # Error.
    positions_list = check_nodes(node_list)
    if not positions_list:
        return  # Error.
    content = put_content(positions_list)
    if not content:
        return  # Error.
    with open(fileName, 'w', encoding="utf-8", newline='\n') as f:
        f.write(content)
    print('')
    g.es_print(f"Updated {g.shortFileName(fileName)}")
</t>
<t tx="ekr.20201018072911.1">def oops(message):
    """Print an error message"""
    print('')
    g.es_print(message)
    print('')</t>
<t tx="ekr.20201208114843.1"># No longer needed. Use the git-diff-pr command.
import leo.commands.editFileCommands as efc
x = efc.GitDiffController(c)
x.diff_pull_request()
</t>
<t tx="ekr.20201222095250.1">g.cls()
import glob
import os
theme_dir = os.path.join(g.app.loadDir, '..', 'themes')
assert os.path.exists(theme_dir), repr(theme_dir)
paths = glob.glob(f"{theme_dir}{os.sep}*.leo")

def clean(s):
    return s.strip().replace('-','').replace('_','').replace(' ','')
    
for path in paths:
    d = {}
    c = g.createHiddenCommander(path)
    sfn = c.shortFileName()
    if sfn == 'old_themes.leo':
        continue
    print('checking ', sfn)
    for p in c.all_unique_positions():
        h = clean(p.h)
        if h.startswith('@'):
            if h in d:
                print(f"  {sfn:20}: duplicate {h}")
            else:
                d [h] = True
print('done')</t>
<t tx="ekr.20210110092457.1">@language python
@nosearch
</t>
<t tx="ekr.20210110092457.5">g.cls()
import os
os.chdir(os.path.join(g.app.loadDir, '..', '..'))
# os.system('py-cov-find')
command = r'pytest --cov-report html --cov-report term-missing --cov leo.core.leoFind leo\core\leoFind.py'
os.system(command)
g.es_print('done')</t>
<t tx="ekr.20210110092457.6">import os
# os.system('moz htmlcov/leo_core_leoFind_py.html')
os.chdir(os.path.join(g.app.loadDir, '..', '..'))
os.system('moz htmlcov/leo_core_leoFind_py.html')</t>
<t tx="ekr.20210110092457.7">g.cls()
import os
os.system('python -m unittest leoFind.py')
g.es_print('done')</t>
<t tx="ekr.20210113054702.1">import os
print(f"\nos.curdir: {os.path.abspath(os.curdir)}")</t>
<t tx="ekr.20210118013157.1">"""
Convert defs in LeoFind to pep8 names.
- Don't change defs containing underscores.
- Check for existing target.
"""
g.cls()
import re
h = 'class LeoFind (LeoFind.py)'
root = g.findNodeAnywhere(c, h)
@others
if root:
    main(root)
else:
    print('not found:', root)</t>
<t tx="ekr.20210118013807.1">def main(root):
    pattern = re.compile(r'^def\s+(\w+)', re.MULTILINE)
    for pass_n in (0, 1):
        n = 0
        for p in root.subtree():
            for m in re.finditer(pattern, p.b):
                target = m.group(0)
                old_func = m.group(1)
                if '_' in target:
                    continue
                if target.islower():
                    continue
                if old_func == 'finishCreate':  # Special case.
                    return
                new_func = new_name(old_func)
                if new_func == old_func:
                    continue
                if pass_n == 0:
                    if exists(new_func, root):
                        g.trace(f"already exists: {old_func} {new_func}")
                        g.trace('aborting')
                        return
                else:
                    n += 1
                    convert(old_func, new_func, root)
    g.trace(f"converted {n} function names")
    c.redraw()
            </t>
<t tx="ekr.20210118020530.1">def new_name(s):
    """Return the new name of s."""
    assert ' ' not in s
    # Convert s to underscore style.
    result = []
    for i, ch in enumerate(s):
        if i &gt; 0 and ch.isupper():
            result.append('_')
        result.append(ch.lower())
    return ''.join(result).replace('i_search', 'isearch')
</t>
<t tx="ekr.20210118021337.1">def exists(s, root):
    """Return True if s exists in any of root's nodes."""
    for p in root.self_and_subtree():
        if s in p.b:
            return True
    return False</t>
<t tx="ekr.20210118024739.1">def convert(old_func, new_func, root):
    print(f"{old_func} =&gt; {new_func}\n")
    for p in root.subtree():
        pattern = rf"\b{old_func}\b"
        p.h = re.sub(pattern, new_func, p.h)
        p.b = re.sub(pattern, new_func, p.b)
        # g.printObj(g.splitLines(s2), tag='p.h')
    print('')</t>
<t tx="ekr.20210309083845.1">"""
Issue https://github.com/leo-editor/leo-editor/issues/1789
"""
g.cls()
import glob

def munge(s):
    return s.replace('\\','/').lower()
    
ignore = [
    # Core...
    'format-code.py',       # Script.
    'leoTangle.py',         # To be deleted.
    # External...
    'leoftsindex.py',       # User contributed.
    'sax2db.py',            # User contributed.
    'stringlist.py',        # User contributed.
    # Plugins...
    'baseNativeTree.py',    # No longer used. To be deleted?
    'leofts.py',            # User contributed.
    'qt_main.py',           # Created by Qt designer. Not used.
    'rst3.py',              # To be deleted?
]
ignore = [munge(z) for z in ignore]
# Find all paths for @&lt;file&gt; nodes.
seen = {}
for p in c.all_positions():
    if p.isAnyAtFileNode():
        path = munge(g.fullPath(c, p))
        seen [path] = path
# Check all .py files.  
for module in ('core', 'external', 'plugins'):
    print(f"checking {module}...")
    pat = g.os_path_finalize_join(g.app.loadDir, '..', module, '*.py')
    paths = glob.glob(pat)
    paths = [z for z in paths if not z.endswith('__init__.py')]
    paths = [munge(z) for z in paths]
    # g.printObj(paths, tag=f"\n{len(paths)} files in {module}")
    for path in paths:
        if path not in seen and g.shortFileName(path) not in ignore:
            print(f"Missing: {path}")
    print('')
print('done')
</t>
<t tx="ekr.20210429045101.1">g.cls()
fc = c.fileCommands
d = fc.gnxDict
for key in sorted(d.keys()):
    v = d.get(key)
    if v.h.lower() == 'newheadline':
        print('in dict', key, v)
        for p in c.all_positions():
            if p.v == v:
                print(p)
        else:
            print('no position for', v)
print('done')</t>
<t tx="ekr.20210509083811.1">gnx: ekr.20201012111338.2
unl: Declarations (leo_cloud.py)
gnx: ekr.20201012111338.3
unl: init (leo_cloud.py)
gnx: ekr.20201012111338.4
unl: onCreate (leo_cloud.py)
gnx: ekr.20201012111338.5
unl: onSave (leo_cloud.py)
gnx: ekr.20201012111338.6
unl: lc_read_current (leo_cloud.py)
gnx: ekr.20201012111338.7
unl: lc_write_current (leo_cloud.py)
gnx: ekr.20201012111338.8
unl: class LeoCloudIOBase
gnx: ekr.20201012111338.9
unl: class LeoCloudIOBase--&gt;LeoCloudIOBase.__init__
gnx: ekr.20201012111338.10
unl: class LeoCloudIOBase--&gt;LeoCloudIOBase.get_subtree
gnx: ekr.20201012111338.11
unl: class LeoCloudIOBase--&gt;LeoCloudIOBase.put_subtree
gnx: ekr.20201012111338.12
unl: class LeoCloudIOFileSystem(LeoCloudIOBase)
gnx: ekr.20201012111338.13
unl: class LeoCloudIOFileSystem(LeoCloudIOBase)--&gt;LeoCloudIOFileSystem(LeoCloudIOBase).__init__
gnx: ekr.20201012111338.14
unl: class LeoCloudIOFileSystem(LeoCloudIOBase)--&gt;LeoCloudIOFileSystem(LeoCloudIOBase).get_data
gnx: ekr.20201012111338.15
unl: class LeoCloudIOFileSystem(LeoCloudIOBase)--&gt;LeoCloudIOFileSystem(LeoCloudIOBase).put_data
gnx: ekr.20201012111338.16
unl: class LeoCloudIOGit(LeoCloudIOBase)
gnx: ekr.20201012111338.17
unl: class LeoCloudIOGit(LeoCloudIOBase)--&gt;LeoCloudIOGit(LeoCloudIOBase).__init__
gnx: ekr.20201012111338.18
unl: class LeoCloudIOGit(LeoCloudIOBase)--&gt;LeoCloudIOGit(LeoCloudIOBase)._run_git
gnx: ekr.20201012111338.19
unl: class LeoCloudIOGit(LeoCloudIOBase)--&gt;LeoCloudIOGit(LeoCloudIOBase).get_data
gnx: ekr.20201012111338.20
unl: class LeoCloudIOGit(LeoCloudIOBase)--&gt;LeoCloudIOGit(LeoCloudIOBase).put_data
gnx: ekr.20201012111338.21
unl: class LeoCloud
gnx: ekr.20201012111338.22
unl: class LeoCloud--&gt;LeoCloud.__init__
gnx: ekr.20201012111338.23
unl: class LeoCloud--&gt;LeoCloud.bg_check
gnx: ekr.20201012111338.24
unl: class LeoCloud--&gt;LeoCloud.bg_post_process
gnx: ekr.20201012111338.25
unl: class LeoCloud--&gt;LeoCloud.find_at_leo_cloud
gnx: ekr.20201012111338.26
unl: class LeoCloud--&gt;LeoCloud._find_clouds_recursive
gnx: ekr.20201012111338.27
unl: class LeoCloud--&gt;LeoCloud.find_clouds
gnx: ekr.20201012111338.28
unl: class LeoCloud--&gt;LeoCloud._from_dict_recursive
gnx: ekr.20201012111338.29
unl: class LeoCloud--&gt;LeoCloud.from_dict
gnx: ekr.20201012111338.30
unl: class LeoCloud--&gt;LeoCloud.io_from_node
gnx: ekr.20201012111338.31
unl: class LeoCloud--&gt;LeoCloud.kw_from_node
gnx: ekr.20201012111338.32
unl: class LeoCloud--&gt;LeoCloud.load_clouds
gnx: ekr.20201012111338.33
unl: class LeoCloud--&gt;LeoCloud.read_current
gnx: ekr.20201012111338.34
unl: class LeoCloud--&gt;LeoCloud.recursive_hash
gnx: ekr.20201012111338.35
unl: class LeoCloud--&gt;LeoCloud.save_clouds
gnx: ekr.20201012111338.36
unl: class LeoCloud--&gt;LeoCloud.subtree_changed
gnx: ekr.20201012111338.37
unl: class LeoCloud--&gt;LeoCloud._to_json_serial
gnx: ekr.20201012111338.38
unl: class LeoCloud--&gt;LeoCloud.to_json
gnx: ekr.20201012111338.39
unl: class LeoCloud--&gt;LeoCloud._to_dict_recursive
gnx: ekr.20201012111338.40
unl: class LeoCloud--&gt;LeoCloud.to_dict
gnx: ekr.20201012111338.41
unl: class LeoCloud--&gt;LeoCloud._ua_clean
gnx: ekr.20201012111338.42
unl: class LeoCloud--&gt;LeoCloud.write_current
</t>
<t tx="ekr.20210509083811.2">gnx: ekr.20201012111338.43
unl: Declarations (leo_cloud_server.py)
</t>
<t tx="ekr.20210510071427.1">def put_prolog():
    """Same as fc.putProlog, without the stylysheet."""
    fc = c.fileCommands
    tag = 'http://leoeditor.com/namespaces/leo-python-editor/1.1'
    #
    # Put the xml line.
    fc.putXMLLine()
    #
    # Put the "created by Leo" line.
    fc.put('&lt;!-- Created by Leo: http://leoeditor.com/leo_toc.html --&gt;\n')
    #
    # Do *not* put the stylesheet line.
        # fc.putStyleSheetLine()
    #
    # Put the namespace
    fc.put(f'&lt;leo_file xmlns:leo="{tag}" &gt;\n')
</t>
<t tx="ekr.20210510071812.1">def put_tnodes(positions_list):
    """
    Write all tnodes except those for vnodes appearing in @file, @edit or @auto nodes.
    """
        
    def should_suppress(p):
        return any(z.isAtFileNode() or z.isAtEditNode() or z.isAtAutoNode()
            for z in p.self_and_parents())

    fc = c.fileCommands
    fc.put("&lt;tnodes&gt;\n")
    suppress = {}
    for p in c.all_positions(copy=False):
        if should_suppress(p):
            suppress[p.v] = True
    # Write tnodes in *outline* order.
    written = {}
    for root in positions_list:
        for p in root.self_and_subtree():
            if p.v not in suppress and p.v not in written:
                written[p.v] = True
                fc.putTnode(p.v)
    fc.put("&lt;/tnodes&gt;\n")
</t>
<t tx="ekr.20210530065000.2"># This node contains the commands needed to execute a program in a particular language.
# Format: language-name: command

#
# execute-general-script always creates a temporary file.
# Just before executing the command, execute-general-script
# Replaces &lt;FILE&gt; by the name of the temporary file.

# This does work.
# python: python -v &lt;FILE&gt;

go: go run .
python: python
rust: rustc
</t>
<t tx="ekr.20210530065000.3"># This node contains the regex pattern to determine the line number in error messages.
# Format: language-name: regex pattern
#
# Patterns must define two groups, in either order:
# One group, containing only digits, defines the line number.
# The other group defines the file name.


go ^\s*(.*):([0-9]+):([0-9]+):.+$
python: ^\s*File "(.+)", line ([0-9]+), in .+$
rust: ^\s*--&gt; (.+):([0-9]+):([0-9]+)\s*$</t>
<t tx="ekr.20210630070717.1">"""
See #2025: https://github.com/leo-editor/leo-editor/issues/2025

Note: I have chosen *not* to update the gnx's. Félix deserves the credit for the changes.

A script to restore gnx's in sentinels in leoserver.py from the devel branch to the felix-server2 branch.

devel-leoserver.py: the version of leoserver.py from devel
felix_server.py:    The version of leoserver.py from felix-server-2
new_server.py:      leoserver.py, with updated gnx's.

After running this script, `kdiff3 devel-leoserver.py new-leoserver.py` shows *only*
the expected changes to sentinel lines.
"""

g.cls()
import difflib
import os
verbose = True
ekr_server = r'c:\diffs\devel-leoserver.py'
felix_server = r'c:\diffs\felix-server2-leoserver.py'
new_server = r'c:\diffs\new-leoserver.py'
assert os.path.exists(ekr_server), ekr_server
assert os.path.exists(felix_server), felix_server
#
# The target (new!) version should be the ekr_server code.
# With this convention:
#   all '-' opcodes will refer to felix gnx's!
#   These lines refer to lines that Félix *inserted* or *changed*
with open(felix_server) as f:
    a1_s = f.read()
with open(ekr_server) as f:
    b1_s = f.read()
print('len ekr', len(b1_s), 'len felix', len(a1_s))
# ndiff compares *lists* of strings.
# a and b are lists of @+node sentinels.
a_list = [z for z in g.splitLines(a1_s) if z.strip().startswith('#@+node:')]
b_list = [z for z in g.splitLines(b1_s) if z.strip().startswith('#@+node:')]
changed, deleted, inserted = [], [], []
diff = list(difflib.ndiff(a_list, b_list))
i = 0
while i &lt; len(diff):
    progress = i
    s = diff[i]
    code = s[0]
    line1 = s[2:]
    if code == '-':  # Félix inserted or changed the node.
        line2_s = diff[i+1] if i+1 &lt; len(diff) else ''
        line3_s = diff[i+2] if i+2 &lt; len(diff) else ''
        line2_code = line2_s[0] if line2_s else ''
        line3 = line3_s[2:]
        assert 'felix' in line1, s
        if line2_code == '?':  # The line changed. Remember the first and third lines.
            assert line2_s
            assert line3_s
            changed.append((line1, line3))
            i += 4
        else: # Félix inserted the node.
            inserted.append(line1)
            i += 1
    elif code == '+':  # Félix deleted the node.
        assert 'ekr' in line1, s
        deleted.append(line1)
        i += 1
    else:
        print(f"{i:&gt;3}: UNKNOWN CODE")
        print(f"{i:&gt;3}: {s!r}")
        print('')
        for j, s in enumerate(diff[:i+1]):
            print(f"{j:&gt;3}: {s!r}")
        break
    assert i &gt; progress
#
# Print the results.
print('')
print(f"Inserted {len(inserted)} nodes")
if verbose:
    print('')
    for i, z in enumerate(inserted):
        print(f"{i:&gt;3}: {z!r}")
    print('')
print(f" Deleted {len(deleted)} nodes")
if verbose:
    print('')
    for i, z in enumerate(deleted):
        print(f"{i:&gt;3}: {z!r}")
    print('')
print(f" Changed {len(changed)} nodes")
if verbose:
    print('')
    for i, z in enumerate(changed):
        a, b = z
        print(f"{i:&gt;3}: felix: {a!r}")
        print(f"{i:&gt;3}:   ekr: {b!r}")
        print('')
#
# Change the leoserver.py, *not* the ekr file.
result = a1_s
for z in changed:
    a, b = z
    assert '#@+node:felix' not in b, repr(b)
    result = result.replace(a, b)
if 0:
    g.printObj(g.splitLines(result), tag=result)
if 0:
    i, n = 0, 0
    tag = '#@+node:felix'
    while True:
        i = result.find(tag, i)
        if i == -1:
            break
        print(n, repr(result[i: i+50]))
        i += len(tag)
        n += 1
if 1:
    # Write the file.
    with open(new_server, 'w') as f:
        f.write(result)
    print(f"wrote {new_server}")
    
</t>
<t tx="ekr.20210630103405.1">g.cls()
import difflib, os, re
ekr_server = r'c:\diffs\devel-leoserver.py'
felix_server = r'c:\diffs\felix-server2-leoserver.py'
with open(ekr_server) as f:
    a1_s = f.read()
with open(felix_server) as f:
    b1_s = f.read()
# a and b are lists of @+node sentinel lines.
a_list = [z.lstrip() for z in g.splitLines(a1_s) if z.strip().startswith('#@+node:')]
b_list = [z.lstrip() for z in g.splitLines(b1_s) if z.strip().startswith('#@+node:')]
# Show the diffs.
diff = difflib.ndiff(a_list, b_list)
for i, s in enumerate(diff):
    print(f"{i:&lt;3}: {s.rstrip()}")
</t>
<t tx="ekr.20210701044426.1"></t>
<t tx="ekr.20210701044513.1"></t>
<t tx="ekr.20210710031237.1"></t>
<t tx="ekr.20210718053938.1">$ git merge --no-commit --no-ff ekr-docs

To examine the staged changes:

$ git diff --cached

Undo the merge, even if it is a fast-forward merge:

$ git merge --abort
</t>
<t tx="ekr.20210829132319.1">"""Convert old-style tests to new-style tests"""
g.cls()
import importlib
from leo.commands import convertCommands
importlib.reload(convertCommands)

root_h = '--- To be converted'
root = g.findNodeAnywhere(c, root_h)
converter = convertCommands.ConvertAtTests()
# converter = convertCommands.ConvertShadowTests()
# converter = convertCommands.ConvertUndoTests()
# converter = convertCommands.ConvertColorizerTests()
convertCommands.convert_at_test_nodes(c, converter, root, copy_tree=True)</t>
<t tx="ekr.20210911191729.1">gnx: ekr.20190113123439.5
</t>
<t tx="ekr.20210911191730.1">gnx: ekr.20190113123439.7
</t>
<t tx="ekr.20210911191730.3">gnx: ekr.20190113123439.11
</t>
<t tx="ekr.20210911191731.1">gnx: ekr.20190113121550.1
</t>
<t tx="ekr.20210911191731.3">gnx: ekr.20190113123439.16
</t>
<t tx="ekr.20210911191731.5">gnx: ekr.20190113123635.2
</t>
<t tx="ekr.20210911191731.7">gnx: ekr.20190113123635.5
</t>
<t tx="ekr.20210911192209.1">gnx: ekr.20210911191226.3
unl: at_auto_child (at-auto-line-number-test.py)
</t>
<t tx="ekr.20210911192209.2">gnx: ekr.20210911191226.4
unl: !Declarations
gnx: ekr.20210911191226.5
unl: section 1
gnx: ekr.20210911191226.6
unl: section 2
</t>
<t tx="ekr.20210911192209.3">gnx: ekr.20210911191226.7
unl: Declarations (at-auto-section-ref-test.py)
</t>
<t tx="ekr.20210911192209.4">gnx: ekr.20210911191226.8
unl: spam (at-auto-test.py)
gnx: ekr.20210911191226.9
unl: eggs (at-auto-test.py)
</t>
<t tx="ekr.20210911192209.5">gnx: ekr.20210911191226.10
unl: class class1
gnx: ekr.20210911191226.11
unl: class class1--&gt;class1_method1
gnx: ekr.20210911191226.12
unl: class class1--&gt;class1_method2
gnx: ekr.20210911191226.13
unl: class class2
gnx: ekr.20210911191226.14
unl: class class2--&gt;class2_method1
gnx: ekr.20210911191226.15
unl: class class2--&gt;class2_method2
</t>
<t tx="ekr.20210911192209.6">gnx: ekr.20210911191226.16
unl: section 1
gnx: ekr.20210911191226.17
unl: section 2
</t>
<t tx="ekr.20210911192209.7">gnx: ekr.20210911191226.18
unl: First line.
gnx: ekr.20210911191226.19
unl: section 1
gnx: ekr.20210911191226.20
unl: section 2
</t>
<<<<<<< HEAD
<t tx="ekr.20180225010850.1"></t>
<t tx="ekr.20210710031237.1"></t>
<t tx="ekr.20080730161153.8"></t>
<t tx="ekr.20201202144529.1"></t>
<t tx="ekr.20210912064148.1"></t>
<t tx="ekr.20210912064205.1"></t>
<t tx="ekr.20210911191231.1"></t>
<t tx="ekr.20190113120734.1">
</t>
<t tx="ekr.20190113120734.2">def spam():
    pass
</t>
<t tx="ekr.20190113120734.3">def eggs():
    pass
</t>
<t tx="ekr.20200205065723.1">@language python
@others
</t>
<t tx="ekr.20200205065723.2">def spam():
    pass</t>
<t tx="ekr.20200205065723.3">def eggs():
    pass
</t>
<t tx="ekr.20190113123822.1">@language c
@tabwidth -4
// before @others // line 1
@others
// last line: line 6
</t>
<t tx="ekr.20190113123822.2">def spam(): // line 2
    pass
</t>
<t tx="ekr.20190113123822.3">def eggs(): // line 4
    pass
</t>
<t tx="ekr.20190113123853.1">@language python
@tabwidth -4
# Before @others: line 1
@others
# Last line: line 6
</t>
<t tx="ekr.20190113123853.2">def spam(): # line 2
    pass
</t>
<t tx="ekr.20190113123853.3">def eggs(): # line 4
    pass
</t>
<t tx="ekr.20191207060251.1">@language python
@tabwidth -4
@others
</t>
<t tx="ekr.20191207060251.2">def spam():
    pass
</t>
<t tx="ekr.20191207060251.3">def eggs():
    pass
</t>
<t tx="ekr.20190113124135.1">@language python
@tabwidth -4
# before @others: line 1
@others
# last line: line 6</t>
<t tx="ekr.20190113124135.2">def spam(): # line 2
    pass
</t>
<t tx="ekr.20190113124135.3">def eggs(): # line 4
    pass</t>
<t tx="ekr.20090802181029.5988"></t>
=======
>>>>>>> ccc2e3c5
</tnodes>
</leo_file><|MERGE_RESOLUTION|>--- conflicted
+++ resolved
@@ -677,80 +677,6 @@
 <v t="ekr.20080730161153.2"><vh>@file leoBridgeTest.py</vh></v>
 <v t="ekr.20080730161153.5"><vh>@file leoDynamicTest.py</vh></v>
 <v t="ekr.20201129023817.1"><vh>@file leoTest2.py</vh></v>
-<<<<<<< HEAD
-<v t="ekr.20201202144529.1"><vh>leo/unittests</vh>
-<v t="ekr.20210912064148.1"><vh>in unittests/commands</vh>
-<v t="ekr.20201202144422.1"><vh>@file ../unittests/commands/test_editCommands.py</vh></v>
-<v t="ekr.20210904022712.2"><vh>@file ../unittests/commands/test_checkerCommands.py</vh></v>
-</v>
-<v t="ekr.20210912064205.1"><vh>in unittests/core</vh>
-<v t="ekr.20210901170451.1"><vh>@file ../unittests/core/test_leoApp.py</vh></v>
-<v t="ekr.20210902073413.1"><vh>@file ../unittests/core/test_leoAst.py</vh></v>
-<v t="ekr.20210901172411.1"><vh>@file ../unittests/core/test_leoAtFile.py</vh></v>
-<v t="ekr.20210903153138.1"><vh>@file ../unittests/core/test_leoBridge.py</vh></v>
-<v t="ekr.20210903162431.1"><vh>@file ../unittests/core/test_leoCommands.py</vh></v>
-<v t="ekr.20210905151702.1"><vh>@file ../unittests/core/test_leoColorizer.py</vh></v>
-<v t="ekr.20210910073303.1"><vh>@file ../unittests/core/test_leoConfig.py</vh></v>
-<v t="ekr.20210911052754.1"><vh>@file ../unittests/core/test_leoExternalFiles.py</vh></v>
-<v t="ekr.20210910065135.1"><vh>@file ../unittests/core/test_leoFileCommands.py</vh></v>
-<v t="ekr.20210829124658.1"><vh>@file ../unittests/core/test_leoFind.py</vh></v>
-<v t="ekr.20210903161742.1"><vh>@file ../unittests/core/test_leoFrame.py</vh></v>
-<v t="ekr.20210902164946.1"><vh>@file ../unittests/core/test_leoGlobals.py</vh></v>
-<v t="ekr.20210904064440.2"><vh>@file ../unittests/core/test_leoImport.py</vh></v>
-<v t="ekr.20210903155556.1"><vh>@file ../unittests/core/test_leoKeys.py</vh></v>
-<v t="ekr.20201203042030.1"><vh>@file ../unittests/core/test_leoNodes.py</vh></v>
-<v t="ekr.20210908171733.1"><vh>@file ../unittests/core/test_leoPersistence.py</vh></v>
-<v t="ekr.20210902055206.1"><vh>@file ../unittests/core/test_leoRst.py</vh></v>
-<v t="ekr.20210820203000.1"><vh>@file ../unittests/core/test_leoserver.py</vh></v>
-<v t="ekr.20210902092024.1"><vh>@file ../unittests/core/test_leoShadow.py</vh></v>
-<v t="ekr.20210906141410.1"><vh>@file ../unittests/core/test_leoUndo.py</vh></v>
-<v t="ekr.20210910072917.1"><vh>@file ../unittests/core/test_leoVim.py</vh></v>
-</v>
-<v t="ekr.20210901140718.1"><vh>@file ../unittests/test_syntax.py</vh></v>
-<v t="ekr.20210907081548.1"><vh>@file ../unittests/test_plugins.py</vh></v>
-<v t="ekr.20210910084607.1"><vh>@file ../unittests/test_gui.py</vh></v>
-</v>
-<v t="ekr.20210911191231.1"><vh>@ignore External files test</vh>
-<v t="ekr.20190113120734.1"><vh>@asis ../test/external_files/at-asis-test.py</vh>
-<v t="ekr.20190113120734.2"><vh>spam</vh></v>
-<v t="ekr.20190113120734.3"><vh>eggs</vh></v>
-</v>
-<v t="ekr.20200205065723.1"><vh>@asis ../test/external_files/at-asis-test2.txt</vh>
-<v t="ekr.20200205065723.2"><vh>spam</vh></v>
-<v t="ekr.20200205065723.3"><vh>@@eggs</vh></v>
-</v>
-<v t="ekr.20190113123439.5"><vh>@auto ../test/external_files/at-auto-line-number-test.py</vh></v>
-<v t="ekr.20190113123439.7"><vh>@auto ../test/external_files/at-auto-md-line-number-test.md</vh></v>
-<v t="ekr.20190113123439.11"><vh>@auto ../test/external_files/at-auto-section-ref-test.py</vh></v>
-<v t="ekr.20190113121550.1"><vh>@auto ../test/external_files/at-auto-test.py</vh></v>
-<v t="ekr.20190113123439.16"><vh>@auto ../test/external_files/at-auto-unit-test.py</vh></v>
-<v t="ekr.20190113123635.2"><vh>@auto-org ../test/external_files/at-auto-org-line-number-test.org</vh></v>
-<v t="ekr.20190113123635.5"><vh>@auto-otl ../test/external_files/at-auto-otl-line-number-test.otl</vh></v>
-<v t="ekr.20190113123822.1"><vh>@clean ../test/external_files/at-clean-line-number-test.c</vh>
-<v t="ekr.20190113123822.2"><vh>spam</vh></v>
-<v t="ekr.20190113123822.3"><vh>eggs</vh></v>
-</v>
-<v t="ekr.20190113123853.1"><vh>@clean ../test/external_files/at-clean-line-number-test.py</vh>
-<v t="ekr.20190113123853.2"><vh>spam</vh></v>
-<v t="ekr.20190113123853.3"><vh>eggs</vh></v>
-</v>
-<v t="ekr.20191207060251.1"><vh>@clean ../test/external_files/at-clean-write-test.py</vh>
-<v t="ekr.20191207060251.2"><vh>spam</vh></v>
-<v t="ekr.20191207060251.3"><vh>eggs</vh></v>
-</v>
-<v t="ekr.20160403123754.1"><vh>@file ../test/external_files/at-file-line-number-test.c</vh></v>
-<v t="ekr.20080904102243.2"><vh>@file ../test/external_files/at-file-line-number-test.py</vh></v>
-<v t="ekr.20111021115306.3697"><vh>@file ../test/external_files/tex-error.tex</vh></v>
-<v t="ekr.20130912092638.4150"><vh>@file ../test/external_files/utf-16-test.txt</vh></v>
-<v t="ekr.20190113124135.1"><vh>@nosent ../test/external_files/at-nosent-line-number-test.py</vh>
-<v t="ekr.20190113124135.2"><vh>spam</vh></v>
-<v t="ekr.20190113124135.3"><vh>eggs</vh></v>
-</v>
-<v t="ekr.20100731163237.5782"><vh>@thin ../test/external_files/at-thin-html-test.html</vh></v>
-<v t="ekr.20090704085350.5022"><vh>@thin ../test/external_files/at-thin-test.py</vh></v>
-</v>
-=======
->>>>>>> ccc2e3c5
 </v>
 <v t="ekr.20090802181029.5988"><vh>Version</vh>
 <v t="ekr.20090717092906.12765"><vh>@file leoVersion.py</vh></v>
@@ -791,17 +717,12 @@
 # See the "About this file" node for important notes.
 
 </t>
-<<<<<<< HEAD
-<t tx="ekr.20140920064112.17946"></t>
-<t tx="ekr.20140916101314.19538">The default language if no @language or @comment is in effect.
-=======
 <t tx="ekr.20031218072017.2604"></t>
 <t tx="ekr.20031218072017.3625">&lt;&lt; about gui classes and gui plugins &gt;&gt;
 </t>
 <t tx="ekr.20040331071919"></t>
 <t tx="ekr.20040722141148">@nocolor-node
 @
->>>>>>> ccc2e3c5
 
 You would typically not enable any of the following "plugins".
 
@@ -818,10 +739,6 @@
 
 You may download the latest version at: http: // rclick.netfirms.com / dyna_menu.py.html
 </t>
-<<<<<<< HEAD
-<t tx="ekr.20201018062305.1">"""
-Overwrite LeoPyRef.leo from the given list of nodes.
-=======
 <t tx="ekr.20041114102139">@nocolor
 
 Comments
@@ -836,7 +753,6 @@
 
 Several plugins show the docstring, so please take care to do a good job of
 describing what the plugin does and how to use it.
->>>>>>> ccc2e3c5
 
 Directives
 ----------
@@ -916,63 +832,6 @@
 
 # Whatever other imports your plugins uses.
 </t>
-<<<<<<< HEAD
-<t tx="ekr.20210113054702.1">import os
-print(f"\nos.curdir: {os.path.abspath(os.curdir)}")</t>
-<t tx="ekr.20201013034659.1"></t>
-<t tx="ekr.20150413091056.1">"""Warn if leoProjects.txt or leoToDo.txt contain any clones."""
-
-clones,nodes,seen = 0,0,set()
-table = (
-  '@file ../doc/leoProjects.txt',
-  '@file ../doc/leoToDo.txt',
-)
-
-def check_clone(c,p0,root):
-    """Warn if p appears in any @&lt;file&gt; node outside of root's tree."""
-    global nodes,seen
-    v = p0.v
-    for p in c.all_positions():
-        nodes += 1
-        if p.v == v:
-            # Check *all* ancestors, not just the nearest one.
-            for parent in p.self_and_parents():
-                nodes += 1
-                if parent.isAnyAtFileNode() and parent.v != root.v:
-                    if parent.v not in seen:
-                        seen.add(parent.v)
-                        g.es_print('%s and %s contain clone: %s' % (
-                            root.h,parent.h,p0.h))
-
-for h in table:
-    root = g.findNodeAnywhere(c,h)
-    if root:
-        for p in root.self_and_subtree():
-            nodes += 1
-            if p.isCloned():
-                clones += 1
-                check_clone(c,p,root)
-    else:
-        g.es_print('not found',h,color='red')
-print('done: %s nodes, %s clones' % (nodes,clones))
-
-@tabwidth -4
-@language python
-</t>
-<t tx="ekr.20180324065741.1">"""Copy the selected text to the next node."""
-w = c.frame.body.wrapper
-s = w.getSelectedText()
-if s.strip():
-    w.deleteTextSelection()
-    c.p.b = w.getAllText()
-    w.setInsertPoint(0)
-    p = c.insertHeadline()
-    c.selectPosition(p)
-    p.b = s
-    c.editHeadline()
-else:
-    g.es_print('no text selected')
-=======
 <t tx="ekr.20050303051101">def init():
     """Return True if the plugin has loaded successfully."""
     ok=g.app.gui.guiName() in('qt','qttabs')
@@ -988,7 +847,6 @@
     if not c: return
 
     thePluginController=pluginController(c)
->>>>>>> ccc2e3c5
 </t>
 <t tx="ekr.20050303051222">class pluginController:
 
@@ -1239,63 +1097,10 @@
 **Important**: The general organization of these classes have changed hardly at all in Leo's 20+ year history.  The reason is that what each class does is fairly obvious.  How the gets the job done may have changed drastically, but *that's an internal implementation detail of the class itself*.  This is the crucial design principle that allows Leo's code to remain stable.  *Classes do not know or meddle in the internal details of other classes*.  As a result, nobody, including EKR, needs to remember internal details.
 
 </t>
-<<<<<<< HEAD
-<t tx="ekr.20201013034742.11"># Define an override if desired...
-
-if 0: # The base class
-    def clean_headline(self, s):
-        '''Return a cleaned up headline s.'''
-        return s.strip()
-        
-if 0: # A more complex example, for the C language.
-    def clean_headline(self, s):
-        '''Return a cleaned up headline s.'''
-        import re
-        type1 = r'(static|extern)*'
-        type2 = r'(void|int|float|double|char)*'
-        class_pattern = r'\s*(%s)\s*class\s+(\w+)' % (type1)
-        pattern = r'\s*(%s)\s*(%s)\s*(\w+)' % (type1, type2)
-        m = re.match(class_pattern, s)
-        if m:
-            prefix1 = '%s ' % (m.group(1)) if m.group(1) else ''
-            return '%sclass %s' % (prefix1, m.group(2))
-        m = re.match(pattern, s)
-        if m:
-            prefix1 = '%s ' % (m.group(1)) if m.group(1) else ''
-            prefix2 = '%s ' % (m.group(2)) if m.group(2) else ''
-            h = m.group(3) or '&lt;no c function name&gt;'
-            return '%s%s%s' % (prefix1, prefix2, h)
-        else:
-            return s
-</t>
-<t tx="ekr.20201013034742.12">def clean_nodes(self, parent):
-    '''
-    Clean all nodes in parent's tree.
-    Subclasses override this as desired.
-    See perl_i.clean_nodes for an examplle.
-    '''
-    pass
-</t>
-<t tx="ekr.20201013034742.13">class {{cap_name}}_ScanState:
-    '''A class representing the state of the {{name}} line-oriented scan.'''
-    
-    def __init__(self, d=None):
-        '''{{cap_name}}_ScanState.__init__'''
-        if d:
-            prev = d.get('prev')
-            self.context = prev.context
-            # Adjust these by hand.
-            self.curlies = prev.curlies
-        else:
-            self.context = ''
-            # Adjust these by hand.
-            self.curlies = 0
-=======
 <t tx="ekr.20140902155015.18674"></t>
 <t tx="ekr.20140916101314.19538">The default language if no @language or @comment is in effect.
 
 Valid values are (case is ignored):
->>>>>>> ccc2e3c5
 
 actionscript,c,csharp,css,cweb,elisp,html,java,latex,
 pascal,perl,perlpod,php,plain,plsql,python,rapidq,rebol,shell,tcltk.</t>
@@ -1943,81 +1748,6 @@
 os.chdir(old_dir)
 print('done! wrote %s' % fn)
 </t>
-<<<<<<< HEAD
-<t tx="ekr.20210911191729.1">gnx: ekr.20190113123439.5
-</t>
-<t tx="ekr.20210911192209.1">gnx: ekr.20210911191226.3
-unl: at_auto_child (at-auto-line-number-test.py)
-</t>
-<t tx="ekr.20210911191730.1">gnx: ekr.20190113123439.7
-</t>
-<t tx="ekr.20210911192209.2">gnx: ekr.20210911191226.4
-unl: !Declarations
-gnx: ekr.20210911191226.5
-unl: section 1
-gnx: ekr.20210911191226.6
-unl: section 2
-</t>
-<t tx="ekr.20210911191730.3">gnx: ekr.20190113123439.11
-</t>
-<t tx="ekr.20210911192209.3">gnx: ekr.20210911191226.7
-unl: Declarations (at-auto-section-ref-test.py)
-</t>
-<t tx="ekr.20210911191731.1">gnx: ekr.20190113121550.1
-</t>
-<t tx="ekr.20210911192209.4">gnx: ekr.20210911191226.8
-unl: spam (at-auto-test.py)
-gnx: ekr.20210911191226.9
-unl: eggs (at-auto-test.py)
-</t>
-<t tx="ekr.20210911191731.3">gnx: ekr.20190113123439.16
-</t>
-<t tx="ekr.20210911192209.5">gnx: ekr.20210911191226.10
-unl: class class1
-gnx: ekr.20210911191226.11
-unl: class class1--&gt;class1_method1
-gnx: ekr.20210911191226.12
-unl: class class1--&gt;class1_method2
-gnx: ekr.20210911191226.13
-unl: class class2
-gnx: ekr.20210911191226.14
-unl: class class2--&gt;class2_method1
-gnx: ekr.20210911191226.15
-unl: class class2--&gt;class2_method2
-</t>
-<t tx="ekr.20210911191731.5">gnx: ekr.20190113123635.2
-</t>
-<t tx="ekr.20210911192209.6">gnx: ekr.20210911191226.16
-unl: section 1
-gnx: ekr.20210911191226.17
-unl: section 2
-</t>
-<t tx="ekr.20210911191731.7">gnx: ekr.20190113123635.5
-</t>
-<t tx="ekr.20210911192209.7">gnx: ekr.20210911191226.18
-unl: First line.
-gnx: ekr.20210911191226.19
-unl: section 1
-gnx: ekr.20210911191226.20
-unl: section 2
-</t>
-<t tx="ekr.20170427114412.1"></t>
-<t tx="ekr.20170427112302.1">g.cls()
-import glob
-files = glob.glob(g.os_path_join(g.app.loadDir, '*.py'))
-files = [z for z in files if g.os_path_basename(z).startswith('leo')]
-if 0:
-    g.printList(files)
-found = set()
-for p in c.all_unique_positions():
-    name = p.isAnyAtFileNode()
-    if name and name.startswith('leo'):
-        path = g.os_path_join(g.app.loadDir, name)
-        found.add(path)
-if 0:
-    print('found')
-    g.printList(list(found))
-=======
 <t tx="ekr.20171031111403.1"></t>
 <t tx="ekr.20180225010644.1">@nobeautify</t>
 <t tx="ekr.20180225010707.1"></t>
@@ -2035,7 +1765,6 @@
     c.selectPosition(p)
     p.b = s
     c.editHeadline()
->>>>>>> ccc2e3c5
 else:
     g.es_print('no text selected')
 </t>
@@ -2051,58 +1780,11 @@
 
 @others
 </t>
-<<<<<<< HEAD
-<t tx="ekr.20210118021337.1">def exists(s, root):
-    """Return True if s exists in any of root's nodes."""
-    for p in root.self_and_subtree():
-        if s in p.b:
-            return True
-    return False</t>
-<t tx="ekr.20210829132319.1">"""Convert old-style tests to new-style tests"""
-g.cls()
-import importlib
-from leo.commands import convertCommands
-importlib.reload(convertCommands)
-
-root_h = '--- To be converted'
-root = g.findNodeAnywhere(c, root_h)
-converter = convertCommands.ConvertAtTests()
-# converter = convertCommands.ConvertShadowTests()
-# converter = convertCommands.ConvertUndoTests()
-# converter = convertCommands.ConvertColorizerTests()
-convertCommands.convert_at_test_nodes(c, converter, root, copy_tree=True)</t>
-<t tx="ekr.20180816105258.1">g.cls()
-import os
-import leo.commands.editFileCommands as efc
-path = g.os_path_finalize_join(g.app.loadDir, '..', '..')
-print('path:', path)
-os.chdir(path)
-=======
 <t tx="ekr.20180708145905.6">
 ### Using the TokenSync class
->>>>>>> ccc2e3c5
 
 The present code is driven by ast trees, but each visitor of the CoffeeScriptTraverser class takes care to preserve **otherwise-ignored tokens**. These are tokens that would otherwise be ignored: namely blank lines and comments, both entire-line comments and trailing comments.
 
-<<<<<<< HEAD
-efc.GitDiffController(c).diff_two_revs(
-    rev1='af93a09b', # Before.
-    rev2='HEAD',   # After.
-)
-</t>
-<t tx="ekr.20201015145257.1">import leo.core.leoImport as leoImport
-import importlib
-importlib.reload(leoImport)
-g.cls()
-# Change path as necessary.
-path = r'c:\users\edreamleo\lsa.py'
-assert g.os_path_exists(path)
-x = leoImport.LegacyExternalFileImporter(c)
-x.import_file(path)
-</t>
-<t tx="ekr.20210630070717.1">"""
-See #2025: https://github.com/leo-editor/leo-editor/issues/2025
-=======
 The visitor for each statement intersperses otherwise ignored tokens using calls to the TokenSync class.  The simplest cases are like this:
 
     def do_Break(self, node):
@@ -2113,7 +1795,6 @@
 The leading_string and trailing_comment methods simply redirect to the corresponding methods in the TokenSync class.  Saves a bit of typing. Compound statements are a bit more bother, but not overly so. For example:
 
     def do_If(self, node):
->>>>>>> ccc2e3c5
 
         result = self.leading_lines(node)
         tail = self.trailing_comment(node)
@@ -2136,7 +1817,1064 @@
 
         tail = self.tail_after_body(node.body, node.orelse, result)
 
-<<<<<<< HEAD
+is a hack needed to compensate for the lack of an actual ast.Else node.
+</t>
+<t tx="ekr.20180708145905.7">
+### Summary
+
+The TokenSync class is, a new, elegant, unexpected and happy development. It is a relatively easy-to-use helper that allows parser-based code to preserve data that is not easily accessible in parse trees.
+
+The TokenSync class avoids [problems with the col_offset field](
+http://stackoverflow.com/questions/16748029/how-to-get-source-corresponding-to-a-python-ast-node) in ast nodes. The TokenSync class depends only on the ast.lineno field and the tokenize module. We can expect it to be rock solid.
+
+Edward K. Ream
+February 20 to 25, 2016
+
+
+
+</t>
+<t tx="ekr.20180708152000.1">
+### The problem
+
+The initial version of py2cs.py (the script) used only tokens. This solved all token-related problems, but made parsing difficult. Alas, it is [difficult](http://stackoverflow.com/questions/16748029/how-to-get-source-corresponding-to-a-python-ast-node) to associate tokens with ast nodes.
+
+The script needs the following token-related data:
+
+- The **ignored lines** (comment lines and blank lines) that precede any statement.
+
+- The **trailing comment** strings that might follow any line.
+
+- Optionally, the **line breaks** occurring within lines. At present, this script does not preserve such breaks, and it's probably not worth doing. Indeed, automatically breaking long lines seems more useful, especially considering that coffeescript lines may be substantially shorter than the corresponding python lines.
+
+- The **exact spelling** of all strings.
+
+The [ast_utils module](
+https://bitbucket.org/plas/thonny/src/3b71fda7ac0b66d5c475f7a668ffbdc7ae48c2b5/thonny/ast_utils.py?at=master) purports to solve this problem with convoluted adjustments to the col_offset field. This approach is subject to subtle Python bugs, and subtle differences between Python 2 and Python 3. There is a better way...
+</t>
+<t tx="ekr.20180708152018.1">
+### Design
+
+The main idea is to use *only* the ast.lineno fields and the tokenizer module to recreate token data. The design assumes only that both the ast.lineno field and Python's tokenizer module are solid. This is a much more reasonable assumption than assuming that the col_offset field always tells the truth. In short, this design *ignores* the ast.col_offset field.
+
+At startup, the TokenSync ctor assigns all the incoming tokens to various lists.  These lists are indexed by lineno:
+
+    ts.line_tokens[i]: all the tokens on line i
+    ts.string_tokens[i]: all string tokens on line i
+    st.ignored_lines: the blank or comment line on line i
+
+It is very easy to create these lists. The code does not depend on any arcane details.
+
+#### Recovering the exact spelling of stings.
+
+ts.synch_string returns the *next* string on the line. Here it is, stripped of defensive code:
+
+    def sync_string(self, node):
+        '''Return the spelling of the string at the given node.'''
+        tokens = self.string_tokens[node.lineno-1]
+        token = tokens.pop(0)
+        self.string_tokens[node.lineno-1] = tokens
+        return self.token_val(token)
+
+Stripped of defensive code, the do_Str visitor is just:
+
+    def do_Str(self, node):
+        '''A string constant, including docstrings.'''
+        return self.sync_string(node)
+
+#### Recovering otherwise ignored nodes
+
+**ts.leading_lines(node)** returns a list of otherwise ignored lines that
+precede the node's line that have not already been returned.
+**ts.leading_string(node)** is a convenience method that returns ''.join(ts.leading_lines(node)). The visitors of the CoffeeScriptTraverser class show how to use these methods.
+</t>
+<t tx="ekr.20180816105258.1">g.cls()
+import os
+import leo.commands.editFileCommands as efc
+path = g.os_path_finalize_join(g.app.loadDir, '..', '..')
+print('path:', path)
+os.chdir(path)
+
+efc.GitDiffController(c).diff_two_branches(
+    branch1='devel', # old branch/rev
+    branch2='ekr-git-diff', # new branch/rev
+    fn='leo/commands/editFileCommands.py',  # Don't use back slashes.
+)
+</t>
+<t tx="ekr.20180824065751.1">print(p.gnx)</t>
+<t tx="ekr.20181030041436.1"></t>
+<t tx="ekr.20190402091335.1">from leo.commands import editFileCommands as efc
+
+efc.GitDiffController(c).diff_two_revs(
+    rev1='af93a09b', # Before.
+    rev2='HEAD',   # After.
+)
+</t>
+<t tx="ekr.20190406154306.1">g.openWithFileName(r'C:\apps\pyzo\pyzo.leo')</t>
+<t tx="ekr.20190406193429.1"># Extra plugins, for this file only.
+
+# Essential...
+plugins_menu.py
+free_layout.py
+    # Now loaded automatically.
+    # Disabled for testing bug 882824.
+mod_scripting.py
+viewrendered.py
+
+# Testing only...
+# nodetags.py
+# python_terminal.py
+# multifile.py
+# livecode.py
+
+# Others...
+# bookmarks.py
+# demo.py
+# mod_http.py
+# richtext.py
+
+# Standard plugins
+
+# backlink.py
+# bigdash.py
+# contextmenu.py
+# line_numbering.py
+# nav_qt.py
+# nodetags.py
+# quicksearch.py
+# screen_capture.py
+# todo.py
+# valuespace.py
+# xdb_pane.py
+</t>
+<t tx="ekr.20190410171646.1">@first # -*- coding: utf-8 -*-
+"""
+pyzo_support.py: Will probably be deleted.
+"""
+&lt;&lt; copyright &gt;&gt;
+from leo.core import leoGlobals as g
+assert g
+@others
+</t>
+<t tx="ekr.20190410171905.1">def init():
+    print('pyzo_support.py is not a real plugin')
+    return False
+</t>
+<t tx="ekr.20190412042616.1">@
+This file uses code from pyzo. Here is the pyzo copyright notice:
+
+Copyright (C) 2013-2018, the Pyzo development team
+
+Pyzo is distributed under the terms of the (new) BSD License.
+The full license can be found in 'license.txt'.
+
+Yoton is distributed under the terms of the (new) BSD License.
+The full license can be found in 'license.txt'.
+</t>
+<t tx="ekr.20190418161712.1">class PyzoInterface:
+    """
+    A class representing the singleton running instance of pyzo.
+    
+    Instantiated in the top-level init() function.
+    """
+
+    @others
+</t>
+<t tx="ekr.20190607124533.1"></t>
+<t tx="ekr.20190803175344.1">def patch_pyzo(self):
+    """
+    Called at the end of pyzo.start to embed Leo into pyzo.
+    """
+</t>
+<t tx="ekr.20190805022257.1">@first # -*- coding: utf-8 -*-
+"""pyzo_file_browser.py: Experimental plugin that adds pyzo's file browser dock to Leo."""
+&lt;&lt; pyzo_file_browser imports &gt;&gt;
+@others
+@language python
+@tabwidth -4
+</t>
+<t tx="ekr.20190809093446.1">import sys
+from leo.core import leoGlobals as g
+from leo.core.leoQt import QtCore
+#
+# Must patch sys.path here.
+plugins_dir = g.os_path_finalize_join(g.app.loadDir, '..', 'plugins')
+sys.path.insert(0, plugins_dir)
+#
+# Start pyzo, de-fanged.
+import pyzo
+# pylint: disable=no-member
+</t>
+<t tx="ekr.20190809093459.1"></t>
+<t tx="ekr.20190809093459.3">init_warning_given = False
+
+def init(): # pyzo_file_browser.py
+    """Return True if this plugin can be loaded."""
+    
+    def oops(message):
+        global init_warning_given
+        if not init_warning_given:
+            init_warning_given = True
+            print('%s %s' % (__name__, message))
+        return False
+        
+    if g.app.gui.guiName() != "qt":
+        return oops('requires Qt gui')
+     if not getattr(g.app, 'dock'):
+        return oops('requires Qt Docks')
+    g.plugin_signon(__name__)
+    g.registerHandler('after-create-leo-frame', onCreate)
+    return True
+</t>
+<t tx="ekr.20190809093459.4">def onCreate(tag, keys): # pyzo_file_browser.py
+    """Create a pyzo file browser in c's outline."""
+    c = keys.get('c')
+    dw = c and c.frame and c.frame.top
+    if not dw:
+        return
+    pyzo.start_pyzo_in_leo(c, pyzo)
+    from pyzo.tools.pyzoFileBrowser import PyzoFileBrowser
+    make_dock(c,
+        name="File Browser",
+        widget=PyzoFileBrowser(parent=None),
+    )
+</t>
+<t tx="ekr.20200212095937.1"></t>
+<t tx="ekr.20200212095937.2">True:  allow joined lines to contain strings.
+False: (Recommended by EKR): Retain alignment of strings.</t>
+<t tx="ekr.20200212095937.3">True: Retain indentation of overindented stand-alone comment lines.</t>
+<t tx="ekr.20200212095937.5"># At present I am of the opinion that joining lines is usually a bad idea.
+
+Should be &lt;= beautify-max-split-line-length.
+Zero suppresses all line joining.</t>
+<t tx="ekr.20200212095937.6">Zero suppresses all line splitting.</t>
+<t tx="ekr.20200222083959.1">import logging
+rootLogger = logging.getLogger('')
+rootLogger.setLevel(logging.DEBUG)
+socketHandler = logging.handlers.SocketHandler(
+    'localhost',
+    logging.handlers.DEFAULT_TCP_LOGGING_PORT,
+)
+rootLogger.addHandler(socketHandler)
+logging.info('-' * 20)
+</t>
+<t tx="ekr.20200222151754.1">import yoton
+
+# Create another context and a sub channel
+ct2 = yoton.Context()
+sub = yoton.SubChannel(ct2, 'chat')
+
+# Connect
+ct2.connect('publichost:test')
+
+# Receive
+while True:
+    i = int(sub.recv())
+    print(i)
+    if i == 10:
+        break
+</t>
+<t tx="ekr.20200308193719.1">d = {}  # Keys are gnxs, values is a list of vnodes with that gnx.
+for v in c.all_nodes():
+    gnx = v.gnx
+    aList = d.get(gnx, [])
+    if v not in aList:
+        aList.append(v)
+        d [gnx] = aList
+        if len(aList) &gt; 1:
+            print(f"gnx clash: {gnx}")
+            g.printObj(aList)
+print('done')</t>
+<t tx="ekr.20201012111545.1">@language python
+@tabwidth -4
+@pagewidth 80
+</t>
+<t tx="ekr.20201012111649.1">gnx: ekr.20170925083314.1
+</t>
+<t tx="ekr.20201012111649.3">gnx: ekr.20170925083853.1
+</t>
+<t tx="ekr.20201013034659.1"></t>
+<t tx="ekr.20201013034742.1"></t>
+<t tx="ekr.20201013034742.10"># These can be overridden in subclasses.
+</t>
+<t tx="ekr.20201013034742.11"># Define an override if desired...
+
+if 0: # The base class
+    def clean_headline(self, s):
+        '''Return a cleaned up headline s.'''
+        return s.strip()
+        
+if 0: # A more complex example, for the C language.
+    def clean_headline(self, s):
+        '''Return a cleaned up headline s.'''
+        import re
+        type1 = r'(static|extern)*'
+        type2 = r'(void|int|float|double|char)*'
+        class_pattern = r'\s*(%s)\s*class\s+(\w+)' % (type1)
+        pattern = r'\s*(%s)\s*(%s)\s*(\w+)' % (type1, type2)
+        m = re.match(class_pattern, s)
+        if m:
+            prefix1 = '%s ' % (m.group(1)) if m.group(1) else ''
+            return '%sclass %s' % (prefix1, m.group(2))
+        m = re.match(pattern, s)
+        if m:
+            prefix1 = '%s ' % (m.group(1)) if m.group(1) else ''
+            prefix2 = '%s ' % (m.group(2)) if m.group(2) else ''
+            h = m.group(3) or '&lt;no c function name&gt;'
+            return '%s%s%s' % (prefix1, prefix2, h)
+        else:
+            return s
+</t>
+<t tx="ekr.20201013034742.12">def clean_nodes(self, parent):
+    '''
+    Clean all nodes in parent's tree.
+    Subclasses override this as desired.
+    See perl_i.clean_nodes for an examplle.
+    '''
+    pass
+</t>
+<t tx="ekr.20201013034742.13">class {{cap_name}}_ScanState:
+    '''A class representing the state of the {{name}} line-oriented scan.'''
+    
+    def __init__(self, d=None):
+        '''{{cap_name}}_ScanState.__init__'''
+        if d:
+            prev = d.get('prev')
+            self.context = prev.context
+            # Adjust these by hand.
+            self.curlies = prev.curlies
+        else:
+            self.context = ''
+            # Adjust these by hand.
+            self.curlies = 0
+
+    def __repr__(self):
+        '''{{cap_name}}_ScanState.__repr__'''
+        ### Adjust these by hand.
+        return "{{cap_name}}_ScanState context: %r curlies: %s" % (
+            self.context, self.curlies)
+
+    __str__ = __repr__
+
+    @others
+</t>
+<t tx="ekr.20201013034742.14">def level(self):
+    '''{{cap_name}}_ScanState.level.'''
+    return {{state_ivar}}
+
+</t>
+<t tx="ekr.20201013034742.15">def update(self, data):
+    '''
+    {{cap_name}}_ScanState.update
+
+    Update the state using the 6-tuple returned by v2_scan_line.
+    Return i = data[1]
+    '''
+    context, i, delta_c, delta_p, delta_s, bs_nl = data
+    # All ScanState classes must have a context ivar.
+    self.context = context
+    self.curlies += delta_c  
+    ### Update {{cap_name}}_ScanState ivars
+    # self.bs_nl = bs_nl
+    # self.parens += delta_p
+    # self.squares += delta_s
+    return i
+</t>
+<t tx="ekr.20201013034742.16">'''Converts the word at the cursor to pep8 style throughout a given tree.'''
+# aTestExample notFoundExample.
+import re
+# clear()
+table = (
+    # 'BLS.new_scan',
+    # 'BLS.Code generation',
+    # 'class Importer',
+)
+@others
+Pep8(table, change=True).run()
+</t>
+<t tx="ekr.20201013034742.17">class Pep8:
+    '''
+    Convert the word under the cursor to pep8 style in all subtrees in
+    table.
+    '''
+    
+    def __init__ (self, table, change=False):
+        '''Ctor for Pep8 class.'''
+        self.change = change
+        self.table = table
+        
+    @others
+</t>
+<t tx="ekr.20201013034742.18">def change_all(self, name, new_name, root):
+    '''Change name to new_name throughout root's tree.'''
+    u = c.undoer
+    bunch = u.beforeChangeTree(root)
+    found = False
+    self.pattern = re.compile(r'\b%s\b' % name)
+    for p in root.self_and_subtree():
+        found = self.change_headline(name, new_name, p) or found
+        found = self.change_body(name, new_name, p) or found
+    if found:
+        u.afterChangeTree(root, 'pep8', bunch)
+    return found
+</t>
+<t tx="ekr.20201013034742.19">def change_body(self, name, new_name, p):
+    indices = []
+    for m in self.pattern.finditer(p.b):
+        indices.append(str(m.start()))
+    if indices:
+        n = len(indices)
+        g.es_print('%s change%s: %s' % (n, g.plural(n), p.h))
+        s = p.b
+        for i in reversed(indices):
+            i = int(i)
+            s = s[:i] + new_name + s[i+len(name):]
+        if self.change:
+            p.b = s
+            p.setDirty()
+        else:
+            g.es_print(s)
+    return bool(indices)</t>
+<t tx="ekr.20201013034742.2">g.cls()
+# define constants that describe the new language.
+name = 'php'
+    # The name of the file, and the prefix for classes.
+language = 'php'
+    # The name of the language, case doesn't matter.
+extensions = ['.php',]
+    # A list of file extensions supported by this importer.
+strict = False
+    # True if leading whitespace is particularly significant.
+state_ivar = 'self.curlies'
+    # 'self.indent' for python, coffeescript.
+    # 'self.curlies' for many other languages
+    # '(self, curlies, self.parens)' for more complex comparisons
+&lt;&lt; define run &amp; helpers &gt;&gt;
+run(extensions, language, name, state_ivar)
+</t>
+<t tx="ekr.20201013034742.20">def change_headline(self, name, new_name, p):
+    m = self.pattern.search(p.h)
+    if m:
+        i = m.start()
+        s = p.h
+        s = s[:i] + new_name + s[i+len(name):]
+        if self.change:
+            p.h = s
+            p.setDirty()
+            g.es_print('changed headline', s)
+        else:
+            g.es_print('headline', s)
+    return bool(m)
+</t>
+<t tx="ekr.20201013034742.21">def get_name(self):
+    i, j = c.editCommands.extendToWord(event=None, select=False)
+    w = c.frame.body.wrapper
+    s = w.getAllText()
+    name = s[i:j]
+    return name
+</t>
+<t tx="ekr.20201013034742.22">def run(self):
+    # self.clear()
+    name = self.get_name()
+    new_name = self.to_pep8(name)
+    if len(name) &lt; 2:
+        g.es_print('name too short:', name)
+    elif new_name == name:
+        g.es_print('already pep8:', name)
+    else:
+        g.es_print('%s -&gt; %s' % (name, new_name))
+        c.findCommands.ftm.set_find_text(new_name)
+            # Preload the replacement text.
+        found = False
+        for target in table:
+            root = g.findNodeAnywhere(c, target)
+            if root:
+                found = self.change_all(name, new_name, root) or found
+            else:
+                g.es_print('not found: %s' % target)
+        if found:
+            c.redraw()
+        else:
+            g.es_print('not found:', name)
+</t>
+<t tx="ekr.20201013034742.23">def to_pep8(self, s):
+    
+    if len(s) &gt; 1 and s[0].islower() and s.lower() != s:
+        result = []
+        for ch in s:
+            result.append(ch)
+            if ch.isupper():
+                result.pop()
+                result.append('_%s' % (ch.lower()))
+        return ''.join(result)
+    else:
+        return name</t>
+<t tx="ekr.20201013034742.24">def clear():
+    g.cls()
+    c.k.simulateCommand('clear-log')
+</t>
+<t tx="ekr.20201013034742.25"># g.cls()
+import re
+import sys
+if 1:
+    h = 'import-neural-networks.ipynb'
+    fn = r'c:\test\export-neural-networds.ipynb'
+else:
+    h = 'import-Julia.ipynb'
+    fn = r'c:\test\export-julia.ipynb'
+p = g.findTopLevelNode(c, h)
+assert p, h
+@others
+Export_IPYNB(c).export_outline(p, fn=fn)
+</t>
+<t tx="ekr.20201013034742.26">'''Imports c:\prog\Julia.ipynb to the node import-Julia.ipynb'''
+import nbformat
+@others
+g.cls()
+if 0:
+    # fn = r'c:\test\Julia.ipynb'
+    fn = r'c:\test\export-neural-networds.ipynb'
+    h = 'import-Julia.ipynb'
+else:
+    h = fn = r'c:\test\04_Neural_Networks.ipynb'
+root = g.findTopLevelNode(c, h)
+if root:
+    while root.hasChildren():
+        root.lastChild().doDelete()
+else:
+    p = c.lastTopLevel()
+    root = p.insertAfter()
+    root.h = h
+x = Import_IPYNB(c)
+x.import_file(fn, root)
+if not g.unitTesting:
+    # These don't work when running unit tests.
+    c.selectPosition(root)
+    # c.expandAllSubheads()
+    c.redraw() 
+    g.es_print('done')
+</t>
+<t tx="ekr.20201013034742.3">@others</t>
+<t tx="ekr.20201013034742.4">def copy_tree(source, root, h):
+    '''Copy the source tree to the node after p, with headline h.'''
+    p2 = root.insertAfter()
+    source.copyTreeFromSelfTo(p2)
+    p2.h = h
+    return p2
+ </t>
+<t tx="ekr.20201013034742.5">def make_substitutions(destination, patterns):
+    '''Make all substitutions in the destination tree.'''
+    for p in destination.self_and_subtree():
+        h = substitute(p.h, patterns)
+        if p.h != h:
+            # g.trace('CHANGED:', p.h, '==&gt;', h)
+            p.h = h
+        b = substitute(p.b, patterns)
+        if p.b != b:
+            # g.trace('CHANGED:', p.b, '==&gt;', b)
+            p.b = b
+</t>
+<t tx="ekr.20201013034742.6">def run(extensions, language, name, state_ivar):
+    '''The driver for this script.'''
+    patterns = {
+        'cap_name': name.capitalize(),
+        'extensions': '[%s]' % ', '.join(["'%s'" % (z) for z in extensions]),
+        'language': language.lower(),
+        'name': name.lower(),
+        'strict': 'True' if strict else 'False',
+        'state_ivar': state_ivar,
+    }
+    h = '@button make-importer'
+    root = g.findNodeAnywhere(c, h)
+    assert root, h
+    h = '@@file importers/{{name}}.py'
+    source = g.findNodeInTree(c, root, h)
+    assert source, h
+    destination = copy_tree(source, root, h)
+    make_substitutions(destination, patterns)
+    c.contractAllHeadlines()
+    c.redraw()</t>
+<t tx="ekr.20201013034742.7">def substitute(s, patterns):
+    '''Make all substitutions in s.'''
+    for pattern in patterns:
+        find = '{{%s}}' % pattern
+        replace = patterns.get(pattern)
+        i = 0
+        while i &lt; len(s):
+            progress = i
+            j = s.find(find, i)
+            if j == -1: break
+            s = s[:j] + replace + s[j+len(find):]
+            i = j+len(replace)
+            assert progress &lt; i
+    return s
+</t>
+<t tx="ekr.20201013034742.8">'''The @auto importer for the {{name}} language.'''
+import leo.plugins.importers.linescanner as linescanner
+Importer = linescanner.Importer
+@others
+importer_dict = {
+    'class': {{cap_name}}_Importer,
+    'extensions': {{extensions}},
+}
+@language python
+@tabwidth -4
+
+
+</t>
+<t tx="ekr.20201013034742.9">class {{cap_name}}_Importer(Importer):
+    '''The importer for the {{name}} lanuage.'''
+
+    def __init__(self, importCommands, atAuto):
+        '''{{cap_name}}_Importer.__init__'''
+        # Init the base class.
+        Importer.__init__(self,
+            importCommands,
+            atAuto = atAuto,
+            language = '{{language}}',
+            state_class = {{cap_name}}_ScanState,
+            strict = {{strict}},
+        )
+        
+    @others
+</t>
+<t tx="ekr.20201015145257.1">import leo.core.leoImport as leoImport
+import importlib
+importlib.reload(leoImport)
+g.cls()
+# Change path as necessary.
+path = r'c:\users\edreamleo\lsa.py'
+assert g.os_path_exists(path)
+x = leoImport.LegacyExternalFileImporter(c)
+x.import_file(path)
+</t>
+<t tx="ekr.20201018062305.1">"""
+Overwrite LeoPyRef.leo from the given list of nodes.
+
+This script will delete any nodes that are in LeoPyRef.leo but not in
+leoPy.leo.
+
+"""
+import io
+import os
+@others
+main(node_list = ['Startup', 'Notes', 'Code'])
+</t>
+<t tx="ekr.20201018063747.1">def put_content(positions_list):
+    """
+    Return the desired contents of leoPyRef.leo.
+    
+    Based on code by Виталије Милошевић.
+    """
+    # Make only one copy for all calls.
+    fc = c.fileCommands
+    fc.currentPosition = c.p
+    fc.rootPosition = c.rootPosition()
+    old_vnodesDict = fc.vnodesDict  # Save.
+    fc.vnodesDict = {}
+    # Put the file
+    fc.outputFile = io.StringIO()
+    put_prolog()  # Put prolog w/o the stylesheet.
+    fc.putHeader()
+    fc.putGlobals()
+    fc.putPrefs()
+    fc.putFindSettings()
+    fc.put("&lt;vnodes&gt;\n")
+    for p in positions_list:
+        # An optimization: Write the next top-level node.
+        fc.putVnode(p, isIgnore=p.isAtIgnoreNode())
+    fc.put("&lt;/vnodes&gt;\n")
+    put_tnodes(positions_list)  # Put only *required* tnodes.
+    fc.putPostlog()
+    s = fc.outputFile.getvalue()
+    fc.outputFile = None
+    fc.vnodesDict = old_vnodesDict  # Restore!
+    return s
+</t>
+<t tx="ekr.20201018065757.1">def check_file_names():
+    """Return True if leoPyRef exists and we are running from leoPy.leo."""
+    if not 'leoPy.leo' in c.shortFileName():
+        oops('Run this script only from leoPy.leo')
+        return None
+    fileName = g.os_path_finalize_join(g.app.loadDir, '..', 'core', 'leoPyRef.leo')
+    if not os.path.exists(fileName):
+        oops(f"Not found: {fileName}")
+        return None
+    return fileName</t>
+<t tx="ekr.20201018065921.1">def check_nodes(node_list):
+    """Return True if all nodes are found."""
+    result = []
+    for node in node_list:
+        p = g.findTopLevelNode(c, node, exact=True)
+        if p:
+            result.append(p.copy())
+        else:
+            oops(f"Top-level node {node} not found")
+            return []
+    return result</t>
+<t tx="ekr.20201018070822.1">def main(node_list):
+    """The main line."""
+    c.endEditing()
+    fileName = check_file_names()
+    if not fileName:
+        return  # Error.
+    positions_list = check_nodes(node_list)
+    if not positions_list:
+        return  # Error.
+    content = put_content(positions_list)
+    if not content:
+        return  # Error.
+    with open(fileName, 'w', encoding="utf-8", newline='\n') as f:
+        f.write(content)
+    print('')
+    g.es_print(f"Updated {g.shortFileName(fileName)}")
+</t>
+<t tx="ekr.20201018072911.1">def oops(message):
+    """Print an error message"""
+    print('')
+    g.es_print(message)
+    print('')</t>
+<t tx="ekr.20201208114843.1"># No longer needed. Use the git-diff-pr command.
+import leo.commands.editFileCommands as efc
+x = efc.GitDiffController(c)
+x.diff_pull_request()
+</t>
+<t tx="ekr.20201222095250.1">g.cls()
+import glob
+import os
+theme_dir = os.path.join(g.app.loadDir, '..', 'themes')
+assert os.path.exists(theme_dir), repr(theme_dir)
+paths = glob.glob(f"{theme_dir}{os.sep}*.leo")
+
+def clean(s):
+    return s.strip().replace('-','').replace('_','').replace(' ','')
+    
+for path in paths:
+    d = {}
+    c = g.createHiddenCommander(path)
+    sfn = c.shortFileName()
+    if sfn == 'old_themes.leo':
+        continue
+    print('checking ', sfn)
+    for p in c.all_unique_positions():
+        h = clean(p.h)
+        if h.startswith('@'):
+            if h in d:
+                print(f"  {sfn:20}: duplicate {h}")
+            else:
+                d [h] = True
+print('done')</t>
+<t tx="ekr.20210110092457.1">@language python
+@nosearch
+</t>
+<t tx="ekr.20210110092457.5">g.cls()
+import os
+os.chdir(os.path.join(g.app.loadDir, '..', '..'))
+# os.system('py-cov-find')
+command = r'pytest --cov-report html --cov-report term-missing --cov leo.core.leoFind leo\core\leoFind.py'
+os.system(command)
+g.es_print('done')</t>
+<t tx="ekr.20210110092457.6">import os
+# os.system('moz htmlcov/leo_core_leoFind_py.html')
+os.chdir(os.path.join(g.app.loadDir, '..', '..'))
+os.system('moz htmlcov/leo_core_leoFind_py.html')</t>
+<t tx="ekr.20210110092457.7">g.cls()
+import os
+os.system('python -m unittest leoFind.py')
+g.es_print('done')</t>
+<t tx="ekr.20210113054702.1">import os
+print(f"\nos.curdir: {os.path.abspath(os.curdir)}")</t>
+<t tx="ekr.20210118013157.1">"""
+Convert defs in LeoFind to pep8 names.
+- Don't change defs containing underscores.
+- Check for existing target.
+"""
+g.cls()
+import re
+h = 'class LeoFind (LeoFind.py)'
+root = g.findNodeAnywhere(c, h)
+@others
+if root:
+    main(root)
+else:
+    print('not found:', root)</t>
+<t tx="ekr.20210118013807.1">def main(root):
+    pattern = re.compile(r'^def\s+(\w+)', re.MULTILINE)
+    for pass_n in (0, 1):
+        n = 0
+        for p in root.subtree():
+            for m in re.finditer(pattern, p.b):
+                target = m.group(0)
+                old_func = m.group(1)
+                if '_' in target:
+                    continue
+                if target.islower():
+                    continue
+                if old_func == 'finishCreate':  # Special case.
+                    return
+                new_func = new_name(old_func)
+                if new_func == old_func:
+                    continue
+                if pass_n == 0:
+                    if exists(new_func, root):
+                        g.trace(f"already exists: {old_func} {new_func}")
+                        g.trace('aborting')
+                        return
+                else:
+                    n += 1
+                    convert(old_func, new_func, root)
+    g.trace(f"converted {n} function names")
+    c.redraw()
+            </t>
+<t tx="ekr.20210118020530.1">def new_name(s):
+    """Return the new name of s."""
+    assert ' ' not in s
+    # Convert s to underscore style.
+    result = []
+    for i, ch in enumerate(s):
+        if i &gt; 0 and ch.isupper():
+            result.append('_')
+        result.append(ch.lower())
+    return ''.join(result).replace('i_search', 'isearch')
+</t>
+<t tx="ekr.20210118021337.1">def exists(s, root):
+    """Return True if s exists in any of root's nodes."""
+    for p in root.self_and_subtree():
+        if s in p.b:
+            return True
+    return False</t>
+<t tx="ekr.20210118024739.1">def convert(old_func, new_func, root):
+    print(f"{old_func} =&gt; {new_func}\n")
+    for p in root.subtree():
+        pattern = rf"\b{old_func}\b"
+        p.h = re.sub(pattern, new_func, p.h)
+        p.b = re.sub(pattern, new_func, p.b)
+        # g.printObj(g.splitLines(s2), tag='p.h')
+    print('')</t>
+<t tx="ekr.20210309083845.1">"""
+Issue https://github.com/leo-editor/leo-editor/issues/1789
+"""
+g.cls()
+import glob
+
+def munge(s):
+    return s.replace('\\','/').lower()
+    
+ignore = [
+    # Core...
+    'format-code.py',       # Script.
+    'leoTangle.py',         # To be deleted.
+    # External...
+    'leoftsindex.py',       # User contributed.
+    'sax2db.py',            # User contributed.
+    'stringlist.py',        # User contributed.
+    # Plugins...
+    'baseNativeTree.py',    # No longer used. To be deleted?
+    'leofts.py',            # User contributed.
+    'qt_main.py',           # Created by Qt designer. Not used.
+    'rst3.py',              # To be deleted?
+]
+ignore = [munge(z) for z in ignore]
+# Find all paths for @&lt;file&gt; nodes.
+seen = {}
+for p in c.all_positions():
+    if p.isAnyAtFileNode():
+        path = munge(g.fullPath(c, p))
+        seen [path] = path
+# Check all .py files.  
+for module in ('core', 'external', 'plugins'):
+    print(f"checking {module}...")
+    pat = g.os_path_finalize_join(g.app.loadDir, '..', module, '*.py')
+    paths = glob.glob(pat)
+    paths = [z for z in paths if not z.endswith('__init__.py')]
+    paths = [munge(z) for z in paths]
+    # g.printObj(paths, tag=f"\n{len(paths)} files in {module}")
+    for path in paths:
+        if path not in seen and g.shortFileName(path) not in ignore:
+            print(f"Missing: {path}")
+    print('')
+print('done')
+</t>
+<t tx="ekr.20210429045101.1">g.cls()
+fc = c.fileCommands
+d = fc.gnxDict
+for key in sorted(d.keys()):
+    v = d.get(key)
+    if v.h.lower() == 'newheadline':
+        print('in dict', key, v)
+        for p in c.all_positions():
+            if p.v == v:
+                print(p)
+        else:
+            print('no position for', v)
+print('done')</t>
+<t tx="ekr.20210509083811.1">gnx: ekr.20201012111338.2
+unl: Declarations (leo_cloud.py)
+gnx: ekr.20201012111338.3
+unl: init (leo_cloud.py)
+gnx: ekr.20201012111338.4
+unl: onCreate (leo_cloud.py)
+gnx: ekr.20201012111338.5
+unl: onSave (leo_cloud.py)
+gnx: ekr.20201012111338.6
+unl: lc_read_current (leo_cloud.py)
+gnx: ekr.20201012111338.7
+unl: lc_write_current (leo_cloud.py)
+gnx: ekr.20201012111338.8
+unl: class LeoCloudIOBase
+gnx: ekr.20201012111338.9
+unl: class LeoCloudIOBase--&gt;LeoCloudIOBase.__init__
+gnx: ekr.20201012111338.10
+unl: class LeoCloudIOBase--&gt;LeoCloudIOBase.get_subtree
+gnx: ekr.20201012111338.11
+unl: class LeoCloudIOBase--&gt;LeoCloudIOBase.put_subtree
+gnx: ekr.20201012111338.12
+unl: class LeoCloudIOFileSystem(LeoCloudIOBase)
+gnx: ekr.20201012111338.13
+unl: class LeoCloudIOFileSystem(LeoCloudIOBase)--&gt;LeoCloudIOFileSystem(LeoCloudIOBase).__init__
+gnx: ekr.20201012111338.14
+unl: class LeoCloudIOFileSystem(LeoCloudIOBase)--&gt;LeoCloudIOFileSystem(LeoCloudIOBase).get_data
+gnx: ekr.20201012111338.15
+unl: class LeoCloudIOFileSystem(LeoCloudIOBase)--&gt;LeoCloudIOFileSystem(LeoCloudIOBase).put_data
+gnx: ekr.20201012111338.16
+unl: class LeoCloudIOGit(LeoCloudIOBase)
+gnx: ekr.20201012111338.17
+unl: class LeoCloudIOGit(LeoCloudIOBase)--&gt;LeoCloudIOGit(LeoCloudIOBase).__init__
+gnx: ekr.20201012111338.18
+unl: class LeoCloudIOGit(LeoCloudIOBase)--&gt;LeoCloudIOGit(LeoCloudIOBase)._run_git
+gnx: ekr.20201012111338.19
+unl: class LeoCloudIOGit(LeoCloudIOBase)--&gt;LeoCloudIOGit(LeoCloudIOBase).get_data
+gnx: ekr.20201012111338.20
+unl: class LeoCloudIOGit(LeoCloudIOBase)--&gt;LeoCloudIOGit(LeoCloudIOBase).put_data
+gnx: ekr.20201012111338.21
+unl: class LeoCloud
+gnx: ekr.20201012111338.22
+unl: class LeoCloud--&gt;LeoCloud.__init__
+gnx: ekr.20201012111338.23
+unl: class LeoCloud--&gt;LeoCloud.bg_check
+gnx: ekr.20201012111338.24
+unl: class LeoCloud--&gt;LeoCloud.bg_post_process
+gnx: ekr.20201012111338.25
+unl: class LeoCloud--&gt;LeoCloud.find_at_leo_cloud
+gnx: ekr.20201012111338.26
+unl: class LeoCloud--&gt;LeoCloud._find_clouds_recursive
+gnx: ekr.20201012111338.27
+unl: class LeoCloud--&gt;LeoCloud.find_clouds
+gnx: ekr.20201012111338.28
+unl: class LeoCloud--&gt;LeoCloud._from_dict_recursive
+gnx: ekr.20201012111338.29
+unl: class LeoCloud--&gt;LeoCloud.from_dict
+gnx: ekr.20201012111338.30
+unl: class LeoCloud--&gt;LeoCloud.io_from_node
+gnx: ekr.20201012111338.31
+unl: class LeoCloud--&gt;LeoCloud.kw_from_node
+gnx: ekr.20201012111338.32
+unl: class LeoCloud--&gt;LeoCloud.load_clouds
+gnx: ekr.20201012111338.33
+unl: class LeoCloud--&gt;LeoCloud.read_current
+gnx: ekr.20201012111338.34
+unl: class LeoCloud--&gt;LeoCloud.recursive_hash
+gnx: ekr.20201012111338.35
+unl: class LeoCloud--&gt;LeoCloud.save_clouds
+gnx: ekr.20201012111338.36
+unl: class LeoCloud--&gt;LeoCloud.subtree_changed
+gnx: ekr.20201012111338.37
+unl: class LeoCloud--&gt;LeoCloud._to_json_serial
+gnx: ekr.20201012111338.38
+unl: class LeoCloud--&gt;LeoCloud.to_json
+gnx: ekr.20201012111338.39
+unl: class LeoCloud--&gt;LeoCloud._to_dict_recursive
+gnx: ekr.20201012111338.40
+unl: class LeoCloud--&gt;LeoCloud.to_dict
+gnx: ekr.20201012111338.41
+unl: class LeoCloud--&gt;LeoCloud._ua_clean
+gnx: ekr.20201012111338.42
+unl: class LeoCloud--&gt;LeoCloud.write_current
+</t>
+<t tx="ekr.20210509083811.2">gnx: ekr.20201012111338.43
+unl: Declarations (leo_cloud_server.py)
+</t>
+<t tx="ekr.20210510071427.1">def put_prolog():
+    """Same as fc.putProlog, without the stylysheet."""
+    fc = c.fileCommands
+    tag = 'http://leoeditor.com/namespaces/leo-python-editor/1.1'
+    #
+    # Put the xml line.
+    fc.putXMLLine()
+    #
+    # Put the "created by Leo" line.
+    fc.put('&lt;!-- Created by Leo: http://leoeditor.com/leo_toc.html --&gt;\n')
+    #
+    # Do *not* put the stylesheet line.
+        # fc.putStyleSheetLine()
+    #
+    # Put the namespace
+    fc.put(f'&lt;leo_file xmlns:leo="{tag}" &gt;\n')
+</t>
+<t tx="ekr.20210510071812.1">def put_tnodes(positions_list):
+    """
+    Write all tnodes except those for vnodes appearing in @file, @edit or @auto nodes.
+    """
+        
+    def should_suppress(p):
+        return any(z.isAtFileNode() or z.isAtEditNode() or z.isAtAutoNode()
+            for z in p.self_and_parents())
+
+    fc = c.fileCommands
+    fc.put("&lt;tnodes&gt;\n")
+    suppress = {}
+    for p in c.all_positions(copy=False):
+        if should_suppress(p):
+            suppress[p.v] = True
+    # Write tnodes in *outline* order.
+    written = {}
+    for root in positions_list:
+        for p in root.self_and_subtree():
+            if p.v not in suppress and p.v not in written:
+                written[p.v] = True
+                fc.putTnode(p.v)
+    fc.put("&lt;/tnodes&gt;\n")
+</t>
+<t tx="ekr.20210530065000.2"># This node contains the commands needed to execute a program in a particular language.
+# Format: language-name: command
+
+#
+# execute-general-script always creates a temporary file.
+# Just before executing the command, execute-general-script
+# Replaces &lt;FILE&gt; by the name of the temporary file.
+
+# This does work.
+# python: python -v &lt;FILE&gt;
+
+go: go run .
+python: python
+rust: rustc
+</t>
+<t tx="ekr.20210530065000.3"># This node contains the regex pattern to determine the line number in error messages.
+# Format: language-name: regex pattern
+#
+# Patterns must define two groups, in either order:
+# One group, containing only digits, defines the line number.
+# The other group defines the file name.
+
+
+go ^\s*(.*):([0-9]+):([0-9]+):.+$
+python: ^\s*File "(.+)", line ([0-9]+), in .+$
+rust: ^\s*--&gt; (.+):([0-9]+):([0-9]+)\s*$</t>
+<t tx="ekr.20210630070717.1">"""
+See #2025: https://github.com/leo-editor/leo-editor/issues/2025
+
+Note: I have chosen *not* to update the gnx's. Félix deserves the credit for the changes.
+
+A script to restore gnx's in sentinels in leoserver.py from the devel branch to the felix-server2 branch.
+
+devel-leoserver.py: the version of leoserver.py from devel
+felix_server.py:    The version of leoserver.py from felix-server-2
+new_server.py:      leoserver.py, with updated gnx's.
+
+After running this script, `kdiff3 devel-leoserver.py new-leoserver.py` shows *only*
+the expected changes to sentinel lines.
+"""
+
 g.cls()
 import difflib
 import os
@@ -2243,8 +2981,6 @@
     print(f"wrote {new_server}")
     
 </t>
-<t tx="ekr.20210701044426.1"></t>
-<t tx="ekr.20210701044513.1"></t>
 <t tx="ekr.20210630103405.1">g.cls()
 import difflib, os, re
 ekr_server = r'c:\diffs\devel-leoserver.py'
@@ -2261,1215 +2997,6 @@
 for i, s in enumerate(diff):
     print(f"{i:&lt;3}: {s.rstrip()}")
 </t>
-<t tx="ekr.20200222083959.1">import logging
-rootLogger = logging.getLogger('')
-rootLogger.setLevel(logging.DEBUG)
-socketHandler = logging.handlers.SocketHandler(
-    'localhost',
-    logging.handlers.DEFAULT_TCP_LOGGING_PORT,
-)
-rootLogger.addHandler(socketHandler)
-logging.info('-' * 20)
-</t>
-<t tx="ekr.20200222151754.1">import yoton
-
-# Create another context and a sub channel
-ct2 = yoton.Context()
-sub = yoton.SubChannel(ct2, 'chat')
-
-# Connect
-ct2.connect('publichost:test')
-
-# Receive
-while True:
-    i = int(sub.recv())
-    print(i)
-    if i == 10:
-        break
-</t>
-<t tx="EKR.20040430162943">@nosearch
-=======
-is a hack needed to compensate for the lack of an actual ast.Else node.
->>>>>>> ccc2e3c5
-</t>
-<t tx="ekr.20180708145905.7">
-### Summary
-
-The TokenSync class is, a new, elegant, unexpected and happy development. It is a relatively easy-to-use helper that allows parser-based code to preserve data that is not easily accessible in parse trees.
-
-The TokenSync class avoids [problems with the col_offset field](
-http://stackoverflow.com/questions/16748029/how-to-get-source-corresponding-to-a-python-ast-node) in ast nodes. The TokenSync class depends only on the ast.lineno field and the tokenize module. We can expect it to be rock solid.
-
-Edward K. Ream
-February 20 to 25, 2016
-
-
-
-</t>
-<t tx="ekr.20180708152000.1">
-### The problem
-
-The initial version of py2cs.py (the script) used only tokens. This solved all token-related problems, but made parsing difficult. Alas, it is [difficult](http://stackoverflow.com/questions/16748029/how-to-get-source-corresponding-to-a-python-ast-node) to associate tokens with ast nodes.
-
-The script needs the following token-related data:
-
-- The **ignored lines** (comment lines and blank lines) that precede any statement.
-
-- The **trailing comment** strings that might follow any line.
-
-- Optionally, the **line breaks** occurring within lines. At present, this script does not preserve such breaks, and it's probably not worth doing. Indeed, automatically breaking long lines seems more useful, especially considering that coffeescript lines may be substantially shorter than the corresponding python lines.
-
-- The **exact spelling** of all strings.
-
-The [ast_utils module](
-https://bitbucket.org/plas/thonny/src/3b71fda7ac0b66d5c475f7a668ffbdc7ae48c2b5/thonny/ast_utils.py?at=master) purports to solve this problem with convoluted adjustments to the col_offset field. This approach is subject to subtle Python bugs, and subtle differences between Python 2 and Python 3. There is a better way...
-</t>
-<t tx="ekr.20180708152018.1">
-### Design
-
-The main idea is to use *only* the ast.lineno fields and the tokenizer module to recreate token data. The design assumes only that both the ast.lineno field and Python's tokenizer module are solid. This is a much more reasonable assumption than assuming that the col_offset field always tells the truth. In short, this design *ignores* the ast.col_offset field.
-
-At startup, the TokenSync ctor assigns all the incoming tokens to various lists.  These lists are indexed by lineno:
-
-    ts.line_tokens[i]: all the tokens on line i
-    ts.string_tokens[i]: all string tokens on line i
-    st.ignored_lines: the blank or comment line on line i
-
-It is very easy to create these lists. The code does not depend on any arcane details.
-
-#### Recovering the exact spelling of stings.
-
-ts.synch_string returns the *next* string on the line. Here it is, stripped of defensive code:
-
-    def sync_string(self, node):
-        '''Return the spelling of the string at the given node.'''
-        tokens = self.string_tokens[node.lineno-1]
-        token = tokens.pop(0)
-        self.string_tokens[node.lineno-1] = tokens
-        return self.token_val(token)
-
-Stripped of defensive code, the do_Str visitor is just:
-
-    def do_Str(self, node):
-        '''A string constant, including docstrings.'''
-        return self.sync_string(node)
-
-#### Recovering otherwise ignored nodes
-
-**ts.leading_lines(node)** returns a list of otherwise ignored lines that
-precede the node's line that have not already been returned.
-**ts.leading_string(node)** is a convenience method that returns ''.join(ts.leading_lines(node)). The visitors of the CoffeeScriptTraverser class show how to use these methods.
-</t>
-<t tx="ekr.20180816105258.1">g.cls()
-import os
-import leo.commands.editFileCommands as efc
-path = g.os_path_finalize_join(g.app.loadDir, '..', '..')
-print('path:', path)
-os.chdir(path)
-
-efc.GitDiffController(c).diff_two_branches(
-    branch1='devel', # old branch/rev
-    branch2='ekr-git-diff', # new branch/rev
-    fn='leo/commands/editFileCommands.py',  # Don't use back slashes.
-)
-</t>
-<t tx="ekr.20180824065751.1">print(p.gnx)</t>
-<t tx="ekr.20181030041436.1"></t>
-<t tx="ekr.20190402091335.1">from leo.commands import editFileCommands as efc
-
-efc.GitDiffController(c).diff_two_revs(
-    rev1='af93a09b', # Before.
-    rev2='HEAD',   # After.
-)
-</t>
-<t tx="ekr.20190406154306.1">g.openWithFileName(r'C:\apps\pyzo\pyzo.leo')</t>
-<t tx="ekr.20190406193429.1"># Extra plugins, for this file only.
-
-# Essential...
-plugins_menu.py
-free_layout.py
-    # Now loaded automatically.
-    # Disabled for testing bug 882824.
-mod_scripting.py
-viewrendered.py
-
-# Testing only...
-# nodetags.py
-# python_terminal.py
-# multifile.py
-# livecode.py
-
-# Others...
-# bookmarks.py
-# demo.py
-# mod_http.py
-# richtext.py
-
-# Standard plugins
-
-# backlink.py
-# bigdash.py
-# contextmenu.py
-# line_numbering.py
-# nav_qt.py
-# nodetags.py
-# quicksearch.py
-# screen_capture.py
-# todo.py
-# valuespace.py
-# xdb_pane.py
-</t>
-<t tx="ekr.20190410171646.1">@first # -*- coding: utf-8 -*-
-"""
-pyzo_support.py: Will probably be deleted.
-"""
-&lt;&lt; copyright &gt;&gt;
-from leo.core import leoGlobals as g
-assert g
-@others
-</t>
-<t tx="ekr.20190410171905.1">def init():
-    print('pyzo_support.py is not a real plugin')
-    return False
-</t>
-<t tx="ekr.20190412042616.1">@
-This file uses code from pyzo. Here is the pyzo copyright notice:
-
-Copyright (C) 2013-2018, the Pyzo development team
-
-Pyzo is distributed under the terms of the (new) BSD License.
-The full license can be found in 'license.txt'.
-
-Yoton is distributed under the terms of the (new) BSD License.
-The full license can be found in 'license.txt'.
-</t>
-<t tx="ekr.20190418161712.1">class PyzoInterface:
-    """
-    A class representing the singleton running instance of pyzo.
-    
-    Instantiated in the top-level init() function.
-    """
-
-    @others
-</t>
-<t tx="ekr.20190607124533.1"></t>
-<t tx="ekr.20190803175344.1">def patch_pyzo(self):
-    """
-    Called at the end of pyzo.start to embed Leo into pyzo.
-    """
-</t>
-<t tx="ekr.20190805022257.1">@first # -*- coding: utf-8 -*-
-"""pyzo_file_browser.py: Experimental plugin that adds pyzo's file browser dock to Leo."""
-&lt;&lt; pyzo_file_browser imports &gt;&gt;
-@others
-@language python
-@tabwidth -4
-</t>
-<t tx="ekr.20190809093446.1">import sys
-from leo.core import leoGlobals as g
-from leo.core.leoQt import QtCore
-#
-# Must patch sys.path here.
-plugins_dir = g.os_path_finalize_join(g.app.loadDir, '..', 'plugins')
-sys.path.insert(0, plugins_dir)
-#
-# Start pyzo, de-fanged.
-import pyzo
-# pylint: disable=no-member
-</t>
-<t tx="ekr.20190809093459.1"></t>
-<t tx="ekr.20190809093459.3">init_warning_given = False
-
-def init(): # pyzo_file_browser.py
-    """Return True if this plugin can be loaded."""
-    
-    def oops(message):
-        global init_warning_given
-        if not init_warning_given:
-            init_warning_given = True
-            print('%s %s' % (__name__, message))
-        return False
-        
-    if g.app.gui.guiName() != "qt":
-        return oops('requires Qt gui')
-     if not getattr(g.app, 'dock'):
-        return oops('requires Qt Docks')
-    g.plugin_signon(__name__)
-    g.registerHandler('after-create-leo-frame', onCreate)
-    return True
-</t>
-<t tx="ekr.20190809093459.4">def onCreate(tag, keys): # pyzo_file_browser.py
-    """Create a pyzo file browser in c's outline."""
-    c = keys.get('c')
-    dw = c and c.frame and c.frame.top
-    if not dw:
-        return
-    pyzo.start_pyzo_in_leo(c, pyzo)
-    from pyzo.tools.pyzoFileBrowser import PyzoFileBrowser
-    make_dock(c,
-        name="File Browser",
-        widget=PyzoFileBrowser(parent=None),
-    )
-</t>
-<t tx="ekr.20200212095937.1"></t>
-<t tx="ekr.20200212095937.2">True:  allow joined lines to contain strings.
-False: (Recommended by EKR): Retain alignment of strings.</t>
-<t tx="ekr.20200212095937.3">True: Retain indentation of overindented stand-alone comment lines.</t>
-<t tx="ekr.20200212095937.5"># At present I am of the opinion that joining lines is usually a bad idea.
-
-Should be &lt;= beautify-max-split-line-length.
-Zero suppresses all line joining.</t>
-<t tx="ekr.20200212095937.6">Zero suppresses all line splitting.</t>
-<t tx="ekr.20200222083959.1">import logging
-rootLogger = logging.getLogger('')
-rootLogger.setLevel(logging.DEBUG)
-socketHandler = logging.handlers.SocketHandler(
-    'localhost',
-    logging.handlers.DEFAULT_TCP_LOGGING_PORT,
-)
-rootLogger.addHandler(socketHandler)
-logging.info('-' * 20)
-</t>
-<t tx="ekr.20200222151754.1">import yoton
-
-# Create another context and a sub channel
-ct2 = yoton.Context()
-sub = yoton.SubChannel(ct2, 'chat')
-
-# Connect
-ct2.connect('publichost:test')
-
-# Receive
-while True:
-    i = int(sub.recv())
-    print(i)
-    if i == 10:
-        break
-</t>
-<t tx="ekr.20200308193719.1">d = {}  # Keys are gnxs, values is a list of vnodes with that gnx.
-for v in c.all_nodes():
-    gnx = v.gnx
-    aList = d.get(gnx, [])
-    if v not in aList:
-        aList.append(v)
-        d [gnx] = aList
-        if len(aList) &gt; 1:
-            print(f"gnx clash: {gnx}")
-            g.printObj(aList)
-print('done')</t>
-<t tx="ekr.20201012111545.1">@language python
-@tabwidth -4
-@pagewidth 80
-</t>
-<t tx="ekr.20201012111649.1">gnx: ekr.20170925083314.1
-</t>
-<t tx="ekr.20201012111649.3">gnx: ekr.20170925083853.1
-</t>
-<t tx="ekr.20201013034659.1"></t>
-<t tx="ekr.20201013034742.1"></t>
-<t tx="ekr.20201013034742.10"># These can be overridden in subclasses.
-</t>
-<t tx="ekr.20201013034742.11"># Define an override if desired...
-
-if 0: # The base class
-    def clean_headline(self, s):
-        '''Return a cleaned up headline s.'''
-        return s.strip()
-        
-if 0: # A more complex example, for the C language.
-    def clean_headline(self, s):
-        '''Return a cleaned up headline s.'''
-        import re
-        type1 = r'(static|extern)*'
-        type2 = r'(void|int|float|double|char)*'
-        class_pattern = r'\s*(%s)\s*class\s+(\w+)' % (type1)
-        pattern = r'\s*(%s)\s*(%s)\s*(\w+)' % (type1, type2)
-        m = re.match(class_pattern, s)
-        if m:
-            prefix1 = '%s ' % (m.group(1)) if m.group(1) else ''
-            return '%sclass %s' % (prefix1, m.group(2))
-        m = re.match(pattern, s)
-        if m:
-            prefix1 = '%s ' % (m.group(1)) if m.group(1) else ''
-            prefix2 = '%s ' % (m.group(2)) if m.group(2) else ''
-            h = m.group(3) or '&lt;no c function name&gt;'
-            return '%s%s%s' % (prefix1, prefix2, h)
-        else:
-            return s
-</t>
-<t tx="ekr.20201013034742.12">def clean_nodes(self, parent):
-    '''
-    Clean all nodes in parent's tree.
-    Subclasses override this as desired.
-    See perl_i.clean_nodes for an examplle.
-    '''
-    pass
-</t>
-<t tx="ekr.20201013034742.13">class {{cap_name}}_ScanState:
-    '''A class representing the state of the {{name}} line-oriented scan.'''
-    
-    def __init__(self, d=None):
-        '''{{cap_name}}_ScanState.__init__'''
-        if d:
-            prev = d.get('prev')
-            self.context = prev.context
-            # Adjust these by hand.
-            self.curlies = prev.curlies
-        else:
-            self.context = ''
-            # Adjust these by hand.
-            self.curlies = 0
-
-    def __repr__(self):
-        '''{{cap_name}}_ScanState.__repr__'''
-        ### Adjust these by hand.
-        return "{{cap_name}}_ScanState context: %r curlies: %s" % (
-            self.context, self.curlies)
-
-    __str__ = __repr__
-
-    @others
-</t>
-<t tx="ekr.20201013034742.14">def level(self):
-    '''{{cap_name}}_ScanState.level.'''
-    return {{state_ivar}}
-
-</t>
-<t tx="ekr.20201013034742.15">def update(self, data):
-    '''
-    {{cap_name}}_ScanState.update
-
-    Update the state using the 6-tuple returned by v2_scan_line.
-    Return i = data[1]
-    '''
-    context, i, delta_c, delta_p, delta_s, bs_nl = data
-    # All ScanState classes must have a context ivar.
-    self.context = context
-    self.curlies += delta_c  
-    ### Update {{cap_name}}_ScanState ivars
-    # self.bs_nl = bs_nl
-    # self.parens += delta_p
-    # self.squares += delta_s
-    return i
-</t>
-<t tx="ekr.20201013034742.16">'''Converts the word at the cursor to pep8 style throughout a given tree.'''
-# aTestExample notFoundExample.
-import re
-# clear()
-table = (
-    # 'BLS.new_scan',
-    # 'BLS.Code generation',
-    # 'class Importer',
-)
-@others
-Pep8(table, change=True).run()
-</t>
-<t tx="ekr.20201013034742.17">class Pep8:
-    '''
-    Convert the word under the cursor to pep8 style in all subtrees in
-    table.
-    '''
-    
-    def __init__ (self, table, change=False):
-        '''Ctor for Pep8 class.'''
-        self.change = change
-        self.table = table
-        
-    @others
-</t>
-<t tx="ekr.20201013034742.18">def change_all(self, name, new_name, root):
-    '''Change name to new_name throughout root's tree.'''
-    u = c.undoer
-    bunch = u.beforeChangeTree(root)
-    found = False
-    self.pattern = re.compile(r'\b%s\b' % name)
-    for p in root.self_and_subtree():
-        found = self.change_headline(name, new_name, p) or found
-        found = self.change_body(name, new_name, p) or found
-    if found:
-        u.afterChangeTree(root, 'pep8', bunch)
-    return found
-</t>
-<t tx="ekr.20201013034742.19">def change_body(self, name, new_name, p):
-    indices = []
-    for m in self.pattern.finditer(p.b):
-        indices.append(str(m.start()))
-    if indices:
-        n = len(indices)
-        g.es_print('%s change%s: %s' % (n, g.plural(n), p.h))
-        s = p.b
-        for i in reversed(indices):
-            i = int(i)
-            s = s[:i] + new_name + s[i+len(name):]
-        if self.change:
-            p.b = s
-            p.setDirty()
-        else:
-            g.es_print(s)
-    return bool(indices)</t>
-<t tx="ekr.20201013034742.2">g.cls()
-# define constants that describe the new language.
-name = 'php'
-    # The name of the file, and the prefix for classes.
-language = 'php'
-    # The name of the language, case doesn't matter.
-extensions = ['.php',]
-    # A list of file extensions supported by this importer.
-strict = False
-    # True if leading whitespace is particularly significant.
-state_ivar = 'self.curlies'
-    # 'self.indent' for python, coffeescript.
-    # 'self.curlies' for many other languages
-    # '(self, curlies, self.parens)' for more complex comparisons
-&lt;&lt; define run &amp; helpers &gt;&gt;
-run(extensions, language, name, state_ivar)
-</t>
-<t tx="ekr.20201013034742.20">def change_headline(self, name, new_name, p):
-    m = self.pattern.search(p.h)
-    if m:
-        i = m.start()
-        s = p.h
-        s = s[:i] + new_name + s[i+len(name):]
-        if self.change:
-            p.h = s
-            p.setDirty()
-            g.es_print('changed headline', s)
-        else:
-            g.es_print('headline', s)
-    return bool(m)
-</t>
-<t tx="ekr.20201013034742.21">def get_name(self):
-    i, j = c.editCommands.extendToWord(event=None, select=False)
-    w = c.frame.body.wrapper
-    s = w.getAllText()
-    name = s[i:j]
-    return name
-</t>
-<t tx="ekr.20201013034742.22">def run(self):
-    # self.clear()
-    name = self.get_name()
-    new_name = self.to_pep8(name)
-    if len(name) &lt; 2:
-        g.es_print('name too short:', name)
-    elif new_name == name:
-        g.es_print('already pep8:', name)
-    else:
-        g.es_print('%s -&gt; %s' % (name, new_name))
-        c.findCommands.ftm.set_find_text(new_name)
-            # Preload the replacement text.
-        found = False
-        for target in table:
-            root = g.findNodeAnywhere(c, target)
-            if root:
-                found = self.change_all(name, new_name, root) or found
-            else:
-                g.es_print('not found: %s' % target)
-        if found:
-            c.redraw()
-        else:
-            g.es_print('not found:', name)
-</t>
-<t tx="ekr.20201013034742.23">def to_pep8(self, s):
-    
-    if len(s) &gt; 1 and s[0].islower() and s.lower() != s:
-        result = []
-        for ch in s:
-            result.append(ch)
-            if ch.isupper():
-                result.pop()
-                result.append('_%s' % (ch.lower()))
-        return ''.join(result)
-    else:
-        return name</t>
-<t tx="ekr.20201013034742.24">def clear():
-    g.cls()
-    c.k.simulateCommand('clear-log')
-</t>
-<t tx="ekr.20201013034742.25"># g.cls()
-import re
-import sys
-if 1:
-    h = 'import-neural-networks.ipynb'
-    fn = r'c:\test\export-neural-networds.ipynb'
-else:
-    h = 'import-Julia.ipynb'
-    fn = r'c:\test\export-julia.ipynb'
-p = g.findTopLevelNode(c, h)
-assert p, h
-@others
-Export_IPYNB(c).export_outline(p, fn=fn)
-</t>
-<t tx="ekr.20201013034742.26">'''Imports c:\prog\Julia.ipynb to the node import-Julia.ipynb'''
-import nbformat
-@others
-g.cls()
-if 0:
-    # fn = r'c:\test\Julia.ipynb'
-    fn = r'c:\test\export-neural-networds.ipynb'
-    h = 'import-Julia.ipynb'
-else:
-    h = fn = r'c:\test\04_Neural_Networks.ipynb'
-root = g.findTopLevelNode(c, h)
-if root:
-    while root.hasChildren():
-        root.lastChild().doDelete()
-else:
-    p = c.lastTopLevel()
-    root = p.insertAfter()
-    root.h = h
-x = Import_IPYNB(c)
-x.import_file(fn, root)
-if not g.unitTesting:
-    # These don't work when running unit tests.
-    c.selectPosition(root)
-    # c.expandAllSubheads()
-    c.redraw() 
-    g.es_print('done')
-</t>
-<t tx="ekr.20201013034742.3">@others</t>
-<t tx="ekr.20201013034742.4">def copy_tree(source, root, h):
-    '''Copy the source tree to the node after p, with headline h.'''
-    p2 = root.insertAfter()
-    source.copyTreeFromSelfTo(p2)
-    p2.h = h
-    return p2
- </t>
-<t tx="ekr.20201013034742.5">def make_substitutions(destination, patterns):
-    '''Make all substitutions in the destination tree.'''
-    for p in destination.self_and_subtree():
-        h = substitute(p.h, patterns)
-        if p.h != h:
-            # g.trace('CHANGED:', p.h, '==&gt;', h)
-            p.h = h
-        b = substitute(p.b, patterns)
-        if p.b != b:
-            # g.trace('CHANGED:', p.b, '==&gt;', b)
-            p.b = b
-</t>
-<t tx="ekr.20201013034742.6">def run(extensions, language, name, state_ivar):
-    '''The driver for this script.'''
-    patterns = {
-        'cap_name': name.capitalize(),
-        'extensions': '[%s]' % ', '.join(["'%s'" % (z) for z in extensions]),
-        'language': language.lower(),
-        'name': name.lower(),
-        'strict': 'True' if strict else 'False',
-        'state_ivar': state_ivar,
-    }
-    h = '@button make-importer'
-    root = g.findNodeAnywhere(c, h)
-    assert root, h
-    h = '@@file importers/{{name}}.py'
-    source = g.findNodeInTree(c, root, h)
-    assert source, h
-    destination = copy_tree(source, root, h)
-    make_substitutions(destination, patterns)
-    c.contractAllHeadlines()
-    c.redraw()</t>
-<t tx="ekr.20201013034742.7">def substitute(s, patterns):
-    '''Make all substitutions in s.'''
-    for pattern in patterns:
-        find = '{{%s}}' % pattern
-        replace = patterns.get(pattern)
-        i = 0
-        while i &lt; len(s):
-            progress = i
-            j = s.find(find, i)
-            if j == -1: break
-            s = s[:j] + replace + s[j+len(find):]
-            i = j+len(replace)
-            assert progress &lt; i
-    return s
-</t>
-<t tx="ekr.20201013034742.8">'''The @auto importer for the {{name}} language.'''
-import leo.plugins.importers.linescanner as linescanner
-Importer = linescanner.Importer
-@others
-importer_dict = {
-    'class': {{cap_name}}_Importer,
-    'extensions': {{extensions}},
-}
-@language python
-@tabwidth -4
-
-
-</t>
-<t tx="ekr.20201013034742.9">class {{cap_name}}_Importer(Importer):
-    '''The importer for the {{name}} lanuage.'''
-
-    def __init__(self, importCommands, atAuto):
-        '''{{cap_name}}_Importer.__init__'''
-        # Init the base class.
-        Importer.__init__(self,
-            importCommands,
-            atAuto = atAuto,
-            language = '{{language}}',
-            state_class = {{cap_name}}_ScanState,
-            strict = {{strict}},
-        )
-        
-    @others
-</t>
-<t tx="ekr.20201015145257.1">import leo.core.leoImport as leoImport
-import importlib
-importlib.reload(leoImport)
-g.cls()
-# Change path as necessary.
-path = r'c:\users\edreamleo\lsa.py'
-assert g.os_path_exists(path)
-x = leoImport.LegacyExternalFileImporter(c)
-x.import_file(path)
-</t>
-<t tx="ekr.20201018062305.1">"""
-Overwrite LeoPyRef.leo from the given list of nodes.
-
-This script will delete any nodes that are in LeoPyRef.leo but not in
-leoPy.leo.
-
-"""
-import io
-import os
-@others
-main(node_list = ['Startup', 'Notes', 'Code'])
-</t>
-<t tx="ekr.20201018063747.1">def put_content(positions_list):
-    """
-    Return the desired contents of leoPyRef.leo.
-    
-    Based on code by Виталије Милошевић.
-    """
-    # Make only one copy for all calls.
-    fc = c.fileCommands
-    fc.currentPosition = c.p
-    fc.rootPosition = c.rootPosition()
-    old_vnodesDict = fc.vnodesDict  # Save.
-    fc.vnodesDict = {}
-    # Put the file
-    fc.outputFile = io.StringIO()
-    put_prolog()  # Put prolog w/o the stylesheet.
-    fc.putHeader()
-    fc.putGlobals()
-    fc.putPrefs()
-    fc.putFindSettings()
-    fc.put("&lt;vnodes&gt;\n")
-    for p in positions_list:
-        # An optimization: Write the next top-level node.
-        fc.putVnode(p, isIgnore=p.isAtIgnoreNode())
-    fc.put("&lt;/vnodes&gt;\n")
-    put_tnodes(positions_list)  # Put only *required* tnodes.
-    fc.putPostlog()
-    s = fc.outputFile.getvalue()
-    fc.outputFile = None
-    fc.vnodesDict = old_vnodesDict  # Restore!
-    return s
-</t>
-<t tx="ekr.20201018065757.1">def check_file_names():
-    """Return True if leoPyRef exists and we are running from leoPy.leo."""
-    if not 'leoPy.leo' in c.shortFileName():
-        oops('Run this script only from leoPy.leo')
-        return None
-    fileName = g.os_path_finalize_join(g.app.loadDir, '..', 'core', 'leoPyRef.leo')
-    if not os.path.exists(fileName):
-        oops(f"Not found: {fileName}")
-        return None
-    return fileName</t>
-<t tx="ekr.20201018065921.1">def check_nodes(node_list):
-    """Return True if all nodes are found."""
-    result = []
-    for node in node_list:
-        p = g.findTopLevelNode(c, node, exact=True)
-        if p:
-            result.append(p.copy())
-        else:
-            oops(f"Top-level node {node} not found")
-            return []
-    return result</t>
-<t tx="ekr.20201018070822.1">def main(node_list):
-    """The main line."""
-    c.endEditing()
-    fileName = check_file_names()
-    if not fileName:
-        return  # Error.
-    positions_list = check_nodes(node_list)
-    if not positions_list:
-        return  # Error.
-    content = put_content(positions_list)
-    if not content:
-        return  # Error.
-    with open(fileName, 'w', encoding="utf-8", newline='\n') as f:
-        f.write(content)
-    print('')
-    g.es_print(f"Updated {g.shortFileName(fileName)}")
-</t>
-<t tx="ekr.20201018072911.1">def oops(message):
-    """Print an error message"""
-    print('')
-    g.es_print(message)
-    print('')</t>
-<t tx="ekr.20201208114843.1"># No longer needed. Use the git-diff-pr command.
-import leo.commands.editFileCommands as efc
-x = efc.GitDiffController(c)
-x.diff_pull_request()
-</t>
-<t tx="ekr.20201222095250.1">g.cls()
-import glob
-import os
-theme_dir = os.path.join(g.app.loadDir, '..', 'themes')
-assert os.path.exists(theme_dir), repr(theme_dir)
-paths = glob.glob(f"{theme_dir}{os.sep}*.leo")
-
-def clean(s):
-    return s.strip().replace('-','').replace('_','').replace(' ','')
-    
-for path in paths:
-    d = {}
-    c = g.createHiddenCommander(path)
-    sfn = c.shortFileName()
-    if sfn == 'old_themes.leo':
-        continue
-    print('checking ', sfn)
-    for p in c.all_unique_positions():
-        h = clean(p.h)
-        if h.startswith('@'):
-            if h in d:
-                print(f"  {sfn:20}: duplicate {h}")
-            else:
-                d [h] = True
-print('done')</t>
-<t tx="ekr.20210110092457.1">@language python
-@nosearch
-</t>
-<t tx="ekr.20210110092457.5">g.cls()
-import os
-os.chdir(os.path.join(g.app.loadDir, '..', '..'))
-# os.system('py-cov-find')
-command = r'pytest --cov-report html --cov-report term-missing --cov leo.core.leoFind leo\core\leoFind.py'
-os.system(command)
-g.es_print('done')</t>
-<t tx="ekr.20210110092457.6">import os
-# os.system('moz htmlcov/leo_core_leoFind_py.html')
-os.chdir(os.path.join(g.app.loadDir, '..', '..'))
-os.system('moz htmlcov/leo_core_leoFind_py.html')</t>
-<t tx="ekr.20210110092457.7">g.cls()
-import os
-os.system('python -m unittest leoFind.py')
-g.es_print('done')</t>
-<t tx="ekr.20210113054702.1">import os
-print(f"\nos.curdir: {os.path.abspath(os.curdir)}")</t>
-<t tx="ekr.20210118013157.1">"""
-Convert defs in LeoFind to pep8 names.
-- Don't change defs containing underscores.
-- Check for existing target.
-"""
-g.cls()
-import re
-h = 'class LeoFind (LeoFind.py)'
-root = g.findNodeAnywhere(c, h)
-@others
-if root:
-    main(root)
-else:
-    print('not found:', root)</t>
-<t tx="ekr.20210118013807.1">def main(root):
-    pattern = re.compile(r'^def\s+(\w+)', re.MULTILINE)
-    for pass_n in (0, 1):
-        n = 0
-        for p in root.subtree():
-            for m in re.finditer(pattern, p.b):
-                target = m.group(0)
-                old_func = m.group(1)
-                if '_' in target:
-                    continue
-                if target.islower():
-                    continue
-                if old_func == 'finishCreate':  # Special case.
-                    return
-                new_func = new_name(old_func)
-                if new_func == old_func:
-                    continue
-                if pass_n == 0:
-                    if exists(new_func, root):
-                        g.trace(f"already exists: {old_func} {new_func}")
-                        g.trace('aborting')
-                        return
-                else:
-                    n += 1
-                    convert(old_func, new_func, root)
-    g.trace(f"converted {n} function names")
-    c.redraw()
-            </t>
-<t tx="ekr.20210118020530.1">def new_name(s):
-    """Return the new name of s."""
-    assert ' ' not in s
-    # Convert s to underscore style.
-    result = []
-    for i, ch in enumerate(s):
-        if i &gt; 0 and ch.isupper():
-            result.append('_')
-        result.append(ch.lower())
-    return ''.join(result).replace('i_search', 'isearch')
-</t>
-<t tx="ekr.20210118021337.1">def exists(s, root):
-    """Return True if s exists in any of root's nodes."""
-    for p in root.self_and_subtree():
-        if s in p.b:
-            return True
-    return False</t>
-<t tx="ekr.20210118024739.1">def convert(old_func, new_func, root):
-    print(f"{old_func} =&gt; {new_func}\n")
-    for p in root.subtree():
-        pattern = rf"\b{old_func}\b"
-        p.h = re.sub(pattern, new_func, p.h)
-        p.b = re.sub(pattern, new_func, p.b)
-        # g.printObj(g.splitLines(s2), tag='p.h')
-    print('')</t>
-<t tx="ekr.20210309083845.1">"""
-Issue https://github.com/leo-editor/leo-editor/issues/1789
-"""
-g.cls()
-import glob
-
-def munge(s):
-    return s.replace('\\','/').lower()
-    
-ignore = [
-    # Core...
-    'format-code.py',       # Script.
-    'leoTangle.py',         # To be deleted.
-    # External...
-    'leoftsindex.py',       # User contributed.
-    'sax2db.py',            # User contributed.
-    'stringlist.py',        # User contributed.
-    # Plugins...
-    'baseNativeTree.py',    # No longer used. To be deleted?
-    'leofts.py',            # User contributed.
-    'qt_main.py',           # Created by Qt designer. Not used.
-    'rst3.py',              # To be deleted?
-]
-ignore = [munge(z) for z in ignore]
-# Find all paths for @&lt;file&gt; nodes.
-seen = {}
-for p in c.all_positions():
-    if p.isAnyAtFileNode():
-        path = munge(g.fullPath(c, p))
-        seen [path] = path
-# Check all .py files.  
-for module in ('core', 'external', 'plugins'):
-    print(f"checking {module}...")
-    pat = g.os_path_finalize_join(g.app.loadDir, '..', module, '*.py')
-    paths = glob.glob(pat)
-    paths = [z for z in paths if not z.endswith('__init__.py')]
-    paths = [munge(z) for z in paths]
-    # g.printObj(paths, tag=f"\n{len(paths)} files in {module}")
-    for path in paths:
-        if path not in seen and g.shortFileName(path) not in ignore:
-            print(f"Missing: {path}")
-    print('')
-print('done')
-</t>
-<t tx="ekr.20210429045101.1">g.cls()
-fc = c.fileCommands
-d = fc.gnxDict
-for key in sorted(d.keys()):
-    v = d.get(key)
-    if v.h.lower() == 'newheadline':
-        print('in dict', key, v)
-        for p in c.all_positions():
-            if p.v == v:
-                print(p)
-        else:
-            print('no position for', v)
-print('done')</t>
-<t tx="ekr.20210509083811.1">gnx: ekr.20201012111338.2
-unl: Declarations (leo_cloud.py)
-gnx: ekr.20201012111338.3
-unl: init (leo_cloud.py)
-gnx: ekr.20201012111338.4
-unl: onCreate (leo_cloud.py)
-gnx: ekr.20201012111338.5
-unl: onSave (leo_cloud.py)
-gnx: ekr.20201012111338.6
-unl: lc_read_current (leo_cloud.py)
-gnx: ekr.20201012111338.7
-unl: lc_write_current (leo_cloud.py)
-gnx: ekr.20201012111338.8
-unl: class LeoCloudIOBase
-gnx: ekr.20201012111338.9
-unl: class LeoCloudIOBase--&gt;LeoCloudIOBase.__init__
-gnx: ekr.20201012111338.10
-unl: class LeoCloudIOBase--&gt;LeoCloudIOBase.get_subtree
-gnx: ekr.20201012111338.11
-unl: class LeoCloudIOBase--&gt;LeoCloudIOBase.put_subtree
-gnx: ekr.20201012111338.12
-unl: class LeoCloudIOFileSystem(LeoCloudIOBase)
-gnx: ekr.20201012111338.13
-unl: class LeoCloudIOFileSystem(LeoCloudIOBase)--&gt;LeoCloudIOFileSystem(LeoCloudIOBase).__init__
-gnx: ekr.20201012111338.14
-unl: class LeoCloudIOFileSystem(LeoCloudIOBase)--&gt;LeoCloudIOFileSystem(LeoCloudIOBase).get_data
-gnx: ekr.20201012111338.15
-unl: class LeoCloudIOFileSystem(LeoCloudIOBase)--&gt;LeoCloudIOFileSystem(LeoCloudIOBase).put_data
-gnx: ekr.20201012111338.16
-unl: class LeoCloudIOGit(LeoCloudIOBase)
-gnx: ekr.20201012111338.17
-unl: class LeoCloudIOGit(LeoCloudIOBase)--&gt;LeoCloudIOGit(LeoCloudIOBase).__init__
-gnx: ekr.20201012111338.18
-unl: class LeoCloudIOGit(LeoCloudIOBase)--&gt;LeoCloudIOGit(LeoCloudIOBase)._run_git
-gnx: ekr.20201012111338.19
-unl: class LeoCloudIOGit(LeoCloudIOBase)--&gt;LeoCloudIOGit(LeoCloudIOBase).get_data
-gnx: ekr.20201012111338.20
-unl: class LeoCloudIOGit(LeoCloudIOBase)--&gt;LeoCloudIOGit(LeoCloudIOBase).put_data
-gnx: ekr.20201012111338.21
-unl: class LeoCloud
-gnx: ekr.20201012111338.22
-unl: class LeoCloud--&gt;LeoCloud.__init__
-gnx: ekr.20201012111338.23
-unl: class LeoCloud--&gt;LeoCloud.bg_check
-gnx: ekr.20201012111338.24
-unl: class LeoCloud--&gt;LeoCloud.bg_post_process
-gnx: ekr.20201012111338.25
-unl: class LeoCloud--&gt;LeoCloud.find_at_leo_cloud
-gnx: ekr.20201012111338.26
-unl: class LeoCloud--&gt;LeoCloud._find_clouds_recursive
-gnx: ekr.20201012111338.27
-unl: class LeoCloud--&gt;LeoCloud.find_clouds
-gnx: ekr.20201012111338.28
-unl: class LeoCloud--&gt;LeoCloud._from_dict_recursive
-gnx: ekr.20201012111338.29
-unl: class LeoCloud--&gt;LeoCloud.from_dict
-gnx: ekr.20201012111338.30
-unl: class LeoCloud--&gt;LeoCloud.io_from_node
-gnx: ekr.20201012111338.31
-unl: class LeoCloud--&gt;LeoCloud.kw_from_node
-gnx: ekr.20201012111338.32
-unl: class LeoCloud--&gt;LeoCloud.load_clouds
-gnx: ekr.20201012111338.33
-unl: class LeoCloud--&gt;LeoCloud.read_current
-gnx: ekr.20201012111338.34
-unl: class LeoCloud--&gt;LeoCloud.recursive_hash
-gnx: ekr.20201012111338.35
-unl: class LeoCloud--&gt;LeoCloud.save_clouds
-gnx: ekr.20201012111338.36
-unl: class LeoCloud--&gt;LeoCloud.subtree_changed
-gnx: ekr.20201012111338.37
-unl: class LeoCloud--&gt;LeoCloud._to_json_serial
-gnx: ekr.20201012111338.38
-unl: class LeoCloud--&gt;LeoCloud.to_json
-gnx: ekr.20201012111338.39
-unl: class LeoCloud--&gt;LeoCloud._to_dict_recursive
-gnx: ekr.20201012111338.40
-unl: class LeoCloud--&gt;LeoCloud.to_dict
-gnx: ekr.20201012111338.41
-unl: class LeoCloud--&gt;LeoCloud._ua_clean
-gnx: ekr.20201012111338.42
-unl: class LeoCloud--&gt;LeoCloud.write_current
-</t>
-<t tx="ekr.20210509083811.2">gnx: ekr.20201012111338.43
-unl: Declarations (leo_cloud_server.py)
-</t>
-<t tx="ekr.20210510071427.1">def put_prolog():
-    """Same as fc.putProlog, without the stylysheet."""
-    fc = c.fileCommands
-    tag = 'http://leoeditor.com/namespaces/leo-python-editor/1.1'
-    #
-    # Put the xml line.
-    fc.putXMLLine()
-    #
-    # Put the "created by Leo" line.
-    fc.put('&lt;!-- Created by Leo: http://leoeditor.com/leo_toc.html --&gt;\n')
-    #
-    # Do *not* put the stylesheet line.
-        # fc.putStyleSheetLine()
-    #
-    # Put the namespace
-    fc.put(f'&lt;leo_file xmlns:leo="{tag}" &gt;\n')
-</t>
-<t tx="ekr.20210510071812.1">def put_tnodes(positions_list):
-    """
-    Write all tnodes except those for vnodes appearing in @file, @edit or @auto nodes.
-    """
-        
-    def should_suppress(p):
-        return any(z.isAtFileNode() or z.isAtEditNode() or z.isAtAutoNode()
-            for z in p.self_and_parents())
-
-    fc = c.fileCommands
-    fc.put("&lt;tnodes&gt;\n")
-    suppress = {}
-    for p in c.all_positions(copy=False):
-        if should_suppress(p):
-            suppress[p.v] = True
-    # Write tnodes in *outline* order.
-    written = {}
-    for root in positions_list:
-        for p in root.self_and_subtree():
-            if p.v not in suppress and p.v not in written:
-                written[p.v] = True
-                fc.putTnode(p.v)
-    fc.put("&lt;/tnodes&gt;\n")
-</t>
-<t tx="ekr.20210530065000.2"># This node contains the commands needed to execute a program in a particular language.
-# Format: language-name: command
-
-#
-# execute-general-script always creates a temporary file.
-# Just before executing the command, execute-general-script
-# Replaces &lt;FILE&gt; by the name of the temporary file.
-
-# This does work.
-# python: python -v &lt;FILE&gt;
-
-go: go run .
-python: python
-rust: rustc
-</t>
-<t tx="ekr.20210530065000.3"># This node contains the regex pattern to determine the line number in error messages.
-# Format: language-name: regex pattern
-#
-# Patterns must define two groups, in either order:
-# One group, containing only digits, defines the line number.
-# The other group defines the file name.
-
-
-go ^\s*(.*):([0-9]+):([0-9]+):.+$
-python: ^\s*File "(.+)", line ([0-9]+), in .+$
-rust: ^\s*--&gt; (.+):([0-9]+):([0-9]+)\s*$</t>
-<t tx="ekr.20210630070717.1">"""
-See #2025: https://github.com/leo-editor/leo-editor/issues/2025
-
-Note: I have chosen *not* to update the gnx's. Félix deserves the credit for the changes.
-
-A script to restore gnx's in sentinels in leoserver.py from the devel branch to the felix-server2 branch.
-
-devel-leoserver.py: the version of leoserver.py from devel
-felix_server.py:    The version of leoserver.py from felix-server-2
-new_server.py:      leoserver.py, with updated gnx's.
-
-After running this script, `kdiff3 devel-leoserver.py new-leoserver.py` shows *only*
-the expected changes to sentinel lines.
-"""
-
-g.cls()
-import difflib
-import os
-verbose = True
-ekr_server = r'c:\diffs\devel-leoserver.py'
-felix_server = r'c:\diffs\felix-server2-leoserver.py'
-new_server = r'c:\diffs\new-leoserver.py'
-assert os.path.exists(ekr_server), ekr_server
-assert os.path.exists(felix_server), felix_server
-#
-# The target (new!) version should be the ekr_server code.
-# With this convention:
-#   all '-' opcodes will refer to felix gnx's!
-#   These lines refer to lines that Félix *inserted* or *changed*
-with open(felix_server) as f:
-    a1_s = f.read()
-with open(ekr_server) as f:
-    b1_s = f.read()
-print('len ekr', len(b1_s), 'len felix', len(a1_s))
-# ndiff compares *lists* of strings.
-# a and b are lists of @+node sentinels.
-a_list = [z for z in g.splitLines(a1_s) if z.strip().startswith('#@+node:')]
-b_list = [z for z in g.splitLines(b1_s) if z.strip().startswith('#@+node:')]
-changed, deleted, inserted = [], [], []
-diff = list(difflib.ndiff(a_list, b_list))
-i = 0
-while i &lt; len(diff):
-    progress = i
-    s = diff[i]
-    code = s[0]
-    line1 = s[2:]
-    if code == '-':  # Félix inserted or changed the node.
-        line2_s = diff[i+1] if i+1 &lt; len(diff) else ''
-        line3_s = diff[i+2] if i+2 &lt; len(diff) else ''
-        line2_code = line2_s[0] if line2_s else ''
-        line3 = line3_s[2:]
-        assert 'felix' in line1, s
-        if line2_code == '?':  # The line changed. Remember the first and third lines.
-            assert line2_s
-            assert line3_s
-            changed.append((line1, line3))
-            i += 4
-        else: # Félix inserted the node.
-            inserted.append(line1)
-            i += 1
-    elif code == '+':  # Félix deleted the node.
-        assert 'ekr' in line1, s
-        deleted.append(line1)
-        i += 1
-    else:
-        print(f"{i:&gt;3}: UNKNOWN CODE")
-        print(f"{i:&gt;3}: {s!r}")
-        print('')
-        for j, s in enumerate(diff[:i+1]):
-            print(f"{j:&gt;3}: {s!r}")
-        break
-    assert i &gt; progress
-#
-# Print the results.
-print('')
-print(f"Inserted {len(inserted)} nodes")
-if verbose:
-    print('')
-    for i, z in enumerate(inserted):
-        print(f"{i:&gt;3}: {z!r}")
-    print('')
-print(f" Deleted {len(deleted)} nodes")
-if verbose:
-    print('')
-    for i, z in enumerate(deleted):
-        print(f"{i:&gt;3}: {z!r}")
-    print('')
-print(f" Changed {len(changed)} nodes")
-if verbose:
-    print('')
-    for i, z in enumerate(changed):
-        a, b = z
-        print(f"{i:&gt;3}: felix: {a!r}")
-        print(f"{i:&gt;3}:   ekr: {b!r}")
-        print('')
-#
-# Change the leoserver.py, *not* the ekr file.
-result = a1_s
-for z in changed:
-    a, b = z
-    assert '#@+node:felix' not in b, repr(b)
-    result = result.replace(a, b)
-if 0:
-    g.printObj(g.splitLines(result), tag=result)
-if 0:
-    i, n = 0, 0
-    tag = '#@+node:felix'
-    while True:
-        i = result.find(tag, i)
-        if i == -1:
-            break
-        print(n, repr(result[i: i+50]))
-        i += len(tag)
-        n += 1
-if 1:
-    # Write the file.
-    with open(new_server, 'w') as f:
-        f.write(result)
-    print(f"wrote {new_server}")
-    
-</t>
-<t tx="ekr.20210630103405.1">g.cls()
-import difflib, os, re
-ekr_server = r'c:\diffs\devel-leoserver.py'
-felix_server = r'c:\diffs\felix-server2-leoserver.py'
-with open(ekr_server) as f:
-    a1_s = f.read()
-with open(felix_server) as f:
-    b1_s = f.read()
-# a and b are lists of @+node sentinel lines.
-a_list = [z.lstrip() for z in g.splitLines(a1_s) if z.strip().startswith('#@+node:')]
-b_list = [z.lstrip() for z in g.splitLines(b1_s) if z.strip().startswith('#@+node:')]
-# Show the diffs.
-diff = difflib.ndiff(a_list, b_list)
-for i, s in enumerate(diff):
-    print(f"{i:&lt;3}: {s.rstrip()}")
-</t>
 <t tx="ekr.20210701044426.1"></t>
 <t tx="ekr.20210701044513.1"></t>
 <t tx="ekr.20210710031237.1"></t>
@@ -3553,76 +3080,5 @@
 gnx: ekr.20210911191226.20
 unl: section 2
 </t>
-<<<<<<< HEAD
-<t tx="ekr.20180225010850.1"></t>
-<t tx="ekr.20210710031237.1"></t>
-<t tx="ekr.20080730161153.8"></t>
-<t tx="ekr.20201202144529.1"></t>
-<t tx="ekr.20210912064148.1"></t>
-<t tx="ekr.20210912064205.1"></t>
-<t tx="ekr.20210911191231.1"></t>
-<t tx="ekr.20190113120734.1">
-</t>
-<t tx="ekr.20190113120734.2">def spam():
-    pass
-</t>
-<t tx="ekr.20190113120734.3">def eggs():
-    pass
-</t>
-<t tx="ekr.20200205065723.1">@language python
-@others
-</t>
-<t tx="ekr.20200205065723.2">def spam():
-    pass</t>
-<t tx="ekr.20200205065723.3">def eggs():
-    pass
-</t>
-<t tx="ekr.20190113123822.1">@language c
-@tabwidth -4
-// before @others // line 1
-@others
-// last line: line 6
-</t>
-<t tx="ekr.20190113123822.2">def spam(): // line 2
-    pass
-</t>
-<t tx="ekr.20190113123822.3">def eggs(): // line 4
-    pass
-</t>
-<t tx="ekr.20190113123853.1">@language python
-@tabwidth -4
-# Before @others: line 1
-@others
-# Last line: line 6
-</t>
-<t tx="ekr.20190113123853.2">def spam(): # line 2
-    pass
-</t>
-<t tx="ekr.20190113123853.3">def eggs(): # line 4
-    pass
-</t>
-<t tx="ekr.20191207060251.1">@language python
-@tabwidth -4
-@others
-</t>
-<t tx="ekr.20191207060251.2">def spam():
-    pass
-</t>
-<t tx="ekr.20191207060251.3">def eggs():
-    pass
-</t>
-<t tx="ekr.20190113124135.1">@language python
-@tabwidth -4
-# before @others: line 1
-@others
-# last line: line 6</t>
-<t tx="ekr.20190113124135.2">def spam(): # line 2
-    pass
-</t>
-<t tx="ekr.20190113124135.3">def eggs(): # line 4
-    pass</t>
-<t tx="ekr.20090802181029.5988"></t>
-=======
->>>>>>> ccc2e3c5
 </tnodes>
 </leo_file>