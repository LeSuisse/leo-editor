--- conflicted
+++ resolved
@@ -82,50 +82,6 @@
 <v t="ekr.20100120072650.6089"><vh>@file ../doc/leoProjects.txt</vh></v>
 <v t="ekr.20100119205347.6015"><vh>@file ../doc/leoToDo.txt</vh></v>
 </v>
-<<<<<<< HEAD
-<v t="ekr.20190116145049.1"><vh>To do</vh>
-<v t="ekr.20181008045948.1"><vh>re: Add toggle-gutter command</vh>
-<v t="ekr.20110605121601.18163"><vh>dw.createText</vh></v>
-<v t="ekr.20110605121601.18143"><vh>dw.createBodyPane</vh></v>
-<v t="ekr.20150403094619.1"><vh>class LeoLineTextWidget(QFrame)</vh>
-<v t="ekr.20150403094706.9"><vh>__init__(LeoLineTextWidget)</vh></v>
-<v t="ekr.20150403094706.10"><vh>eventFilter</vh></v>
-</v>
-<v t="ekr.20150403094706.2"><vh>class NumberBar(QFrame)</vh>
-<v t="ekr.20150403094706.3"><vh>NumberBar.__init__</vh></v>
-<v t="ekr.20181005093003.1"><vh>NumberBar.reloadSettings</vh></v>
-<v t="ekr.20181005085507.1"><vh>NumberBar.mousePressEvent</vh></v>
-<v t="ekr.20150403094706.5"><vh>NumberBar.update</vh></v>
-<v t="ekr.20150403094706.6"><vh>NumberBar.paintEvent</vh></v>
-<v t="ekr.20150403094706.7"><vh>NumberBar.paintBlock</vh></v>
-<v t="ekr.20150403094706.8"><vh>NumberBar.setBold</vh></v>
-</v>
-<v t="ekr.20181009123539.1"><vh>qt: toggle-gutter</vh></v>
-</v>
-<v t="ekr.20190116145036.1"><vh>To do: No milestone</vh>
-<v t="ekr.20181027151243.1"><vh>#1006: Allow @button and @command only from trusted directories</vh>
-<v t="ekr.20181027133311.1"><vh>g.issueSecurityWarning</vh></v>
-<v t="ekr.20140114145953.16691"><vh>c.config.isLocalSetting</vh></v>
-<v t="ekr.20150514043850.8"><vh>abbrev.init_settings (called from reload_settings)</vh></v>
-</v>
-<v t="ekr.20180604114211.408"><vh>#388: wikiview.py plugin problem</vh></v>
-<v t="ekr.20180604114156.2"><vh>#433: Complete the tables.py plugin</vh>
-<v t="ekr.20180604114156.3"><vh>Error running the demo on Windows 10</vh></v>
-</v>
-<v t="ekr.20180604114211.561"><vh>#678: Graphics version of outline pane</vh></v>
-<v t="ekr.20180619063409.1"><vh>#929: Improve FreeMind importer</vh>
-<v t="ekr.20160503145550.1"><vh>class FreeMindImporter</vh>
-<v t="ekr.20170222084048.1"><vh>freemind.add_children</vh></v>
-<v t="ekr.20160503125844.1"><vh>freemind.create_outline</vh></v>
-<v t="ekr.20160503191518.4"><vh>freemind.import_file</vh></v>
-<v t="ekr.20160503145113.1"><vh>freemind.import_files</vh></v>
-<v t="ekr.20160504043823.1"><vh>freemind.prompt_for_files</vh></v>
-</v>
-</v>
-</v>
-</v>
-=======
->>>>>>> 09cd3eab
 <v t="ekr.20031218072017.2406"><vh>Code</vh>
 <v t="ekr.20140902032918.18591"><vh> About this file</vh>
 <v t="ekr.20140831085423.18639"><vh>About widgets and wrappers</vh></v>
@@ -215,7 +171,6 @@
 <v t="tbrown.20171028115144.8"><vh>@file ../plugins/editpane/__init__.py</vh></v>
 <v t="tbrown.20171028115541.1"><vh>@file signal_manager.py</vh></v>
 </v>
-<v t="ekr.20190330100032.1"><vh>@file ../core/pyzo_shims.py</vh></v>
 <v t="ekr.20120419093256.10048"><vh>@file ../plugins/free_layout.py</vh></v>
 <v t="ekr.20110605121601.17954"><vh>@file ../plugins/nested_splitter.py</vh></v>
 <v t="ekr.20110605121601.17996"><vh>@file ../plugins/qt_commands.py</vh></v>
@@ -363,1391 +318,16 @@
 <v t="ekr.20090717092906.12765"><vh>@file leoVersion.py</vh></v>
 </v>
 </v>
-<v t="ekr.20180604114211.1"><vh>Recent code</vh>
-<v t="ekr.20190329040120.1"><vh> Others</vh>
-<v t="ekr.20190306105229.1"><vh>6.0: #1032: @clean cleans blank lines</vh>
-<v t="ekr.20080708094444.36"><vh>x.propagate_changes</vh></v>
-<v t="ekr.20080708094444.38"><vh>x.propagate_changed_lines (main algorithm) &amp; helpers</vh>
-<v t="ekr.20150207044400.9"><vh> &lt;&lt; docstring &gt;&gt;</vh></v>
-<v t="ekr.20150207111757.180"><vh>x.dump_args</vh></v>
-<v t="ekr.20150207111757.178"><vh>x.dump_lines</vh></v>
-<v t="ekr.20150209044257.6"><vh>x.init_data</vh></v>
-<v t="ekr.20080708094444.40"><vh>x.init_ivars</vh></v>
-<v t="ekr.20150207044400.16"><vh>x.op_bad</vh></v>
-<v t="ekr.20150207044400.12"><vh>x.op_delete</vh></v>
-<v t="ekr.20150207044400.13"><vh>x.op_equal</vh></v>
-<v t="ekr.20150207044400.14"><vh>x.op_insert</vh></v>
-<v t="ekr.20150207044400.15"><vh>x.op_replace</vh></v>
-<v t="ekr.20150208060128.7"><vh>x.preprocess</vh></v>
-<v t="ekr.20150208223018.4"><vh>x.put_plain_line</vh></v>
-<v t="ekr.20150209044257.8"><vh>x.put_sentinels</vh></v>
-</v>
-<v t="ekr.20190109142026.1"><vh>at.atFileToString</vh></v>
-<v t="ekr.20041005105605.157"><vh>at.putFile &amp; helper</vh></v>
-<v t="ekr.20041005105605.161"><vh>at.putBody &amp; helper</vh>
-<v t="ekr.20041005105605.163"><vh>at.putLine</vh></v>
-</v>
-<v t="ekr.20041005105605.174"><vh>at.putCodeLine</vh></v>
-<v t="ekr.20041005105605.204"><vh>at.os</vh></v>
-</v>
-<v t="ekr.20190216104815.1"><vh>Maybe: #0525: nested #clean</vh>
-<v t="ekr.20190217060648.1"><vh>ref</vh>
-<v t="ekr.20190108054317.1"><vh>at.findFilesToRead</vh></v>
-<v t="ekr.20190108052043.1"><vh>at.findFilesToWrite</vh></v>
-<v t="ekr.20041005105605.174"></v>
-<v t="ekr.20041005105605.216"><vh>at.warnAboutOrpanAndIgnoredNodes</vh></v>
-<v t="ekr.20041005105605.144"><vh>at.write &amp; helper</vh></v>
-<v t="ekr.20041005105605.147"><vh>at.writeAll &amp; helpers</vh>
-<v t="ekr.20190108052043.1"></v>
-<v t="ekr.20190108053115.1"><vh>at.internalWriteError</vh></v>
-<v t="ekr.20190108112519.1"><vh>at.reportEndOfWrite</vh></v>
-<v t="ekr.20140727075002.18108"><vh>at.saveOutlineIfPossible</vh></v>
-<v t="ekr.20041005105605.149"><vh>at.writeAllHelper &amp; helper</vh>
-<v t="ekr.20150602204757.1"><vh>at.autoBeautify</vh></v>
-<v t="ekr.20190108105509.1"><vh>at.writePathChanged</vh></v>
-</v>
-</v>
-<v t="ekr.20031218072017.3388"><vh>p.clearAllVisitedInTree</vh></v>
-</v>
-<v t="ekr.20041005105605.157"></v>
-<v t="ekr.20041005105605.161"></v>
-<v t="ekr.20041005105605.164"><vh>writing code lines...</vh>
-<v t="ekr.20041005105605.165"><vh>at.@all</vh>
-<v t="ekr.20041005105605.166"><vh>at.putAtAllLine</vh></v>
-<v t="ekr.20041005105605.167"><vh>at.putAtAllBody</vh></v>
-<v t="ekr.20041005105605.169"><vh>at.putAtAllChild</vh></v>
-</v>
-<v t="ekr.20041005105605.170"><vh>at.@others (write)</vh>
-<v t="ekr.20041005105605.173"><vh>at.putAtOthersLine &amp; helpers</vh>
-<v t="ekr.20041005105605.172"><vh>at.putAtOthersChild</vh></v>
-<v t="ekr.20041005105605.171"><vh>at.validInAtOthers (write)</vh></v>
-</v>
-</v>
-<v t="ekr.20041005105605.174"></v>
-<v t="ekr.20041005105605.176"><vh>at.putRefLine &amp; helpers</vh>
-<v t="ekr.20131224085853.16443"><vh>at.findReference</vh></v>
-<v t="ekr.20041005105605.199"><vh>at.findSectionName</vh></v>
-<v t="ekr.20041005105605.178"><vh>at.putAfterLastRef</vh></v>
-<v t="ekr.20041005105605.179"><vh>at.putAfterMiddleRef</vh></v>
-<v t="ekr.20041005105605.177"><vh>at.putRefAt</vh></v>
-</v>
-</v>
-<v t="ekr.20041005105605.173"></v>
-<v t="ekr.20041005105605.163"></v>
-<v t="ekr.20041005105605.174"></v>
-</v>
-<v t="ekr.20180824062242.1"><vh>Won't Fix: #0958: freeze in vim mode</vh>
-<v t="ekr.20110605121601.18005"><vh>class LeoQTextBrowser (QtWidgets.QTextBrowser)</vh>
-<v t="ekr.20110605121601.18006"><vh> lqtb.ctor (** no longer instantiates leo_h)</vh></v>
-<v t="ekr.20110605121601.18007"><vh>lqtb. __repr__ &amp; __str__</vh></v>
-<v t="ekr.20110605121601.18008"><vh>lqtb.Auto completion</vh>
-<v t="ekr.20110605121601.18009"><vh>class LeoQListWidget(QListWidget)</vh>
-<v t="ekr.20110605121601.18010"><vh>lqlw.ctor</vh></v>
-<v t="ekr.20110605121601.18011"><vh>lqlw.closeEvent</vh></v>
-<v t="ekr.20110605121601.18012"><vh>lqlw.end_completer</vh></v>
-<v t="ekr.20141024170936.7"><vh>lqlw.get_selection</vh></v>
-<v t="ekr.20110605121601.18013"><vh>lqlw.keyPressEvent</vh></v>
-<v t="ekr.20110605121601.18014"><vh>lqlw.select_callback</vh></v>
-<v t="tbrown.20111011094944.27031"><vh>lqlw.tab_callback</vh></v>
-<v t="ekr.20110605121601.18015"><vh>lqlw.set_position</vh></v>
-<v t="ekr.20110605121601.18016"><vh>lqlw.show_completions</vh></v>
-</v>
-<v t="ekr.20110605121601.18017"><vh>lqtb.lqtb.init_completer</vh></v>
-<v t="ekr.20110605121601.18018"><vh>lqtb.redirections to LeoQListWidget</vh></v>
-</v>
-<v t="ekr.20110605121601.18019"><vh>lqtb.leo_dumpButton</vh></v>
-<v t="ekr.20141103061944.31"><vh>lqtb.get/setXScrollPosition</vh></v>
-<v t="ekr.20111002125540.7021"><vh>lqtb.get/setYScrollPosition</vh></v>
-<v t="ekr.20120925061642.13506"><vh>lqtb.onSliderChanged</vh></v>
-<v t="tbrown.20130411145310.18855"><vh>lqtb.wheelEvent</vh></v>
-</v>
-<v t="ekr.20180824062905.1"><vh>lqtb.onFocusIn</vh></v>
-</v>
-<v t="ekr.20181004060958.1"><vh>re: can not happen in jedi completer</vh>
-<v t="ekr.20180519111302.1"><vh>ac.get_jedi_completions &amp; helper</vh>
-<v t="ekr.20180526211127.1"><vh>ac.add_prefix</vh></v>
-</v>
-</v>
-</v>
-<v t="ekr.20190119062719.1"><vh> Done &amp; documented</vh>
-<v t="ekr.20190319150024.1"><vh>#0568: pygments</vh>
-<v t="ekr.20190323034724.1"><vh>script: print recolor stats</vh></v>
-<v t="ekr.20190324192318.1"><vh>script: make color nodes</vh></v>
-<v t="ekr.20190326182642.1"><vh>----- Color settings</vh>
-<v t="ekr.20110605121601.18574"><vh>bjc.defineDefaultColorsDict</vh></v>
-<v t="ekr.20190324172632.1"><vh>bjc.configure_colors</vh></v>
-</v>
-<v t="ekr.20190326174530.1"><vh>----- Font settings</vh>
-<v t="ekr.20190325053636.1"><vh> leonine styles</vh></v>
-<v t="ekr.20041120094940.4"><vh>doFont</vh></v>
-<v t="ekr.20041213082558.1"><vh>parseFont &amp; helper</vh>
-<v t="ekr.20041213082558.2"><vh>parseFontLine</vh></v>
-</v>
-<v t="ekr.20110605121601.18575"><vh>bjc.defineDefaultFontDict</vh></v>
-<v t="ekr.20190324172242.1"><vh>bjc.configure_fonts &amp; helper</vh>
-<v t="ekr.20190326034006.1"><vh>bjc.find_font</vh></v>
-</v>
-</v>
-<v t="ekr.20190326131804.1"><vh>----- Reload-settings</vh>
-<v t="ekr.20190327052228.1"><vh>leo_h.reloadSettings</vh></v>
-<v t="ekr.20190326183005.1"><vh>jedit.reloadSettings</vh></v>
-<v t="ekr.20190324051704.1"><vh>pyg_c.reloadSettings</vh></v>
-<v t="ekr.20171114041307.1"><vh>bjc.reloadSettings &amp; helper</vh>
-<v t="ekr.20190327053604.1"><vh>bjc.report_changes</vh></v>
-</v>
-</v>
-<v t="ekr.20190327064446.1"><vh>----- trace-coloring</vh>
-<v t="ekr.20190327053604.1"></v>
-<v t="ekr.20110605121601.18641"><vh>bjc.setTag</vh></v>
-<v t="ekr.20110605121601.18637"><vh>jedit.colorRangeWithTag</vh></v>
-<v t="ekr.20190326183005.1"></v>
-<v t="ekr.20190324051704.1"></v>
-</v>
-<v t="ekr.20190327072744.1"><vh>----- @language directives</vh>
-<v t="ekr.20190323045735.1"><vh>pyg_c.at_language_callback</vh></v>
-<v t="ekr.20190322082533.1"><vh>pyg_c.get_lexer</vh></v>
-<v t="ekr.20190322094034.1"><vh>pyg_c.patch_lexer</vh></v>
-<v t="ekr.20190327111419.1"><vh>Post</vh></v>
-</v>
-</v>
-<v t="ekr.20190121135044.1"><vh>#0926: Organize @outline-data tree-abbreviations</vh></v>
-<v t="ekr.20190118130950.1"><vh>#0981 &amp; #0977: File syncing</vh></v>
-<v t="ekr.20190119085129.1"><vh>#1047: Tree Window Resizes on Paste Node</vh></v>
-<v t="ekr.20190122113449.1"><vh>#1065: refresh-from-disk</vh></v>
-<v t="ekr.20190218044303.1"><vh>#1081: @asis</vh></v>
-<v t="ekr.20190327143118.1"><vh>#1101: scripting miscellany</vh></v>
-<v t="ekr.20190327105736.1"><vh>Added g.get_files_in_directory</vh></v>
-<v t="ekr.20190323084212.1"><vh>Added promote-headlines commands</vh></v>
-</v>
-<v t="ekr.20190329035854.1"><vh> To be documented</vh>
-<v t="ekr.20190218071717.1"><vh>#1085: Py3 branch</vh></v>
-<v t="ekr.20190327194749.1"><vh>===== #1098: crash in json scanner</vh></v>
-<v t="ekr.20190327203238.1"><vh>===== #1090:  --script path</vh>
-<v t="ekr.20180312153008.1"><vh>LM.doScriptOption</vh></v>
-</v>
-<v t="ekr.20190328083346.1"><vh>===== #1018: marks</vh>
-<v t="ekr.20031218072017.1579"><vh>fc.putVnodes &amp; helper</vh>
-<v t="ekr.20190328160622.1"><vh>fc.setCachedBits</vh></v>
-</v>
-<v t="ekr.20031218072017.1863"><vh>fc.putVnode &amp; helper</vh>
-<v t="ekr.20031218072017.1865"><vh>fc.compute_attribute_bits</vh></v>
-</v>
-</v>
-<v t="ekr.20190409110836.1"><vh>===== #1107: Automatic sessions</vh>
-<v t="ekr.20120219154958.10486"><vh>LM.scanOptions &amp; helpers</vh>
-<v t="ekr.20180312150559.1"><vh>LM.addOptionsToParser</vh></v>
-<v t="ekr.20120219154958.10483"><vh>LM.computeFilesList</vh></v>
-<v t="ekr.20180312150805.1"><vh>LM.doGuiOption</vh></v>
-<v t="ekr.20180312152329.1"><vh>LM.doLoadTypeOption</vh></v>
-<v t="ekr.20180312152609.1"><vh>LM.doScreenShotOption</vh></v>
-<v t="ekr.20180312153008.1"></v>
-<v t="ekr.20180312151544.1"><vh>LM.doSimpleOptions</vh></v>
-<v t="ekr.20180312154839.1"><vh>LM.doWindowSizeOption</vh></v>
-</v>
-<v t="ekr.20120219154958.10487"><vh>LM.doPostPluginsInit &amp; helpers (1 shim: g.app.log)</vh>
-<v t="ekr.20120219154958.10489"><vh>LM.make_screen_shot</vh></v>
-<v t="ekr.20131028155339.17098"><vh>LM.openEmptyWorkBook</vh></v>
-</v>
-<v t="ekr.20131115120119.17397"><vh>closeEvent (leoTabbedTopLevel)</vh></v>
-<v t="ekr.20120420054855.14248"><vh>SessionManager.load_snapshot</vh></v>
-</v>
-</v>
-<v t="ekr.20190328165019.1"><vh>===== #1100: changes to external files</vh>
-<v t="ekr.20150405073203.1"><vh>class ExternalFilesController</vh>
-<v t="ekr.20150404083533.1"><vh>efc.ctor</vh></v>
-<v t="ekr.20150405105938.1"><vh>efc.entries</vh>
-<v t="ekr.20150405194745.1"><vh>efc.check_overwrite (called from c.checkTimeStamp)</vh></v>
-<v t="ekr.20031218072017.2613"><vh>efc.destroy_frame</vh></v>
-<v t="ekr.20150407141838.1"><vh>efc.find_path_for_node (called from vim.py)</vh></v>
-<v t="ekr.20150330033306.1"><vh>efc.on_idle &amp; helpers</vh>
-<v t="ekr.20150404045115.1"><vh>efc.idle_check_commander</vh></v>
-<v t="ekr.20150403044823.1"><vh>efc.idle_check_at_file_node</vh></v>
-<v t="ekr.20150407124259.1"><vh>efc.idle_check_open_with_file &amp; helper</vh>
-<v t="ekr.20150407205631.1"><vh>efc.update_open_with_node</vh></v>
-</v>
-</v>
-<v t="ekr.20150404082344.1"><vh>efc.open_with &amp; helpers</vh>
-<v t="ekr.20031218072017.2824"><vh>efc.compute_ext</vh></v>
-<v t="ekr.20031218072017.2832"><vh>efc.compute_temp_file_path &amp; helpers</vh>
-<v t="ekr.20150406055221.2"><vh>efc.clean_file_name</vh></v>
-<v t="ekr.20150406055221.3"><vh>efc.legacy_file_name</vh></v>
-</v>
-<v t="ekr.20100203050306.5937"><vh>efc.create_temp_file</vh></v>
-<v t="ekr.20031218072017.2829"><vh>efc.open_file_in_external_editor</vh></v>
-<v t="ekr.20190123051253.1"><vh>efc.remove_temp_file</vh></v>
-</v>
-<v t="ekr.20150404092538.1"><vh>efc.shut_down</vh></v>
-</v>
-<v t="ekr.20150405110219.1"><vh>efc.utilities</vh>
-<v t="ekr.20150405200212.1"><vh>efc.ask</vh></v>
-<v t="ekr.20150404052819.1"><vh>efc.checksum</vh></v>
-<v t="ekr.20031218072017.2614"><vh>efc.destroy_temp_file</vh></v>
-<v t="ekr.20150407204201.1"><vh>efc.get_mtime</vh></v>
-<v t="ekr.20150405122428.1"><vh>efc.get_time</vh></v>
-<v t="ekr.20150403045207.1"><vh>efc.has_changed</vh></v>
-<v t="ekr.20150405104340.1"><vh>efc.is_enabled</vh></v>
-<v t="ekr.20150404083049.1"><vh>efc.join</vh></v>
-<v t="tbrown.20150904102518.1"><vh>efc.set_time</vh></v>
-<v t="ekr.20190218055230.1"><vh>efc.warn</vh></v>
-</v>
-</v>
-<v t="ekr.20150403044823.1"></v>
-<v t="ekr.20150403045207.1"></v>
-</v>
-<v t="ekr.20031218072017.2317"><vh>g.trace</vh></v>
-<v t="ekr.20190322082533.1"></v>
-<v t="ekr.20190322094034.1"></v>
-</v>
-<v t="ekr.20180606035619.1"><vh>Recent files</vh>
-<v t="ekr.20140907123524.18774"></v>
-<v t="ekr.20140907085654.18699"></v>
-<v t="ekr.20140907131341.18707"></v>
-<v t="ekr.20031218072017.2608"></v>
-<v t="ekr.20031218072017.3093" descendentVnodeUnknownAttributes="7d71005806000000302e31382e3171017d71025808000000616e6e6f7461746571037d710473732e"></v>
-<v t="ekr.20031218072017.2810" descendentVnodeUnknownAttributes="7d7100580c000000302e312e31312e322e352e3771017d71025808000000616e6e6f7461746571037d71042858080000007072696f7269747971054d0f27580a000000707269736574646174657106580a000000323031382d30382d313871077573732e"></v>
-<v t="ekr.20031218072017.3018"></v>
-</v>
-<v t="ekr.20190410100301.1"><vh># 1111</vh>
-<v t="ekr.20031218072017.1553"><vh>fc.getLeoFile &amp; helpers (read main line)</vh>
-<v t="ekr.20100205060712.8314"><vh>fc.handleNodeConflicts</vh></v>
-<v t="ekr.20100124110832.6212"><vh>fc.propegateDirtyNodes</vh></v>
-<v t="ekr.20120212220616.10537"><vh>fc.readExternalFiles</vh></v>
-<v t="ekr.20031218072017.1554"><vh>fc.warnOnReadOnlyFiles</vh></v>
-</v>
-<v t="ekr.20190410100719.1"><vh>COPY fc.getLeoFile &amp; helpers (read main line)</vh>
-<v t="ekr.20190410100719.2"><vh>fc.handleNodeConflicts</vh></v>
-<v t="ekr.20190410100719.3"><vh>fc.propegateDirtyNodes</vh></v>
-<v t="ekr.20190410100719.4"><vh>fc.readExternalFiles</vh></v>
-<v t="ekr.20190410100719.5"><vh>fc.warnOnReadOnlyFiles</vh></v>
-</v>
-</v>
-<v t="ekr.20190316153545.1"><vh>===== #1096 pyzo</vh>
-<v t="ekr.20120212060348.10374"><vh> &lt;&lt; global switches &gt;&gt; (leoGlobals.py)</vh></v>
-<v t="ekr.20190402104228.1"><vh>&lt;&lt; MainWindowShim switches &gt;&gt;</vh></v>
-<v t="ekr.20190331164202.1"><vh>Notes</vh>
-<v t="ekr.20190331044953.1"><vh>----- Fixed three hangnails</vh></v>
-<v t="ekr.20190402102243.1"><vh>----- Disentable shells &amp; menus</vh></v>
-<v t="ekr.20190319024244.1"><vh>checkin: DynamicWindow is just an object</vh></v>
-</v>
-<v t="ekr.20190317083529.1"><vh>Changed &amp; new</vh>
-<v t="ekr.20090717112235.6007"><vh>app.computeSignon &amp; printSignon</vh></v>
-<v t="ekr.20031218072017.2619"><vh>app.writeWaitingLog</vh></v>
-<v t="ekr.20120215072959.12539"><vh>c.config.getShortcut (changed)</vh></v>
-<v t="ekr.20031219074948.1"><vh>class g.Tracing/NullObject &amp; helpers</vh>
-<v t="ekr.20190330062625.1"><vh>g.null_object_print_attr</vh>
-<v t="ekr.20190330072026.1"><vh>&lt;&lt; define suppression lists &gt;&gt;</vh></v>
-</v>
-<v t="ekr.20190330072832.1"><vh>g.null_object_print</vh></v>
-</v>
-<v t="ekr.20110605121601.18141"><vh>dw.createMainWindow &amp; helpers</vh>
-<v t="ekr.20110605121601.18142"><vh>dw.top-level</vh>
-<v t="ekr.20110605121601.18143"></v>
-<v t="ekr.20110605121601.18144"><vh>dw.createCentralWidget</vh></v>
-<v t="ekr.20110605121601.18145"><vh>dw.createLogPane &amp; helpers</vh>
-<v t="ekr.20131118172620.16858"><vh>dw.finishCreateLogPane (changed)</vh></v>
-</v>
-<v t="ekr.20110605121601.18146"><vh>dw.createMainLayout</vh></v>
-<v t="ekr.20110605121601.18147"><vh>dw.createMenuBar (1 shim: dw.leo_menubar)</vh></v>
-<v t="ekr.20110605121601.18148"><vh>dw.createMiniBuffer</vh></v>
-<v t="ekr.20110605121601.18149"><vh>dw.createOutlinePane</vh></v>
-<v t="ekr.20110605121601.18150"><vh>dw.createStatusBar (1 shim: dw.statusbar)</vh></v>
-<v t="ekr.20110605121601.18151"><vh>dw.setMainWindowOptions</vh></v>
-</v>
-<v t="ekr.20110605121601.18152"><vh>dw.widgets</vh>
-<v t="ekr.20110605121601.18153"><vh>dw.createButton</vh></v>
-<v t="ekr.20110605121601.18154"><vh>dw.createCheckBox</vh></v>
-<v t="ekr.20110605121601.18155"><vh>dw.createFrame</vh></v>
-<v t="ekr.20110605121601.18156"><vh>dw.createGrid</vh></v>
-<v t="ekr.20110605121601.18157"><vh>dw.createHLayout &amp; createVLayout</vh></v>
-<v t="ekr.20110605121601.18158"><vh>dw.createLabel</vh></v>
-<v t="ekr.20110605121601.18159"><vh>dw.createLineEdit</vh></v>
-<v t="ekr.20110605121601.18160"><vh>dw.createRadioButton</vh></v>
-<v t="ekr.20110605121601.18161"><vh>dw.createStackedWidget</vh></v>
-<v t="ekr.20110605121601.18162"><vh>dw.createTabWidget</vh></v>
-<v t="ekr.20110605121601.18163"></v>
-<v t="ekr.20110605121601.18164"><vh>dw.createTreeWidget</vh></v>
-</v>
-<v t="ekr.20110605121601.18165"><vh>dw.log tabs</vh>
-<v t="ekr.20110605121601.18167"><vh>dw.createSpellTab</vh></v>
-<v t="ekr.20110605121601.18166"><vh>dw.createFindTab &amp; helpers</vh>
-<v t="ekr.20131118152731.16847"><vh>dw.create_find_grid</vh></v>
-<v t="ekr.20131118152731.16849"><vh>dw.create_find_header</vh></v>
-<v t="ekr.20131118152731.16848"><vh>dw.create_find_findbox</vh></v>
-<v t="ekr.20131118152731.16850"><vh>dw.create_find_replacebox</vh></v>
-<v t="ekr.20131118152731.16851"><vh>dw.create_find_checkboxes</vh></v>
-<v t="ekr.20131118152731.16852"><vh>dw.create_find_buttons</vh></v>
-<v t="ekr.20131118152731.16853"><vh>dw.create_help_row</vh></v>
-<v t="ekr.20150618072619.1"><vh>dw.create_find_status</vh></v>
-<v t="ekr.20131118172620.16891"><vh>dw.override_events</vh>
-<v t="ekr.20131118172620.16892"><vh>class EventWrapper</vh>
-<v t="ekr.20131120054058.16281"><vh>create_d</vh></v>
-<v t="ekr.20131118172620.16893"><vh>wrapper</vh></v>
-<v t="ekr.20131118172620.16894"><vh>keyPress (EventWrapper)</vh></v>
-<v t="ekr.20131118172620.16895"><vh>keyRelease</vh></v>
-</v>
-</v>
-</v>
-</v>
-<v t="ekr.20110605121601.18168"><vh>dw.utils</vh>
-<v t="ekr.20110605121601.18169"><vh>dw.setName</vh></v>
-<v t="ekr.20110605121601.18170"><vh>dw.setSizePolicy</vh></v>
-<v t="ekr.20110605121601.18171"><vh>dw.tr</vh></v>
-</v>
-</v>
-<v t="ekr.20110605121601.18147"></v>
-<v t="ekr.20110605121601.18150"></v>
-<v t="ekr.20131118172620.16858"></v>
-<v t="tbrown.20110621120042.22914"><vh>flc.get_top_splitter (changed)</vh></v>
-<v t="ekr.20070626132332"><vh>g.es</vh></v>
-<v t="ekr.20080710101653.1"><vh>g.pr</vh></v>
-<v t="ekr.20061119120006"><vh>LeoFrame.Icon area convenience methods</vh></v>
-<v t="ekr.20120219154958.10487"></v>
-<v t="ekr.20130921043420.21175"><vh>qt_gui.setFilter (changed)</vh></v>
-<v t="ekr.20110605121601.18405"><vh>qtree.__init__ (changed)</vh></v>
-<v t="ekr.20110605121601.18421"><vh>qtree.createTreeItem</vh></v>
-<v t="ekr.20190329035816.1"><vh>----- Two-step enabling</vh>
-<v t="ekr.20180312150559.1"></v>
-<v t="ekr.20180312151544.1"></v>
-</v>
-</v>
-</v>
 </vnodes>
 <tnodes>
 <t tx="EKR.20040430162943">@nosearch
 </t>
-<t tx="ekr.20031218072017.1553">def getLeoFile(self,
-    theFile,
-    fileName,
-    readAtFileNodesFlag=True,
-    silent=False,
-    checkOpenFiles=True,
-):
-    '''
-        Read a .leo file.
-        The caller should follow this with a call to c.redraw().
-    '''
-    fc, c = self, self.c
-    t1 = time.time()
-    c.setChanged(False) # May be set when reading @file nodes.
-    fc.warnOnReadOnlyFiles(fileName)
-    fc.checking = False
-    fc.mFileName = c.mFileName
-    fc.initReadIvars()
-    recoveryNode = None
-    try:
-        c.loading = True # disable c.changed
-        if not silent and checkOpenFiles:
-            # Don't check for open file when reverting.
-            g.app.checkForOpenFile(c, fileName)
-        #
-        # Read the .leo file and create the outline.
-        if fileName.endswith('.db'):
-            v = fc.retrieveVnodesFromDb(theFile) or fc.initNewDb(theFile)
-        else:
-            v = FastRead(c, self.gnxDict).readFile(fileName)
-            if v:
-                c.hiddenRootNode = v
-                # Fix bug 1111: ensure that all outlines have at least one node.
-                if not v.children:
-                    new_vnode = leoNodes.VNode(context=c)
-                    new_vnode.h = 'newHeadline'
-                    v.children = [new_vnode]
-        if v:
-            fc.resolveTnodeLists()
-                # Do this before reading external files.
-            c.setFileTimeStamp(fileName)
-            if readAtFileNodesFlag:
-                # c.redraw()
-                    # Does not work.
-                    # Redraw before reading the @file nodes so the screen isn't blank.
-                    # This is important for big files like LeoPy.leo.
-                recoveryNode = fc.readExternalFiles(fileName)
-    finally:
-        p = recoveryNode or c.p or c.lastTopLevel()
-            # lastTopLevel is a better fallback, imo.
-        c.selectPosition(p)
-        c.redraw_later()
-            # Delay the second redraw until idle time.
-            # This causes a slight flash, but corrects a hangnail.
-        c.checkOutline()
-            # Must be called *after* ni.end_holding.
-        c.loading = False
-            # reenable c.changed
-        if not isinstance(theFile, sqlite3.Connection):
-            theFile.close()
-            # Fix bug https://bugs.launchpad.net/leo-editor/+bug/1208942
-            # Leo holding directory/file handles after file close?
-    if c.changed:
-        fc.propegateDirtyNodes()
-    c.setChanged(c.changed) # Refresh the changed marker.
-    fc.initReadIvars()
-    t2 = time.time()
-    g.es('read outline in %2.2f seconds' % (t2 - t1))
-    return v, c.frame.ratio
-</t>
-<t tx="ekr.20031218072017.1554">def warnOnReadOnlyFiles(self, fileName):
-    # os.access may not exist on all platforms.
-    try:
-        self.read_only = not os.access(fileName, os.W_OK)
-    except AttributeError:
-        self.read_only = False
-    except UnicodeError:
-        self.read_only = False
-    if self.read_only and not g.unitTesting:
-        g.error("read only:", fileName)
-</t>
-<t tx="ekr.20031218072017.1579">new = True
-
-def putVnodes(self, p=None):
-    """Puts all &lt;v&gt; elements in the order in which they appear in the outline."""
-    c = self.c
-    c.clearAllVisited()
-    self.put("&lt;vnodes&gt;\n")
-    # Make only one copy for all calls.
-    self.currentPosition = p or c.p
-    self.rootPosition = c.rootPosition()
-    self.vnodesDict = {}
-    if self.usingClipboard:
-        self.expanded_gnxs, self.marked_gnxs = set(), set()
-            # These will be ignored.
-        self.putVnode(self.currentPosition)
-            # Write only current tree.
-    else:
-        for p in c.rootPosition().self_and_siblings():
-            self.putVnode(p, isIgnore=p.isAtIgnoreNode())
-        # Fix #1018: scan *all* nodes.
-        self.setCachedBits()
-    self.put("&lt;/vnodes&gt;\n")
-</t>
-<t tx="ekr.20031218072017.1863">def putVnode(self, p, isIgnore=False):
-    """Write a &lt;v&gt; element corresponding to a VNode."""
-    fc = self
-    v = p.v
-    #
-    # Precompute constants.
-    isAuto = p.isAtAutoNode() and p.atAutoNodeName().strip()
-    isEdit = p.isAtEditNode() and p.atEditNodeName().strip() and not p.hasChildren()
-        # Write the entire @edit tree if it has children.
-    isFile = p.isAtFileNode()
-    isShadow = p.isAtShadowFileNode()
-    isThin = p.isAtThinFileNode()
-    #
-    # Set forcewrite.
-    if isIgnore or p.isAtIgnoreNode():
-        forceWrite = True
-    elif isAuto or isEdit or isFile or isShadow or isThin:
-        forceWrite = False
-    else:
-        forceWrite = True
-    #
-    # Set the write bit if necessary.
-    gnx = v.fileIndex
-    if forceWrite or self.usingClipboard:
-        v.setWriteBit() # 4.2: Indicate we wrote the body text.
-
-    attrs = fc.compute_attribute_bits(forceWrite, p)
-    #
-    # Write the node.
-    v_head = '&lt;v t="%s"%s&gt;' % (gnx, attrs)
-    if gnx in fc.vnodesDict:
-        fc.put(v_head + '&lt;/v&gt;\n')
-    else:
-        fc.vnodesDict[gnx] = True
-        v_head += '&lt;vh&gt;%s&lt;/vh&gt;' % (xml.sax.saxutils.escape(p.v.headString() or ''))
-        # New in 4.2: don't write child nodes of @file-thin trees
-        # (except when writing to clipboard)
-        if p.hasChildren() and (forceWrite or self.usingClipboard):
-            fc.put('%s\n' % v_head)
-            # This optimization eliminates all "recursive" copies.
-            p.moveToFirstChild()
-            while 1:
-                fc.putVnode(p, isIgnore)
-                if p.hasNext(): p.moveToNext()
-                else: break
-            p.moveToParent() # Restore p in the caller.
-            fc.put('&lt;/v&gt;\n')
-        else:
-            fc.put('%s&lt;/v&gt;\n' % v_head) # Call put only once.
-</t>
-<t tx="ekr.20031218072017.1865">def compute_attribute_bits(self, forceWrite, p):
-    '''Return the initial values of v's attributes.'''
-    attrs = []
-    if p.hasChildren() and not forceWrite and not self.usingClipboard:
-        # Fix #526: do this for @auto nodes as well.
-        attrs.append(self.putDescendentVnodeUas(p))
-        # Fix #1023: never put marked/expanded bits.
-            # attrs.append(self.putDescendentAttributes(p))
-    return ''.join(attrs)
-</t>
-<t tx="ekr.20031218072017.2317">def trace(*args, **keys):
-    '''Print a tracing message.'''
-    # Don't use g here: in standalone mode g is a NullObject!
-    # Compute the effective args.
-    d = {'align': 0, 'before': '', 'newline': True, 'caller_level': 1, 'noname': False}
-    d = doKeywordArgs(keys, d)
-    newline = d.get('newline')
-    align = d.get('align', 0)
-    caller_level = d.get('caller_level', 1)
-    noname = d.get('noname')
-    # Compute the caller name.
-    if noname:
-        name = ''
-    else:
-        try: # get the function name from the call stack.
-            f1 = sys._getframe(caller_level) # The stack frame, one level up.
-            code1 = f1.f_code # The code object
-            name = code1.co_name # The code name
-        except Exception:
-            name = g.shortFileName(__file__)
-        if name == '&lt;module&gt;':
-            name = g.shortFileName(__file__)
-        if name.endswith('.pyc'):
-            name = name[: -1]
-    # Pad the caller name.
-    if align != 0 and len(name) &lt; abs(align):
-        pad = ' ' * (abs(align) - len(name))
-        if align &gt; 0: name = name + pad
-        else: name = pad + name
-    # Munge *args into s.
-    result = [name] if name else []
-    #
-    # Put leading newlines into the prefix.
-    if isinstance(args, tuple):
-        args = list(args)
-    if args and isString(args[0]):
-        prefix = ''
-        while args[0].startswith('\n'):
-            prefix += '\n'
-            args[0] = args[0][1:]
-    else:
-        prefix = ''
-    for arg in args:
-        if isString(arg):
-            pass
-        elif isBytes(arg):
-            arg = toUnicode(arg)
-        else:
-            arg = repr(arg)
-        if result:
-            result.append(" " + arg)
-        else:
-            result.append(arg)
-    s = d.get('before') + ''.join(result)
-    if prefix:
-        prefix = prefix[1:] # One less newline.
-        pr(prefix)
-    pr(s, newline=newline)
-</t>
 <t tx="ekr.20031218072017.2406" _bklnk="7d71002858010000007971014b0058010000007871024b00580400000074797065710358080000006e6f646552656374710458050000006c696e6b7371055d7106752e"># This file contains almost all of Leo's sources.
 # See the "About this file" node for important notes.
 @language python
 </t>
 <t tx="ekr.20031218072017.2604"></t>
-<t tx="ekr.20031218072017.2613">def destroy_frame(self, frame):
-    """
-    Close all "Open With" files associated with frame.
-    Called by g.app.destroyWindow.
-    """
-    files = [ef for ef in self.files if ef.c.frame == frame]
-    paths = [ef.path for ef in files]
-    for ef in files:
-        self.destroy_temp_file(ef)
-    self.files = [z for z in self.files if z.path not in paths]
-</t>
-<t tx="ekr.20031218072017.2614">def destroy_temp_file(self, ef):
-    '''Destroy the *temp* file corresponding to ef, an ExternalFile instance.'''
-    # Do not use g.trace here.
-    if ef.path and g.os_path_exists(ef.path):
-        try:
-            os.remove(ef.path)
-        except Exception:
-            pass
-</t>
-<t tx="ekr.20031218072017.2619">def writeWaitingLog(self, c):
-    '''Write all waiting lines to the log.'''
-    #
-    # Do not call g.es, g.es_print, g.pr or g.trace here!
-    ### sys.__stdout__.write('\n===== writeWaitingLog: c.frame.log: %r\n\n' % c.frame.log)
-    app = self
-    if not c or not c.exists:
-        return
-    if g.unitTesting:
-        app.logWaiting = []
-        g.app.setLog(None) # Prepare to requeue for other commanders.
-        return
-    # Write the signon to the log: similar to self.computeSignon().
-    table = [
-        ('Leo Log Window', 'red'),
-        (app.signon, None),
-        (app.signon1, None),
-        (app.signon2, None),
-    ]
-    table.reverse()
-    c.setLog()
-    app.logInited = True # Prevent recursive call.
-    if not app.silentMode:
-        # Write the signon.
-        for s, color in table:
-            if s:
-                app.logWaiting.insert(0, (s, color, True),)
-        # Write all the queued log entries.
-        for msg in app.logWaiting:
-            s, color, newline = msg[:3]
-            kwargs = {} if len(msg) &lt; 4 else msg[3]
-            kwargs = {k:v for k,v in kwargs.items() if k not in ('color', 'newline')}
-            ### sys.__stdout__.write('  writeWaitingLog: %r\n' % s)
-            g.es('', s, color=color, newline=newline, **kwargs)
-        if hasattr(c.frame.log, 'scrollToEnd'):
-            g.app.gui.runAtIdle(c.frame.log.scrollToEnd)
-    app.logWaiting = []
-    # Essential when opening multiple files...
-    g.app.setLog(None)
-</t>
-<t tx="ekr.20031218072017.2824">def compute_ext(self, c, p, ext):
-    '''Return the file extension to be used in the temp file.'''
-    if ext:
-        for ch in ("'", '"'):
-            if ext.startswith(ch): ext = ext.strip(ch)
-    if not ext:
-        # if node is part of @&lt;file&gt; tree, get ext from file name
-        for p2 in p.self_and_parents(copy=False):
-            if p2.isAnyAtFileNode():
-                fn = p2.h.split(None, 1)[1]
-                ext = g.os_path_splitext(fn)[1]
-                break
-    if not ext:
-        theDict = c.scanAllDirectives()
-        language = theDict.get('language')
-        ext = g.app.language_extension_dict.get(language)
-    if not ext:
-        ext = '.txt'
-    if ext[0] != '.':
-        ext = '.' + ext
-    return ext
-</t>
-<t tx="ekr.20031218072017.2829">def open_file_in_external_editor(self, c, d, fn, testing=False):
-    '''
-    Open a file fn in an external editor.
-
-    This will be an entire external file, or a temp file for a single node.
-
-    d is a dictionary created from an @openwith settings node.
-
-        'args':     the command-line arguments to be used to open the file.
-        'ext':      the file extension.
-        'kind':     the method used to open the file, such as subprocess.Popen.
-        'name':     menu label (used only by the menu code).
-        'p':        the nearest @&lt;file&gt; node, or None.
-        'shortcut': menu shortcut (used only by the menu code).
-    '''
-    testing = testing or g.unitTesting
-    arg_tuple = d.get('args', [])
-    arg = ' '.join(arg_tuple)
-    kind = d.get('kind')
-    try:
-        # All of these must be supported because they
-        # could exist in @open-with nodes.
-        command = '&lt;no command&gt;'
-        if kind in ('os.system', 'os.startfile'):
-            # New in Leo 5.7: 
-            # Use subProcess.Popen(..., shell=True)
-            c_arg = self.join(arg, fn)
-            if not testing:
-                try:
-                    subprocess.Popen(c_arg, shell=True)
-                except OSError:
-                    g.es_print('c_arg', repr(c_arg))
-                    g.es_exception()
-        elif kind == 'exec':
-            g.es_print('open-with exec no longer valid.')
-        elif kind == 'os.spawnl':
-            filename = g.os_path_basename(arg)
-            command = 'os.spawnl(%s,%s,%s)' % (arg, filename, fn)
-            if not testing: os.spawnl(os.P_NOWAIT, arg, filename, fn)
-        elif kind == 'os.spawnv':
-            filename = os.path.basename(arg_tuple[0])
-            vtuple = arg_tuple[1:]
-            vtuple.insert(0, filename)
-                # add the name of the program as the first argument.
-                # Change suggested by Jim Sizelove.
-            vtuple.append(fn)
-            command = 'os.spawnv(%s)' % (vtuple)
-            if not testing:
-                os.spawnv(os.P_NOWAIT, arg[0], vtuple) #???
-        elif kind == 'subprocess.Popen':
-            c_arg = self.join(arg, fn)
-            command = 'subprocess.Popen(%s)' % c_arg
-            if not testing:
-                try:
-                    subprocess.Popen(c_arg, shell=True)
-                except OSError:
-                    g.es_print('c_arg', repr(c_arg))
-                    g.es_exception()
-        elif g.isCallable(kind):
-            # Invoke openWith like this:
-            # c.openWith(data=[func,None,None])
-            # func will be called with one arg, the filename
-            command = '%s(%s)' % (kind, fn)
-            if not testing: kind(fn)
-        else:
-            command = 'bad command:' + str(kind)
-            if not testing: g.trace(command)
-        return command # for unit testing.
-    except Exception:
-        g.es('exception executing open-with command:', command)
-        g.es_exception()
-        return 'oops: %s' % command
-</t>
-<t tx="ekr.20031218072017.2832">def compute_temp_file_path(self, c, p, ext):
-    '''Return the path to the temp file for p and ext.'''
-    if c.config.getBool('open-with-clean-filenames'):
-        path = self.clean_file_name(c, ext, p)
-    else:
-        path = self.legacy_file_name(c, ext, p)
-    if not path:
-        g.error('c.temp_file_path failed')
-    return path
-</t>
-<t tx="ekr.20031218072017.3388">def clearAllVisitedInTree(self):
-    for p in self.self_and_subtree(copy=False):
-        p.v.clearVisited()
-        p.v.clearWriteBit()
-</t>
 <t tx="ekr.20031218072017.3625">&lt;&lt; about gui classes and gui plugins &gt;&gt;
-</t>
-<t tx="ekr.20031219074948.1">@nobeautify
-
-class NullObject(object):
-    """An object that does nothing, and does it very well."""
-    def __init__(self, *args, **keys): pass
-    def __call__(self, *args, **keys): return self
-    def __repr__(self): return "NullObject"
-    def __str__(self): return "NullObject"
-    # Attribute access...
-    def __delattr__(self, attr): return self
-    def __getattr__(self, attr): return self
-    def __setattr__(self, attr, val): return self
-    # Container methods..
-    def __bool__(self): return False
-    def __contains__(self, item): return False
-    def __getitem__(self, key): raise KeyError
-    def __iter__(self): return self
-    def __len__(self): return 0
-    # Iteration methods: 
-    def __next__(self): raise StopIteration
-    
-tracing_tags = {}
-    # Keys are id's, values are tags.
-    
-tracing_signatures = {}
-    # Keys are signatures: '%s.%s:%s' % (tag, attr, callers). Values not important.
-
-class TracingNullObject(object):
-    '''Tracing NullObject.'''
-    def __init__(self, tag, *args, **kwargs):
-        tracing_tags [id(self)] = tag
-        if 0:
-            suppress = ('tree item',)
-            if tag not in suppress:
-                print('='*10, 'NullObject.__init__:', id(self), tag)
-    def __call__(self, *args, **kwargs):
-        if 0:
-            suppress = ('PyQt5.QtGui.QIcon', 'LeoQtTree.onItemCollapsed',)
-            for z in suppress:
-                if z not in repr(args):
-                    print('%30s' % 'NullObject.__call__:', args, kwargs)
-        return self
-    def __repr__(self):
-        return 'NullObject: %s' % tracing_tags.get(id(self), "&lt;NO TAG&gt;")
-    def __str__(self):
-        return 'NullObject: %s' % tracing_tags.get(id(self), "&lt;NO TAG&gt;")
-    #
-    # Attribute access...
-    def __delattr__(self, attr):
-        return self
-    def __getattr__(self, attr):
-        null_object_print_attr(id(self), attr)
-        return self
-    def __setattr__(self, attr, val):
-        g.null_object_print(id(self), '__setattr__')
-        return self
-    #
-    # All other methods...
-    def __bool__(self):
-        if 0: ### To do: print only once.
-            suppress = ('getShortcut','on_idle', 'setItemText')
-            callers = g.callers(2)
-            if not callers.endswith(suppress):
-                g.null_object_print(id(self), '__bool__')
-        return False
-    def __contains__(self, item):
-        g.null_object_print(id(self), '__contains__')
-        return False
-    def __getitem__(self, key):
-        g.null_object_print(id(self), '__getitem__')
-        return None
-        ### raise KeyError
-    def __iter__(self):
-        g.null_object_print(id(self), '__iter__')
-        return self
-    def __len__(self):
-        # g.null_object_print(id(self), '__len__')
-        return 0
-    def __next__(self):
-        g.null_object_print(id(self), '__next__')
-        raise StopIteration
-    def __setitem__(self, key, val):
-        g.null_object_print(id(self), '__setitem__')
-        return None
-</t>
-<t tx="ekr.20041005105605.144">def write(self, root, sentinels=True):
-    """Write a 4.x derived file.
-    root is the position of an @&lt;file&gt; node.
-    """
-    at, c = self, self.c
-    try:
-        c.endEditing()
-        fileName = at.initWriteIvars(root, root.anyAtFileNodeName(), sentinels=sentinels)
-        if not at.precheck(fileName, root):
-            at.addToOrphanList(root)
-            return
-        at.openOutputStream()
-        at.putFile(root, sentinels=sentinels)
-        at.warnAboutOrphandAndIgnoredNodes()
-        contents = at.closeOutputStream()
-        if at.errors:
-            g.es("not written:", g.shortFileName(fileName))
-            at.addToOrphanList(root)
-        else:
-            at.replaceFile(contents, at.encoding, fileName, root)
-    except Exception:
-        if hasattr(self.root.v, 'tnodeList'):
-            delattr(self.root.v, 'tnodeList')
-        at.writeException(fileName, root)
-</t>
-<t tx="ekr.20041005105605.147">def writeAll(self, all=False, dirty=False):
-    """Write @file nodes in all or part of the outline"""
-    at, c = self, self.c
-    at.sameFiles = 0
-    # This is the *only* place where these are set.
-    # promptForDangerousWrite sets cancelFlag only if canCancelFlag is True.
-    at.canCancelFlag = True
-    at.cancelFlag = False
-    at.yesToAll = False
-    files, root = at.findFilesToWrite(all)
-    for p in files:
-        try:
-            at.writeAllHelper(p, root)
-        except Exception:
-            at.internalWriteError(p)
-    # Make *sure* these flags are cleared for other commands.
-    at.canCancelFlag = False
-    at.cancelFlag = False
-    at.yesToAll = False
-    # Say the command is finished.
-    at.reportEndOfWrite(files, all, dirty)
-    if c.isChanged():
-        # Save the outline if only persistence data nodes are dirty.
-        at.saveOutlineIfPossible()
-</t>
-<t tx="ekr.20041005105605.149">def writeAllHelper(self, p, root):
-    '''
-    Write one file for the at.writeAll.
-    Do *not* write @auto files unless p == root.
-    This prevents the write-all command from needlessly updating
-    the @persistence data, thereby annoyingly changing the .leo file.
-    '''
-    at = self
-    at.root = root
-    try:
-        at.writePathChanged(p)
-    except IOError:
-        return
-    if p.isDirty():
-        at.autoBeautify(p)
-    # Tricky: @ignore not recognised in @asis nodes.
-    if p.isAtAsisFileNode():
-        at.asisWrite(p)
-    elif p.isAtIgnoreNode():
-        return # Handled in caller.
-    elif p.isAtAutoNode():
-        at.writeOneAtAutoNode(p)
-        # Do *not* clear the dirty bits the entries in @persistence tree here!
-    elif p.isAtCleanNode() or p.isAtNoSentFileNode():
-        at.write(p, sentinels=False)
-    elif p.isAtEditNode():
-        at.writeOneAtEditNode(p)
-    elif p.isAtShadowFileNode():
-        at.writeOneAtShadowNode(p)
-    elif p.isAtThinFileNode() or p.isAtFileNode():
-        at.write(p)
-    #
-    # Clear the dirty bits in all descendant nodes.
-    # The persistence data may still have to be written.
-    for p2 in p.self_and_subtree(copy=False):
-        p2.v.clearDirty()
-</t>
-<t tx="ekr.20041005105605.157">def putFile(self, root, fromString='', sentinels=True):
-    '''Write the contents of the file to the output stream.'''
-    at = self
-    s = fromString if fromString else root.v.b
-    root.clearAllVisitedInTree()
-    at.putAtFirstLines(s)
-    at.putOpenLeoSentinel("@+leo-ver=5")
-    at.putInitialComment()
-    at.putOpenNodeSentinel(root)
-    at.putBody(root, fromString=fromString)
-    at.putCloseNodeSentinel(root)
-    # The -leo sentinel is required to handle @last.
-    at.putSentinel("@-leo")
-    root.setVisited()
-    at.putAtLastLines(s)
-</t>
-<t tx="ekr.20041005105605.161">def putBody(self, p, fromString=''):
-    '''
-    Generate the body enclosed in sentinel lines.
-    Return True if the body contains an @others line.
-    '''
-    at = self
-    #
-    # New in 4.3 b2: get s from fromString if possible.
-    s = fromString if fromString else p.b
-    p.v.setVisited()
-        # Make sure v is never expanded again.
-        # Suppress orphans check.
-    #
-    # Fix #1048 &amp; #1037: regularize most trailing whitespace.
-    if s and (at.sentinels or at.force_newlines_in_at_nosent_bodies):
-        if not s.endswith('\n'):
-            s = s + '\n'
-    at.raw = False # Bug fix.
-    i = 0
-    status = g.Bunch(
-        at_comment_seen = False,
-        at_delims_seen = False,
-        at_warning_given = False,
-        has_at_others = False,
-        in_code = True,
-    )
-    while i &lt; len(s):
-        next_i = g.skip_line(s, i)
-        assert next_i &gt; i, 'putBody'
-        kind = at.directiveKind4(s, i)
-        at.putLine(i, kind, p, s, status)
-        i = next_i
-    # pylint: disable=no-member
-        # g.bunch *does* have .in_code and has_at_others members.
-    if not status.in_code:
-        at.putEndDocLine()
-    return status.has_at_others
-</t>
-<t tx="ekr.20041005105605.163">def putLine(self, i, kind, p, s, status):
-    '''Put the line at s[i:] of the given kind, updating the status.'''
-    at = self
-    if kind == at.noDirective:
-        if status.in_code:
-            if at.raw:
-                at.putCodeLine(s, i)
-            else:
-                name, n1, n2 = at.findSectionName(s, i)
-                if name:
-                    at.putRefLine(s, i, n1, n2, name, p)
-                else:
-                    at.putCodeLine(s, i)
-        else:
-            at.putDocLine(s, i)
-    elif at.raw:
-        if kind == at.endRawDirective:
-            at.raw = False
-            at.putSentinel("@@end_raw")
-        else:
-            # Fix bug 784920: @raw mode does not ignore directives
-            at.putCodeLine(s, i)
-    elif kind in (at.docDirective, at.atDirective):
-        if not status.in_code:
-            # Bug fix 12/31/04: handle adjacent doc parts.
-            at.putEndDocLine()
-        at.putStartDocLine(s, i, kind)
-        status.in_code = False
-    elif kind in (at.cDirective, at.codeDirective):
-        # Only @c and @code end a doc part.
-        if not status.in_code:
-            at.putEndDocLine()
-        at.putDirective(s, i)
-        status.in_code = True
-    elif kind == at.allDirective:
-        if status.in_code:
-            if p == self.root:
-                at.putAtAllLine(s, i, p)
-            else:
-                at.error('@all not valid in: %s' % (p.h))
-        else: at.putDocLine(s, i)
-    elif kind == at.othersDirective:
-        if status.in_code:
-            if status.has_at_others:
-                at.error('multiple @others in: %s' % (p.h))
-            else:
-                at.putAtOthersLine(s, i, p)
-                status.has_at_others = True
-        else:
-            at.putDocLine(s, i)
-    elif kind == at.rawDirective:
-        at.raw = True
-        at.putSentinel("@@raw")
-    elif kind == at.endRawDirective:
-        # Fix bug 784920: @raw mode does not ignore directives
-        at.error('unmatched @end_raw directive: %s' % p.h)
-    elif kind == at.startVerbatim:
-        # Fix bug 778204: @verbatim not a valid Leo directive.
-        if g.unitTesting:
-            # A hack: unit tests for @shadow use @verbatim as a kind of directive.
-            pass
-        else:
-            at.error('@verbatim is not a Leo directive: %s' % p.h)
-    elif kind == at.miscDirective:
-        # Fix bug 583878: Leo should warn about @comment/@delims clashes.
-        if g.match_word(s, i, '@comment'):
-            status.at_comment_seen = True
-        elif g.match_word(s, i, '@delims'):
-            status.at_delims_seen = True
-        if (
-            status.at_comment_seen and
-            status.at_delims_seen and not
-            status.at_warning_given
-        ):
-            status.at_warning_given = True
-            at.error('@comment and @delims in node %s' % p.h)
-        at.putDirective(s, i)
-    else:
-        at.error('putBody: can not happen: unknown directive kind: %s' % kind)
-</t>
-<t tx="ekr.20041005105605.164"></t>
-<t tx="ekr.20041005105605.165"></t>
-<t tx="ekr.20041005105605.166">def putAtAllLine(self, s, i, p):
-    """Put the expansion of @all."""
-    at = self
-    j, delta = g.skip_leading_ws_with_indent(s, i, at.tab_width)
-    k = g.skip_to_end_of_line(s,i)
-    at.putLeadInSentinel(s, i, j, delta)
-    at.indent += delta
-    at.putSentinel("@+" + s[j+1:k].strip())
-        # s[j:k] starts with '@all'
-    for child in p.children():
-        at.putAtAllChild(child)
-    at.putSentinel("@-all")
-    at.indent -= delta
-</t>
-<t tx="ekr.20041005105605.167">def putAtAllBody(self, p):
-    """ Generate the body enclosed in sentinel lines."""
-    at = self
-    s = p.b
-    p.v.setVisited()
-        # Make sure v is never expanded again.
-        # Suppress orphans check.
-    if at.sentinels and s and s[-1] != '\n':
-        s = s + '\n'
-    i, inCode = 0, True
-    while i &lt; len(s):
-        next_i = g.skip_line(s, i)
-        assert(next_i &gt; i)
-        if inCode:
-            # Use verbatim sentinels to write all directives.
-            at.putCodeLine(s, i)
-        else:
-            at.putDocLine(s, i)
-        i = next_i
-    if not inCode:
-        at.putEndDocLine()
-</t>
-<t tx="ekr.20041005105605.169">def putAtAllChild(self, p):
-    '''
-    This code puts only the first of two or more cloned siblings, preceding
-    the clone with an @clone n sentinel.
-    
-    This is a debatable choice: the cloned tree appears only once in the
-    external file. This should be benign; the text created by @all is
-    likely to be used only for recreating the outline in Leo. The
-    representation in the derived file doesn't matter much.
-    '''
-    at = self
-    at.putOpenNodeSentinel(p, inAtAll=True)
-        # Suppress warnings about @file nodes.
-    at.putAtAllBody(p)
-    for child in p.children():
-        at.putAtAllChild(child)
-    at.putCloseNodeSentinel(p)
-</t>
-<t tx="ekr.20041005105605.170"></t>
-<t tx="ekr.20041005105605.171">def validInAtOthers(self, p):
-    """
-    Return True if p should be included in the expansion of the @others
-    directive in the body text of p's parent.
-    """
-    at = self
-    i = g.skip_ws(p.h, 0)
-    isSection, junk = at.isSectionName(p.h, i)
-    if isSection:
-        return False # A section definition node.
-    elif at.sentinels:
-        # @ignore must not stop expansion here!
-        return True
-    elif p.isAtIgnoreNode():
-        g.error('did not write @ignore node', p.v.h)
-        return False
-    elif p.isAtCleanNode():
-        p.v.setVisited()
-            # # 525: Nested @clean.
-            # Suppress a future error. Requires other changes.
-        return False
-    else:
-        return True
-</t>
-<t tx="ekr.20041005105605.172">def putAtOthersChild(self, p):
-    at = self
-    at.putOpenNodeSentinel(p)
-    at.putBody(p)
-    at.putCloseNodeSentinel(p)
-</t>
-<t tx="ekr.20041005105605.173">def putAtOthersLine(self, s, i, p):
-    """Put the expansion of @others."""
-    at = self
-    j, delta = g.skip_leading_ws_with_indent(s, i, at.tab_width)
-    k = g.skip_to_end_of_line(s,i)
-    at.putLeadInSentinel(s, i, j, delta)
-    at.indent += delta
-    at.putSentinel("@+" + s[j+1:k].strip())
-        # s[j:k] starts with '@others'
-        # Never write lws in new sentinels.
-    for child in p.children():
-        p = child.copy()
-        after = p.nodeAfterTree()
-        while p and p != after:
-            if at.validInAtOthers(p):
-                at.putOpenNodeSentinel(p)
-                at_others_flag = at.putBody(p)
-                at.putCloseNodeSentinel(p)
-                if at_others_flag:
-                    p.moveToNodeAfterTree()
-                else:
-                    p.moveToThreadNext()
-            else:
-                p.moveToNodeAfterTree()
-    # This is the same in both old and new sentinels.
-    at.putSentinel("@-others")
-    at.indent -= delta
-</t>
-<t tx="ekr.20041005105605.174">def putCodeLine(self, s, i):
-    '''Put a normal code line.'''
-    at = self
-    # Put @verbatim sentinel if required.
-    k = g.skip_ws(s, i)
-    if g.match(s, k, self.startSentinelComment + '@'):
-        self.putSentinel('@verbatim')
-    j = g.skip_line(s, i)
-    line = s[i: j]
-    # Don't put any whitespace in otherwise blank lines.
-    if len(line) &gt; 1: # Preserve *anything* the user puts on the line!!!
-        if not at.raw:
-            at.putIndent(at.indent, line)
-        if line[-1:] == '\n':
-            at.os(line[: -1])
-            at.onl()
-        else:
-            at.os(line)
-    elif line and line[-1] == '\n':
-        at.onl()
-    elif line:
-        at.os(line) # Bug fix: 2013/09/16
-    else:
-        g.trace('Can not happen: completely empty line')
-</t>
-<t tx="ekr.20041005105605.176">def putRefLine(self, s, i, n1, n2, name, p):
-    """Put a line containing one or more references."""
-    at = self
-    ref = at.findReference(name, p)
-    if not ref:
-        if hasattr(at, 'allow_undefined_refs'):
-            # Allow apparent section reference: just write the line.
-            at.putCodeLine(s, i)
-        return
-    # Compute delta only once.
-    junk, delta = g.skip_leading_ws_with_indent(s, i, at.tab_width)
-    # Write the lead-in sentinel only once.
-    at.putLeadInSentinel(s, i, n1, delta)
-    self.putRefAt(name, ref, delta)
-    while 1:
-        progress = i
-        i = n2
-        name, n1, n2 = at.findSectionName(s, i)
-        if name:
-            ref = at.findReference(name, p)
-                # Issues error if not found.
-            if ref:
-                middle_s = s[i:n1]
-                self.putAfterMiddleRef(middle_s, delta)
-                self.putRefAt(name, ref, delta)
-        else: break
-        assert progress &lt; i
-    self.putAfterLastRef(s, i, delta)
-</t>
-<t tx="ekr.20041005105605.177">def putRefAt(self, name, ref, delta):
-    at = self
-    # Fix #132: Section Reference causes clone...
-    # https://github.com/leo-editor/leo-editor/issues/132
-    # Never put any @+middle or @-middle sentinels.
-    at.indent += delta
-    at.putSentinel("@+" + name)
-    at.putOpenNodeSentinel(ref)
-    at.putBody(ref)
-    at.putCloseNodeSentinel(ref)
-    at.putSentinel("@-" + name)
-    at.indent -= delta
-</t>
-<t tx="ekr.20041005105605.178">def putAfterLastRef(self, s, start, delta):
-    """Handle whatever follows the last ref of a line."""
-    at = self
-    j = g.skip_ws(s, start)
-    if j &lt; len(s) and s[j] != '\n':
-        # Temporarily readjust delta to make @afterref look better.
-        at.indent += delta
-        at.putSentinel("@afterref")
-        end = g.skip_line(s, start)
-        after = s[start: end]
-        at.os(after)
-        if at.sentinels and after and after[-1] != '\n':
-            at.onl() # Add a newline if the line didn't end with one.
-        at.indent -= delta
-</t>
-<t tx="ekr.20041005105605.179">def putAfterMiddleRef(self, s, delta):
-    """Handle whatever follows a ref that is not the last ref of a line."""
-    at = self
-    if s:
-        at.indent += delta
-        at.putSentinel("@afterref")
-        at.os(s)
-        at.onl_sent() # Not a real newline.
-        at.indent -= delta
-</t>
-<t tx="ekr.20041005105605.199">def findSectionName(self, s, i):
-    '''
-    Return n1, n2 representing a section name.
-    The section name, *including* brackes is s[n1:n2]
-    '''
-    end = s.find('\n', i)
-    if end == -1:
-        n1 = s.find("&lt;&lt;", i)
-        n2 = s.find("&gt;&gt;", i)
-    else:
-        n1 = s.find("&lt;&lt;", i, end)
-        n2 = s.find("&gt;&gt;", i, end)
-    ok = -1 &lt; n1 &lt; n2
-    if ok:
-        # Warn on extra brackets.
-        for ch, j in (('&lt;', n1 + 2), ('&gt;', n2 + 2)):
-            if g.match(s, j, ch):
-                line = g.get_line(s, i)
-                g.es('dubious brackets in', line)
-                break
-        name = s[n1:n2+2]
-        return name, n1, n2+2
-    else:
-        return None, n1, len(s)
-</t>
-<t tx="ekr.20041005105605.204">def os(self, s):
-    """
-    Write a string to the output file or stream.
-
-    All output produced by leoAtFile module goes here.
-    """
-    at = self
-    if s.startswith(self.underindentEscapeString):
-        try:
-            junk, s = at.parseUnderindentTag(s)
-        except Exception:
-            at.exception("exception writing:" + s)
-            return
-    if not g.isUnicode(s):
-        s = g.toUnicode(s, at.encoding)
-    at.outputList.append(s)
-</t>
-<t tx="ekr.20041005105605.216"># Called from putFile.
-
-def warnAboutOrphandAndIgnoredNodes(self):
-    # Always warn, even when language=="cweb"
-    at, root = self, self.root
-    if at.errors:
-        return # No need to repeat this.
-    for p in root.self_and_subtree(copy=False):
-        if not p.v.isVisited():
-            at.writeError("Orphan node:  " + p.h)
-            if p.hasParent():
-                g.blue("parent node:", p.parent().h)
-    p = root.copy()
-    after = p.nodeAfterTree()
-    while p and p != after:
-        if p.isAtAllNode():
-            p.moveToNodeAfterTree()
-        else:
-            # #1050: test orphan bit.
-            if p.isOrphan():
-                at.writeError("Orphan node: " + p.h)
-                if p.hasParent():
-                    g.blue("parent node:", p.parent().h)
-            p.moveToThreadNext()
-</t>
-<t tx="ekr.20041120094940.4">def doFont(self, p, kind, name, val):
-    '''Handle an @font node. Such nodes affect syntax coloring *only*.'''
-    d = self.parseFont(p)
-    # Set individual settings.
-    for key in ('family', 'size', 'slant', 'weight'):
-        data = d.get(key)
-        if data is not None:
-            name, val = data
-            setKind = key
-            self.set(p, setKind, name, val)
-</t>
-<t tx="ekr.20041213082558.1">def parseFont(self, p):
-    d = {
-        'comments': [],
-        'family': None,
-        'size': None,
-        'slant': None,
-        'weight': None,
-    }
-    s = p.b
-    lines = g.splitLines(s)
-    for line in lines:
-        self.parseFontLine(line, d)
-    comments = d.get('comments')
-    d['comments'] = '\n'.join(comments)
-    return d
-</t>
-<t tx="ekr.20041213082558.2">def parseFontLine(self, line, d):
-    s = line.strip()
-    if not s: return
-    try:
-        s = str(s)
-    except UnicodeError:
-        pass
-    if g.match(s, 0, '#'):
-        s = s[1:].strip()
-        comments = d.get('comments')
-        comments.append(s)
-        d['comments'] = comments
-        return
-    # name is everything up to '='
-    i = s.find('=')
-    if i == -1:
-        name = s
-        val = None
-    else:
-        name = s[: i].strip()
-        val = s[i + 1:].strip().strip('"').strip("'")
-    for tag in ('_family', '_size', '_slant', '_weight'):
-        if name.endswith(tag):
-            kind = tag[1:]
-            d[kind] = name, val # Used only by doFont.
-            return
 </t>
 <t tx="ekr.20050721093241">@nobeautify
 @nocolor
@@ -1825,1767 +405,11 @@
 row.  Similar remarks apply when going in the reverse direction.
 </t>
 <t tx="ekr.20051031040240"></t>
-<t tx="ekr.20061119120006">def addIconButton(self, *args, **keys):
-    if self.iconBar: return self.iconBar.add(*args, **keys)
-    else: return None
-
-def addIconRow(self):
-    if self.iconBar: return self.iconBar.addRow()
-
-def addIconWidget(self, w):
-    if self.iconBar: return self.iconBar.addWidget(w)
-
-def clearIconBar(self):
-    if self.iconBar: self.iconBar.clear()
-
-def createIconBar(self):
-    if g.pyzo:
-        return g.TracingNullObject(tag='c.frame.createIconBar')
-    c = self.c
-    if not self.iconBar:
-        self.iconBar = self.iconBarClass(c, self.outerFrame)
-    return self.iconBar
-
-def getIconBar(self):
-    if g.pyzo:
-        return g.TracingNullObject(tag='c.frame.getIconBar')
-    if not self.iconBar:
-        self.iconBar = self.iconBarClass(self.c, self.outerFrame)
-    return self.iconBar
-
-getIconBarObject = getIconBar
-
-def getNewIconFrame(self):
-    if not self.iconBar:
-        self.iconBar = self.iconBarClass(self.c, self.outerFrame)
-    return self.iconBar.getNewFrame()
-
-def hideIconBar(self):
-    if self.iconBar: self.iconBar.hide()
-
-def showIconBar(self):
-    if self.iconBar: self.iconBar.show()
-</t>
-<t tx="ekr.20070626132332">def es(*args, **keys):
-    '''Put all non-keyword args to the log pane.
-    The first, third, fifth, etc. arg translated by g.translateString.
-    Supports color, comma, newline, spaces and tabName keyword arguments.
-    '''
-    if not app or app.killed:
-        return
-    if app.gui and app.gui.consoleOnly:
-        return
-    log = app.log
-    # Compute the effective args.
-    d = {
-        'color': None,
-        'commas': False,
-        'newline': True,
-        'spaces': True,
-        'tabName': 'Log',
-        'nodeLink': None,
-    }
-    d = g.doKeywordArgs(keys, d)
-    color = d.get('color')
-    if color == 'suppress':
-        return # New in 4.3.
-    color = g.actualColor(color)
-    tabName = d.get('tabName') or 'Log'
-    newline = d.get('newline')
-    s = g.translateArgs(args, d)
-    # Do not call g.es, g.es_print, g.pr or g.trace here!
-        # sys.__stdout__.write('\n===== g.es: %r\n' % s)
-    if app.batchMode:
-        if app.log:
-            app.log.put(s)
-    elif g.unitTesting:
-        if log and not log.isNull:
-            # This makes the output of unit tests match the output of scripts.
-            g.pr(s, newline=newline)
-    elif log and app.logInited:
-        if newline:
-            s += '\n'
-        log.put(s, color=color, tabName=tabName, nodeLink=d['nodeLink'])
-        # Count the number of *trailing* newlines.
-        for ch in s:
-            if ch == '\n': log.newlines += 1
-            else: log.newlines = 0
-    else:
-        ### g.pr('WAITING:', s)
-        app.logWaiting.append((s, color, newline, d),)
-        
-log = es
-
-</t>
 <t tx="ekr.20080412053100.5">@language rest
 </t>
-<t tx="ekr.20080708094444.36">def propagate_changes(self, old_public_file, old_private_file):
-    '''
-    Propagate the changes from the public file (without_sentinels)
-    to the private file (with_sentinels)
-    '''
-    x, at = self, self.c.atFileCommands
-    at.errors = 0
-    self.encoding = at.encoding
-    s = at.readFileToUnicode(old_private_file)
-        # Sets at.encoding and inits at.readLines.
-    old_private_lines = g.splitLines(s)
-    s = at.readFileToUnicode(old_public_file)
-    if at.encoding != self.encoding:
-        g.trace('can not happen: encoding mismatch: %s %s' % (
-            at.encoding, self.encoding))
-        at.encoding = self.encoding
-    old_public_lines = g.splitLines(s)
-    if 0:
-        g.trace('\nprivate lines...%s' % old_private_file)
-        for s in old_private_lines:
-            g.trace(type(s), g.isUnicode(s), repr(s))
-        g.trace('\npublic lines...%s' % old_public_file)
-        for s in old_public_lines:
-            g.trace(type(s), g.isUnicode(s), repr(s))
-    marker = x.markerFromFileLines(old_private_lines, old_private_file)
-    new_private_lines = x.propagate_changed_lines(
-        old_public_lines, old_private_lines, marker)
-    # Important bug fix: Never create the private file here!
-    fn = old_private_file
-    exists = g.os_path_exists(fn)
-    different = new_private_lines != old_private_lines
-    copy = exists and different
-    # 2010/01/07: check at.errors also.
-    if copy and x.errors == 0 and at.errors == 0:
-        s = ''.join(new_private_lines)
-        x.replaceFileWithString(at.encoding, fn, s)
-    return copy
-</t>
-<t tx="ekr.20080708094444.38">def propagate_changed_lines(self, new_public_lines, old_private_lines, marker, p=None):
-    &lt;&lt; docstring &gt;&gt;
-    x = self
-    x.init_ivars(new_public_lines, old_private_lines, marker)
-    sm = difflib.SequenceMatcher(None, x.a, x.b)
-    # Ensure leading sentinels are put first.
-    x.put_sentinels(0)
-    x.sentinels[0] = []
-    for tag, ai, aj, bi, bj in sm.get_opcodes():
-        f = x.dispatch_dict.get(tag, x.op_bad)
-        f(tag, ai, aj, bi, bj)
-    # Put the trailing sentinels &amp; check the result.
-    x.results.extend(x.trailing_sentinels)
-    # check_output is likely to be more buggy than the code under test.
-    # x.check_output()
-    return x.results
-</t>
-<t tx="ekr.20080708094444.40">def init_ivars(self, new_public_lines, old_private_lines, marker):
-    '''Init all ivars used by propagate_changed_lines &amp; its helpers.'''
-    x = self
-    x.delim1, x.delim2 = marker.getDelims()
-    x.marker = marker
-    x.old_sent_lines = old_private_lines
-    x.results = []
-    x.verbatim_line = '%s@verbatim%s\n' % (x.delim1, x.delim2)
-    old_public_lines = x.init_data()
-    x.b = x.preprocess(new_public_lines)
-    x.a = x.preprocess(old_public_lines)
-</t>
-<t tx="ekr.20080710101653.1"># see: http://www.diveintopython.org/xml_processing/unicode.html
-
-def pr(*args, **keys):
-    '''
-    Print all non-keyword args. This is a wrapper for the print statement.
-
-    The first, third, fifth, etc. arg translated by g.translateString.
-    Supports color, comma, newline, spaces and tabName keyword arguments.
-    '''
-    # Compute the effective args.
-    d = {'commas': False, 'newline': True, 'spaces': True}
-    d = doKeywordArgs(keys, d)
-    newline = d.get('newline')
-    stdout = sys.stdout if sys.stdout and g.unitTesting else sys.__stdout__
-        # Unit tests require sys.stdout.
-    if not stdout:
-        # Fix #541.
-        return
-    if sys.platform.lower().startswith('win'):
-        encoding = 'ascii' # 2011/11/9.
-    elif getattr(stdout, 'encoding', None):
-        # sys.stdout is a TextIOWrapper with a particular encoding.
-        encoding = stdout.encoding
-    else:
-        encoding = 'utf-8'
-    s = translateArgs(args, d)
-        # Translates everything to unicode.
-    s = g.toUnicode(s, encoding=encoding, reportErrors=False)
-    if newline:
-        s += '\n'
-    #
-    # Python's print statement *can* handle unicode, but
-    # sitecustomize.py must have sys.setdefaultencoding('utf-8')
-    try:
-        # 783: print-* commands fail under pythonw.
-        # https://github.com/leo-editor/leo-editor/issues/783.
-        stdout.write(s)
-    except Exception:
-        pass
-</t>
 <t tx="ekr.20080730161153.8"></t>
-<t tx="ekr.20090717112235.6007">def computeSignon(self):
-    import leo.core.leoVersion as leoVersion
-    app = self
-    build, date = leoVersion.build, leoVersion.date
-    guiVersion = ', ' + app.gui.getFullVersion() if app.gui else ''
-    leoVer = leoVersion.version
-    n1, n2, n3, junk, junk = sys.version_info
-    if sys.platform.startswith('win'):
-        sysVersion = 'Windows '
-        try:
-            # peckj 20140416: determine true OS architecture
-            # the following code should return the proper architecture
-            # regardless of whether or not the python architecture matches
-            # the OS architecture (i.e. python 32-bit on windows 64-bit will return 64-bit)
-            v = platform.win32_ver()
-            release, winbuild, sp, ptype = v
-            true_platform = os.environ['PROCESSOR_ARCHITECTURE']
-            try:
-                true_platform = os.environ['PROCESSOR_ARCHITEw6432']
-            except KeyError:
-                pass
-            sysVersion = 'Windows %s %s (build %s) %s' % (
-                release, true_platform, winbuild, sp)
-        except Exception:
-            pass
-    else: sysVersion = sys.platform
-    branch, commit = g.gitInfo()
-    if not commit:
-        app.signon1 = 'Not running from a git repo'
-    else:
-        app.signon1 = 'Git repo info: branch = %s, commit = %s' % (
-            branch or '(none)', commit)
-    app.signon = 'Leo %s' % leoVer
-    if build:
-        app.signon += ', build '+build
-    if date:
-        app.signon += ', '+date
-    app.signon2 = 'Python %s.%s.%s%s\n%s' % (
-        n1, n2, n3, guiVersion, sysVersion)
-        
-def printSignon(self, verbose=False):
-    '''Print a minimal sigon to the log.'''
-    app = self
-    if app.silentMode:
-        return
-    if g.pyzo:
-        pass
-    else:
-        if sys.stdout.encoding and sys.stdout.encoding.lower() != 'utf-8':
-            print('Note: sys.stdout.encoding is not UTF-8')
-            print('Encoding is: %r' % sys.stdout.encoding)
-            print('See: https://stackoverflow.com/questions/14109024')
-            print('')
-    print(app.signon)
-    if verbose:
-        print(app.signon1)
-        print(app.signon2)
-</t>
 <t tx="ekr.20090802181029.5988"></t>
-<t tx="ekr.20100124110832.6212">def propegateDirtyNodes(self):
-    fc = self; c = fc.c
-    aList = [z for z in c.all_positions() if z.isDirty()]
-    for p in aList:
-        p.setAllAncestorAtFileNodesDirty()
-</t>
-<t tx="ekr.20100203050306.5937">def create_temp_file(self, c, ext, p):
-    '''
-    Create the file used by open-with if necessary.
-    Add the corresponding ExternalFile instance to self.files
-    '''
-    path = self.compute_temp_file_path(c, p, ext)
-    exists = g.os_path_exists(path)
-    # Compute encoding and s.
-    d2 = c.scanAllDirectives(p)
-    encoding = d2.get('encoding', None)
-    if encoding is None:
-        encoding = c.config.default_derived_file_encoding
-    s = g.toEncodedString(p.b, encoding, reportErrors=True)
-    # Write the file *only* if it doesn't exist.
-    # No need to read the file: recomputing s above suffices.
-    if not exists:
-        try:
-            with open(path, 'wb') as f:
-                f.write(s)
-                f.flush()
-        except IOError:
-            g.error('exception creating temp file: %s' % path)
-            g.es_exception()
-            return None
-    # Add or update the external file entry.
-    time = self.get_mtime(path)
-    self.files = [z for z in self.files if z.path != path]
-    self.files.append(ExternalFile(c, ext, p, path, time))
-    return path
-</t>
-<t tx="ekr.20100205060712.8314">def handleNodeConflicts(self):
-    '''Create a 'Recovered Nodes' node for each entry in c.nodeConflictList.'''
-    c = self.c
-    if not c.nodeConflictList:
-        return None
-    if not c.make_node_conflicts_node:
-        s = 'suppressed %s node conflicts' % len(c.nodeConflictList)
-        g.es(s, color='red')
-        g.pr('\n' + s + '\n')
-        return None
-    # Create the 'Recovered Nodes' node.
-    last = c.lastTopLevel()
-    root = last.insertAfter()
-    root.setHeadString('Recovered Nodes')
-    root.expand()
-    # For each conflict, create one child and two grandchildren.
-    for bunch in c.nodeConflictList:
-        tag = bunch.get('tag') or ''
-        gnx = bunch.get('gnx') or ''
-        fn = bunch.get('fileName') or ''
-        b1, h1 = bunch.get('b_old'), bunch.get('h_old')
-        b2, h2 = bunch.get('b_new'), bunch.get('h_new')
-        root_v = bunch.get('root_v') or ''
-        child = root.insertAsLastChild()
-        h = 'Recovered node "%s" from %s' % (h1, g.shortFileName(fn))
-        child.setHeadString(h)
-        if b1 == b2:
-            lines = [
-                'Headline changed...'
-                '%s gnx: %s root: %r' % (tag, gnx, root_v and root.v),
-                'old headline: %s' % (h1),
-                'new headline: %s' % (h2),
-            ]
-            child.setBodyString('\n'.join(lines))
-        else:
-            line1 = '%s gnx: %s root: %r\nDiff...\n' % (tag, gnx, root_v and root.v)
-            d = difflib.Differ().compare(g.splitLines(b1), g.splitLines(b2))
-                # 2017/06/19: reverse comparison order.
-            diffLines = [z for z in d]
-            lines = [line1]
-            lines.extend(diffLines)
-            # There is less need to show trailing newlines because
-            # we don't report changes involving only trailing newlines.
-            child.setBodyString(''.join(lines))
-            n1 = child.insertAsNthChild(0)
-            n2 = child.insertAsNthChild(1)
-            n1.setHeadString('old:' + h1)
-            n1.setBodyString(b1)
-            n2.setHeadString('new:' + h2)
-            n2.setBodyString(b2)
-    return root
-</t>
 <t tx="ekr.20110605121601.17862"># These files are true plugins, but it is more convenient to put them here.
-</t>
-<t tx="ekr.20110605121601.18005">if QtWidgets:
-
-    class LeoQTextBrowser(QtWidgets.QTextBrowser):
-        '''A subclass of QTextBrowser that overrides the mouse event handlers.'''
-        @others
-</t>
-<t tx="ekr.20110605121601.18006">def __init__(self, parent, c, wrapper):
-    '''ctor for LeoQTextBrowser class.'''
-    for attr in ('leo_c', 'leo_wrapper',):
-        assert not hasattr(QtWidgets.QTextBrowser, attr), attr
-    self.leo_c = c
-    self.leo_s = '' # The cached text.
-    self.leo_wrapper = wrapper
-    self.htmlFlag = True
-    QtWidgets.QTextBrowser.__init__(self, parent)
-    self.setCursorWidth(c.config.getInt('qt-cursor-width') or 1)
-    # Connect event handlers...
-    if 0: # Not a good idea: it will complicate delayed loading of body text.
-        self.textChanged.connect(self.onTextChanged)
-    # This event handler is the easy way to keep track of the vertical scroll position.
-    self.leo_vsb = vsb = self.verticalScrollBar()
-    vsb.valueChanged.connect(self.onSliderChanged)
-    # For QCompleter
-    self.leo_q_completer = None
-    self.leo_options = None
-    self.leo_model = None
-</t>
-<t tx="ekr.20110605121601.18007">def __repr__(self):
-    return '(LeoQTextBrowser) %s' % id(self)
-
-__str__ = __repr__
-</t>
-<t tx="ekr.20110605121601.18008"></t>
-<t tx="ekr.20110605121601.18009">class LeoQListWidget(QtWidgets.QListWidget):
-    @others
-</t>
-<t tx="ekr.20110605121601.18010">def __init__(self, c):
-    '''ctor for LeoQListWidget class'''
-    QtWidgets.QListWidget.__init__(self)
-    self.setWindowFlags(QtCore.Qt.Popup | self.windowFlags())
-    # Make this window a modal window.
-    # Calling this does not fix the Ubuntu-specific modal behavior.
-    # self.setWindowModality(QtCore.Qt.NonModal) # WindowModal)
-    # Inject the ivars
-    self.leo_w = c.frame.body.wrapper.widget
-        # A LeoQTextBrowser, a subclass of QtWidgets.QTextBrowser.
-    self.leo_c = c
-    # A weird hack.
-    self.leo_geom_set = False # When true, self.geom returns global coords!
-    self.itemClicked.connect(self.select_callback)
-</t>
-<t tx="ekr.20110605121601.18011">def closeEvent(self, event):
-    '''Kill completion and close the window.'''
-    self.leo_c.k.autoCompleter.abort()
-</t>
-<t tx="ekr.20110605121601.18012">def end_completer(self):
-    '''End completion.'''
-    c = self.leo_c
-    c.in_qt_dialog = False
-    # This is important: it clears the autocompletion state.
-    c.k.keyboardQuit()
-    c.bodyWantsFocusNow()
-    try:
-        self.deleteLater()
-    except RuntimeError:
-        # Avoid bug 1338773: Autocompleter error
-        pass
-</t>
-<t tx="ekr.20110605121601.18013">def keyPressEvent(self, event):
-    '''Handle a key event from QListWidget.'''
-    c = self.leo_c
-    w = c.frame.body.wrapper
-    qt = QtCore.Qt
-    key = event.key()
-    if event.modifiers() != qt.NoModifier and not event.text():
-        # A modifier key on it's own.
-        pass
-    elif key in (qt.Key_Up, qt.Key_Down):
-        QtWidgets.QListWidget.keyPressEvent(self, event)
-    elif key == qt.Key_Tab:
-        self.tab_callback()
-    elif key in (qt.Key_Enter, qt.Key_Return):
-        self.select_callback()
-    else:
-        # Pass all other keys to the autocompleter via the event filter.
-        w.ev_filter.eventFilter(obj=self, event=event)
-</t>
-<t tx="ekr.20110605121601.18014">def select_callback(self):
-    '''Called when user selects an item in the QListWidget.'''
-    c = self.leo_c
-    w = c.k.autoCompleter.w or c.frame.body.wrapper # 2014/09/19
-    # Replace the tail of the prefix with the completion.
-    completion = self.currentItem().text()
-    prefix = c.k.autoCompleter.get_autocompleter_prefix()
-    parts = prefix.split('.')
-    if len(parts) &gt; 1:
-        tail = parts[-1]
-    else:
-        tail = prefix
-    if tail != completion:
-        j = w.getInsertPoint()
-        i = j - len(tail)
-        w.delete(i, j)
-        w.insert(i, completion)
-        j = i + len(completion)
-        c.setChanged(True)
-        w.setInsertPoint(j)
-        c.frame.body.onBodyChanged('Typing')
-    self.end_completer()
-</t>
-<t tx="ekr.20110605121601.18015">def set_position(self, c):
-    '''Set the position of the QListWidget.'''
-
-    def glob(obj, pt):
-        '''Convert pt from obj's local coordinates to global coordinates.'''
-        return obj.mapToGlobal(pt)
-
-    w = self.leo_w
-    vp = self.viewport()
-    r = w.cursorRect()
-    geom = self.geometry() # In viewport coordinates.
-    gr_topLeft = glob(w, r.topLeft())
-    # As a workaround to the Qt setGeometry bug,
-    # The window is destroyed instead of being hidden.
-    if self.leo_geom_set:
-        g.trace('Error: leo_geom_set')
-        return
-    # This code illustrates the Qt bug...
-        # if self.leo_geom_set:
-            # # Unbelievable: geom is now in *global* coords.
-            # gg_topLeft = geom.topLeft()
-        # else:
-            # # Per documentation, geom in local (viewport) coords.
-            # gg_topLeft = glob(vp,geom.topLeft())
-    gg_topLeft = glob(vp, geom.topLeft())
-    delta_x = gr_topLeft.x() - gg_topLeft.x()
-    delta_y = gr_topLeft.y() - gg_topLeft.y()
-    # These offset are reasonable. Perhaps they should depend on font size.
-    x_offset, y_offset = 10, 60
-    # Compute the new geometry, setting the size by hand.
-    geom2_topLeft = QtCore.QPoint(
-        geom.x() + delta_x + x_offset,
-        geom.y() + delta_y + y_offset)
-    geom2_size = QtCore.QSize(400, 100)
-    geom2 = QtCore.QRect(geom2_topLeft, geom2_size)
-    # These tests fail once offsets are added.
-    if x_offset == 0 and y_offset == 0:
-        if self.leo_geom_set:
-            if geom2.topLeft() != glob(w, r.topLeft()):
-                g.trace('Error: geom.topLeft: %s, geom2.topLeft: %s' % (
-                    geom2.topLeft(), glob(w, r.topLeft())))
-        else:
-            if glob(vp, geom2.topLeft()) != glob(w, r.topLeft()):
-                g.trace('Error 2: geom.topLeft: %s, geom2.topLeft: %s' % (
-                    glob(vp, geom2.topLeft()), glob(w, r.topLeft())))
-    self.setGeometry(geom2)
-    self.leo_geom_set = True
-</t>
-<t tx="ekr.20110605121601.18016">def show_completions(self, aList):
-    '''Set the QListView contents to aList.'''
-    self.clear()
-    self.addItems(aList)
-    self.setCurrentRow(0)
-    self.activateWindow()
-    self.setFocus()
-</t>
-<t tx="ekr.20110605121601.18017">def init_completer(self, options):
-    '''Connect a QCompleter.'''
-    c = self.leo_c
-    self.leo_qc = qc = self.LeoQListWidget(c)
-    # Move the window near the body pane's cursor.
-    qc.set_position(c)
-    # Show the initial completions.
-    c.in_qt_dialog = True
-    qc.show()
-    qc.activateWindow()
-    c.widgetWantsFocusNow(qc)
-    qc.show_completions(options)
-    return qc
-</t>
-<t tx="ekr.20110605121601.18018">def end_completer(self):
-    if hasattr(self, 'leo_qc'):
-        self.leo_qc.end_completer()
-        delattr(self, 'leo_qc')
-
-def show_completions(self, aList):
-    if hasattr(self, 'leo_qc'):
-        self.leo_qc.show_completions(aList)
-</t>
-<t tx="ekr.20110605121601.18019">def leo_dumpButton(self, event, tag):
-
-    button = event.button()
-    table = (
-        (QtCore.Qt.NoButton, 'no button'),
-        (QtCore.Qt.LeftButton, 'left-button'),
-        (QtCore.Qt.RightButton, 'right-button'),
-        (QtCore.Qt.MidButton, 'middle-button'),
-    )
-    for val, s in table:
-        if button == val:
-            kind = s; break
-    else:
-        kind = 'unknown: %s' % repr(button)
-    return kind
-</t>
-<t tx="ekr.20110605121601.18141">def createMainWindow(self):
-    '''
-    Create the component ivars of the main window.
-    Copied/adapted from qt_main.py.
-    Called instead of uic.loadUi(ui_description_file, self)
-    '''
-    dw = self
-    self.leo_ui = self
-    if g.pyzo:
-        self.centralwidget = self.leo_master
-        import leo.core.pyzo_shims as shims
-        assert isinstance(self.centralwidget, shims.OutlineEditorShim), repr(self.centralwidget)
-    else:
-        self.setMainWindowOptions()
-        self.createCentralWidget()
-    main_splitter, secondary_splitter = self.createMainLayout(self.centralwidget)
-        # Creates .verticalLayout
-    if self.bigTree:
-        self.createBodyPane(secondary_splitter)
-        self.createLogPane(secondary_splitter)
-        treeFrame = self.createOutlinePane(main_splitter)
-        main_splitter.addWidget(treeFrame)
-        main_splitter.addWidget(secondary_splitter)
-    else:
-        self.createOutlinePane(secondary_splitter)
-        self.createLogPane(secondary_splitter)
-        self.createBodyPane(main_splitter)
-    self.createMiniBuffer(self.centralwidget)
-    self.createMenuBar()
-    self.createStatusBar(dw)
-    # Signals
-    QtCore.QMetaObject.connectSlotsByName(dw)
-    return main_splitter, secondary_splitter
-</t>
-<t tx="ekr.20110605121601.18142"></t>
-<t tx="ekr.20110605121601.18143">def createBodyPane(self, parent):
-    '''Create the body pane.'''
-    # Create widgets.
-    c = self.leo_c
-    bodyFrame = self.createFrame(parent, 'bodyFrame')
-    innerFrame = self.createFrame(bodyFrame, 'innerBodyFrame',
-        hPolicy=QtWidgets.QSizePolicy.Expanding)
-    sw = self.createStackedWidget(innerFrame, 'bodyStackedWidget')
-    page2 = QtWidgets.QWidget()
-    self.setName(page2, 'bodyPage2')
-    body = self.createText(page2, 'richTextEdit') # A LeoQTextBrowser
-    # Pack.
-    vLayout = self.createVLayout(page2, 'bodyVLayout', spacing=6)
-    grid = self.createGrid(bodyFrame, 'bodyGrid')
-    innerGrid = self.createGrid(innerFrame, 'bodyInnerGrid')
-    if self.use_gutter:
-        lineWidget = qt_text.LeoLineTextWidget(c, body)
-        vLayout.addWidget(lineWidget)
-    else:
-        vLayout.addWidget(body)
-    sw.addWidget(page2)
-    innerGrid.addWidget(sw, 0, 0, 1, 1)
-    grid.addWidget(innerFrame, 0, 0, 1, 1)
-    self.verticalLayout.addWidget(parent)
-    # Official ivars
-    self.text_page = page2
-    self.stackedWidget = sw # used by LeoQtBody
-    self.richTextEdit = body
-    self.leo_body_frame = bodyFrame
-    self.leo_body_inner_frame = innerFrame
-</t>
-<t tx="ekr.20110605121601.18144">def createCentralWidget(self):
-    '''Create the central widget.'''
-    dw = self
-    w = QtWidgets.QWidget(dw)
-    w.setObjectName("centralwidget")
-    dw.setCentralWidget(w)
-    # Official ivars.
-    self.centralwidget = w
-</t>
-<t tx="ekr.20110605121601.18145">def createLogPane(self, parent):
-    '''Create all parts of Leo's log pane.'''
-    # Create widgets.
-    c = self.leo_c
-    logFrame = self.createFrame(parent, 'logFrame',
-        vPolicy=QtWidgets.QSizePolicy.Minimum)
-    innerFrame = self.createFrame(logFrame, 'logInnerFrame',
-        hPolicy=QtWidgets.QSizePolicy.Preferred,
-        vPolicy=QtWidgets.QSizePolicy.Expanding)
-    tabWidget = self.createTabWidget(innerFrame, 'logTabWidget')
-    # Pack.
-    innerGrid = self.createGrid(innerFrame, 'logInnerGrid')
-    innerGrid.addWidget(tabWidget, 0, 0, 1, 1)
-    outerGrid = self.createGrid(logFrame, 'logGrid')
-    outerGrid.addWidget(innerFrame, 0, 0, 1, 1)
-    # Embed the Find tab in a QScrollArea.
-    findScrollArea = QtWidgets.QScrollArea()
-    findScrollArea.setObjectName('findScrollArea')
-    # Find tab.
-    findTab = QtWidgets.QWidget()
-    findTab.setObjectName('findTab')
-    # Fix #516:
-    use_minibuffer = c.config.getBool('minibuffer-find-mode', default=False)
-    use_dialog = c.config.getBool('use-find-dialog', default=False)
-    if not use_minibuffer and not use_dialog:
-        tabWidget.addTab(findScrollArea, 'Find')
-    # Do this later, in LeoFind.finishCreate
-    self.findScrollArea = findScrollArea
-    self.findTab = findTab
-    # Spell tab.
-    spellTab = QtWidgets.QWidget()
-    spellTab.setObjectName('spellTab')
-    tabWidget.addTab(spellTab, 'Spell')
-    self.createSpellTab(spellTab)
-    tabWidget.setCurrentIndex(1)
-    # Official ivars
-    self.tabWidget = tabWidget # Used by LeoQtLog.
-</t>
-<t tx="ekr.20110605121601.18146">def createMainLayout(self, parent):
-    '''Create the layout for Leo's main window.'''
-    # c = self.leo_c
-    vLayout = self.createVLayout(parent, 'mainVLayout', margin=3)
-    main_splitter = splitter_class(parent)
-    main_splitter.setObjectName('main_splitter')
-    main_splitter.setOrientation(QtCore.Qt.Vertical)
-    secondary_splitter = splitter_class(main_splitter)
-    secondary_splitter.setObjectName('secondary_splitter')
-    secondary_splitter.setOrientation(QtCore.Qt.Horizontal)
-    # Official ivar:
-    self.verticalLayout = vLayout
-    self.setSizePolicy(secondary_splitter)
-    self.verticalLayout.addWidget(main_splitter)
-    return main_splitter, secondary_splitter
-</t>
-<t tx="ekr.20110605121601.18147">def createMenuBar(self):
-    '''Create Leo's menu bar.'''
-    dw = self
-    if g.pyzo:
-        self.leo_menubar = g.TracingNullObject(tag='dw.leo_menubar')
-        return
-    w = QtWidgets.QMenuBar(dw)
-    w.setNativeMenuBar(platform.system() == 'Darwin')
-    w.setGeometry(QtCore.QRect(0, 0, 957, 22))
-    w.setObjectName("menubar")
-    dw.setMenuBar(w)
-    # Official ivars.
-    self.leo_menubar = w
-</t>
-<t tx="ekr.20110605121601.18148">def createMiniBuffer(self, parent):
-    '''Create the widgets for Leo's minibuffer area.'''
-    # Create widgets.
-    frame = self.createFrame(self.centralwidget, 'minibufferFrame',
-        hPolicy=QtWidgets.QSizePolicy.MinimumExpanding,
-        vPolicy=QtWidgets.QSizePolicy.Fixed)
-    frame.setMinimumSize(QtCore.QSize(100, 0))
-    label = self.createLabel(frame, 'minibufferLabel', 'Minibuffer:')
-
-    class VisLineEdit(QtWidgets.QLineEdit):
-        """In case user has hidden minibuffer with gui-minibuffer-hide"""
-
-        def focusInEvent(self, event):
-            self.parent().show()
-            QtWidgets.QLineEdit.focusInEvent(self, event)
-                # EKR: 2014/06/28: Call the base class method.
-        def restore_selection(self):
-            w = self
-            i, j, ins = self._sel_and_insert
-            if i == j:
-                w.setCursorPosition(i)
-            else:
-                length = j - i
-                # Set selection is a QLineEditMethod
-                if ins &lt; j:
-                    w.setSelection(j, -length)
-                else:
-                    w.setSelection(i, length)
-
-        def focusOutEvent(self, event):
-            self.store_selection()
-            QtWidgets.QLineEdit.focusOutEvent(self, event)
-        def store_selection(self):
-            w = self
-            ins = w.cursorPosition()
-            if w.hasSelectedText():
-                i = w.selectionStart()
-                s = w.selectedText()
-                j = i + len(s)
-            else:
-                i = j = ins
-            w._sel_and_insert = (i, j, ins)
-
-    lineEdit = VisLineEdit(frame)
-    lineEdit._sel_and_insert = (0, 0, 0)
-    lineEdit.setObjectName('lineEdit') # name important.
-    # Pack.
-    hLayout = self.createHLayout(frame, 'minibufferHLayout', spacing=4)
-    hLayout.setContentsMargins(3, 2, 2, 0)
-    hLayout.addWidget(label)
-    hLayout.addWidget(lineEdit)
-    self.verticalLayout.addWidget(frame)
-    label.setBuddy(lineEdit)
-    # Official ivars.
-    self.lineEdit = lineEdit
-    # self.leo_minibuffer_frame = frame
-    # self.leo_minibuffer_layout = layout
-</t>
-<t tx="ekr.20110605121601.18149">def createOutlinePane(self, parent):
-    '''Create the widgets and ivars for Leo's outline.'''
-    # Create widgets.
-    treeFrame = self.createFrame(parent, 'outlineFrame',
-        vPolicy=QtWidgets.QSizePolicy.Expanding)
-    innerFrame = self.createFrame(treeFrame, 'outlineInnerFrame',
-        hPolicy=QtWidgets.QSizePolicy.Preferred)
-    treeWidget = self.createTreeWidget(innerFrame, 'treeWidget')
-    grid = self.createGrid(treeFrame, 'outlineGrid')
-    grid.addWidget(innerFrame, 0, 0, 1, 1)
-    innerGrid = self.createGrid(innerFrame, 'outlineInnerGrid')
-    innerGrid.addWidget(treeWidget, 0, 0, 1, 1)
-    # Official ivars...
-    self.treeWidget = treeWidget
-    return treeFrame
-</t>
-<t tx="ekr.20110605121601.18150">def createStatusBar(self, parent):
-    '''Create the widgets and ivars for Leo's status area.'''
-    if g.pyzo:
-        self.stausBar = g.TracingNullObject(tag='dw.statusbar')
-        return
-    w = QtWidgets.QStatusBar(parent)
-    w.setObjectName("statusbar")
-    parent.setStatusBar(w)
-    # Official ivars.
-    self.statusBar = w
-</t>
-<t tx="ekr.20110605121601.18151">def setMainWindowOptions(self):
-    '''Set default options for Leo's main window.'''
-    if g.pyzo:
-        return
-    dw = self
-    dw.setObjectName("MainWindow")
-    dw.resize(691, 635)
-    dw.setDockNestingEnabled(False)
-    dw.setDockOptions(
-        QtWidgets.QMainWindow.AllowTabbedDocks |
-        QtWidgets.QMainWindow.AnimatedDocks)
-</t>
-<t tx="ekr.20110605121601.18152"></t>
-<t tx="ekr.20110605121601.18153">def createButton(self, parent, name, label):
-    w = QtWidgets.QPushButton(parent)
-    w.setObjectName(name)
-    w.setText(self.tr(label))
-    return w
-</t>
-<t tx="ekr.20110605121601.18154">def createCheckBox(self, parent, name, label):
-    w = QtWidgets.QCheckBox(parent)
-    self.setName(w, name)
-    w.setText(self.tr(label))
-    return w
-</t>
-<t tx="ekr.20110605121601.18155">def createFrame(self, parent, name,
-    hPolicy=None, vPolicy=None,
-    lineWidth=1,
-    shadow=QtWidgets.QFrame.Plain,
-    shape=QtWidgets.QFrame.NoFrame,
-):
-    '''Create a Qt Frame.'''
-    # if g.pyzo: g.trace('(DynamicWindow)', name)
-    w = QtWidgets.QFrame(parent)
-    self.setSizePolicy(w, kind1=hPolicy, kind2=vPolicy)
-    w.setFrameShape(shape)
-    w.setFrameShadow(shadow)
-    w.setLineWidth(lineWidth)
-    self.setName(w, name)
-    return w
-</t>
-<t tx="ekr.20110605121601.18156">def createGrid(self, parent, name, margin=0, spacing=0):
-    w = QtWidgets.QGridLayout(parent)
-    w.setContentsMargins(QtCore.QMargins(margin, margin, margin, margin))
-        # 2014/08/24: honor margin argument.
-    w.setSpacing(spacing)
-    self.setName(w, name)
-    return w
-</t>
-<t tx="ekr.20110605121601.18157">def createHLayout(self, parent, name, margin=0, spacing=0):
-    hLayout = QtWidgets.QHBoxLayout(parent)
-    hLayout.setSpacing(spacing)
-    hLayout.setContentsMargins(QtCore.QMargins(0, 0, 0, 0))
-    self.setName(hLayout, name)
-    return hLayout
-
-def createVLayout(self, parent, name, margin=0, spacing=0):
-    vLayout = QtWidgets.QVBoxLayout(parent)
-    vLayout.setSpacing(spacing)
-    vLayout.setContentsMargins(QtCore.QMargins(0, 0, 0, 0))
-    self.setName(vLayout, name)
-    return vLayout
-</t>
-<t tx="ekr.20110605121601.18158">def createLabel(self, parent, name, label):
-    w = QtWidgets.QLabel(parent)
-    self.setName(w, name)
-    w.setText(self.tr(label))
-    return w
-</t>
-<t tx="ekr.20110605121601.18159">def createLineEdit(self, parent, name, disabled=True):
-
-    w = QtWidgets.QLineEdit(parent)
-    w.setObjectName(name)
-    w.leo_disabled = disabled # Inject the ivar.
-    return w
-</t>
-<t tx="ekr.20110605121601.18160">def createRadioButton(self, parent, name, label):
-    w = QtWidgets.QRadioButton(parent)
-    self.setName(w, name)
-    w.setText(self.tr(label))
-    return w
-</t>
-<t tx="ekr.20110605121601.18161">def createStackedWidget(self, parent, name,
-    lineWidth=1,
-    hPolicy=None, vPolicy=None,
-):
-    w = QtWidgets.QStackedWidget(parent)
-    self.setSizePolicy(w, kind1=hPolicy, kind2=vPolicy)
-    w.setAcceptDrops(True)
-    w.setLineWidth(1)
-    self.setName(w, name)
-    return w
-</t>
-<t tx="ekr.20110605121601.18162">def createTabWidget(self, parent, name, hPolicy=None, vPolicy=None):
-    w = QtWidgets.QTabWidget(parent)
-    # tb = w.tabBar()
-    # tb.setTabsClosable(True)
-    self.setSizePolicy(w, kind1=hPolicy, kind2=vPolicy)
-    self.setName(w, name)
-    return w
-</t>
-<t tx="ekr.20110605121601.18163">def createText(self, parent, name,
-    # hPolicy=None,vPolicy=None,
-    lineWidth=0,
-    shadow=QtWidgets.QFrame.Plain,
-    shape=QtWidgets.QFrame.NoFrame,
-):
-    # Create a text widget.
-    c = self.leo_c
-    if name == 'richTextEdit' and self.useScintilla and Qsci:
-        # Do this in finishCreate, when c.frame.body exists.
-        w = Qsci.QsciScintilla(parent)
-        self.scintilla_widget = w
-    else:
-        w = qt_text.LeoQTextBrowser(parent, c, None)
-        # self.setSizePolicy(w,kind1=hPolicy,kind2=vPolicy)
-        w.setFrameShape(shape)
-        w.setFrameShadow(shadow)
-        w.setLineWidth(lineWidth)
-        self.setName(w, name)
-    return w
-</t>
-<t tx="ekr.20110605121601.18164">def createTreeWidget(self, parent, name):
-    c = self.leo_c
-    if 0:
-        g.trace('parents...')
-        z = parent
-        while z:
-            g.pr('  '+ (z.objectName() or str(id(z))))
-            z = z.parent()
-    # g.trace(' \n  %r\n  %r' % (parent, parent.parent()))
-    assert isinstance(parent, QtWidgets.QFrame), repr(parent)
-        # Regardless of g.pyzo.
-    w = LeoQTreeWidget(c, parent)
-    self.setSizePolicy(w)
-    # 12/01/07: add new config setting.
-    multiple_selection = c.config.getBool('qt-tree-multiple-selection', default=True)
-    if multiple_selection:
-        w.setSelectionMode(QtWidgets.QAbstractItemView.ExtendedSelection)
-        w.setSelectionBehavior(QtWidgets.QAbstractItemView.SelectRows)
-    else:
-        w.setSelectionMode(QtWidgets.QAbstractItemView.SingleSelection)
-        w.setSelectionBehavior(QtWidgets.QAbstractItemView.SelectItems)
-    w.setContextMenuPolicy(QtCore.Qt.CustomContextMenu)
-    w.setHeaderHidden(False)
-    self.setName(w, name)
-    return w
-</t>
-<t tx="ekr.20110605121601.18165"></t>
-<t tx="ekr.20110605121601.18166">def createFindTab(self, parent, tab_widget):
-    '''Create a Find Tab in the given parent.'''
-    c, dw = self.leo_c, self
-    fc = c.findCommands
-    assert not fc.ftm
-    fc.ftm = ftm = FindTabManager(c)
-    grid = self.create_find_grid(parent)
-    row = 0 # The index for the present row.
-    row = dw.create_find_header(grid, parent, row)
-    row = dw.create_find_findbox(grid, parent, row)
-    row = dw.create_find_replacebox(grid, parent, row)
-    max_row2 = 1
-    max_row2 = dw.create_find_checkboxes(grid, parent, max_row2, row)
-    row = dw.create_find_buttons(grid, parent, max_row2, row)
-    row = dw.create_help_row(grid, parent, row)
-    # Status row
-    dw.create_find_status(grid, parent, row)
-    row += 1
-    dw.override_events()
-    # Last row: Widgets that take all additional vertical space.
-    w = QtWidgets.QWidget()
-    grid.addWidget(w, row, 0)
-    grid.addWidget(w, row, 1)
-    grid.addWidget(w, row, 2)
-    grid.setRowStretch(row, 100)
-    # Official ivars (in addition to checkbox ivars).
-    self.leo_find_widget = tab_widget # A scrollArea.
-    ftm.init_widgets()
-</t>
-<t tx="ekr.20110605121601.18167">def createSpellTab(self, parent):
-    # dw = self
-    vLayout = self.createVLayout(parent, 'spellVLayout', margin=2)
-    spellFrame = self.createFrame(parent, 'spellFrame')
-    vLayout2 = self.createVLayout(spellFrame, 'spellVLayout')
-    grid = self.createGrid(None, 'spellGrid', spacing=2)
-    table = (
-        ('Add', 'Add', 2, 1),
-        ('Find', 'Find', 2, 0),
-        ('Change', 'Change', 3, 0),
-        ('FindChange', 'Change,Find', 3, 1),
-        ('Ignore', 'Ignore', 4, 0),
-        ('Hide', 'Hide', 4, 1),
-    )
-    for(ivar, label, row, col) in table:
-        name = 'spell_%s_button' % label
-        button = self.createButton(spellFrame, name, label)
-        grid.addWidget(button, row, col)
-        func = getattr(self, 'do_leo_spell_btn_%s' % ivar)
-        button.clicked.connect(func)
-        # This name is significant.
-        setattr(self, 'leo_spell_btn_%s' % (ivar), button)
-    self.leo_spell_btn_Hide.setCheckable(False)
-    spacerItem = QtWidgets.QSpacerItem(20, 40,
-        QtWidgets.QSizePolicy.Minimum, QtWidgets.QSizePolicy.Expanding)
-    grid.addItem(spacerItem, 5, 0, 1, 1)
-    listBox = QtWidgets.QListWidget(spellFrame)
-    self.setSizePolicy(listBox,
-        kind1=QtWidgets.QSizePolicy.MinimumExpanding,
-        kind2=QtWidgets.QSizePolicy.Expanding)
-    listBox.setMinimumSize(QtCore.QSize(0, 0))
-    listBox.setMaximumSize(QtCore.QSize(150, 150))
-    listBox.setObjectName("leo_spell_listBox")
-    grid.addWidget(listBox, 1, 0, 1, 2)
-    spacerItem1 = QtWidgets.QSpacerItem(40, 20,
-        QtWidgets.QSizePolicy.Expanding, QtWidgets.QSizePolicy.Minimum)
-    grid.addItem(spacerItem1, 2, 2, 1, 1)
-    lab = self.createLabel(spellFrame, 'spellLabel', 'spellLabel')
-    grid.addWidget(lab, 0, 0, 1, 2)
-    vLayout2.addLayout(grid)
-    vLayout.addWidget(spellFrame)
-    listBox.itemDoubleClicked.connect(self.do_leo_spell_btn_FindChange)
-    # Official ivars.
-    self.spellFrame = spellFrame
-    self.spellGrid = grid
-    self.leo_spell_widget = parent # 2013/09/20: To allow bindings to be set.
-    self.leo_spell_listBox = listBox # Must exist
-    self.leo_spell_label = lab # Must exist (!!)
-</t>
-<t tx="ekr.20110605121601.18168"></t>
-<t tx="ekr.20110605121601.18169">def setName(self, widget, name):
-    if name:
-        # if not name.startswith('leo_'):
-            # name = 'leo_' + name
-        widget.setObjectName(name)
-</t>
-<t tx="ekr.20110605121601.18170">def setSizePolicy(self, widget, kind1=None, kind2=None):
-    if kind1 is None: kind1 = QtWidgets.QSizePolicy.Ignored
-    if kind2 is None: kind2 = QtWidgets.QSizePolicy.Ignored
-    sizePolicy = QtWidgets.QSizePolicy(kind1, kind2)
-    sizePolicy.setHorizontalStretch(0)
-    sizePolicy.setVerticalStretch(0)
-    sizePolicy.setHeightForWidth(
-        widget.sizePolicy().hasHeightForWidth())
-    widget.setSizePolicy(sizePolicy)
-</t>
-<t tx="ekr.20110605121601.18171">def tr(self, s):
-    # pylint: disable=no-member
-    if isQt5:
-        # QApplication.UnicodeUTF8 no longer exists.
-        return QtWidgets.QApplication.translate('MainWindow', s, None)
-    else:
-        return QtWidgets.QApplication.translate(
-            'MainWindow',
-            s,
-            None,
-            QtWidgets.QApplication.UnicodeUTF8)
-</t>
-<t tx="ekr.20110605121601.18405">def __init__(self, c, frame):
-    '''Ctor for the LeoQtTree class.'''
-    leoFrame.LeoTree.__init__(self, frame)
-        # Init the base class.
-    self.c = c
-    # Widget independent status ivars...
-    self.prev_v = None
-    self.redrawCount = 0 # Count for debugging.
-    self.revertHeadline = None # Previous headline text for abortEditLabel.
-    self.busy = False
-    # Debugging...
-    self.traceCallersFlag = False # Enable traceCallers method.
-    # Associating items with position and vnodes...
-    self.items = []
-    self.item2positionDict = {}
-    self.item2vnodeDict = {}
-    self.position2itemDict = {}
-    self.vnode2itemsDict = {} # values are lists of items.
-    self.editWidgetsDict = {} # keys are native edit widgets, values are wrappers.
-    self.reloadSettings()
-    # Components.
-    self.canvas = self # An official ivar used by Leo's core.
-    self.headlineWrapper = qt_text.QHeadlineWrapper # This is a class.
-    if g.pyzo:
-        self.treeWidget = w = frame.top.treeWidget
-            # frame.top is a DynamicWindow.
-        ### g.pr('LeoQtTree.treeWidget.__init__: frame: %s treeWidget: %s' % (frame, w))
-    else:
-        self.treeWidget = w = frame.top.leo_ui.treeWidget # An internal ivar.
-        # w is a LeoQTreeWidget, a subclass of QTreeWidget.
-    # "declutter", node appearance tweaking
-    self.declutter_patterns = None  # list of pairs of patterns for decluttering
-    self.declutter_update = False  # true when update on idle needed
-    if 0: # EKR: This looks like a bad idea.
-        g.registerHandler('save1', self.clear_visual_icons)
-        g.registerHandler('headkey2', self.update_appearance)
-        g.registerHandler('idle', self.update_appearance_idle)
-
-    if 0: # Drag and drop
-        w.setDragEnabled(True)
-        w.viewport().setAcceptDrops(True)
-        w.showDropIndicator = True
-        w.setAcceptDrops(True)
-        w.setDragDropMode(w.InternalMove)
-        if 1: # Does not work
-
-            def dropMimeData(self, data, action, row, col, parent):
-                g.trace()
-            # w.dropMimeData = dropMimeData
-
-            def mimeData(self, indexes):
-                g.trace()
-    # Early inits...
-    if g.pyzo:
-        return
-    try:
-        w.headerItem().setHidden(True)
-    except Exception:
-        pass
-    n = c.config.getInt('icon-height') or 16
-    w.setIconSize(QtCore.QSize(160, n))
-</t>
-<t tx="ekr.20110605121601.18421">def createTreeItem(self, p, parent_item):
-    '''Create a Qt tree item.'''
-    w = self.treeWidget
-    itemOrTree = parent_item or w
-    item = QtWidgets.QTreeWidgetItem(itemOrTree)
-    item.setFlags(item.flags() | QtCore.Qt.ItemIsEditable)
-    try:
-        g.visit_tree_item(self.c, p, item)
-    except leoPlugins.TryNext:
-        pass
-    return item
-</t>
-<t tx="ekr.20110605121601.18574">@nobeautify
-
-def defineDefaultColorsDict (self):
-
-    # These defaults are sure to exist.
-    self.default_colors_dict = {
-        #
-        # Used in Leo rules...
-        # tag name      :( option name,                  default color),
-        'blank'         :('show_invisibles_space_color', '#E5E5E5'), # gray90
-        'docpart'       :('doc_part_color',              'red'),
-        'leokeyword'    :('leo_keyword_color',           'blue'),
-        'link'          :('section_name_color',          'red'),
-        'name'          :('undefined_section_name_color','red'),
-        'namebrackets'  :('section_name_brackets_color', 'blue'),
-        'tab'           :('show_invisibles_tab_color',   '#CCCCCC'), # gray80
-        'url'           :('url_color',                   'purple'),
-        #
-        # Pygments tags.  Non-default values are taken from 'default' style.
-        #
-        # Top-level...
-        # tag name          :( option name,         default color),
-        'error'             :('error',              '#FF0000'), # border
-        'other'             :('other',              'white'),
-        'punctuation'       :('punctuation',        'white'),
-        'whitespace'        :('whitespace',         '#bbbbbb'),
-        'xt'                :('xt',                 '#bbbbbb'),
-        #
-        # Comment...
-        # tag name          :( option name,         default color),
-        'comment'           :('comment',            '#408080'), # italic
-        'comment.hashbang'  :('comment.hashbang',   '#408080'),
-        'comment.multiline' :('comment.multiline',  '#408080'),
-        'comment.special'   :('comment.special',    '#408080'),
-        'comment.preproc'   :('comment.preproc',    '#BC7A00'), # noitalic
-        'comment.single'    :('comment.single',     '#BC7A00'), # italic
-        #
-        # Generic...
-        # tag name          :( option name,         default color),
-        'generic'           :('generic',            '#A00000'),
-        'generic.deleted'   :('generic.deleted',    '#A00000'),
-        'generic.emph'      :('generic.emph',       '#000080'), # italic
-        'generic.error'     :('generic.error',      '#FF0000'),
-        'generic.heading'   :('generic.heading',    '#000080'), # bold
-        'generic.inserted'  :('generic.inserted',   '#00A000'),
-        'generic.output'    :('generic.output',     '#888'),
-        'generic.prompt'    :('generic.prompt',     '#000080'), # bold
-        'generic.strong'    :('generic.strong',     '#000080'), # bold
-        'generic.subheading':('generic.subheading', '#800080'), # bold
-        'generic.traceback' :('generic.traceback',  '#04D'),
-        #
-        # Keyword...
-        # tag name              :( option name,             default color),
-        'keyword'               :('keyword',                '#008000'), # bold
-        'keyword.constant'      :('keyword.constant',       '#008000'),
-        'keyword.declaration'   :('keyword.declaration',    '#008000'),
-        'keyword.namespace'     :('keyword.namespace',      '#008000'),
-        'keyword.pseudo'        :('keyword.pseudo',         '#008000'), # nobold
-        'keyword.reserved'      :('keyword.reserved',       '#008000'),
-        'keyword.type'          :('keyword.type',           '#B00040'),
-        #
-        # Literal...
-        # tag name              :( option name,         default color),
-        'literal'               :('literal',            'white'),
-        'literal.date'          :('literal.date',       'white'),
-        #
-        # Name...
-        # tag name              :( option name,         default color
-        # 'name' defined below.
-        'name.attribute'        :('name.attribute',     '#7D9029'), # bold
-        'name.builtin'          :('name.builtin',       '#008000'),
-        'name.builtin.pseudo'   :('name.builtin.pseudo','#008000'),
-        'name.class'            :('name.class',         '#0000FF'), # bold
-        'name.constant'         :('name.constant',      '#880000'),
-        'name.decorator'        :('name.decorator',     '#AA22FF'),
-        'name.entity'           :('name.entity',        '#999999'), # bold
-        'name.exception'        :('name.exception',     '#D2413A'), # bold
-        'name.function'         :('name.function',      '#0000FF'),
-        'name.function.magic'   :('name.function.magic','#0000FF'),
-        'name.label'            :('name.label',         '#A0A000'),
-        'name.namespace'        :('name.namespace',     '#0000FF'), # bold
-        'name.other'            :('name.other',         'red'),
-        'name.pygments'         :('name.pygments',      'white'),
-            # A hack: getLegacyFormat returns name.pygments instead of name.
-        'name.tag'              :('name.tag',               '#008000'), # bold
-        'name.variable'         :('name.variable',          '#19177C'),
-        'name.variable.class'   :('name.variable.class',    '#19177C'),
-        'name.variable.global'  :('name.variable.global',   '#19177C'),
-        'name.variable.instance':('name.variable.instance', '#19177C'),
-        'name.variable.magic'   :('name.variable.magic',    '#19177C'),
-        #
-        # Number...
-        # tag name              :( option name,         default color
-        'number'                :('number',             '#666666'),
-        'number.bin'            :('number.bin',         '#666666'),
-        'number.float'          :('number.float',       '#666666'),
-        'number.hex'            :('number.hex',         '#666666'),
-        'number.integer'        :('number.integer',     '#666666'),
-        'number.integer.long'   :('number.integer.long','#666666'),
-        'number.oct'            :('number.oct',         '#666666'),
-        #
-        # Operator...
-        # tag name          :( option name,         default color
-        # 'operator' defined below.
-        'operator.word'     :('operator.Word',      '#AA22FF'), # bold
-        #
-        # String...
-        # tag name          :( option name,         default color
-        'string'            :('string',             '#BA2121'),
-        'string.affix'      :('string.affix',       '#BA2121'),
-        'string.backtick'   :('string.backtick',    '#BA2121'),
-        'string.char'       :('string.char',        '#BA2121'),
-        'string.delimiter'  :('string.delimiter',   '#BA2121'),
-        'string.doc'        :('string.doc',         '#BA2121'), # italic
-        'string.double'     :('string.double',      '#BA2121'),
-        'string.escape'     :('string.escape',      '#BB6622'), # bold
-        'string.heredoc'    :('string.heredoc',     '#BA2121'),
-        'string.interpol'   :('string.interpol',    '#BB6688'), # bold
-        'string.other'      :('string.other',       '#008000'),
-        'string.regex'      :('string.regex',       '#BB6688'),
-        'string.single'     :('string.single',      '#BA2121'),
-        'string.symbol'     :('string.symbol',      '#19177C'),
-        #
-        # jEdit tags.
-        # tag name  :( option name,     default color),
-        'comment1'  :('comment1_color', 'red'),
-        'comment2'  :('comment2_color', 'red'),
-        'comment3'  :('comment3_color', 'red'),
-        'comment4'  :('comment4_color', 'red'),
-        'function'  :('function_color', 'black'),
-        'keyword1'  :('keyword1_color', 'blue'),
-        'keyword2'  :('keyword2_color', 'blue'),
-        'keyword3'  :('keyword3_color', 'blue'),
-        'keyword4'  :('keyword4_color', 'blue'),
-        'keyword5'  :('keyword5_color', 'blue'),
-        'label'     :('label_color',    'black'),
-        'literal1'  :('literal1_color', '#00aa00'),
-        'literal2'  :('literal2_color', '#00aa00'),
-        'literal3'  :('literal3_color', '#00aa00'),
-        'literal4'  :('literal4_color', '#00aa00'),
-        'markup'    :('markup_color',   'red'),
-        'null'      :('null_color',     None), #'black'),
-        'operator'  :('operator_color', 'black'),
-        'trailing_whitespace': ('trailing_whitespace_color', '#808080'),
-    }
-</t>
-<t tx="ekr.20110605121601.18575">@nobeautify
-
-def defineDefaultFontDict (self):
-
-    self.default_font_dict = {
-        #
-        # Used in Leo rules...
-        # tag name      : option name
-        'blank'         :'show_invisibles_space_font', # 2011/10/24.
-        'docpart'       :'doc_part_font',
-        'leokeyword'    :'leo_keyword_font',
-        'link'          :'section_name_font',
-        'name'          :'undefined_section_name_font',
-        'namebrackets'  :'section_name_brackets_font',
-        'tab'           :'show_invisibles_tab_font', # 2011/10/24.
-        'url'           :'url_font',
-        #
-        # Pygments tags (lower case)...
-        # tag name          : option name
-        "comment"           :'comment1_font',
-        "comment.preproc"   :'comment2_font',
-        "comment.single"    :'comment1_font',
-        "error"             :'null_font',
-        "generic.deleted"   :'literal4_font',
-        "generic.emph"      :'literal4_font',
-        "generic.error"     :'literal4_font',
-        "generic.heading"   :'literal4_font',
-        "generic.inserted"  :'literal4_font',
-        "generic.output"    :'literal4_font',
-        "generic.prompt"    :'literal4_font',
-        "generic.strong"    :'literal4_font',
-        "generic.subheading":'literal4_font',
-        "generic.traceback" :'literal4_font',
-        "keyword"           :'keyword1_font',
-        "keyword.pseudo"    :'keyword2_font',
-        "keyword.type"      :'keyword3_font',
-        "name.attribute"    :'null_font',
-        "name.builtin"      :'null_font',
-        "name.class"        :'null_font',
-        "name.constant"     :'null_font',
-        "name.decorator"    :'null_font',
-        "name.entity"       :'null_font',
-        "name.exception"    :'null_font',
-        "name.function"     :'null_font',
-        "name.label"        :'null_font',
-        "name.namespace"    :'null_font',
-        "name.tag"          :'null_font',
-        "name.variable"     :'null_font',
-        "number"            :'null_font',
-        "operator.word"     :'keyword4_font',
-        "string"            :'literal1_font',
-        "string.doc"        :'literal1_font',
-        "string.escape"     :'literal1_font',
-        "string.interpol"   :'literal1_font',
-        "string.other"      :'literal1_font',
-        "string.regex"      :'literal1_font',
-        "string.single"     :'literal1_font',
-        "string.symbol"     :'literal1_font',
-        'xt'                :'text_font',
-        "whitespace"        :'text_font',
-        #
-        # jEdit tags.
-        # tag name     : option name
-        'comment1'      :'comment1_font',
-        'comment2'      :'comment2_font',
-        'comment3'      :'comment3_font',
-        'comment4'      :'comment4_font',
-        #'default'       :'default_font',
-        'function'      :'function_font',
-        'keyword1'      :'keyword1_font',
-        'keyword2'      :'keyword2_font',
-        'keyword3'      :'keyword3_font',
-        'keyword4'      :'keyword4_font',
-        'keyword5'      :'keyword5_font',
-        'label'         :'label_font',
-        'literal1'      :'literal1_font',
-        'literal2'      :'literal2_font',
-        'literal3'      :'literal3_font',
-        'literal4'      :'literal4_font',
-        'markup'        :'markup_font',
-        # 'nocolor' This tag is used, but never generates code.
-        'null'          :'null_font',
-        'operator'      :'operator_font',
-        'trailing_whitespace' :'trailing_whitespace_font',
-    }
-</t>
-<t tx="ekr.20110605121601.18637">def colorRangeWithTag(self, s, i, j, tag, delegate='', exclude_match=False):
-    '''Actually colorize the selected range.
-
-    This is called whenever a pattern matcher succeed.'''
-    trace = 'coloring' in g.app.debug and not g.unitTesting
-        # setTag does most tracing.
-    if not self.inColorState():
-        # Do *not* check x.flag here. It won't work.
-        if trace: g.trace('not in color state')
-        return
-    if delegate:
-        if trace:
-            if len(repr(s[i: j])) &lt;= 20:
-                s2 = repr(s[i: j])
-            else:
-                s2 = repr(s[i: i + 17 - 2] + '...')
-            print('--trace-coloring: %25s %3s %3s %-20s %s' % (
-                ('%s.%s' % (delegate, tag)), i, j, s2, g.callers(2)))
-        self.modeStack.append(self.modeBunch)
-        self.init_mode(delegate)
-        while 0 &lt;= i &lt; j and i &lt; len(s):
-            progress = i
-            assert j &gt;= 0, j
-            for f in self.rulesDict.get(s[i], []):
-                n = f(self, s, i)
-                if n is None:
-                    g.trace('Can not happen: delegate matcher returns None')
-                elif n &gt; 0:
-                    i += n; break
-            else:
-                # Use the default chars for everything else.
-                # Use the *delegate's* default characters if possible.
-                default_tag = self.attributesDict.get('default')
-                self.setTag(default_tag or tag, s, i, i + 1)
-                i += 1
-            assert i &gt; progress
-        bunch = self.modeStack.pop()
-        self.initModeFromBunch(bunch)
-    elif not exclude_match:
-        # if trace:
-            # s2 = repr(s[i: j]) if len(repr(s[i: j])) &lt;= 20 else repr(s[i: i + 17 - 2] + '...')
-            # g.trace('%25s %3s %3s %-20s %s' % (
-                # ('%s.%s' % (self.language, tag)), i, j, s2, g.callers(2)))
-        self.setTag(tag, s, i, j)
-    if tag != 'url':
-        # Allow UNL's and URL's *everywhere*.
-        j = min(j, len(s))
-        while i &lt; j:
-            ch = s[i].lower()
-            if ch == 'u':
-                n = self.match_unl(s, i)
-                i += max(1, n)
-            elif ch in 'fh': # file|ftp|http|https
-                n = self.match_any_url(s, i)
-                i += max(1, n)
-            else:
-                i += 1
-</t>
-<t tx="ekr.20110605121601.18641">last_v = None
-
-def setTag(self, tag, s, i, j):
-    '''Set the tag in the highlighter.'''
-    trace = 'coloring' in g.app.debug and not g.unitTesting
-    self.n_setTag += 1
-    if i == j:
-        return
-    wrapper = self.wrapper # A QTextEditWrapper
-    if not tag.strip():
-        return
-    tag = tag.lower().strip()
-    # A hack to allow continuation dots on any tag.
-    dots = tag.startswith('dots')
-    if dots:
-        tag = tag[len('dots'):]
-    colorName = wrapper.configDict.get(tag)
-        # This color name should already be valid.
-    if not colorName:
-        return
-    #
-    # New in Leo 5.8.1: allow symbolic color names here.
-    # This now works because all keys in leo_color_database are normalized.
-    colorName = colorName.replace(' ', '').replace('-','').replace('_','').lower().strip()
-    colorName = leo_color_database.get(colorName, colorName)
-    # This is weird, so I'll leave it here.
-        # if colorName[-1].isdigit() and colorName[0] != '#':
-            # colorName = colorName[: -1]
-    # Get the actual color.
-    color = self.actualColorDict.get(colorName)
-    if not color:
-        color = QtGui.QColor(colorName)
-        if color.isValid():
-            self.actualColorDict[colorName] = color
-        else:
-            return g.trace('unknown color name', colorName, g.callers())
-    underline = wrapper.configUnderlineDict.get(tag)
-    format = QtGui.QTextCharFormat()
-    font = self.fonts.get(tag)
-    if font:
-        format.setFont(font)
-    if tag in ('blank', 'tab'):
-        if tag == 'tab' or colorName == 'black':
-            format.setFontUnderline(True)
-        if colorName != 'black':
-            format.setBackground(color)
-    elif underline:
-        format.setForeground(color)
-        format.setUnderlineStyle(format.SingleUnderline)
-        format.setFontUnderline(True)
-    elif dots or tag == 'trailing_whitespace':
-        format.setForeground(color)
-        format.setUnderlineStyle(format.DotLine)
-    else:
-        format.setForeground(color)
-        format.setUnderlineStyle(format.NoUnderline)
-    self.tagCount += 1
-    if trace:
-        # A superb trace.
-        p = self.c and self.c.p
-        if p and p.v != self.last_v:
-            print('\n%s\n' % p.h)
-            self.last_v = p.v
-        if len(repr(s[i: j])) &lt;= 20:
-            s2 = repr(s[i: j])
-        else:
-            s2 = repr(s[i: i + 17 - 2] + '...')
-        print('--trace-coloring: %25s %3s %3s %-20s %s' % (
-            ('%s.%s' % (self.language, tag)), i, j, s2, g.callers(2)))
-    self.highlighter.setFormat(i, j - i, format)
-</t>
-<t tx="ekr.20111002125540.7021">def getYScrollPosition(self):
-    '''Get the vertical scrollbar position.'''
-    w = self
-    sb = w.verticalScrollBar()
-    pos = sb.sliderPosition()
-    return pos
-
-def setYScrollPosition(self, pos):
-    '''Set the position of the vertical scrollbar.'''
-    w = self
-    if pos is None: pos = 0
-    sb = w.verticalScrollBar()
-    sb.setSliderPosition(pos)
-</t>
-<t tx="ekr.20120212060348.10374">in_bridge = False
-    # Set to True in leoBridge.py just before importing leo.core.leoApp.
-    # This tells leoApp to load a null Gui.
-pyzo = True
-    # It's now safe to enable this permanently,
-    # because LM.scanOptions clears it unless --pyzo is in effect.
-pyzo_patch = True
-    # True: allow patches to pyzo itself.
-pyzo_outline_tab = True
-    # True: OutlineEditorShim for .leo files.
-    # Patches createEditor function in pzyo/core/editor.py
-pyzo_trace = False
-    # True: enable traces in pyzo itself.
-pyzo_trace_imports = True
-    # True: enable traces of imports in pyzo itself.
-SQLITE = True
-    # True: Enable SQLite DB.
-</t>
-<t tx="ekr.20120212220616.10537">def readExternalFiles(self, fileName):
-    '''Read all external files.'''
-    c, fc = self.c, self
-    c.atFileCommands.readAll(c.rootPosition(), force=False)
-    recoveryNode = fc.handleNodeConflicts()
-    # Do this after reading external files.
-    # The descendent nodes won't exist unless we have read
-    # the @thin nodes!
-    fc.restoreDescendentAttributes()
-    fc.setPositionsFromVnodes()
-    return recoveryNode
-</t>
-<t tx="ekr.20120215072959.12539">def getShortcut(self, commandName):
-    '''Return rawKey,accel for shortcutName'''
-    c = self.c
-    d = self.shortcutsDict
-    if not c.frame.menu:
-        if g.pyzo:
-            pass
-        else:
-            g.trace('no menu: %s' % (commandName))
-        return None, []
-    if d:
-        assert g.isTypedDictOfLists(d), d
-        key = c.frame.menu.canonicalizeMenuName(commandName)
-        key = key.replace('&amp;', '') # Allow '&amp;' in names.
-        aList = d.get(commandName, [])
-        if aList: # A list of g.BindingIndo objects.
-            # It's important to filter empty strokes here.
-            aList = [z for z in aList
-                if z.stroke and z.stroke.lower() != 'none']
-        return key, aList
-    else:
-        # lm.readGlobalSettingsFiles is opening a settings file.
-        # lm.readGlobalSettingsFiles has not yet set lm.globalSettingsDict.
-        return None, []
-</t>
-<t tx="ekr.20120219154958.10483">def computeFilesList(self, options, fileName):
-    '''Return the list of files on the command line.'''
-    lm = self
-    files = []
-    if fileName:
-        files.append(fileName)
-    for arg in sys.argv[1:]:
-        if arg and not arg.startswith('-'):
-            files.append(arg)
-    result = []
-    for z in files:
-        # Fix #245: wrong: result.extend(glob.glob(lm.completeFileName(z)))
-        aList = g.glob_glob(lm.completeFileName(z))
-        if aList:
-            result.extend(aList)
-        else:
-            result.append(z)
-    return [g.os_path_normslashes(z) for z in result]
-</t>
-<t tx="ekr.20120219154958.10486">def scanOptions(self, fileName, pymacs):
-    '''Handle all options, remove them from sys.argv and set lm.options.'''
-    lm = self
-    if '--no-cache' in sys.argv:
-        sys.argv.remove('--no-cache')
-        print('\nIgnoring the deprecated --no-cache option\n')
-    lm.old_argv = sys.argv[:]
-    parser = optparse.OptionParser(
-        usage="usage: launchLeo.py [options] file1, file2, ...")
-        # Automatically implements the --help option.
-    #
-    # Parse the options, and remove them from sys.argv.
-    self.addOptionsToParser(parser)
-    options, args = parser.parse_args()
-    sys.argv = [sys.argv[0]]
-    sys.argv.extend(args)
-    # Handle simple args...
-    self.doSimpleOptions(options)
-    # Compute the lm.files ivar.
-    lm.files = lm.computeFilesList(options, fileName)
-    script = None if pymacs else self.doScriptOption(options, parser)
-    d = {
-        'gui': lm.doGuiOption(options),
-        'load_type': lm.doLoadTypeOption(options),
-        'screenshot_fn': lm.doScreenShotOption(options),
-            # --screen-shot=fn
-        'script': script,
-        'select': options.select and options.select.strip('"'),
-            # --select=headline
-        'theme_path': options.theme,
-            # --theme=name
-        'version': options.version,
-            # --version: print the version and exit.
-        'windowFlag': script and options.script_window, 
-        'windowSize': lm.doWindowSizeOption(options),
-    }
-    return d
-</t>
-<t tx="ekr.20120219154958.10487">def doPostPluginsInit(self):
-    '''Create a Leo window for each file in the lm.files list.'''
-    # Clear g.app.initing _before_ creating commanders.
-    lm = self
-    g.app.initing = False # "idle" hooks may now call g.app.forceShutdown.
-    # Create the main frame.  Show it and all queued messages.
-    new = True and g.pyzo
-    c = c1 = None
-    if new:
-        pass
-    else:
-        if lm.files:
-            for n, fn in enumerate(lm.files):
-                lm.more_cmdline_files = n &lt; len(lm.files) - 1
-                c = lm.loadLocalFile(fn, gui=g.app.gui, old_c=None)
-                    # Returns None if the file is open in another instance of Leo.
-                if not c1: c1 = c
-        if g.app.restore_session:
-            m = g.app.sessionManager
-            if m:
-                aList = m.load_snapshot()
-                if aList:
-                    m.load_session(c1, aList)
-                    # tag:#659.
-                    if g.app.windowList:
-                        c = c1 = g.app.windowList[0].c
-                    else:
-                        c = c1 = None
-    # Enable redraws.
-    g.app.disable_redraw = False
-    if new: # Set above.
-        c = None
-        fileName = None ###
-        g.app.log = g.TracingNullObject(tag='g.app.log')
-        # Import *all* of the pyzo packages.
-        import leo.core.pyzo_shims as pyzo_shims
-        pyzo_shims.MainWindowShim()
-    else:
-        if not c1 or not g.app.windowList:
-            c1 = lm.openEmptyWorkBook()
-        # Fix bug #199.
-        g.app.runAlreadyOpenDialog(c1)
-        # Put the focus in the first-opened file.
-        fileName = lm.files[0] if lm.files else None
-        c = c1
-        # For qttabs gui, select the first-loaded tab.
-        if hasattr(g.app.gui, 'frameFactory'):
-            factory = g.app.gui.frameFactory
-            if factory and hasattr(factory, 'setTabForCommander'):
-                factory.setTabForCommander(c)
-        if not c:
-            return False # Force an immediate exit.
-    # Fix bug 844953: tell Unity which menu to use.
-        # if c: c.enableMenuBar()
-    # Do the final inits.
-    g.app.logInited = True
-    g.app.initComplete = True
-    if c:
-        c.setLog()
-        c.redraw()
-    else:
-        assert g.app.log, 'NO LOG'
-    p = c.p if c else None
-    g.doHook("start2", c=c, p=p, fileName=fileName)
-    if c:
-        c.initialFocusHelper()
-    screenshot_fn = lm.options.get('screenshot_fn')
-    if screenshot_fn:
-        lm.make_screen_shot(screenshot_fn)
-        return False # Force an immediate exit.
-    else:
-        return True
-</t>
-<t tx="ekr.20120219154958.10489">def make_screen_shot(self, fn):
-    '''Create a screenshot of the present Leo outline and save it to path.'''
-    if g.app.gui.guiName() == 'qt':
-        m = g.loadOnePlugin('screenshots')
-        m.make_screen_shot(fn)
-</t>
-<t tx="ekr.20120420054855.14248">def load_snapshot(self):
-    '''
-    Load a snapshot of a session from the leo.session file.
-
-    Called when --restore-session is in effect.
-    '''
-    fn = self.path
-    if fn and g.os_path_exists(fn):
-        with open(fn) as f:
-            session = json.loads(f.read())
-        return session
-    else:
-        print('can not load session: no leo.session file')
-        return None
-</t>
-<t tx="ekr.20120925061642.13506">def onSliderChanged(self, arg):
-    '''Handle a Qt onSliderChanged event.'''
-    c = self.leo_c
-    p = c.p
-    # Careful: changing nodes changes the scrollbars.
-    if hasattr(c.frame.tree, 'tree_select_lockout'):
-        if c.frame.tree.tree_select_lockout:
-            return
-    # Only scrolling in the body pane should set v.scrollBarSpot.
-    if not c.frame.body or self != c.frame.body.wrapper.widget:
-        return
-    if p:
-        p.v.scrollBarSpot = arg
-</t>
-<t tx="ekr.20130921043420.21175"># w's type is in (DynamicWindow,QMinibufferWrapper,LeoQtLog,LeoQtTree,
-# QTextEditWrapper,LeoQTextBrowser,LeoQuickSearchWidget,cleoQtUI)
-
-def setFilter(self, c, obj, w, tag):
-    '''
-    Create an event filter in obj.
-    w is a wrapper object, not necessarily a QWidget.
-    '''
-    # gui = self
-    if g.pyzo:
-        return
-    assert isinstance(obj, QtWidgets.QWidget), obj
-    theFilter = qt_events.LeoQtEventFilter(c, w=w, tag=tag)
-    obj.installEventFilter(theFilter)
-    w.ev_filter = theFilter
-        # Set the official ivar in w.
-</t>
-<t tx="ekr.20131028155339.17098">def openEmptyWorkBook(self):
-    '''Open an empty frame and paste the contents of CheatSheet.leo into it.'''
-    lm = self
-    # Create an empty frame.
-    fn = lm.computeWorkbookFileName()
-    c = lm.loadLocalFile(fn, gui=g.app.gui, old_c=None)
-    # Open the cheatsheet, but not in batch mode.
-    if not g.app.batchMode and not g.os_path_exists(fn):
-        # #933: Save clipboard.
-        old_clipboard = g.app.gui.getTextFromClipboard()
-        # Paste the contents of CheetSheet.leo into c.
-        c2 = c.openCheatSheet(redraw=False)
-        if c2:
-            for p2 in c2.rootPosition().self_and_siblings():
-                c2.selectPosition(p2)
-                c2.copyOutline()
-                p = c.pasteOutline()
-                c.selectPosition(p)
-                p.contract()
-                p.clearDirty()
-            c2.close(new_c=c)
-            root = c.rootPosition()
-            if root.h == g.shortFileName(fn):
-                root.doDelete(newNode=root.next())
-            p = g.findNodeAnywhere(c, "Leo's cheat sheet")
-            if p:
-                c.selectPosition(p)
-                p.expand()
-            c.target_language = 'rest'
-                # Settings not parsed the first time.
-            c.setChanged(False)
-            c.redraw()
-        # #933: Restore clipboard
-        g.app.gui.replaceClipboardWith(old_clipboard)
-    return c
 </t>
 <t tx="ekr.20131111060930.18010"># Standard bindings...
 # run-selected-unit-tests-externally = Alt-4 
@@ -3595,306 +419,6 @@
 do-nothing = Alt-5
 run-marked-unit-tests-locally = Alt-6
 </t>
-<t tx="ekr.20131115120119.17397">def closeEvent(self, event):
-    noclose = False
-    if g.app.save_session and g.app.sessionManager:
-        g.app.sessionManager.save_snapshot()
-    for c in g.app.commanders():
-        res = c.exists and g.app.closeLeoWindow(c.frame)
-        if not res:
-            noclose = True
-    if noclose:
-        event.ignore()
-    else:
-        event.accept()
-</t>
-<t tx="ekr.20131118152731.16847">def create_find_grid(self, parent):
-    grid = self.createGrid(parent, 'findGrid', margin=10, spacing=10)
-    grid.setColumnStretch(0, 100)
-    grid.setColumnStretch(1, 100)
-    grid.setColumnStretch(2, 10)
-    grid.setColumnMinimumWidth(1, 75)
-    grid.setColumnMinimumWidth(2, 175)
-    return grid
-</t>
-<t tx="ekr.20131118152731.16848">def create_find_findbox(self, grid, parent, row):
-    '''Create the Find: label and text area.'''
-    c, dw = self.leo_c, self
-    fc = c.findCommands
-    ftm = fc.ftm
-    assert ftm.find_findbox is None
-    ftm.find_findbox = w = dw.createLineEdit(parent, 'findPattern', disabled=fc.expert_mode)
-    lab2 = self.createLabel(parent, 'findLabel', 'Find:')
-    grid.addWidget(lab2, row, 0)
-    grid.addWidget(w, row, 1, 1, 2)
-    row += 1
-    return row
-</t>
-<t tx="ekr.20131118152731.16849">def create_find_header(self, grid, parent, row):
-    if False:
-        dw = self
-        lab1 = dw.createLabel(parent, 'findHeading', 'Find/Change Settings...')
-        grid.addWidget(lab1, row, 0, 1, 2, QtCore.Qt.AlignLeft)
-            # AlignHCenter
-        row += 1
-    return row
-</t>
-<t tx="ekr.20131118152731.16850">def create_find_replacebox(self, grid, parent, row):
-    '''Create the Replace: label and text area.'''
-    c, dw = self.leo_c, self
-    fc = c.findCommands
-    ftm = fc.ftm
-    assert ftm.find_replacebox is None
-    ftm.find_replacebox = w = dw.createLineEdit(parent, 'findChange', disabled=fc.expert_mode)
-    lab3 = dw.createLabel(parent, 'changeLabel', 'Replace:') # Leo 4.11.1.
-    grid.addWidget(lab3, row, 0)
-    grid.addWidget(w, row, 1, 1, 2)
-    row += 1
-    return row
-</t>
-<t tx="ekr.20131118152731.16851">def create_find_checkboxes(self, grid, parent, max_row2, row):
-    '''Create check boxes and radio buttons.'''
-    c, dw = self.leo_c, self
-    fc = c.findCommands
-    ftm = fc.ftm
-
-    def mungeName(kind, label):
-        # The returned value is the namve of an ivar.
-        kind = 'check_box_' if kind == 'box' else 'radio_button_'
-        name = label.replace(' ', '_').replace('&amp;', '').lower()
-        return '%s%s' % (kind, name)
-    # Rows for check boxes, radio buttons &amp; execution buttons...
-
-    d = {
-        'box': dw.createCheckBox,
-        'rb': dw.createRadioButton,
-    }
-    table = (
-        # Note: the Ampersands create Alt bindings when the log pane is enable.
-        # The QShortcut class is the workaround.
-        # First row.
-        ('box', 'whole &amp;Word', 0, 0),
-        ('rb', '&amp;Entire outline', 0, 1),
-        # Second row.
-        ('box', '&amp;Ignore case', 1, 0),
-        ('rb', '&amp;Suboutline only', 1, 1),
-        # Third row.
-        ('box', 'wrap &amp;Around', 2, 0),
-        ('rb', '&amp;Node only', 2, 1),
-        # Fourth row.
-        ('box', 'rege&amp;Xp', 3, 0),
-        ('box', 'search &amp;Headline', 3, 1),
-        # Fifth row.
-        ('box', 'mark &amp;Finds', 4, 0),
-        ('box', 'search &amp;Body', 4, 1),
-        # Sixth row.
-        ('box', 'mark &amp;Changes', 5, 0),
-        # a,b,c,e,f,h,i,n,rs,w
-    )
-    for kind, label, row2, col in table:
-        max_row2 = max(max_row2, row2)
-        name = mungeName(kind, label)
-        func = d.get(kind)
-        assert func
-        # Fix the greedy checkbox bug:
-        label = label.replace('&amp;', '')
-        w = func(parent, name, label)
-        grid.addWidget(w, row + row2, col)
-        # The the checkbox ivars in dw and ftm classes.
-        assert getattr(ftm, name) is None
-        setattr(ftm, name, w)
-    return max_row2
-</t>
-<t tx="ekr.20131118152731.16852">def create_find_buttons(self, grid, parent, max_row2, row):
-    c, dw = self.leo_c, self
-    k = c.k
-    ftm = c.findCommands.ftm
-
-    def mungeName(label):
-        kind = 'push-button'
-        name = label.replace(' ', '').replace('&amp;', '')
-        return '%s%s' % (kind, name)
-    # Create Buttons in column 2 (Leo 4.11.1.)
-
-    table = (
-        (0, 2, 'findButton', 'Find Next', 'find-next'),
-        (1, 2, 'findPreviousButton', 'Find Previous', 'find-prev'),
-        (2, 2, 'findAllButton', 'Find All', 'find-all'),
-        (3, 2, 'changeButton', 'Replace', 'replace'),
-        (4, 2, 'changeThenFindButton', 'Replace Then Find', 'replace-then-find'),
-        (5, 2, 'changeAllButton', 'Replace All', 'replace-all'),
-        # (6,2,'helpForFindCommands','Help','help-for-find-commands'),
-    )
-    # findTabHandler does not exist yet.
-    for row2, col, func_name, label, cmd_name in table:
-
-        def find_tab_button_callback(event, c=c, func_name=func_name):
-            # h will exist when the Find Tab is open.
-            fc = c.findCommands
-            func = getattr(fc, func_name, None)
-            if func: func()
-            else:
-                g.trace('* does not exist:', func_name)
-
-        name = mungeName(label)
-        # Prepend the shortcut if it exists:
-        stroke = k.getStrokeForCommandName(cmd_name)
-        if stroke:
-            label = '%s:  %s' % (label, k.prettyPrintKey(stroke))
-        if 1: # Not bad.
-            w = dw.createButton(parent, name, label)
-            grid.addWidget(w, row + row2, col)
-        else:
-            # grid.addLayout(layout,row+row2,col)
-            # layout = dw.createHLayout(frame,name='button_layout',margin=0,spacing=0)
-            # frame.setLayout(layout)
-            frame = dw.createFrame(parent, name='button:%s' % label)
-            w = dw.createButton(frame, name, label)
-            grid.addWidget(frame, row + row2, col)
-        # Connect the button with the command.
-        w.clicked.connect(find_tab_button_callback)
-        # Set the ivar.
-        ivar = '%s-%s' % (cmd_name, 'button')
-        ivar = ivar.replace('-', '_')
-        assert getattr(ftm, ivar) is None
-        setattr(ftm, ivar, w)
-    row += max_row2
-    row += 2
-    return row
-</t>
-<t tx="ekr.20131118152731.16853">def create_help_row(self, grid, parent, row):
-    # Help row.
-    if False:
-        w = self.createLabel(parent,
-            'findHelp', 'For help: &lt;alt-x&gt;help-for-find-commands&lt;return&gt;')
-        grid.addWidget(w, row, 0, 1, 3)
-        row += 1
-    return row
-</t>
-<t tx="ekr.20131118172620.16858">def finishCreateLogPane(self):
-    '''It's useful to create this late, because c.config is now valid.'''
-    # self.findTab exists even if there is not Find tab in the Log pane.
-    if g.pyzo:
-        return
-    assert self.findTab
-    self.createFindTab(self.findTab, self.findScrollArea)
-    self.findScrollArea.setWidget(self.findTab)
-</t>
-<t tx="ekr.20131118172620.16891">def override_events(self):
-    # dw = self
-    c = self.leo_c
-    fc = c.findCommands
-    ftm = fc.ftm
-    # Define class EventWrapper.
-    @others
-    EventWrapper(c, w=ftm.find_findbox, next_w=ftm.find_replacebox, func=fc.findNextCommand)
-    EventWrapper(c, w=ftm.find_replacebox, next_w=ftm.find_next_button, func=fc.findNextCommand)
-    table = (
-        ('findNextCommand', 'find-next'),
-        ('findPrevCommand', 'find-prev'),
-        ('findAll', 'find-all'),
-        ('changeCommand', 'replace'),
-        ('changeThenFind', 'replace-then-find'),
-        ('changeAll', 'replace-all'),
-    )
-    for func_name, cmd_name in table:
-        ivar = '%s-%s' % (cmd_name, 'button')
-        ivar = ivar.replace('-', '_')
-        w = getattr(ftm, ivar, None)
-        func = getattr(fc, func_name, None)
-        if w and func:
-            next_w = ftm.check_box_whole_word if cmd_name == 'replace-all' else None
-            EventWrapper(c, w=w, next_w=next_w, func=func)
-        else:
-            g.trace('**oops**')
-    # Finally, checkBoxMarkChanges goes back to ftm.find_findBox.
-    EventWrapper(c, w=ftm.check_box_mark_changes, next_w=ftm.find_findbox, func=None)
-</t>
-<t tx="ekr.20131118172620.16892">class EventWrapper(object):
-    
-    def __init__(self, c, w, next_w, func):
-        self.c = c
-        self.d = self.create_d()
-            # Keys: stroke.s; values: command-names.
-        self.w = w
-        self.next_w = next_w
-        self.eventFilter = qt_events.LeoQtEventFilter(c, w, 'EventWrapper')
-        self.func = func
-        self.oldEvent = w.event
-        w.event = self.wrapper
-
-    @others
-</t>
-<t tx="ekr.20131118172620.16893">def wrapper(self, event):
-
-    e = QtCore.QEvent
-    type_ = event.type()
-    # Must intercept KeyPress for events that generate FocusOut!
-    if type_ == e.KeyPress:
-        return self.keyPress(event)
-    elif type_ == e.KeyRelease:
-        return self.keyRelease(event)
-    return self.oldEvent(event)
-</t>
-<t tx="ekr.20131118172620.16894">def keyPress(self, event):
-
-    s = event.text()
-    out = s and s in '\t\r\n'
-    if out:
-        # Move focus to next widget.
-        if s == '\t':
-            if self.next_w:
-                self.next_w.setFocus(QtCore.Qt.TabFocusReason)
-            else:
-                # Do the normal processing.
-                return self.oldEvent(event)
-        elif self.func:
-            self.func()
-        return True
-    # Stay in the present widget.
-    binding, ch = self.eventFilter.toBinding(event)
-    if  binding:
-        cmd_name = self.d.get(binding)
-        if cmd_name:
-            self.c.k.simulateCommand(cmd_name)
-            return True
-    # Do the normal processing.
-    return self.oldEvent(event)
-</t>
-<t tx="ekr.20131118172620.16895">def keyRelease(self, event):
-    return self.oldEvent(event)
-</t>
-<t tx="ekr.20131120054058.16281">def create_d(self):
-    '''Create self.d dictionary.'''
-    c = self.c
-    d = {}
-    table = (
-        'toggle-find-ignore-case-option',
-        'toggle-find-in-body-option',
-        'toggle-find-in-headline-option',
-        'toggle-find-mark-changes-option',
-        'toggle-find-mark-finds-option',
-        'toggle-find-regex-option',
-        'toggle-find-word-option',
-        'toggle-find-wrap-around-option',
-        # New in Leo 5.2: Support these in the Find Dialog.
-        'find-all',
-        'find-next',
-        'find-prev',
-        'hide-find-tab',
-        'replace',
-        'replace-all',
-        'replace-then-find',
-        'set-find-everywhere',
-        'set-find-node-only',
-        'set-find-suboutline-only',
-    )
-    for cmd_name in table:
-        stroke = c.k.getStrokeForCommandName(cmd_name)
-        if stroke:
-            d[stroke.s] = cmd_name
-    return d
-</t>
 <t tx="ekr.20131121084830.16362">@language python
 
 # Toggle the settings.
@@ -3904,58 +428,12 @@
 print('g.app.debug_app: %s' % g.app.debug_app)
 print('g.app.debug_widgets: %s' % g.app.debug_widgets)
 </t>
-<t tx="ekr.20131224085853.16443">def findReference(self, name, p):
-    '''Find a reference to name.  Raise an error if not found.'''
-    at = self
-    ref = g.findReference(name, p)
-    if not ref and not hasattr(at, 'allow_undefined_refs'):
-        # Do give this error even if unit testing.
-        at.writeError(
-            "undefined section: %s\n\treferenced from: %s" % (
-                g.truncate(name, 60), g.truncate(p.h, 60)))
-    return ref
-</t>
 <t tx="ekr.20140102162014.16438">unl: Code--&gt;Core classes--&gt;@file leoConfig.py--&gt;class LocalConfigManager--&gt;c.config.Getters--&gt;c.config.Getters--&gt;c.config.getData
 unl: Code--&gt;Core classes--&gt;@file leoConfig.py--&gt;class GlobalConfigManager--&gt;gcm.Getters...--&gt;gcm.getData &amp; getOutlineData
 unl: Code--&gt;Core classes--&gt;@file leoConfig.py--&gt;&lt;&lt; class ParserBaseClass &gt;&gt;--&gt;kind handlers (ParserBaseClass)--&gt;doData
 @language rest
 The parser for @data nodes, doData, no longer strips *anything*.</t>
 <t tx="ekr.20140103105930.16446"></t>
-<<<<<<< HEAD
-<t tx="ekr.20140114145953.16691">def isLocalSetting(self, setting, kind):
-    '''Return True if the indicated setting comes from a local .leo file.'''
-    if not kind or kind in ('shortcut', 'shortcuts', 'openwithtable'):
-        return False
-    key = g.app.config.munge(setting)
-    if key is None:
-        return False
-    if not self.settingsDict:
-        return False
-    gs = self.settingsDict.get(key)
-    if not gs:
-        return False
-    assert g.isGeneralSetting(gs), gs
-    path = gs.path.lower()
-    for fn in ('myLeoSettings.leo', 'leoSettings.leo'):
-        if path.endswith(fn.lower()):
-            return False
-    return True
-</t>
-<t tx="ekr.20140727075002.18108">def saveOutlineIfPossible(self):
-    '''Save the outline if only persistence data nodes are dirty.'''
-    c = self.c
-    changed_positions = [p for p in c.all_unique_positions() if p.v.isDirty()]
-    at_persistence = c.persistenceController and c.persistenceController.has_at_persistence_node()
-    if at_persistence:
-        changed_positions = [p for p in changed_positions
-            if not at_persistence.isAncestorOf(p)]
-    if not changed_positions:
-        # g.warning('auto-saving @persistence tree.')
-        c.setChanged(False)
-        c.redraw()
-</t>
-=======
->>>>>>> 09cd3eab
 <t tx="ekr.20140808103117.18035"></t>
 <t tx="ekr.20140808103117.18038">gnx: ekr.20110605121601.18698
 </t>
@@ -4053,166 +531,6 @@
 actionscript,c,csharp,css,cweb,elisp,html,java,latex,
 pascal,perl,perlpod,php,plain,plsql,python,rapidq,rebol,shell,tcltk.</t>
 <t tx="ekr.20140920064112.17946"></t>
-<t tx="ekr.20141024170936.7">def get_selection(self):
-    '''Return the presently selected item's text.'''
-    return self.currentItem().text()
-</t>
-<t tx="ekr.20141103061944.31">def getXScrollPosition(self):
-    '''Get the horizontal scrollbar position.'''
-    w = self
-    sb = w.horizontalScrollBar()
-    pos = sb.sliderPosition()
-    return pos
-
-def setXScrollPosition(self, pos):
-    '''Set the position of the horizontal scrollbar.'''
-    if pos is not None:
-        w = self
-        sb = w.horizontalScrollBar()
-        sb.setSliderPosition(pos)
-</t>
-<t tx="ekr.20150207044400.12">def op_delete(self, tag, ai, aj, bi, bj):
-    '''Handle the 'delete' opcode.'''
-    x = self
-    for i in range(ai, aj):
-        x.put_sentinels(i)
-</t>
-<t tx="ekr.20150207044400.13">def op_equal(self, tag, ai, aj, bi, bj):
-    '''Handle the 'equal' opcode.'''
-    x = self
-    assert aj - ai == bj - bi and x.a[ai: aj] == x.b[bi: bj]
-    for i in range(ai, aj):
-        x.put_sentinels(i)
-        x.put_plain_line(x.a[i])
-            # works because x.lines[ai:aj] == x.lines[bi:bj]
-</t>
-<t tx="ekr.20150207044400.14">def op_insert(self, tag, ai, aj, bi, bj):
-    '''Handle the 'insert' opcode.'''
-    x = self
-    for i in range(bi, bj):
-        x.put_plain_line(x.b[i])
-    # Prefer to put sentinels after inserted nodes.
-    # Requires a call to x.put_sentinels(0) before the main loop.
-</t>
-<t tx="ekr.20150207044400.15">def op_replace(self, tag, ai, aj, bi, bj):
-    '''Handle the 'replace' opcode.'''
-    x = self
-    if 1:
-        # Intersperse sentinels and lines.
-        b_lines = x.b[bi: bj]
-        for i in range(ai, aj):
-            x.put_sentinels(i)
-            if b_lines:
-                x.put_plain_line(b_lines.pop(0))
-        # Put any trailing lines.
-        while b_lines:
-            x.put_plain_line(b_lines.pop(0))
-    else:
-        # Feasible. Causes the present unit tests to fail.
-        for i in range(ai, aj):
-            x.put_sentinels(i)
-        for i in range(bi, bj):
-            x.put_plain_line(x.b[i])
-</t>
-<t tx="ekr.20150207044400.16">def op_bad(self, tag, ai, aj, bi, bj):
-    '''Report an unexpected opcode.'''
-    x = self
-    x.error('unknown SequenceMatcher opcode: %s' % repr(tag))
-</t>
-<t tx="ekr.20150207044400.9">'''
-The Mulder update algorithm, revised by EKR.
-
-Use the diff between the old and new public lines to insperse sentinels
-from old_private_lines into the result.
-
-The algorithm never deletes or rearranges sentinels. However, verbatim
-sentinels may be inserted or deleted as needed.
-'''
-</t>
-<t tx="ekr.20150207111757.178">def dump_lines(self, lines, title):
-    '''Dump the given lines.'''
-    print('\n%s...\n' % title)
-    for i, line in enumerate(lines):
-        g.pr('%4s %s' % (i, repr(line)))
-</t>
-<t tx="ekr.20150207111757.180">def dump_args(self):
-    '''Dump the argument lines.'''
-    x = self
-    table = (
-        (x.old_sent_lines, 'old private lines'),
-        (x.a, 'old public lines'),
-        (x.b, 'new public lines'),
-    )
-    for lines, title in table:
-        x.dump_lines(lines, title)
-    g.pr()
-</t>
-<t tx="ekr.20150208060128.7">def preprocess(self, lines):
-    '''
-    Preprocess public lines, adding newlines as needed.
-    This happens before the diff.
-    '''
-    result = []
-    for line in lines:
-        if not line.endswith('\n'):
-            line = line + '\n'
-        result.append(line)
-    return result
-</t>
-<t tx="ekr.20150208223018.4">def put_plain_line(self, line):
-    '''Put a plain line to x.results, inserting verbatim lines if necessary.'''
-    x = self
-    if x.marker.isSentinel(line):
-        x.results.append(x.verbatim_line)
-        if x.trace: print('put %s' % repr(x.verbatim_line))
-    x.results.append(line)
-    if x.trace: print('put %s' % repr(line))
-</t>
-<t tx="ekr.20150209044257.6">def init_data(self):
-    '''
-    Init x.sentinels and x.trailing_sentinels arrays.
-    Return the list of non-sentinel lines in x.old_sent_lines.
-    '''
-    x = self
-    lines = x.old_sent_lines
-    sentinels = []
-        # The sentinels preceding each non-sentinel line,
-        # not including @verbatim sentinels.
-    new_lines = []
-        # A list of all non-sentinel lines found.  Should match x.a.
-    x.sentinels = []
-        # A list of lists of sentinels preceding each line.
-    i = 0
-    while i &lt; len(lines):
-        line = lines[i]
-        i += 1
-        if x.marker.isVerbatimSentinel(line):
-            # Do *not* include the @verbatim sentinel.
-            if i &lt; len(lines):
-                line = lines[i]
-                i += 1
-                x.sentinels.append(sentinels)
-                sentinels = []
-                new_lines.append(line)
-            else:
-                x.verbatim_error()
-        elif x.marker.isSentinel(line):
-            sentinels.append(line)
-        else:
-            x.sentinels.append(sentinels)
-            sentinels = []
-            new_lines.append(line)
-    x.trailing_sentinels = sentinels
-    return new_lines
-</t>
-<t tx="ekr.20150209044257.8">def put_sentinels(self, i):
-    '''Put all the sentinels to the results'''
-    x = self
-    if 0 &lt;= i &lt; len(x.sentinels):
-        sentinels = x.sentinels[i]
-        if x.trace: g.trace('%3s %s' % (i, sentinels))
-        x.results.extend(sentinels)
-</t>
 <t tx="ekr.20150304125314.4">@tabwidth -2
 @killbeautify
 &lt;?xml version="1.0" encoding="UTF-8"?&gt;
@@ -4790,539 +1108,6 @@
             exclude_match=False)
 
     return forth_defining_word_rule
-</t>
-<t tx="ekr.20150330033306.1">on_idle_count = 0
-
-def on_idle(self):
-    '''
-    Check for changed open-with files and all external files in commanders
-    for which @bool check_for_changed_external_file is True.
-    '''
-    if not g.app or g.app.killed:
-        return
-    self.on_idle_count += 1
-    # New in Leo 5.7: always handle delayed requests.
-    if g.app.windowList:
-        c = g.app.log and g.app.log.c
-        if c:
-            c.outerUpdate()
-    if 1:
-        # Fix #262: Improve performance when @bool check-for-changed-external-files is True.
-        if self.unchecked_files:
-            # Check all external files.
-            for ef in self.unchecked_files:
-                self.idle_check_open_with_file(ef)
-            self.unchecked_files = []
-        elif self.unchecked_commanders:
-            # Check the next commander for which
-            # @bool check_for_changed_external_file is True.
-            c = self.unchecked_commanders.pop()
-            self.idle_check_commander(c)
-        else:
-            # Add all commanders for which
-            # @bool check_for_changed_external_file is True.
-            self.unchecked_commanders = [
-                z for z in g.app.commanders() if self.is_enabled(z)
-            ]
-            self.unchecked_files = [z for z in self.files if z.exists()]
-    else:
-        # First, check all existing open-with files.
-        for ef in self.files: # A list of ExternalFile instances.
-            if ef.exists():
-                self.idle_check_open_with_file(ef)
-        # Next, check all commanders for which
-        # @bool check_for_changed_external_file is True.
-        for c in g.app.commanders():
-            if self.is_enabled(c):
-                self.idle_check_commander(c)
-</t>
-<t tx="ekr.20150403044823.1">def idle_check_at_file_node(self, c, p):
-    '''Check the @&lt;file&gt; node at p for external changes.'''
-    trace = False
-        # Matt, set this to True, but only for the file that interests you.\
-        # trace = p.h == '@file unregister-leo.leox'
-    path = g.fullPath(c, p)
-    has_changed = self.has_changed(c, path)
-    if trace:
-        g.trace('changed', has_changed, p.h)
-    if has_changed:
-        if p.isAtAsisFileNode() or p.isAtNoSentFileNode():
-            # Fix #1081: issue a warning.
-            self.warn(c, path, p=p)
-        elif self.ask(c, path, p=p):
-            c.redraw(p=p)
-            c.refreshFromDisk(p)
-            c.redraw()
-        # Always update the path &amp; time to prevent future warnings.
-        self.set_time(path)
-        self.checksum_d[path] = self.checksum(path)
-</t>
-<t tx="ekr.20150403045207.1">def has_changed(self, c, path):
-    '''Return True if p's external file has changed outside of Leo.'''
-    if not g.os_path_exists(path):
-        return False
-    if g.os_path_isdir(path):
-        return False
-    #
-    # First, check the modification times.
-    old_time = self.get_time(path)
-    new_time = self.get_mtime(path)
-    if not old_time:
-        # Initialize.
-        self.set_time(path, new_time)
-        self.checksum_d[path] = self.checksum(path)
-        return False
-    if old_time == new_time:
-        return False
-    #
-    # Check the checksums *only* if the mod times don't match.
-    old_sum = self.checksum_d.get(path)
-    new_sum = self.checksum(path)
-    if new_sum == old_sum:
-        # The modtime changed, but it's contents didn't.
-        # Update the time, so we don't keep checking the checksums.
-        # Return False so we don't prompt the user for an update.
-        self.set_time(path, new_time)
-        return False
-    else:
-        # The file has really changed.
-        assert old_time, path
-        if 0: # Fix bug 208: external change overwrite protection only works once
-            # https://github.com/leo-editor/leo-editor/issues/208
-            # These next two lines mean that if the Leo version
-            # is changed (dirtied) again, overwrite will occur without warning.
-            self.set_time(path, new_time)
-            self.checksum_d[path] = new_sum
-        return True
-</t>
-<t tx="ekr.20150403094619.1">class LeoLineTextWidget(QtWidgets.QFrame):
-    '''
-    A QFrame supporting gutter line numbers.
-    
-    This class *has* a QTextEdit.
-    '''
-    @others
-</t>
-<t tx="ekr.20150403094706.10">def eventFilter(self, obj, event):
-    '''
-    Update the line numbers for all events on the text edit and the viewport.
-    This is easier than connecting all necessary signals.
-    '''
-    if obj in (self.edit, self.edit.viewport()):
-        self.number_bar.update()
-        return False
-    else:
-        return QtWidgets.QFrame.eventFilter(obj, event)
-</t>
-<t tx="ekr.20150403094706.2">class NumberBar(QtWidgets.QFrame):
-    @others
-</t>
-<t tx="ekr.20150403094706.3">def __init__(self, c, e, *args):
-    '''Ctor for NumberBar class.'''
-    QtWidgets.QFrame.__init__(self, *args)
-        # Init the base class.
-    self.c = c
-    self.edit = e
-        # A QTextEdit.
-    self.d = e.document()
-        # A QTextDocument.
-    self.fm = self.fontMetrics()
-        # A QFontMetrics
-    self.image = QtGui.QImage(g.app.gui.getImageImage(
-        g.os_path_finalize_join(g.app.loadDir,
-            '..', 'Icons', 'Tango','16x16', 'actions', 'stop.png')))
-    self.highest_line = 0
-        # The highest line that is currently visibile.
-    # Set the name to gutter so that the QFrame#gutter style sheet applies.
-    self.offsets = []
-    self.setObjectName('gutter')
-    self.reloadSettings()
-</t>
-<t tx="ekr.20150403094706.5">def update(self, *args):
-    '''
-    Updates the number bar to display the current set of numbers.
-    Also, adjusts the width of the number bar if necessary.
-    '''
-    # w_adjust is used to compensate for the current line being bold.
-    # Always allocate room for 2 columns
-    width = self.fm.width(str(max(1000, self.highest_line))) + self.w_adjust
-    if self.width() != width:
-        self.setFixedWidth(width)
-    QtWidgets.QWidget.update(self, *args)
-</t>
-<t tx="ekr.20150403094706.6">def paintEvent(self, event):
-    '''
-    Enhance QFrame.paintEvent.
-    Paint all visible text blocks in the editor's document.
-    '''
-    e = self.edit
-    d = self.d
-    layout = d.documentLayout()
-    # Compute constants.
-    current_block = d.findBlock(e.textCursor().position())
-    scroll_y = e.verticalScrollBar().value()
-    page_bottom = scroll_y + e.viewport().height()
-    # Paint each visible block.
-    painter = QtGui.QPainter(self)
-    block = d.begin()
-    n = i = 0
-    c = self.c
-    translation = c.user_dict.get('line_number_translation', [])
-    self.offsets = []
-    while block.isValid():
-        i = translation[n] if n &lt; len(translation) else n + 1
-        n += 1
-        top_left = layout.blockBoundingRect(block).topLeft()
-        if top_left.y() &gt; page_bottom:
-            break # Outside the visible area.
-        bold = block == current_block
-        self.paintBlock(bold, i, painter, top_left, scroll_y)
-        block = block.next()
-    self.highest_line = i
-    painter.end()
-    QtWidgets.QWidget.paintEvent(self, event)
-        # Propagate the event.
-</t>
-<t tx="ekr.20150403094706.7">def paintBlock(self, bold, n, painter, top_left, scroll_y):
-    '''Paint n, right justified in the line number field.'''
-    c = self.c
-    if bold:
-        self.setBold(painter, True)
-    s = str(n)
-    pad = max(4, len(str(self.highest_line))) - len(s)
-    s = ' '*pad + s
-    # x = self.width() - self.fm.width(s) - self.w_adjust
-    x = 0
-    y = round(top_left.y()) - scroll_y + self.fm.ascent() + self.y_adjust
-    self.offsets.append((n, y),)
-    painter.drawText(x, y, s)
-    if bold:
-        self.setBold(painter, False)
-    xdb = getattr(g.app, 'xdb', None)
-    if not xdb:
-        return
-    if not xdb.has_breakpoints():
-        return
-    path = g.fullPath(c, c.p)
-    if xdb.has_breakpoint(path, n):
-        target_r = QtCore.QRect(
-            self.fm.width(s) + 16,
-            top_left.y() + self.y_adjust - 2,
-            16.0, 16.0)
-        if self.image:
-            source_r = QtCore.QRect(0.0, 0.0, 16.0, 16.0)
-            painter.drawImage(target_r, self.image, source_r)
-        else:
-            painter.drawEllipse(target_r)
-</t>
-<t tx="ekr.20150403094706.8">def setBold(self, painter, flag):
-    '''Set or clear bold facing in the painter, depending on flag.'''
-    font = painter.font()
-    font.setBold(flag)
-    painter.setFont(font)
-</t>
-<t tx="ekr.20150403094706.9">def __init__(self, c, e, *args):
-    '''Ctor for LineTextWidget.'''
-    QtWidgets.QFrame.__init__(self, *args)
-        # Init the base class.
-    self.c = c
-    self.setFrameStyle(self.StyledPanel | self.Sunken)
-    self.edit = e # A QTextEdit
-    e.setFrameStyle(self.NoFrame)
-    # e.setAcceptRichText(False)
-    self.number_bar = NumberBar(c, e)
-    hbox = QtWidgets.QHBoxLayout(self)
-    hbox.setSpacing(0)
-    hbox.setContentsMargins(0, 0, 0, 0)
-    hbox.addWidget(self.number_bar)
-    hbox.addWidget(e)
-    e.installEventFilter(self)
-    e.viewport().installEventFilter(self)
-</t>
-<t tx="ekr.20150404045115.1">def idle_check_commander(self, c):
-    '''
-    Check all external files corresponding to @&lt;file&gt; nodes in c for
-    changes.
-    '''
-    p = c.rootPosition()
-    seen = set()
-    while p:
-        if p.v in seen:
-            p.moveToNodeAfterTree()
-        elif p.isAtCleanNode():
-            # Fix #1074: nested @clean nodes.
-            seen.add(p.v)
-            self.idle_check_at_file_node(c, p)
-            p.moveToThreadNext()
-        elif p.isAnyAtFileNode():
-            seen.add(p.v)
-            self.idle_check_at_file_node(c, p)
-            p.moveToNodeAfterTree()
-        else:
-            p.moveToThreadNext()
-</t>
-<t tx="ekr.20150404052819.1">def checksum(self, path):
-    '''Return the checksum of the file at the given path.'''
-    import hashlib
-    return hashlib.md5(open(path, 'rb').read()).hexdigest()
-</t>
-<t tx="ekr.20150404082344.1">def open_with(self, c, d):
-    '''
-    Called by c.openWith to handle items in the Open With... menu.
-
-    'd' a dict created from an @openwith settings node with these keys:
-
-        'args':     the command-line arguments to be used to open the file.
-        'ext':      the file extension.
-        'kind':     the method used to open the file, such as subprocess.Popen.
-        'name':     menu label (used only by the menu code).
-        'p':        the nearest @&lt;file&gt; node, or None.
-        'shortcut': menu shortcut (used only by the menu code).
-    '''
-    try:
-        ext = d.get('ext')
-        if not g.doHook('openwith1', c=c, p=c.p, v=c.p.v, d=d):
-            root = d.get('p')
-            if root:
-                # Open the external file itself.
-                directory = g.setDefaultDirectory(c, root)
-                path = c.os_path_finalize_join(directory, root.anyAtFileNodeName())
-                self.open_file_in_external_editor(c, d, path)
-            else:
-                # Open a temp file containing just the node.
-                p = c.p
-                ext = self.compute_ext(c, p, ext)
-                path = self.compute_temp_file_path(c, p, ext)
-                if path:
-                    self.remove_temp_file(p, path)
-                    self.create_temp_file(c, ext, p)
-                    self.open_file_in_external_editor(c, d, path)
-        g.doHook('openwith2', c=c, p=c.p, v=c.p.v, d=d)
-    except Exception:
-        g.es('unexpected exception in c.openWith')
-        g.es_exception()
-</t>
-<t tx="ekr.20150404083049.1">def join(self, s1, s2):
-    '''Return s1 + ' ' + s2'''
-    return '%s %s' % (s1, s2)
-</t>
-<t tx="ekr.20150404083533.1">def __init__(self, c=None):
-    '''Ctor for ExternalFiles class.'''
-    self.checksum_d = {}
-        # Keys are full paths, values are file checksums.
-    self.enabled_d = {}
-        # For efc.on_idle.
-        # Keys are commanders.
-        # Values are cached @bool check-for-changed-external-file settings.
-    self.files = []
-        # List of ExternalFile instances created by self.open_with.
-    self.has_changed_d = {}
-        # Keys are commanders. Values are bools.
-        # Used only to limit traces.
-    self.unchecked_commanders = []
-        # Copy of g.app.commanders()
-    self.unchecked_files = []
-        # Copy of self file. Only one files is checked at idle time.
-    self._time_d = {}
-        # Keys are full paths, values are modification times.
-        # DO NOT alter directly, use set_time(path) and
-        # get_time(path), see set_time() for notes.
-    self.yesno_all_time = 0  # previous yes/no to all answer, time of answer
-    self.yesno_all_answer = None  # answer, 'yes-all', or 'no-all'
-    g.app.idleTimeManager.add_callback(self.on_idle)
-</t>
-<t tx="ekr.20150404092538.1">def shut_down(self):
-    '''
-    Destroy all temporary open-with files.
-    This may fail if the files are still open.
-
-    Called by g.app.finishQuit.
-    '''
-    # Dont call g.es or g.trace! The log stream no longer exists.
-    for ef in self.files[:]:
-        self.destroy_temp_file(ef)
-    self.files = []
-</t>
-<t tx="ekr.20150405073203.1">class ExternalFilesController(object):
-    '''
-    A class tracking changes to external files:
-
-    - temp files created by open-with commands.
-    - external files corresponding to @file nodes.
-
-    This class raises a dialog when a file changes outside of Leo.
-
-    **Naming conventions**:
-
-    - d is always a dict created by the @open-with logic.
-      This dict describes *only* how to open the file.
-
-    - ef is always an ExternalFiles instance.
-    '''
-    @others
-</t>
-<t tx="ekr.20150405104340.1">def is_enabled(self, c):
-    '''Return the cached @bool check_for_changed_external_file setting.'''
-    d = self.enabled_d
-    val = d.get(c)
-    if val is None:
-        val = c.config.getBool('check-for-changed-external-files', default=False)
-        d[c] = val
-    return val
-</t>
-<t tx="ekr.20150405105938.1"></t>
-<t tx="ekr.20150405110219.1"># pylint: disable=no-value-for-parameter
-</t>
-<t tx="ekr.20150405122428.1">def get_time(self, path):
-    '''
-    return timestamp for path
-
-    see set_time() for notes
-    '''
-    return self._time_d.get(g.os_path_realpath(path))
-</t>
-<t tx="ekr.20150405194745.1">def check_overwrite(self, c, path):
-    '''
-    Implements c.checkTimeStamp.
-
-    Return True if the file given by fn has not been changed
-    since Leo read it or if the user agrees to overwrite it.
-    '''
-    if c.sqlite_connection and c.mFileName == path:
-        # sqlite database file is never actually overwriten by Leo
-        # so no need to check its timestamp. It is modified through
-        # sqlite methods.
-        return True
-    if self.has_changed(c, path):
-        return self.ask(c, path)
-    else:
-        return True
-</t>
-<t tx="ekr.20150405200212.1">def ask(self, c, path, p=None):
-    '''
-    Ask user whether to overwrite an @&lt;file&gt; tree.
-    Return True if the user agrees.
-    '''
-    if g.unitTesting:
-        return False
-    if c not in g.app.commanders():
-        return False
-    if self.yesno_all_time + 3 &gt;= time.time() and self.yesno_all_answer:
-        self.yesno_all_time = time.time()  # Still reloading?  Extend time.
-        return bool('yes' in self.yesno_all_answer.lower())
-    if not p:
-        for ef in self.files:
-            if ef.path == path:
-                where = ef.p.h
-                break
-        else:
-            where = 'the outline node'
-    else:
-        where = p.h
-    _is_leo = path.endswith(('.leo', '.db'))
-    if _is_leo:
-        s = '\n'.join([
-            '%s has changed outside Leo.' %(g.splitLongFileName(path)),
-            'Overwrite it?'
-        ])
-    else:
-        s = '\n'.join([
-            '%s has changed outside Leo.' % (g.splitLongFileName(path)),
-            'Reload %s in Leo?' % (where),
-        ])
-    result = g.app.gui.runAskYesNoDialog(c, 'Overwrite the version in Leo?', s,
-        yes_all=not _is_leo, no_all=not _is_leo)
-    if result and "-all" in result.lower():
-        self.yesno_all_time = time.time()
-        self.yesno_all_answer = result.lower()
-    return bool(result and 'yes' in result.lower())
-        # Careful: may be unit testing.
-</t>
-<t tx="ekr.20150406055221.2">def clean_file_name(self, c, ext, p):
-    '''Compute the file name when subdirectories mirror the node's hierarchy in Leo.'''
-    use_extentions = c.config.getBool('open-with-uses-derived-file-extensions')
-    ancestors, found = [], False
-    for p2 in p.self_and_parents(copy=False):
-        h = p2.anyAtFileNodeName()
-        if not h:
-            h = p2.h # Not an @file node: use the entire header
-        elif use_extentions and not found:
-            # Found the nearest ancestor @&lt;file&gt; node.
-            found = True
-            base, ext2 = g.os_path_splitext(h)
-            if p2 == p: h = base
-            if ext2: ext = ext2
-        ancestors.append(g.sanitize_filename(h))
-    # The base directory is &lt;tempdir&gt;/Leo&lt;id(v)&gt;.
-    ancestors.append("Leo" + str(id(p.v)))
-    # Build temporary directories.
-    td = os.path.abspath(tempfile.gettempdir())
-    while len(ancestors) &gt; 1:
-        td = os.path.join(td, ancestors.pop())
-        if not os.path.exists(td):
-            os.mkdir(td)
-    # Compute the full path.
-    name = ancestors.pop() + ext
-    path = os.path.join(td, name)
-    return path
-</t>
-<t tx="ekr.20150406055221.3">def legacy_file_name(self, c, ext, p):
-    '''Compute a legacy file name for unsupported operating systems.'''
-    try:
-        leoTempDir = getpass.getuser() + "_" + "Leo"
-    except Exception:
-        leoTempDir = "LeoTemp"
-        g.es("Could not retrieve your user name.")
-        g.es("Temporary files will be stored in: %s" % leoTempDir)
-    td = os.path.join(os.path.abspath(tempfile.gettempdir()), leoTempDir)
-    if not os.path.exists(td):
-        os.mkdir(td)
-    name = g.sanitize_filename(p.h) + '_' + str(id(p.v)) + ext
-    path = os.path.join(td, name)
-    return path
-</t>
-<t tx="ekr.20150407124259.1">def idle_check_open_with_file(self, ef):
-    '''Update the open-with node given by ef.'''
-    assert isinstance(ef, ExternalFile), ef
-    if ef.path and os.path.exists(ef.path):
-        time = self.get_mtime(ef.path)
-        if time and time != ef.time:
-            ef.time = time # inhibit endless dialog loop.
-            self.update_open_with_node(ef)
-</t>
-<t tx="ekr.20150407141838.1">def find_path_for_node(self, p):
-    '''
-    Find the path corresponding to node p.
-    called from vim.py.
-    '''
-    for ef in self.files:
-        if ef.p and ef.p.v == p.v:
-            path = ef.path
-            break
-    else:
-        path = None
-    return path
-</t>
-<t tx="ekr.20150407204201.1">def get_mtime(self, path):
-    '''Return the modification time for the path.'''
-    return g.os_path_getmtime(g.os_path_realpath(path))
-</t>
-<t tx="ekr.20150407205631.1">def update_open_with_node(self, ef):
-    '''Update the body text of ef.p to the contents of ef.path.'''
-    assert isinstance(ef, ExternalFile), ef
-    c, p = ef.c, ef.p.copy()
-    # Ask the user how to resolve the conflict.
-    if self.ask(c, ef.path, p=p):
-        g.blue('updated %s' % p.h)
-        s, e = g.readFileIntoString(ef.path)
-        p.b = s
-        if c.config.getBool('open-with-goto-node-on-update'):
-            c.selectPosition(p)
-        if c.config.getBool('open-with-save-on-update'):
-            c.save()
-        else:
-            p.setDirty()
-            c.setChanged(True)
 </t>
 <t tx="ekr.20150413091056.1">'''Warn if leoProjects.txt or leoToDo.txt contain any clones.'''
 
@@ -5860,35 +1645,10 @@
 </t>
 <t tx="ekr.20150514035207.1"></t>
 <t tx="ekr.20150531102337.1"></t>
-<t tx="ekr.20150602204757.1">def autoBeautify(self, p):
-    '''Auto beautify p's tree if allowed by settings and directives.'''
-    c = self.c
-    try:
-        if not p.isDirty():
-            return
-        if leoBeautify.should_kill_beautify(p):
-            return
-        if c.config.getBool('tidy-autobeautify'):
-            leoBeautify.beautifyPythonTree(event={'c': c, 'p0': p.copy()})
-    except Exception:
-        g.es('unexpected exception')
-        g.es_exception()
-</t>
 <t tx="ekr.20150604130353.1">gnx: ekr.20150604130223.363
 </t>
 <t tx="ekr.20150604130353.2"></t>
 <t tx="ekr.20150617060607.1"></t>
-<t tx="ekr.20150618072619.1">def create_find_status(self, grid, parent, row):
-    '''Create the status line.'''
-    dw = self
-    status_label = dw.createLabel(parent, 'status-label', 'Status')
-    status_line = dw.createLineEdit(parent, 'find-status', disabled=True)
-    grid.addWidget(status_label, row, 0)
-    grid.addWidget(status_line, row, 1, 1, 2)
-    # Official ivars.
-    dw.find_status_label = status_label
-    dw.find_status_edit = status_line
-</t>
 <t tx="ekr.20150703061709.1">@language python
 
 '''myLeoSettings.py: save the outline and run the pylint command'''
@@ -6149,221 +1909,11 @@
 print('done! wrote %s' % fn)
 </t>
 <t tx="ekr.20171031111403.1"></t>
-<t tx="ekr.20171114041307.1">@nobeautify
-def reloadSettings(self):
-    c, getBool = self.c, self.c.config.getBool
-    #
-    # Init all settings ivars.
-    self.color_tags_list = []
-    self.showInvisibles      = getBool("show-invisibles-by-default")
-    self.underline_undefined = getBool("underline-undefined-section-names")
-    self.use_hyperlinks      = getBool("use-hyperlinks")
-    self.use_pygments        = None # Set in report_changes.
-    self.use_pygments_styles = getBool('use-pygments-styles', default=True)
-    #
-    # Report changes to pygments settings.
-    self.report_changes()
-    #
-    # Init the default fonts.
-    self.bold_font = c.config.getFontFromParams(
-        "body_text_font_family", "body_text_font_size",
-        "body_text_font_slant", "body_text_font_weight",
-        c.config.defaultBodyFontSize)
-    self.italic_font = c.config.getFontFromParams(
-        "body_text_font_family", "body_text_font_size",
-        "body_text_font_slant", "body_text_font_weight",
-        c.config.defaultBodyFontSize)
-    self.bolditalic_font = c.config.getFontFromParams(
-        "body_text_font_family", "body_text_font_size",
-        "body_text_font_slant", "body_text_font_weight",
-        c.config.defaultBodyFontSize)
-</t>
 <t tx="ekr.20180225010644.1"></t>
 <t tx="ekr.20180225010707.1"></t>
 <t tx="ekr.20180225010743.1">@nosearch</t>
 <t tx="ekr.20180225010850.1"></t>
 <t tx="ekr.20180225010913.1"></t>
-<t tx="ekr.20180312150559.1">@nobeautify
-
-def addOptionsToParser(self, parser):
-    
-    add = parser.add_option
-    
-    def add_bool(option, help, dest=None):
-        add(option, action='store_true', dest=dest, help=help)
-
-    def add_other(option, help, dest=None, m=None):
-        add(option, dest=dest, help=help, metavar=m)
-
-    add_bool('--diff',          'use Leo as an external git diff')
-    add_bool('--fullscreen',    'start fullscreen')
-    add_bool('--ipython',       'enable ipython support')
-    add_bool('--fail-fast',     'stop unit tests after the first failure')
-    add_other('--gui',          'gui to use (qt/qttabs/console/null)')
-    add_bool('--listen-to-log', 'start log_listener.py on startup')
-    add_other('--load-type',    '@&lt;file&gt; type for non-outlines', m='TYPE')
-    add_bool('--maximized',     'start maximized')
-    add_bool('--minimized',     'start minimized')
-    add_bool('--no-plugins',    'disable all plugins')
-    add_bool('--no-splash',     'disable the splash screen')
-    if g.pyzo:
-        add_bool('--pyzo',      'enable experimental pyzo code')
-    add_other('--screen-shot',  'take a screen shot and then exit', m='PATH')
-    add_other('--script',       'execute a script and then exit', m="PATH")
-    add_bool('--script-window', 'execute script using default gui')
-    add_other('--select',       'headline or gnx of node to select', m='ID')
-    add_bool('--session-restore','restore session tabs at startup')
-    add_bool('--session-save',  'save session tabs on exit')
-    add_bool('--silent',        'disable all log messages')
-    add_other('--theme',        'use the named theme file', m='NAME')
-    add_other('--trace-binding', 'trace commands bound to a key', m='KEY')
-    add_bool('--trace-coloring', 'trace syntax coloring')
-    add_bool('--trace-drawing', 'trace outline redraws')
-    add_bool('--trace-events',  'trace non-key events')
-    add_bool('--trace-focus',   'trace changes of focus')
-    add_bool('--trace-gnx',     'trace gnx logic')
-    add_bool('--trace-ipython', 'trace ipython bridge')
-    add_bool('--trace-keys',    'trace key events')
-    add_bool('--trace-plugins', 'trace imports of plugins')
-    add_other('--trace-setting', 'trace where named setting is set', m="NAME")
-    add_bool('--trace-shutdown', 'trace shutdown logic')
-    add_bool('--trace-startup',  'trace startup logic')
-    add_bool('--trace-themes',  'trace theme init logic')
-    add_other('--window-size',  'initial window size (height x width)', m='SIZE')
-    # Multiple bool values.
-    add('-v', '--version', action='store_true',
-        help='print version number and exit')
-</t>
-<t tx="ekr.20180312150805.1">def doGuiOption(self, options):
-    gui = options.gui
-    if gui:
-        gui = gui.lower()
-        if gui == 'qttabs':
-            g.app.qt_use_tabs = True
-        elif gui.startswith('browser'):
-            g.app.qt_use_tabs = False
-        elif gui in ('console', 'curses', 'text', 'qt', 'null'):
-                # text: cursesGui.py, curses: cursesGui2.py.
-            g.app.qt_use_tabs = False
-        else:
-            print('scanOptions: unknown gui: %s.  Using qt gui' % gui)
-            gui = 'qt'
-            g.app.qt_use_tabs = False
-    elif sys.platform == 'darwin':
-        gui = 'qt'
-        g.app.qt_use_tabs = False
-    else:
-        gui = 'qttabs'
-        g.app.qt_use_tabs = True
-    assert gui
-    g.app.guiArgName = gui
-    return gui
-</t>
-<t tx="ekr.20180312151544.1">def doSimpleOptions(self, options):
-    '''These args just set g.app ivars.'''
-    # --fail-fast
-    g.app.failFast = options.fail_fast
-    # --fullscreen
-    g.app.start_fullscreen = options.fullscreen
-    # --git-diff
-    g.app.diff = options.diff
-    # --listen-to-log
-    g.app.listen_to_log_flag = options.listen_to_log
-    # --ipython
-    g.app.useIpython = options.ipython
-    # --maximized
-    g.app.start_maximized = options.maximized
-    # --minimized
-    g.app.start_minimized = options.minimized
-    # --no-plugins
-    if options.no_plugins:
-        g.app.enablePlugins = False
-    # --no-splash: --minimized disables the splash screen
-    g.app.use_splash_screen = (
-        not options.no_splash and
-        not options.minimized)
-    # --pyzo
-    g.pyzo = g.pyzo and options.pyzo
-    g.pr('\n===== py3.pyzo branch: --pyzo:', bool(g.pyzo))
-    # --session-restore &amp; --session-save
-    g.app.restore_session = bool(options.session_restore)
-    g.app.save_session = bool(options.session_save)
-    # --silent
-    g.app.silentMode = options.silent
-    #
-    # Most --trace- options append items to g.app.debug.
-    table = (
-        # ('cache', options.trace_cache),
-        ('coloring', options.trace_coloring),
-        ('drawing', options.trace_drawing),
-        ('events', options.trace_events), # New
-        ('focus', options.trace_focus),
-        ('gnx', options.trace_gnx), # New.
-        ('keys', options.trace_keys), # New
-        ('ipython', options.trace_ipython), # New
-        ('plugins', options.trace_plugins),
-        ('shutdown', options.trace_shutdown),
-        ('startup', options.trace_startup), # New
-        ('themes', options.trace_themes),
-    )
-    for val, option in table:
-        if option:
-            g.app.debug.append(val)
-    #
-    # These are not bool options.
-    # --trace-binding
-    g.app.trace_binding = options.trace_binding
-        # g.app.config does not exist yet.
-    #
-    # --trace-setting=setting
-    g.app.trace_setting = options.trace_setting
-        # g.app.config does not exist yet.
-    
-</t>
-<t tx="ekr.20180312152329.1">def doLoadTypeOption(self, options):
-    
-    s = options.load_type
-    s = s.lower() if s else 'edit'
-    return '@' + s
-
-    
-</t>
-<t tx="ekr.20180312152609.1">def doScreenShotOption(self, options):
-
-    # --screen-shot=fn
-    s = options.screen_shot
-    if s:
-        s = s.strip('"')
-    return s
-</t>
-<t tx="ekr.20180312153008.1">def doScriptOption(self, options, parser):
-
-    # --script
-    script = options.script
-    if script:
-        # #1090: use cwd, not g.app.loadDir, to find scripts.
-        fn = g.os_path_finalize_join(os.getcwd(), script)
-        script, e = g.readFileIntoString(fn, kind='script:', verbose=False)
-        if not script:
-            print('script not found:%s' % fn)
-            sys.exit(1)
-    else:
-        script = None
-    return script
-</t>
-<t tx="ekr.20180312154839.1">def doWindowSizeOption(self, options):
-    
-    # --window-size
-    windowSize = options.window_size
-    if windowSize:
-        try:
-            h, w = windowSize.split('x')
-            windowSize = int(h), int(w)
-        except ValueError:
-            windowSize = None
-            print('scanOptions: bad --window-size:', windowSize)
-    return windowSize
-</t>
 <t tx="ekr.20180324065741.1">'''Copy the selected text to the next node.'''
 w = c.frame.body.wrapper
 s = w.getSelectedText()
@@ -6378,160 +1928,6 @@
 else:
     g.es_print('no text selected')
 </t>
-<<<<<<< HEAD
-<t tx="ekr.20180519111302.1">def get_jedi_completions(self, prefix):
-
-    c = self.c
-    w = c.frame.body.wrapper
-    i = w.getInsertPoint()
-    p = c.p
-    body_s = p.b
-    #
-    # Get the entire source for jedi.
-    t1 = time.clock()
-    goto = gotoCommands.GoToCommands(c)
-    root, fileName = goto.find_root(p)
-    if root:
-        source = goto.get_external_file_with_sentinels(root=root or p)
-        n0 = goto.find_node_start(p=p, s=source)
-        if n0 is None: n0 = 0
-    else:
-        source = body_s
-        n0 = 0
-    t2 = time.clock()
-    #
-    # Get local line
-    lines = g.splitLines(body_s)
-    row, column = g.convertPythonIndexToRowCol(body_s, i)
-    line = lines[row]
-    #
-    # Find the global line, and compute offsets.
-    source_lines = g.splitLines(source)
-    for jedi_line, g_line in enumerate(source_lines[n0:]):
-        if line.lstrip() == g_line.lstrip():
-            # Adjust the column.
-            indent1 = len(line)-len(line.lstrip())
-            indent2 = len(g_line)-len(g_line.lstrip())
-            if indent2 &gt;= indent1:
-                local_column = column # For traces.
-                column += abs(indent2-indent1)
-                break
-    else:
-        completions = None
-        jedi_line, indent1, indent2 = None, None, None
-        g.printObj(source_lines[n0-1:n0+30])
-        print('can not happen: not found: %r' % line)
-    #
-    # Get the jedi completions.
-    if jedi_line is not None:
-        import jedi
-        try:
-            script = jedi.Script(
-                source=source,
-                line=1+n0+jedi_line,
-                column=column,
-                path = g.shortFileName(fileName),
-                # encoding='utf-8',
-                # sys_path=None):
-            ) 
-            completions = script.completions()
-            t3 = time.clock()
-        except ValueError:
-            t3 = time.clock()
-            completions = None
-            g.printObj(source_lines[n0-1:n0+30])
-            print('ERROR', p.h)
-    if not completions:
-        return []
-    # May be used in traces below.
-    assert t3 &gt;= t2 &gt;= t1
-    assert local_column is not None  
-    completions = [z.name for z in completions]
-    completions = [self.add_prefix(prefix, z) for z in completions]
-    # Retain these for now...
-        # g.printObj(completions[:5])
-        # head = line[:local_column]
-        # ch = line[local_column:local_column+1]
-        # g.trace(len(completions), repr(ch), head.strip())
-    return completions
-</t>
-<t tx="ekr.20180526211127.1">def add_prefix(self, prefix, s):
-    '''A hack to match the callers expectations.'''
-    if prefix.find('.') &gt; -1:
-        aList = prefix.split('.')
-        prefix = '.'.join(aList[:-1]) + '.'
-    return s if s.startswith(prefix) else prefix + s
-</t>
-<t tx="ekr.20180604114156.2">@language rest
-@wrap
-
-https://github.com/leo-editor/leo-editor/issues/433
-
-- Report error: see child node.
-- Ask: Do I need to accept Terry's work?
-
-Terry's code is in plugins/editpane/editpane.py
-
-@language python
-</t>
-<t tx="ekr.20180604114156.3">@language rest
-@wrap
-
-LEP: __init__ LEP
-LEP: Loaded module: plaintextedit
-LEP: Loaded module: plaintextview
-LEP: Loaded module: __init__
-LEP: Loaded module: clicky_splitter
-LEP: Loaded module: csvedit
-LEP: Loaded module: editpane
-LEP: Loaded module: leotextedit
-LEP: Loaded module: markdownview
-LEP: Module not loaded (unmet dependencies?): pandownview
-LEP: Module not loaded (unmet dependencies?): vanillascintilla
-LEP: Module not loaded (unmet dependencies?): webengineview
-LEP: Loaded module: webkitview
-LEP: build layout
-LEP: new edit position
-LEP: text changed, NOT focused
-LEP: new view position
-LEP: update edit position
-LEP: update editor text
-LEP: text changed, NOT focused
-LEP: update view position
-LEP:
-register handlers
-LEP: unregister handlers</t>
-<t tx="ekr.20180604114211.1">@nosearch
-</t>
-<t tx="ekr.20180604114211.408">@language rest
-@wrap
-wikiview.py plugin problem with new colorizing code
-https://github.com/leo-editor/leo-editor/issues/388
-
-@language python
-</t>
-<t tx="ekr.20180604114211.561">@language rest
-@wrap
-
-https://github.com/leo-editor/leo-editor/issues/678
-
-10 years ago:
-http://leo.zwiki.org/GraphsInTrees
-
-@language python
-</t>
-<t tx="ekr.20180606035619.1"></t>
-<t tx="ekr.20180619063409.1">@language rest
-@wrap
-
-The freemind importer should use ElementTree, not lxml
-https://github.com/leo-editor/leo-editor/issues/929
-ElementTree is more widely available.
-
-@language python
-</t>
-=======
->>>>>>> 09cd3eab
 <t tx="ekr.20180708145905.1">@language rest
 @wrap
 
@@ -6649,82 +2045,13 @@
 <t tx="ekr.20180816105258.1">import leo.commands.editFileCommands as efc
 
 efc.GitDiffController(c).diff_two_branches(
-<<<<<<< HEAD
-    branch1='devel', # old branch
-    branch2='py3', # new branch
-=======
     branch1='pyzo', # old branch
     branch2='devel', # new branch
->>>>>>> 09cd3eab
     fn='leo/core/leoApp.py',
     directory=None,
 )
 </t>
-<t tx="ekr.20180824062242.1">@language rest
-@wrap
-
-https://github.com/leo-editor/leo-editor/issues/958
-
-Leo 5.7 freezes with Python2 and PyQt4 in vim-mode.
-
-I can't fix this if I can't duplicate it.
-
-@language python
-</t>
-<t tx="ekr.20180824062905.1"># Apparently only necessary on some platforms, with some versions of Qt.
-
-leo_changing_focus = False
-
-def onFocusIn(self, event):
-    '''Override QTextBrowser.focusInEvent.'''
-    if self.leo_changing_focus:
-        return
-    try:
-        if 'events' in g.app.debug:
-            g.trace(g.callers())
-        self.leo_changing_focus = True
-        QtWidgets.QTextBrowser.focusInEvent(self, event)
-    finally:
-        self.leo_changing_focus = False
-</t>
 <t tx="ekr.20180824065751.1">print(p.gnx)</t>
-<t tx="ekr.20181004060958.1"></t>
-<t tx="ekr.20181005085507.1">def mousePressEvent(self, event):
-    
-    c = self.c
-
-    def find_line(y):
-        n, last_y = 0, 0
-        for n, y2 in self.offsets:
-            if last_y &lt;= y &lt; y2:
-                return n
-            last_y = y2
-        return n if self.offsets else 0
-        
-    xdb = getattr(g.app, 'xdb', None)
-    if not xdb:
-        return
-    path = xdb.canonic(g.fullPath(c, c.p))
-    if not path:
-        return
-    n = find_line(event.y())
-    if not xdb.checkline(path, n):
-        g.trace('FAIL checkline', path, n)
-        return
-    if xdb.has_breakpoint(path, n):
-        xdb.qc.put('clear %s:%s' % (path, n))
-    else:
-        xdb.qc.put('b %s:%s' % (path, n))
-</t>
-<t tx="ekr.20181005093003.1">def reloadSettings(self):
-    c = self.c
-    c.registerReloadSettings(self)
-    self.w_adjust = c.config.getInt('gutter-w-adjust') or 12
-        # Extra width for column.
-    self.y_adjust = c.config.getInt('gutter-y-adjust') or 10
-        # The y offset of the first line of the gutter.
-</t>
-<t tx="ekr.20181008045948.1"></t>
 <t tx="ekr.20181009072707.1">@first # -*- coding: utf-8 -*-
 &lt;&lt; imports &gt;&gt;
 &lt;&lt; compute path &gt;&gt;
@@ -6795,30 +2122,6 @@
     g.es_exception()
     sys.exit(1)
 </t>
-<t tx="ekr.20181009123539.1">@g.command('toggle-gutter')
-def add_gutter(event):
-    '''Add the gutter area showing line numbers.'''
-    c = event.get('c')
-    if not c:
-        return
-    dw = c.frame.top
-    gutter = dw.gutter
-    glayout = dw.gutter_layout
-    if gutter.using_gutter:
-        # NumberBar has a reference to gutter.edit.
-        # Apparently, this causes problems.
-        glayout.removeWidget(gutter.edit)
-        glayout.removeWidget(gutter.number_bar)
-        # glayout.invalidate()
-        # glayout.parent().layout().invalidate()
-        glayout.addWidget(dw.gutter.edit)
-        gutter.using_gutter = False
-    else:
-        glayout.removeWidget(gutter.edit)
-        glayout.addWidget(gutter.number_bar)
-        glayout.addWidget(gutter.edit)
-        gutter.using_gutter = True
-</t>
 <t tx="ekr.20181013081645.1">@path test</t>
 <t tx="ekr.20181102040815.1">files = [
     'test/unittest.leo',
@@ -6831,222 +2134,6 @@
         for line in g.splitLines(s):
             if len(line) &gt; 150:
                 print(line)</t>
-<<<<<<< HEAD
-<t tx="ekr.20190108052043.1">def findFilesToWrite(self, force):
-    '''
-    Return a list of files to write.
-    We must do this in a prepass, so as to avoid errors later.
-    '''
-    c = self.c
-    if force:
-        # The Write @&lt;file&gt; Nodes command.
-        # Write all nodes in the selected tree.
-        root = c.p
-        p = c.p
-        after = p.nodeAfterTree()
-    else:
-        # Write dirty nodes in the entire outline.
-        root = c.rootPosition()
-        p = c.rootPosition()
-        after = None
-    seen = set()
-    files = []
-    while p and p != after:
-        if p.isAtIgnoreNode() and not p.isAtAsisFileNode():
-            if p.isAnyAtFileNode():
-                c.ignored_at_file_nodes.append(p.h)
-            # Note: @ignore not honored in @asis nodes.
-            p.moveToNodeAfterTree() # 2011/10/08: Honor @ignore!
-        elif p.isAnyAtFileNode():
-            data = p.v, g.fullPath(c, p)
-            if data not in seen:
-                seen.add(data)
-                files.append(p.copy())
-            p.moveToThreadNext()
-                #525: Scan for nested @&lt;file&gt; nodes
-        else:
-            p.moveToThreadNext()
-    if not force:
-        files = [z for z in files if z.isDirty()]
-    return files, root
-</t>
-<t tx="ekr.20190108053115.1">def internalWriteError(self, p):
-    '''
-    Fix bug 1260415: https://bugs.launchpad.net/leo-editor/+bug/1260415
-    Give a more urgent, more specific, more helpful message.
-    '''
-    g.es_exception()
-    g.es('Internal error writing: %s' % (p.h), color='red')
-    g.es('Please report this error to:', color='blue')
-    g.es('https://groups.google.com/forum/#!forum/leo-editor', color='blue')
-    g.es('Warning: changes to this file will be lost', color='red')
-    g.es('unless you can save the file successfully.', color='red')
-</t>
-<t tx="ekr.20190108054317.1">def findFilesToRead(self, force, root):
-
-    c = self.c
-    p = root.copy()
-    scanned_tnodes = set()
-    files = []
-    after = p.nodeAfterTree() if force else None
-    while p and p != after:
-        data = (p.gnx, g.fullPath(c, p))
-        # skip clones referring to exactly the same paths.
-        if data in scanned_tnodes:
-            p.moveToNodeAfterTree()
-            continue
-        scanned_tnodes.add(data)
-        if not p.h.startswith('@'):
-            p.moveToThreadNext()
-        elif p.isAtIgnoreNode():
-            if p.isAnyAtFileNode():
-                c.ignored_at_file_nodes.append(p.h)
-            p.moveToNodeAfterTree()
-        elif (
-            p.isAtThinFileNode() or
-            p.isAtAutoNode() or
-            p.isAtEditNode() or
-            p.isAtShadowFileNode() or
-            p.isAtFileNode()
-        ):
-            files.append(p.copy())
-            p.moveToNodeAfterTree()
-        elif p.isAtAsisFileNode() or p.isAtNoSentFileNode():
-            # Note (see #1081): @asis and @nosent can *not* be updated automatically.
-            # Doing so using refresh-from-disk will delete all child nodes.
-            p.moveToNodeAfterTree()
-        elif p.isAtCleanNode():
-            files.append(p.copy())
-            p.moveToThreadNext()
-                # #525: Nested nodes.
-        else:
-            p.moveToThreadNext()
-    return files
-</t>
-<t tx="ekr.20190108105509.1">def writePathChanged(self, p):
-    '''
-    Return True if the path has changed and the user allows it.
-    raise IOError if the user forbids the write.
-    Return False if the path has not changed.
-    '''
-    at, c = self, self.c
-    if p.isAtIgnoreNode() and not p.isAtAsisFileNode():
-        return False
-    oldPath = g.os_path_normcase(at.getPathUa(p))
-    newPath = g.os_path_normcase(g.fullPath(c, p))
-    pathChanged = oldPath and oldPath != newPath
-    # 2010/01/27: suppress this message during save-as and save-to commands.
-    if pathChanged and not c.ignoreChangedPaths:
-        ok = at.promptForDangerousWrite(
-            fileName=None,
-            kind=None,
-            message='%s\n%s' % (
-                g.tr('path changed for %s' % (p.h)),
-                g.tr('write this file anyway?')))
-        if not ok:
-            raise IOError
-        at.setPathUa(p, newPath) # Remember that we have changed paths.
-    return pathChanged
-</t>
-<t tx="ekr.20190108112519.1">def reportEndOfWrite(self, files, all, dirty):
-    
-    at, c = self, self.c
-    if g.unitTesting:
-        return
-    if files:
-        report = c.config.getBool('report-unchanged-files', default=True)
-        if report:
-            g.es("finished")
-        elif at.sameFiles:
-            g.es('finished. %s unchanged files' % at.sameFiles)
-    elif all:
-        g.warning("no @&lt;file&gt; nodes in the selected tree")
-        # g.es("to write an unchanged @auto node,\nselect it directly.")
-    elif dirty:
-        g.es("no dirty @&lt;file&gt; nodes in the selected tree")
-</t>
-<t tx="ekr.20190109142026.1">def atFileToString(self, root, sentinels=True):
-    '''Write an external file to a string, and return its contents.'''
-    at, c = self, self.c
-    try:
-        c.endEditing()
-        at.initWriteIvars(root, "&lt;string-file&gt;", sentinels=sentinels)
-        at.openOutputStream()
-        at.putFile(root, sentinels=sentinels)
-        assert root == at.root, 'write'
-        result = at.closeOutputStream()
-        # Major bug: failure to clear this wipes out headlines!
-        #            Sometimes this causes slight problems...
-        if hasattr(self.root.v, 'tnodeList'):
-            delattr(self.root.v, 'tnodeList')
-            root.v._p_changed = True
-        return result
-    except Exception:
-        if hasattr(self.root.v, 'tnodeList'):
-            delattr(self.root.v, 'tnodeList')
-        at.exception("exception preprocessing script")
-        root.v._p_changed = True
-        return ''
-</t>
-<t tx="ekr.20190116145036.1"></t>
-<t tx="ekr.20190116145049.1">@language rest
-@wrap
-
-*** Add *real* vim emulation to Leo.
-    Use nvim-python: https://github.com/neovim/pynvim
-*** Add *real* org mode emulation to Leo
-
-@language python
-</t>
-<t tx="ekr.20190118130950.1">@language rest
-@wrap
-
-https://github.com/leo-editor/leo-editor/issues/981
-https://github.com/leo-editor/leo-editor/issues/977
-
-The only real change was to efc.open_with. It deletes temp files before reopening them.
-
-@language python
-@nosearch
-</t>
-<t tx="ekr.20190119062719.1">@language rest
-@wrap
-@nosearch
-
-# for reference only.
-# This can be deleted at any time.
-</t>
-<t tx="ekr.20190119085129.1">@language rest
-@wrap
-
-https://github.com/leo-editor/leo-editor/issues/1047
-
-The following call FastRead().readFileFromClipboard:
-    
-- fc.getLeoOutlineFromClipBoard.
-- fc.getLeoOutlineFromClipBoardRetainingClones.
-- fc.getPos/VnodeFromClipboard.
-
-@language python
-</t>
-<t tx="ekr.20190121135044.1">@language rest
-@wrap
-
-https://github.com/leo-editor/leo-editor/issues/926
-
-The change was to abbrev.init_tree_abbrev_helper.
-
-@language python
-</t>
-<t tx="ekr.20190122113449.1">@language rest
-@wrap
-
-https://github.com/leo-editor/leo-editor/issues/1065
-
-@language python
-</t>
-=======
->>>>>>> 09cd3eab
 <t tx="ekr.20190122185223.1">@language text
 
 Find all kwargs using regex:
@@ -7059,696 +2146,6 @@
 
 found 284 nodes
 </t>
-<<<<<<< HEAD
-<t tx="ekr.20190123051253.1">def remove_temp_file(self, p, path):
-    '''
-    Remove any existing *temp* file for p and path, updating self.files.
-    '''
-    for ef in self.files:
-        if path and path == ef.path and p.v == ef.p.v:
-            self.destroy_temp_file(ef)
-            self.files = [z for z in self.files if z != ef]
-            return
-</t>
-<t tx="ekr.20190216104815.1">@language rest
-@wrap
-
-https://github.com/leo-editor/leo-editor/issues/525
-
-@language python
-</t>
-<t tx="ekr.20190217060648.1"></t>
-<t tx="ekr.20190218044303.1">https://github.com/leo-editor/leo-editor/issues/1081
-
-Added warning when @asis or @nosent files change outside of Leo.
-</t>
-<t tx="ekr.20190218055230.1">def warn(self, c, path, p):
-    '''
-    Warn that an @asis or @nosent node has been changed externally.
-    
-    There is *no way* to update the tree automatically.
-    '''
-    if g.unitTesting or c not in g.app.commanders():
-        return
-    if not p:
-        g.trace('NO P')
-        return
-    g.app.gui.runAskOkDialog(
-        c=c,
-        message='\n'.join([
-            '%s has changed outside Leo.\n' % g.splitLongFileName(path),
-            'Leo can not update this file automatically.\n',
-            'This file was created from %s.\n' % p.h,
-            'Warning: refresh-from-disk will destroy all children.'
-        ]),
-        title='External file changed',
-    )
-</t>
-<t tx="ekr.20190218071717.1">@language rest
-
-https://github.com/leo-editor/leo-editor/issues/1085
-
-- Removed isPython3 switches.
-- Removed g.u.
-- Removed g.ue.
-
-These are **NOT** necessary:
-- Replace isBytes, isCallable, isInt, isList, isString
-</t>
-<t tx="ekr.20190306105229.1">@language rest
-@wrap
-
-https://github.com/leo-editor/leo-editor/issues/1032
-
-@language python
-</t>
-<t tx="ekr.20190316153545.1">@language rest
-@wrap
-@nosearch
-
-https://github.com/leo-editor/leo-editor/issues/1096
-https://github.com/pyzo/pyzo/issues/599
-
-Study:
-- Learn about Signals.
-- How does Pyzo separate Window code from tool code?
-  
-Notes:
-- Thursday, March 28:  Work started at rev d9f7bc359db
-- Wednesday, April 10: This prototype declared complete.
-- Use pz.bat to run test code.
-  
-@language python
-</t>
-<t tx="ekr.20190317083529.1"></t>
-<t tx="ekr.20190319024244.1">@language rest
-@wrap
-@nosearch
-
-Leo starts up with only one main window. All changes marked with g.pyzo:
-
-- DynamicWindow is an Object, not a QMainWindow.
-- Disabled some code in dw.createPyzoWindow.
-- Disabled dw.setMainWindowOptions.
-
-The following changes are experimental:
-- Set dw.leo_master to a g.TracingNullObject.
-- Disabled c.frame.top logic.
-- Disabled LeoQtFrame.deiconify
-- Removed most code in TabbedFrameFactory.createFrame.
-
-The various frame ratios will probably go away:
-- Disabled the LeoQtFrame ratio and secondary_ratio properties.
-- Disabled qtFrame.resizePanesToRatio.
-- Disabled dw.setGeometry.
-
-All of the free_layout plugin will probably go away:
-- Disabled FreeLayoutController.get_top_splitter.
-</t>
-<t tx="ekr.20190319150024.1">@language rest
-
-https://github.com/leo-editor/leo-editor/issues/568
-
-@language python
-@nosearch
-</t>
-<t tx="ekr.20190322082533.1">def get_lexer(self, language):
-    '''Return the lexer for self.language, creating it if necessary.'''
-    import pygments.lexers as lexers
-    trace = 'coloring' in g.app.debug and not g.unitTesting
-    try:
-        if language == 'python':
-            lexer_language = 'python3'
-        lexer = lexers.get_lexer_by_name(lexer_language)
-    except Exception:
-        # pylint: disable=no-member
-            # One of the lexer's will not exist.
-        if trace:
-            ('--trace-coloring: no lexer for %r' % language)
-        lexer = lexers.Python3Lexer()
-        if trace and 'python' not in self.lexers_dict:
-            g.trace('--trace-coloring: default lexer for python: %r' % lexer)
-    return lexer
-</t>
-<t tx="ekr.20190322094034.1">def patch_lexer(self, language, lexer):
-    
-    from pygments.token import Comment
-    from pygments.lexer import inherit
-    
-    class PatchedLexer(lexer.__class__):
-
-        wimpy_regex = sys.version_info &lt; (3, 6, 0)
-        
-        leo_sec_ref_pat = r'\&lt;\&lt;(.*?)\&gt;\&gt;' if wimpy_regex else r'(?-m:\&lt;\&lt;(.*?)\&gt;\&gt;)'
-            # Multiline for Python 2, and less than 3.6, but that can't be helped.
-
-        tokens = {
-            'root': [
-                (r'^@(color|nocolor|killcolor)\b', self.at_color_callback),
-                (r'^(@language)\s+(\w+)', self.at_language_callback),
-                (leo_sec_ref_pat, self.section_ref_callback),
-                    # Single-line, non-greedy match.
-                (r'(^\s*@doc|@)(\s+|\n)(.|\n)*?^@c', Comment.Leo.DocPart),
-                    # Multi-line, non-greedy match.
-               inherit,
-            ],
-        }
-
-    try:
-        return PatchedLexer()
-    except Exception:
-        g.trace('can not patch %r' % language)
-        g.es_exception()
-        return lexer
-</t>
-<t tx="ekr.20190323034724.1">g.cls()
-import leo.core.leoColorizer as leoColorizer
-print('       has pygments:', bool(leoColorizer.pygments))
-print('       use-pygments:', c.config.getBool('use-pygments'))
-print('use-pygments-styles:', c.config.getBool('use-pygments-styles'))
-print('pygments-style-name:', c.config.getString('pygments-style-name'))
-if 0:
-    # The performance bug was in pyg_c.recolor.
-    # It was calling updateSyntaxColorer(p) for each line!!!
-    colorizer = c.frame.body.colorizer
-    print('recolorCount:', colorizer.recolorCount)
-    print('tot_time: %5.2f' % colorizer.tot_time)
-    colorizer.recolorCount = 0
-</t>
-<t tx="ekr.20190323045735.1">def at_language_callback(self, lexer, match):
-    from pygments.token import Name
-    language = match.group(2)
-    ok = self.init_mode(language)
-    if ok:
-        self.language = language
-        yield match.start(), Name.Decorator, match.group(0)
-    else:
-        yield match.start(), Name.Decorator, match.group(1)
-            # Color only the @language, indicating an unknown language.
-</t>
-<t tx="ekr.20190323084212.1"></t>
-<t tx="ekr.20190324051704.1">def reloadSettings(self):
-    '''Reload the base settings, plus pygments settings.'''
-    if 'coloring' in g.app.debug and not g.unitTesting:
-        print('reloading pygments settings.')
-    # Do basic inits.
-    BaseJEditColorizer.reloadSettings(self)
-    # Bind methods.
-    if self.use_pygments_styles:
-        self.getDefaultFormat = QtGui.QTextCharFormat
-        self.getFormat = self.getPygmentsFormat
-        self.setFormat = self.setPygmentsFormat
-    else:
-        self.getDefaultFormat = self.getLegacyDefaultFormat
-        self.getFormat = self.getLegacyFormat
-        self.setFormat = self.setLegacyFormat
-    # Init everything else.
-    self.init_style_ivars()
-    self.defineLeoKeywordsDict()
-    self.defineDefaultColorsDict()
-    self.defineDefaultFontDict()
-    self.init()
-</t>
-<t tx="ekr.20190324172242.1">def configure_fonts(self):
-    '''Configure all fonts in the default fonts dict.'''
-    c = self.c
-    isQt = g.app.gui.guiName().startswith('qt')
-    wrapper = self.wrapper
-    #
-    # Get the default body font.
-    defaultBodyfont = self.fonts.get('default_body_font')
-    if not defaultBodyfont:
-        defaultBodyfont = c.config.getFontFromParams(
-            "body_text_font_family", "body_text_font_size",
-            "body_text_font_slant", "body_text_font_weight",
-            c.config.defaultBodyFontSize)
-        self.fonts['default_body_font'] = defaultBodyfont
-    #
-    # Set all fonts.
-    for key in sorted(self.default_font_dict.keys()):
-        option_name = self.default_font_dict[key]
-        # Find language specific setting before general setting.
-        table = (
-            '%s_%s' % (self.language, option_name), 
-            option_name,
-        )
-        for name in table:
-            font = self.fonts.get(name)
-            if font:
-                break
-            font = self.find_font(key, name)
-            if font:
-                self.fonts[key] = font
-                wrapper.tag_configure(key, font=font)
-                if isQt and key == 'url':
-                    font.setUnderline(True)
-                break
-        else:
-            # Neither setting exists.
-            self.fonts[key] = None # Essential
-            wrapper.tag_configure(key, font=defaultBodyfont)
-</t>
-<t tx="ekr.20190324172632.1">def configure_colors(self):
-    '''Configure all colors in the default colors dict.'''
-    c, wrapper = self.c, self.wrapper
-    getColor = c.config.getColor
-        # getColor puts the color name in standard form:
-        # color = color.replace(' ', '').lower().strip()
-    for key in sorted(self.default_colors_dict.keys()):
-        option_name, default_color = self.default_colors_dict[key]
-        color = (
-            getColor('%s_%s' % (self.language, option_name)) or
-            getColor(option_name) or default_color)
-        # Must use foreground, not fg.
-        try:
-            wrapper.tag_configure(key, foreground=color)
-        except Exception: # Recover after a user settings error.
-            g.es_exception()
-            wrapper.tag_configure(key, foreground=default_color)
-
-</t>
-<t tx="ekr.20190324192318.1">from  leo.core.leoColor import leo_color_database as color_d
-
-d = {
-    'Comment':            'solarized-orange',
-    'Comment.Single':     'solarized-orange',
-    'Generic.Deleted':    'solarized-red',
-    'Generic.Emph':       'solarized-blue',
-    'Generic.Heading':    'solarized-magenta',
-    'Generic.Inserted':   'alt-solarized-green',
-    'Generic.Strong':     'solarized-blue',
-    'Generic.Subheading': 'solarized-magenta',
-    'Keyword':            'solarized-blue',
-    'Name':               'white',
-    'Name.Class':         'white',
-    'Name.Decorator':     'solarized-orange',
-    'Name.Entity':        'solarized-blue',
-    'Name.Function':      'white',
-    'Name.Other':         'solarized-red',
-    'Name.Tag':           'solarized-magenta',
-    'String':             'alt-solarized-green',
-    'String.Doc':         'solarized-orange', # docstring.
-    'String.Interpol':    'alt-solarized-green',
-    'String.Single':      'alt-solarized-green',
-}
-root = p.copy()
-for key, val in d.items():
-    p = root.insertAsLastChild()
-    p.h = '@color %s = %s' % (key.lower(), color_d.get(val, 'white'))
-    p.b = val
-c.redraw()
-    </t>
-<t tx="ekr.20190325053636.1">Comment:            'italic'
-Name.Other:         'underline'
-Generic.Emph:       'italic '
-Generic.Heading:    'underline ' 
-Generic.Strong:     'bold '
-Name.Tag:           'italic '
-</t>
-<t tx="ekr.20190326034006.1">def find_font(self, key, setting_name):
-    '''
-    Return the font for the given setting name.
-    Key is for debugging only.
-    '''
-    c, get = self.c, self.c.config.get
-    for name in (setting_name, setting_name.rstrip('_font')):
-        family = get(name + '_family', 'family')
-        size   = get(name + '_size', 'size')
-        slant  = get(name + '_slant', 'slant')
-        weight = get(name + '_weight', 'weight')
-        if family or slant or weight or size:
-            family = family or g.app.config.defaultFontFamily
-            size = size or c.config.defaultBodyFontSize
-                # It's almost certainly a good idea to set size explicitly.
-            slant = slant or 'roman'
-            weight = weight or 'normal'
-            font = g.app.gui.getFontFromParams(family, size, slant, weight)
-            # A good trace: the key shows what is happening.
-                # g.trace('%20s %5s %20s %10s %5s %6s %s' % (
-                    # key, bool(font), setting_name, family, size, slant, weight))
-            return font
-    return None
-</t>
-<t tx="ekr.20190326131804.1">@language rest
-@wrap
-
-- Define jedit.reloadSettings.
-  jedit.__init__ should call it to do last inits.
-  
-- jpg_c sould call reloadSettings.</t>
-<t tx="ekr.20190326174530.1"></t>
-<t tx="ekr.20190326182642.1"></t>
-<t tx="ekr.20190326183005.1">def reloadSettings(self):
-    '''Complete the initialization of all settings.'''
-    if 'coloring' in g.app.debug and not g.unitTesting:
-        print('reloading jEdit settings.')
-    # Do the basic inits.
-    BaseJEditColorizer.reloadSettings(self)
-    # Init everything else.
-    self.init_style_ivars()
-    self.defineLeoKeywordsDict()
-    self.defineDefaultColorsDict()
-    self.defineDefaultFontDict()
-    self.init()
-    
-</t>
-<t tx="ekr.20190327052228.1">def reloadSettings(self):
-    '''Reload all reloadable settings.'''
-    c, document = self.c, self.leo_document
-    if not pygments:
-        return
-    if not c.config.getBool('use-pygments', default=False):
-        return
-    #
-    # Init pygments ivars.
-    self._brushes = {}
-    self._document = document
-    self._formats = {}
-    self.colorizer.style_name = 'default'
-    style_name = c.config.getString('pygments-style-name') or 'default'
-        # Style gallery: https://help.farbox.com/pygments.html
-        # Dark styles: fruity, monokai, native, vim
-        # https://github.com/gthank/solarized-dark-pygments
-    if not c.config.getBool('use-pygments-styles', default=True):
-        return
-    #
-    # Init pygments style.
-    try:
-        self.setStyle(style_name)
-        # print('using %r pygments style in %r' % (style_name, c.shortFileName()))
-    except Exception:
-        print('pygments %r style not found. Using "default" style' % style_name)
-        self.setStyle('default')
-        style_name = 'default'
-    self.colorizer.style_name = style_name
-    assert self._style
-</t>
-<t tx="ekr.20190327053604.1">prev_use_pygments = None
-prev_use_styles = None
-prev_style = None
-
-def report_changes(self):
-    '''Report changes to pygments settings'''
-    c = self.c
-    trace = 'coloring' in g.app.debug and not g.unitTesting
-    if trace:
-        g.es_print('\n--trace-coloring...')
-        
-    def show(setting, val):
-        if trace:
-            g.es_print('%35s: %s' % (setting, val))
-    #
-    # Set self.use_pygments only once: it can't be changed later.
-    # There is no easy way to re-instantiate classes created by make_colorizer.
-    use_pygments = c.config.getBool('use-pygments', default=False)
-    if self.prev_use_pygments is None:
-        self.use_pygments = self.prev_use_pygments = use_pygments
-        show('@bool use-pygments', use_pygments)
-    elif use_pygments == self.prev_use_pygments:
-        show('@bool use-pygments', use_pygments)
-    else:
-        g.es_print('%35s: %s' % (
-                'Can not change @bool use-pygments',
-                self.prev_use_pygments),
-            color='red')
-    #
-    # Report everything if we are tracing.
-    style_name = c.config.getString('pygments-style-name') or 'default'
-        # Don't set an ivar. It's not used in this class.
-        # This setting is used only in the LeoHighlighter class
-    show('@bool use-pytments-styles', self.use_pygments_styles)
-    show('@string pygments-style-name', style_name)
-    #
-    # Report other changes only if we are using pygments.
-    if not use_pygments:
-        if trace: print('')
-        return
-    #
-    # Report changes to @bool use-pygments-style
-    if self.prev_use_styles is None:
-        self.prev_use_styles = self.use_pygments_styles
-    elif self.use_pygments_styles != self.prev_use_styles:
-        g.es_print('using pygments styles: %s' % self.use_pygments_styles)
-    #
-    # Report @string pygments-style-name only if we are using styles.
-    if not self.use_pygments_styles:
-        return
-    #
-    # Report changes to @string pygments-style-name
-    if self.prev_style is None:
-        self.prev_style = style_name
-    elif style_name != self.prev_style:
-        g.es_print('New pygments style: %s' % style_name)
-        self.prev_style = style_name
-</t>
-<t tx="ekr.20190327064446.1">@nosearch
-</t>
-<t tx="ekr.20190327072744.1">@language python
-</t>
-<t tx="ekr.20190327105736.1">def get_files_in_directory(directory, kinds=None, recursive=True):
-    '''
-    Return a list of all files of the given file extensions in the directory.
-    Default kinds: ['*.py'].
-    '''
-    files, sep = [], os.path.sep
-    if not g.os.path.exists(directory):
-        g.es_print('does not exist', directory)
-        return files
-    try:
-        if kinds:
-            kinds = [z if z.startswith('*') else '*'+z for z in kinds]
-        else:
-            kinds = ['*.py']
-        if recursive:
-            # Works for all versions of Python.
-            import fnmatch
-            for root, dirnames, filenames in os.walk(directory):
-                for kind in kinds:
-                    for filename in fnmatch.filter(filenames, kind):
-                        files.append(os.path.join(root, filename))
-        else:
-            for kind in kinds:
-                files.extend(glob.glob(directory + sep + kind))
-        return list(set(sorted(files)))
-    except Exception:
-        g.es_exception()
-        return []
-</t>
-<t tx="ekr.20190327111419.1">On Wednesday, March 27, 2019 at 9:02:20 AM UTC-5, Arjan wrote:
- 
-
-    My notes are organized in various sections -- but often I have items that belong to multiple sections, so I'd place them in both using clones.
-
-...
-
-    Now with over a dozen top-level sections and many more subsections and subsubsections for each, switching between different sections becomes unwieldy.
-
-
-Imo, the best way to deal with this problem is to create organizer nodes for your projects and sub-projects.  I do this all the time.  There is no limit to Leo's organizational abilities, as I shall now attempt to explain.
-
-    The solution to your clone problems is to use more clones.  No kidding.
-
-Here is an example taken from the recent pygments work. You should be able to adapt it to any organizational task whatever.  Here are the big ideas
-
-Organizer nodes create views of your data
-
-For large projects, you definitely should create an organizer node any time you are going to be spending more than a few minutes of a task.  For the pygments project, the outer organizer node is:
-
-Top level node: #0568: pygments
-The body text contained my to-do list and links to #568.
-
-Use inner organizer nodes to further organize you work
-
-The inner organizers for my pygments project have these headlines:
-
------ Color settings
------ Font settings
------ Reload-settings
------ trace-coloring
------ @language directives
-
-Each inner organizer node contains notes to myself in the body text.  Its children of clones of all nodes relating to the task.
-
-Within organizers, clones can be "redundant"
-
-This is something I probably haven't ever explained before.  It's a really important idea, and it's why clone problems can be solved using more clones.
-
-Let me try to explain.  Within a programming sub-project I often want to focus on a class.  But within that class, I further want to focus on organizer nodes of the class, or individual methods of that class.
-
-In theory, just cloning the class gives access to all the methods (and organizer nodes) within that class.  Why?  Because clones contain all their children.
-
-So creating clones (focusing on the clones) could be called redundant.  In practice, though, these "redundant" clones are useful.
-
-Similarly, the clone-find-all-flattened command creates "redundant" top-level nodes.  You could just use the clone-find-all command instead, but I find cff almost always to be more useful.
-
-Two levels of organizer nodes should suffice
-
-I have never need more levels, even for large projects such as creating a new gui for Leo.  Three levels would likely suffice for truly stupendous projects.
-
-Organizer nodes are valuable, but not precious
-
-Ultimately, they are temporary.  I make copies of data that should be retained indefinitely.  For example, I'll move cool new scripts to scripts.leo, and documentation to LeoDocs.leo.
-
-Summary
-
-Creating lots of clones can create organizational problems. The solution to those problems is to create organizer node containing more clones.
-
-Don't be afraid of creating "redundant" clones.
-
-Two levels of organizer nodes should suffice for even large, complex tasks.  Three levels should suffice for truly huge tasks.
-
-Organizer nodes are valuable, but not redundant.
-
-To make all this work, you must be adept with using clones.  In particular, you must know when deleting a clone will actually delete data.  This will quickly become second nature, but only if you give clones a chance.
-
-Edward</t>
-<t tx="ekr.20190327143118.1">@language rest
-@wrap
-
-https://github.com/leo-editor/leo-editor/issues/1101
-
-from leo.core.leoQt import QtWidgets
-log = c.frame.log
-w = log.createTab('My Tab', createText=False, widget=QtWidgets.QFrame())
-log.selectTab('My Tab')
-
-@language python
-</t>
-<t tx="ekr.20190327194749.1">@language rest
-@wrap
-
-https://github.com/leo-editor/leo-editor/issues/1098
-
-@language python
-</t>
-<t tx="ekr.20190327203238.1">@language rest
-@wrap
-
-https://github.com/leo-editor/leo-editor/issues/1090
-
-command line--script relative path is relative to `leo/core` instead of file-system
-
-@language python
-</t>
-<t tx="ekr.20190328083346.1">@language rest
-@wrap
-
-https://github.com/leo-editor/leo-editor/issues/1018
-
-fc.setCachedBits scans *all* nodes for cached data.
-This simplifies fc.compute_attribute_bits.
-
-@language python
-</t>
-<t tx="ekr.20190328160622.1">def setCachedBits(self):
-    '''
-    Set the cached expanded and marked bits for *all* nodes.
-    Also cache the current position.
-    '''
-    c = self.c
-    current = [str(z) for z in self.currentPosition.archivedPosition()]
-    expanded = [v.gnx for v in c.all_unique_nodes() if v.isExpanded()]
-    marked = [v.gnx for v in c.all_unique_nodes() if v.isMarked()]
-    c.db ['expanded'] = ','.join(expanded)
-    c.db ['marked'] = ','.join(marked)
-    c.db ['current_position'] = ','.join(current)
-</t>
-<t tx="ekr.20190328165019.1">@language rest
-@wrap
-
-https://github.com/leo-editor/leo-editor/issues/1100
-
-@language python
-</t>
-<t tx="ekr.20190329035816.1"></t>
-<t tx="ekr.20190329035854.1"></t>
-<t tx="ekr.20190329040120.1"></t>
-<t tx="ekr.20190330062625.1">def null_object_print_attr(id_, attr):
-    suppress = True
-    if suppress:
-        &lt;&lt; define suppression lists &gt;&gt;
-    else:
-        # Print everything.
-        suppress_callers = []
-        suppress_attrs = []
-   
-    tag = tracing_tags.get(id_, "&lt;NO TAG&gt;")
-    callers = g.callers(3).split(',')
-    callers = ','.join(callers[:-1])
-    in_callers = any([z in callers for z in suppress_callers])
-    s = '%s.%s' % (tag, attr)
-    if suppress:
-        # Filter traces.
-        if not in_callers and s not in suppress_attrs:
-            g.pr('%40s %s' % (s, callers))
-    else:
-        # Print each signature once.  No need to filter!
-        signature = '%s.%s:%s' % (tag, attr, callers)
-        if signature not in tracing_signatures:
-            tracing_signatures [signature] = True
-            g.pr('%40s %s' % (s, callers))
-</t>
-<t tx="ekr.20190330072026.1">suppress_callers = (
-    'drawNode', 'drawTopTree', 'drawTree',
-    'contractItem', 'getCurrentItem',
-    'declutter_node',
-    'finishCreate',
-    'initAfterLoad',
-    'show_tips',
-    'writeWaitingLog',
-    # 'set_focus', 'show_tips',
-)
-suppress_attrs = (
-    # Leo...
-    'c.frame.body.wrapper',
-    'c.frame.getIconBar.add',
-    'c.frame.log.createTab',
-    'c.frame.log.enable',
-    'c.frame.log.finishCreate',
-    'c.frame.menu.createMenuBar',
-    'c.frame.menu.finishCreate',
-    # 'c.frame.menu.getMenu',
-    'currentItem',
-    'dw.leo_master.windowTitle',
-    # Pyzo...
-    'pyzo.keyMapper.connect',
-    'pyzo.keyMapper.keyMappingChanged',
-    'pyzo.keyMapper.setShortcut',
-)
-</t>
-<t tx="ekr.20190330072832.1">def null_object_print(id_, kind):
-    tag = tracing_tags.get(id_, "&lt;NO TAG&gt;")
-    callers = g.callers(3).split(',')
-    callers = ','.join(callers[:-1])
-    s = '%s.%s' % (kind, tag)
-    signature = '%s:%s' % (s, callers)
-    if 1:
-        # Always print:
-        g.pr('%40s %s' % (s, callers))
-    elif signature not in tracing_signatures:
-        # Print each signature once.
-        tracing_signatures [signature] = True
-        g.pr('%40s %s' % (s, callers))
-</t>
-<t tx="ekr.20190331044953.1">@language rest
-@wrap
-
-Fixed three hangnails, which were actually serious worries:
-
-- duplicate imports of pyzo.tools.pyzoFileBrowser
-- Very annoying flash in the pyzo window,
-- Duplicate uplicate calls to MainWindowShim._populate.
-
-Calling the base MainWindow.__init__ from MainWindowShim.__init__ is WRONG,
-because MainWindowShim.__init__ contains a *copy* of the MainWindow.__init__ code!
-
-So everything happened twice.
-
-@language python
-</t>
-<t tx="ekr.20190331164202.1"></t>
-=======
->>>>>>> 09cd3eab
 <t tx="ekr.20190402091335.1">import leo.commands.editFileCommands as efc
 
 efc.GitDiffController(c).diff_two_revs(
@@ -7757,24 +2154,6 @@
     directory=None,
 )
 </t>
-<<<<<<< HEAD
-<t tx="ekr.20190402102243.1"># The shell never warms up if there are no menus.
-# So for now just force use_menu to True.
-</t>
-<t tx="ekr.20190402104228.1">initial_draw = False
-    # True: do an initial draw. Works either way.
-use_shell = False
-    # There is no great flash when use_shell is True.
-use_menu = False
-#
-# The shell never warms up if there are no menus.
-# So for now just force use_menu to True.
-if use_shell and not use_menu:
-    g.pr('\nMainWindowShim: use_shell sets use_menu = True\n')
-    use_menu = True
-</t>
-=======
->>>>>>> 09cd3eab
 <t tx="ekr.20190406154306.1">g.openWithFileName(r'C:\apps\pyzo\pyzo.leo')</t>
 <t tx="ekr.20190406193429.1" __node_tags="635f5f6275696c74696e5f5f0a7365740a7100285d7101580700000073657474696e677102617471035271042e"># Extra plugins, for this file only.
 
@@ -7812,234 +2191,5 @@
 # valuespace.py
 # xdb_pane.py
 </t>
-<<<<<<< HEAD
-<t tx="ekr.20190409110836.1">@language rest
-@wrap
-
-https://github.com/leo-editor/leo-editor/issues/1107
-
-Changed: LM.doPostPluginsInit and closeEvent.
-
-@language python
-</t>
-<t tx="ekr.20190410100301.1"></t>
-<t tx="ekr.20190410100719.1">def getLeoFile(self,
-    theFile,
-    fileName,
-    readAtFileNodesFlag=True,
-    silent=False,
-    checkOpenFiles=True,
-):
-    '''
-        Read a .leo file.
-        The caller should follow this with a call to c.redraw().
-    '''
-    fc, c = self, self.c
-    t1 = time.time()
-    c.setChanged(False) # May be set when reading @file nodes.
-    fc.warnOnReadOnlyFiles(fileName)
-    fc.checking = False
-    fc.mFileName = c.mFileName
-    fc.initReadIvars()
-    recoveryNode = None
-    try:
-        c.loading = True # disable c.changed
-        if not silent and checkOpenFiles:
-            # Don't check for open file when reverting.
-            g.app.checkForOpenFile(c, fileName)
-        #
-        # Read the .leo file and create the outline.
-        if fileName.endswith('.db'):
-            v = fc.retrieveVnodesFromDb(theFile) or fc.initNewDb(theFile)
-        else:
-            v = FastRead(c, self.gnxDict).readFile(fileName)
-            if v:
-                c.hiddenRootNode = v
-                # Fix bug 1111: ensure that all outlines have at least one node.
-                if not v.children:
-                    new_vnode = leoNodes.VNode(context=c)
-                    new_vnode.h = 'newHeadline'
-                    v.children = [new_vnode]
-        if v:
-            fc.resolveTnodeLists()
-                # Do this before reading external files.
-            c.setFileTimeStamp(fileName)
-            if readAtFileNodesFlag:
-                # c.redraw()
-                    # Does not work.
-                    # Redraw before reading the @file nodes so the screen isn't blank.
-                    # This is important for big files like LeoPy.leo.
-                recoveryNode = fc.readExternalFiles(fileName)
-    finally:
-        p = recoveryNode or c.p or c.lastTopLevel()
-            # lastTopLevel is a better fallback, imo.
-        c.selectPosition(p)
-        c.redraw_later()
-            # Delay the second redraw until idle time.
-            # This causes a slight flash, but corrects a hangnail.
-        c.checkOutline()
-            # Must be called *after* ni.end_holding.
-        c.loading = False
-            # reenable c.changed
-        if not isinstance(theFile, sqlite3.Connection):
-            theFile.close()
-            # Fix bug https://bugs.launchpad.net/leo-editor/+bug/1208942
-            # Leo holding directory/file handles after file close?
-    if c.changed:
-        fc.propegateDirtyNodes()
-    c.setChanged(c.changed) # Refresh the changed marker.
-    fc.initReadIvars()
-    t2 = time.time()
-    g.es('read outline in %2.2f seconds' % (t2 - t1))
-    return v, c.frame.ratio
-</t>
-<t tx="ekr.20190410100719.2">def handleNodeConflicts(self):
-    '''Create a 'Recovered Nodes' node for each entry in c.nodeConflictList.'''
-    c = self.c
-    if not c.nodeConflictList:
-        return None
-    if not c.make_node_conflicts_node:
-        s = 'suppressed %s node conflicts' % len(c.nodeConflictList)
-        g.es(s, color='red')
-        g.pr('\n' + s + '\n')
-        return None
-    # Create the 'Recovered Nodes' node.
-    last = c.lastTopLevel()
-    root = last.insertAfter()
-    root.setHeadString('Recovered Nodes')
-    root.expand()
-    # For each conflict, create one child and two grandchildren.
-    for bunch in c.nodeConflictList:
-        tag = bunch.get('tag') or ''
-        gnx = bunch.get('gnx') or ''
-        fn = bunch.get('fileName') or ''
-        b1, h1 = bunch.get('b_old'), bunch.get('h_old')
-        b2, h2 = bunch.get('b_new'), bunch.get('h_new')
-        root_v = bunch.get('root_v') or ''
-        child = root.insertAsLastChild()
-        h = 'Recovered node "%s" from %s' % (h1, g.shortFileName(fn))
-        child.setHeadString(h)
-        if b1 == b2:
-            lines = [
-                'Headline changed...'
-                '%s gnx: %s root: %r' % (tag, gnx, root_v and root.v),
-                'old headline: %s' % (h1),
-                'new headline: %s' % (h2),
-            ]
-            child.setBodyString('\n'.join(lines))
-        else:
-            line1 = '%s gnx: %s root: %r\nDiff...\n' % (tag, gnx, root_v and root.v)
-            d = difflib.Differ().compare(g.splitLines(b1), g.splitLines(b2))
-                # 2017/06/19: reverse comparison order.
-            diffLines = [z for z in d]
-            lines = [line1]
-            lines.extend(diffLines)
-            # There is less need to show trailing newlines because
-            # we don't report changes involving only trailing newlines.
-            child.setBodyString(''.join(lines))
-            n1 = child.insertAsNthChild(0)
-            n2 = child.insertAsNthChild(1)
-            n1.setHeadString('old:' + h1)
-            n1.setBodyString(b1)
-            n2.setHeadString('new:' + h2)
-            n2.setBodyString(b2)
-    return root
-</t>
-<t tx="ekr.20190410100719.3">def propegateDirtyNodes(self):
-    fc = self; c = fc.c
-    aList = [z for z in c.all_positions() if z.isDirty()]
-    for p in aList:
-        p.setAllAncestorAtFileNodesDirty()
-</t>
-<t tx="ekr.20190410100719.4">def readExternalFiles(self, fileName):
-    '''Read all external files.'''
-    c, fc = self.c, self
-    c.atFileCommands.readAll(c.rootPosition(), force=False)
-    recoveryNode = fc.handleNodeConflicts()
-    # Do this after reading external files.
-    # The descendent nodes won't exist unless we have read
-    # the @thin nodes!
-    fc.restoreDescendentAttributes()
-    fc.setPositionsFromVnodes()
-    return recoveryNode
-</t>
-<t tx="ekr.20190410100719.5">def warnOnReadOnlyFiles(self, fileName):
-    # os.access may not exist on all platforms.
-    try:
-        self.read_only = not os.access(fileName, os.W_OK)
-    except AttributeError:
-        self.read_only = False
-    except UnicodeError:
-        self.read_only = False
-    if self.read_only and not g.unitTesting:
-        g.error("read only:", fileName)
-</t>
-<t tx="tbrown.20110621120042.22914">def get_top_splitter(self):
-    '''Return the top splitter of c.frame.top.'''
-    # Careful: we could be unit testing.
-    if g.pyzo:
-        return None
-    f = self.c.frame
-    if hasattr(f, 'top') and f.top:
-        ### return f.top.findChild(NestedSplitter).top()
-        child = f.top.findChild(NestedSplitter)
-        return child and child.top()
-    else:
-        return None
-</t>
-<t tx="tbrown.20111011094944.27031">def tab_callback(self):
-    '''Called when user hits tab on an item in the QListWidget.'''
-    c = self.leo_c
-    w = c.k.autoCompleter.w or c.frame.body.wrapper # 2014/09/19
-    if w is None:
-        return
-    # Replace the tail of the prefix with the completion.
-    prefix = c.k.autoCompleter.get_autocompleter_prefix()
-    parts = prefix.split('.')
-    if len(parts) &lt; 2:
-        return
-    i = j = w.getInsertPoint()
-    s = w.getAllText()
-    while(0 &lt;= i &lt; len(s) and s[i] != '.'):
-        i -= 1
-    i += 1
-    if j &gt; i:
-        w.delete(i, j)
-    w.setInsertPoint(i)
-    c.k.autoCompleter.compute_completion_list()
-</t>
-<t tx="tbrown.20130411145310.18855">def wheelEvent(self, event):
-    '''Handle a wheel event.'''
-    if QtCore.Qt.ControlModifier &amp; event.modifiers():
-        d = {'c': self.leo_c}
-        if isQt5:
-            point = event.angleDelta()
-            delta = point.y() or point.x()
-        else:
-            delta = event.delta()
-        if delta &lt; 0:
-            zoom_out(d)
-        else:
-            zoom_in(d)
-        event.accept()
-        return
-    QtWidgets.QTextBrowser.wheelEvent(self, event)
-</t>
-<t tx="tbrown.20150904102518.1">def set_time(self, path, new_time=None):
-    '''
-    Implements c.setTimeStamp.
-
-    Update the timestamp for path.
-
-    NOTE: file paths with symbolic links occur with and without those links
-    resolved depending on the code call path.  This inconsistency is
-    probably not Leo's fault but an underlying Python issue.
-    Hence the need to call realpath() here.
-    '''
-    t = new_time or self.get_mtime(path)
-    self._time_d[g.os_path_realpath(path)] = t
-</t>
-=======
->>>>>>> 09cd3eab
 </tnodes>
 </leo_file>