#@+leo-ver=5-thin
#@+node:ekr.20130925160837.11429: * @file leoConfig.py
'''Configuration classes for Leo.'''
# pylint: disable=unsubscriptable-object
#@+<< imports >>
#@+node:ekr.20041227063801: ** << imports >> (leoConfig)
import os
import re
import sys
from leo.plugins.mod_scripting import build_rclick_tree
import leo.core.leoGlobals as g
#@-<< imports >>
#@+<< class ParserBaseClass >>
#@+node:ekr.20041119203941.2: ** << class ParserBaseClass >>
class ParserBaseClass:
    """The base class for settings parsers."""
    #@+<< ParserBaseClass data >>
    #@+node:ekr.20041121130043: *3* << ParserBaseClass data >>
    # These are the canonicalized names.
    # Case is ignored, as are '_' and '-' characters.
    basic_types = [
        # Headlines have the form @kind name = var
        'bool', 'color', 'directory', 'int', 'ints',
        'float', 'path', 'ratio', 'string', 'strings']
    control_types = [
        'buttons',
        'commands', 'data',
        'enabledplugins', 'font',
        'ifenv', 'ifhostname', 'ifplatform',
        'ignore',
        'menus', 'mode', 'menuat',
        'openwith', 'outlinedata',
        'popup',
        'settings', 'shortcuts',
        ]
    # Keys are settings names, values are (type,value) tuples.
    settingsDict = {}
    #@-<< ParserBaseClass data >>
    #@+others
    #@+node:ekr.20041119204700: *3*  pbc.ctor
    #@@nobeautify

    def __init__ (self,c,localFlag):
        '''Ctor for the ParserBaseClass class.'''
        self.c = c
        self.clipBoard = []
        self.localFlag = localFlag
            # True if this is the .leo file being opened,
            # as opposed to myLeoSettings.leo or leoSettings.leo.
        self.shortcutsDict = g.TypedDictOfLists(
            name='parser.shortcutsDict',
            keyType=type('shortcutName'),
            valType=g.BindingInfo,
        )
        self.openWithList = []
            # A list of dicts containing 'name','shortcut','command' keys.
        # Keys are canonicalized names.
        self.dispatchDict = {
            'bool':         self.doBool,
            'buttons':      self.doButtons, # New in 4.4.4
            'color':        self.doColor,
            'commands':     self.doCommands, # New in 4.4.8.
            'data':         self.doData, # New in 4.4.6
            'directory':    self.doDirectory,
            'enabledplugins': self.doEnabledPlugins,
            'font':         self.doFont,
            'ifenv':        self.doIfEnv, # New in 5.2 b1.
            'ifhostname':   self.doIfHostname,
            'ifplatform':   self.doIfPlatform,
            'ignore':       self.doIgnore,
            'int':          self.doInt,
            'ints':         self.doInts,
            'float':        self.doFloat,
            'menus':        self.doMenus, # New in 4.4.4
            'menuat':       self.doMenuat,
            'popup':        self.doPopup, # New in 4.4.8
            'mode':         self.doMode, # New in 4.4b1.
            'openwith':     self.doOpenWith, # New in 4.4.3 b1.
            'outlinedata':  self.doOutlineData, # New in 4.11.1.
            'path':         self.doPath,
            'ratio':        self.doRatio,
            'shortcuts':    self.doShortcuts,
            'string':       self.doString,
            'strings':      self.doStrings,
        }
        self.debug_count = 0
    #@+node:ekr.20080514084054.4: *3* pbc.computeModeName
    def computeModeName(self, name):
        s = name.strip().lower()
        j = s.find(' ')
        if j > -1: s = s[: j]
        if s.endswith('mode'):
            s = s[: -4].strip()
        if s.endswith('-'):
            s = s[: -1]
        i = s.find('::')
        if i > -1:
            # The actual mode name is everything up to the "::"
            # The prompt is everything after the prompt.
            s = s[: i]
        modeName = s + '-mode'
        return modeName
    #@+node:ekr.20060102103625: *3* pbc.createModeCommand
    def createModeCommand(self, modeName, name, modeDict):
        modeName = 'enter-' + modeName.replace(' ', '-')
        i = name.find('::')
        if i > -1:
            # The prompt is everything after the '::'
            prompt = name[i + 2:].strip()
            modeDict['*command-prompt*'] = g.BindingInfo(kind=prompt)
        # Save the info for k.finishCreate and k.makeAllBindings.
        d = g.app.config.modeCommandsDict
        # New in 4.4.1 b2: silently allow redefinitions of modes.
        d[modeName] = modeDict
    #@+node:ekr.20041120103012: *3* pbc.error
    def error(self, s):
        g.pr(s)
        # Does not work at present because we are using a null Gui.
        g.blue(s)
    #@+node:ekr.20041120094940: *3* pbc.kind handlers
    #@+node:ekr.20041120094940.1: *4* pbc.doBool
    def doBool(self, p, kind, name, val):
        if val in ('True', 'true', '1'):
            self.set(p, kind, name, True)
        elif val in ('False', 'false', '0'):
            self.set(p, kind, name, False)
        else:
            self.valueError(p, kind, name, val)
    #@+node:ekr.20070925144337: *4* pbc.doButtons
    def doButtons(self, p, kind, name, val):
        '''Create buttons for each @button node in an @buttons tree.'''
        c, tag = self.c, '@button'
        aList, seen = [], []
        after = p.nodeAfterTree()
        while p and p != after:
            if p.v in seen:
                p.moveToNodeAfterTree()
            elif p.isAtIgnoreNode():
                seen.append(p.v)
                p.moveToNodeAfterTree()
            else:
                seen.append(p.v)
                if g.match_word(p.h, 0, tag):
                    # We can not assume that p will be valid when it is used.
                    script = g.getScript(c, p,
                        useSelectedText=False,
                        forcePythonSentinels=True,
                        useSentinels=True)
                    command_p = p.copy()
                    aList.append((command_p, script),)
                    rclicks = build_rclick_tree(command_p, top_level=True)
                    command_p.rclicks = rclicks
                p.moveToThreadNext()
        # This setting is handled differently from most other settings,
        # because the last setting must be retrieved before any commander exists.
        if aList:
            g.app.config.atCommonButtonsList.extend(aList)
                # Bug fix: 2011/11/24: Extend the list, don't replace it.
            g.app.config.buttonsFileName = c.shortFileName() if c else '<no settings file>'
        d, key = g.app.config.unitTestDict, 'config.doButtons-file-names'
        aList = d.get(key, [])
        aList.append(c.shortFileName())
        d[key] = aList
    #@+node:ekr.20041120094940.2: *4* pbc.doColor
    def doColor(self, p, kind, name, val):
        # At present no checking is done.
        val = val.lstrip('"').rstrip('"')
        val = val.lstrip("'").rstrip("'")
        self.set(p, kind, name, val)
    #@+node:ekr.20080312071248.6: *4* pbc.doCommands
    def doCommands(self, p, kind, name, val):
        '''Handle an @commands tree.'''
        aList = []; c = self.c; tag = '@command'
        seen = []
        after = p.nodeAfterTree()
        while p and p != after:
            if p.v in seen:
                p.moveToNodeAfterTree()
            elif p.isAtIgnoreNode():
                seen.append(p.v)
                p.moveToNodeAfterTree()
            else:
                seen.append(p.v)
                if g.match_word(p.h, 0, tag):
                    # We can not assume that p will be valid when it is used.
                    script = g.getScript(c, p,
                        useSelectedText=False,
                        forcePythonSentinels=True,
                        useSentinels=True)
                    aList.append((p.copy(), script),)
                p.moveToThreadNext()
        # This setting is handled differently from most other settings,
        # because the last setting must be retrieved before any commander exists.
        if aList:
            g.app.config.atCommonCommandsList.extend(aList)
                # Bug fix: 2011/11/24: Extend the list, don't replace it.
        d, key = g.app.config.unitTestDict, 'config.doCommands-file-names'
        aList = d.get(key, [])
        aList.append(c.shortFileName())
        d[key] = aList
    #@+node:ekr.20071214140900: *4* pbc.doData
    def doData(self, p, kind, name, val):
        # New in Leo 4.11: do not strip lines.
        # New in Leo 4.12.1: strip *nothing* here.
        # New in Leo 4.12.1: allow composition of nodes:
        # - Append all text in descendants in outline order.
        # - Ensure all fragments end with a newline.
        data = g.splitLines(p.b)
        for p2 in p.subtree():
            if p2.b and not p2.h.startswith('@'):
                data.extend(g.splitLines(p2.b))
                if not p2.b.endswith('\n'):
                    data.append('\n')
        self.set(p, kind, name, data)
    #@+node:ekr.20131114051702.16545: *4* pbc.doOutlineData & helper
    def doOutlineData(self, p, kind, name, val):
        # New in Leo 4.11: do not strip lines.
        data = self.getOutlineDataHelper(p)
        self.set(p, kind, name, data)
        return 'skip'
    #@+node:ekr.20131114051702.16546: *5* pbc.getOutlineDataHelper
    def getOutlineDataHelper(self, p):
        c = self.c
        if not p:
            return None
        try:
            # Copy the entire tree to s.
            c.fileCommands.leo_file_encoding = 'utf-8'
            s = c.fileCommands.putLeoOutline(p)
            s = g.toUnicode(s, encoding='utf-8')
        except Exception:
            g.es_exception()
            s = None
        return s
    #@+node:ekr.20041120094940.3: *4* pbc.doDirectory & doPath
    def doDirectory(self, p, kind, name, val):
        # At present no checking is done.
        self.set(p, kind, name, val)

    doPath = doDirectory
    #@+node:ekr.20070224075914: *4* pbc.doEnabledPlugins
    def doEnabledPlugins(self, p, kind, name, val):
        c = self.c
        s = p.b
        # This setting is handled differently from all other settings,
        # because the last setting must be retrieved before any commander exists.
        # 2011/09/04: Remove comments, comment lines and blank lines.
        aList, lines = [], g.splitLines(s)
        for s in lines:
            i = s.find('#')
            if i > -1: s = s[: i] + '\n' # 2011/09/29: must add newline back in.
            if s.strip(): aList.append(s.lstrip())
        s = ''.join(aList)
        # Set the global config ivars.
        g.app.config.enabledPluginsString = s
        g.app.config.enabledPluginsFileName = c.shortFileName() if c else '<no settings file>'
    #@+node:ekr.20041120094940.6: *4* pbc.doFloat
    def doFloat(self, p, kind, name, val):
        try:
            val = float(val)
            self.set(p, kind, name, val)
        except ValueError:
            self.valueError(p, kind, name, val)
    #@+node:ekr.20041120094940.4: *4* pbc.doFont
    def doFont(self, p, kind, name, val):
        '''Handle an @font node. Such nodes affect syntax coloring *only*.'''
        d = self.parseFont(p)
        # Set individual settings.
        for key in ('family', 'size', 'slant', 'weight'):
            data = d.get(key)
            if data is not None:
                name, val = data
                setKind = key
                self.set(p, setKind, name, val)
    #@+node:ekr.20150426034813.1: *4* pbc.doIfEnv
    def doIfEnv(self, p, kind, name, val):
        '''
        Support @ifenv in @settings trees.

        Enable descendant settings if the value of os.getenv is in any of the names.
        '''
        aList = name.split(',')
        if not aList:
            return 'skip'
        name = aList[0]
        env = os.getenv(name)
        env = env.lower().strip() if env else 'none'
        for s in aList[1:]:
            if s.lower().strip() == env:
                return None
        return 'skip'
    #@+node:dan.20080410121257.2: *4* pbc.doIfHostname
    def doIfHostname(self, p, kind, name, val):
        '''
        Support @ifhostname in @settings trees.

        Examples: Let h = os.environ('HOSTNAME')

        @ifhostname bob
            Enable descendant settings if h == 'bob'
        @ifhostname !harry
            Enable descendant settings if h != 'harry'
        '''
        lm = g.app.loadManager
        h = lm.computeMachineName().strip()
        s = name.strip()
        if s.startswith('!'):
            if h == s[1:]:
                return 'skip'
        elif h != s:
            return 'skip'
        return None
    #@+node:ekr.20041120104215: *4* pbc.doIfPlatform
    def doIfPlatform(self, p, kind, name, val):
        '''Support @ifplatform in @settings trees.'''
        platform = sys.platform.lower()
        for s in name.split(','):
            if platform == s.lower():
                return None
        return "skip"
    #@+node:ekr.20041120104215.1: *4* pbc.doIgnore
    def doIgnore(self, p, kind, name, val):
        return "skip"
    #@+node:ekr.20041120094940.5: *4* pbc.doInt
    def doInt(self, p, kind, name, val):
        try:
            val = int(val)
            self.set(p, kind, name, val)
        except ValueError:
            self.valueError(p, kind, name, val)
    #@+node:ekr.20041217132253: *4* pbc.doInts
    def doInts(self, p, kind, name, val):
        '''We expect either:
        @ints [val1,val2,...]aName=val
        @ints aName[val1,val2,...]=val'''
        name = name.strip() # The name indicates the valid values.
        i = name.find('[')
        j = name.find(']')
        if -1 < i < j:
            items = name[i + 1: j]
            items = items.split(',')
            name = name[: i] + name[j + 1:].strip()
            try:
                items = [int(item.strip()) for item in items]
            except ValueError:
                items = []
                self.valueError(p, 'ints[]', name, val)
                return
            kind = "ints[%s]" % (','.join([str(item) for item in items]))
            try:
                val = int(val)
            except ValueError:
                self.valueError(p, 'int', name, val)
                return
            if val not in items:
                self.error("%d is not in %s in %s" % (val, kind, name))
                return
            # At present no checking is done.
            self.set(p, kind, name, val)
    #@+node:tbrown.20080514112857.124: *4* pbc.doMenuat
    def doMenuat(self, p, kind, name, val):
        '''Handle @menuat setting.'''
        if g.app.config.menusList:
            # get the patch fragment
            patch = []
            if p.hasChildren():
                # self.doMenus(p.copy().firstChild(),kind,name,val,storeIn=patch)
                self.doItems(p.copy(), patch)
            # setup
            parts = name.split()
            if len(parts) != 3:
                parts.append('subtree')
            targetPath, mode, source = parts
            if not targetPath.startswith('/'):
                targetPath = '/' + targetPath
            ans = self.patchMenuTree(g.app.config.menusList, targetPath)
            if ans:
                # pylint: disable=unpacking-non-sequence
                list_, idx = ans
                if mode not in ('copy', 'cut'):
                    if source != 'clipboard':
                        use = patch # [0][1]
                    else:
                        if isinstance(self.clipBoard, list):
                            use = self.clipBoard
                        else:
                            use = [self.clipBoard]
                if mode == 'replace':
                    list_[idx] = use.pop(0)
                    while use:
                        idx += 1
                        list_.insert(idx, use.pop(0))
                elif mode == 'before':
                    while use:
                        list_.insert(idx, use.pop())
                elif mode == 'after':
                    while use:
                        list_.insert(idx + 1, use.pop())
                elif mode == 'cut':
                    self.clipBoard = list_[idx]
                    del list_[idx]
                elif mode == 'copy':
                    self.clipBoard = list_[idx]
                else: # append
                    list_.extend(use)
            else:
                g.es_print("ERROR: didn't find menu path " + targetPath)
        elif g.app.inBridge:
            pass # #48: Not an error.
        else:
            g.es_print("ERROR: @menuat found but no menu tree to patch")
    #@+node:tbrown.20080514180046.9: *5* pbc.getName
    def getName(self, val, val2=None):
        if val2 and val2.strip(): val = val2
        val = val.split('\n', 1)[0]
        for i in "*.-& \t\n":
            val = val.replace(i, '')
        return val.lower()
    #@+node:tbrown.20080514180046.2: *5* pbc.dumpMenuTree
    def dumpMenuTree(self, aList, level=0, path=''):
        for z in aList:
            kind, val, val2 = z
            if kind == '@item':
                name = self.getName(val, val2)
                g.es_print('%s %s (%s) [%s]' % ('    ' * (level + 0), val, val2, path + '/' + name))
            else:
                name = self.getName(kind.replace('@menu ', ''))
                g.es_print('%s %s... [%s]' % ('    ' * (level), kind, path + '/' + name))
                self.dumpMenuTree(val, level + 1, path=path + '/' + name)
    #@+node:tbrown.20080514180046.8: *5* pbc.patchMenuTree
    def patchMenuTree(self, orig, targetPath, path=''):

        for n, z in enumerate(orig):
            kind, val, val2 = z
            if kind == '@item':
                name = self.getName(val, val2)
                curPath = path + '/' + name
                if curPath == targetPath:
                    return orig, n
            else:
                name = self.getName(kind.replace('@menu ', ''))
                curPath = path + '/' + name
                if curPath == targetPath:
                    return orig, n
                ans = self.patchMenuTree(val, targetPath, path=path + '/' + name)
                if ans:
                    return ans
        return None
    #@+node:ekr.20070925144337.2: *4* pbc.doMenus & helper
    def doMenus(self, p, kind, name, val):

        c = self.c
        p = p.copy()
        aList = []
        after = p.nodeAfterTree()
        while p and p != after:
            self.debug_count += 1
            h = p.h
            if g.match_word(h, 0, '@menu'):
                name = h[len('@menu'):].strip()
                if name:
                    for z in aList:
                        name2, junk, junk = z
                        if name2 == name:
                            self.error('Replacing previous @menu %s' % (name))
                            break
                    aList2 = []
                    kind = '%s %s' % ('@menu', name)
                    self.doItems(p, aList2)
                    aList.append((kind, aList2, None),)
                    p.moveToNodeAfterTree()
                else:
                    p.moveToThreadNext()
            else:
                p.moveToThreadNext()
        if self.localFlag:
            self.set(p, kind='menus', name='menus', val=aList)
        else:
            g.app.config.menusList = aList
            name = c.shortFileName() if c else '<no settings file>'
            g.app.config.menusFileName = name
       
    #@+node:ekr.20070926141716: *5* pbc.doItems
    def doItems(self, p, aList):

        p = p.copy()
        after = p.nodeAfterTree()
        p.moveToThreadNext()
        while p and p != after:
            self.debug_count += 1
            h = p.h
            for tag in ('@menu', '@item', '@ifplatform'):
                if g.match_word(h, 0, tag):
                    itemName = h[len(tag):].strip()
                    if itemName:
                        lines = [z for z in g.splitLines(p.b) if
                            z.strip() and not z.strip().startswith('#')]
                        body = lines[0].strip() if lines else ''
                            # Only the first body line is significant.
                            # This allows following comment lines.
                        if tag == '@menu':
                            aList2 = []
                            kind = '%s %s' % (tag, itemName)
                            self.doItems(p, aList2)
                            aList.append((kind, aList2, body),)
                                # #848: Body was None.
                            p.moveToNodeAfterTree()
                            break
                        else:
                            kind = tag
                            head = itemName
                            # Wrong: we must not clean non-unicode characters!
                                # # Fix #1117: Similar to cleanButtonText in mod_scripting.py.
                                # s = ''.join([ch if ch in chars else '' for ch in g.toUnicode(head)])
                                # head2 = s.replace('--', '-').lower()
                                # aList.append((kind, head2, body),)
                            aList.append((kind, head, body),)
                            p.moveToThreadNext()
                            break
            else:
                p.moveToThreadNext()
    #@+node:ekr.20060102103625.1: *4* pbc.doMode
    def doMode(self, p, kind, name, val):
        '''Parse an @mode node and create the enter-<name>-mode command.'''
        c = self.c
        name1 = name
        modeName = self.computeModeName(name)
        d = g.TypedDictOfLists(
            name='modeDict for %s' % (modeName),
            keyType=type('commandName'),
            valType=g.BindingInfo,
        )
        s = p.b
        lines = g.splitLines(s)
        for line in lines:
            line = line.strip()
            if line and not g.match(line, 0, '#'):
                name, bi = self.parseShortcutLine('*mode-setting*', line)
                if not name:
                    # An entry command: put it in the special *entry-commands* key.
                    d.add('*entry-commands*', bi)
                elif bi is not None:
                    # A regular shortcut.
                    bi.pane = modeName
                    aList = d.get(name, [])
                    # Important: use previous bindings if possible.
                    key2, aList2 = c.config.getShortcut(name)
                    aList3 = [z for z in aList2 if z.pane != modeName]
                    if aList3:
                        aList.extend(aList3)
                    aList.append(bi)
                    d [name] = aList
            # Restore the global shortcutsDict.
            # Create the command, but not any bindings to it.
            self.createModeCommand(modeName, name1, d)
    #@+node:ekr.20070411101643.1: *4* pbc.doOpenWith
    def doOpenWith(self, p, kind, name, val):

        d = self.parseOpenWith(p)
        d['name'] = name
        d['shortcut'] = val
        name = kind = 'openwithtable'
        self.openWithList.append(d)
        self.set(p, kind, name, self.openWithList)
    #@+node:bobjack.20080324141020.4: *4* pbc.doPopup & helper
    def doPopup(self, p, kind, name, val):
        """
        Handle @popup menu items in @settings trees.
        """
        popupName = name
        # popupType = val
        aList = []
        p = p.copy()
        self.doPopupItems(p, aList)
        if not hasattr(g.app.config, 'context_menus'):
            g.app.config.context_menus = {}
        g.app.config.context_menus[popupName] = aList
    #@+node:bobjack.20080324141020.5: *5* pbc.doPopupItems
    def doPopupItems(self, p, aList):
        p = p.copy(); after = p.nodeAfterTree()
        p.moveToThreadNext()
        while p and p != after:
            h = p.h
            for tag in ('@menu', '@item'):
                if g.match_word(h, 0, tag):
                    itemName = h[len(tag):].strip()
                    if itemName:
                        if tag == '@menu':
                            aList2 = []
                            kind = '%s' % itemName
                            body = p.b
                            self.doPopupItems(p, aList2)
                            aList.append((kind + '\n' + body, aList2),)
                            p.moveToNodeAfterTree()
                            break
                        else:
                            kind = tag
                            head = itemName
                            body = p.b
                            aList.append((head, body),)
                            p.moveToThreadNext()
                            break
            else:
                p.moveToThreadNext()
    #@+node:ekr.20041121125741: *4* pbc.doRatio
    def doRatio(self, p, kind, name, val):
        try:
            val = float(val)
            if 0.0 <= val <= 1.0:
                self.set(p, kind, name, val)
            else:
                self.valueError(p, kind, name, val)
        except ValueError:
            self.valueError(p, kind, name, val)
    #@+node:ekr.20041120105609: *4* pbc.doShortcuts
    def doShortcuts(self, p, kind, junk_name, junk_val, s=None):
        '''Handle an @shortcut or @shortcuts node.'''
        c, d = self.c, self.shortcutsDict
        if s is None: s = p.b
        fn = d.name()
        for line in g.splitLines(s):
            line = line.strip()
            if line and not g.match(line, 0, '#'):
                commandName, bi = self.parseShortcutLine(fn, line)
                if bi is None: # Fix #718.
                    print('\nWarning: bad shortcut specifier: %r\n' % line)
                else:
                    if bi and bi.stroke not in (None, 'none', 'None'):
                        self.doOneShortcut(bi, commandName, p)
                    else:
                        # New in Leo 5.7: Add local assignments to None to c.k.killedBindings.
                        if c.config.isLocalSettingsFile():
                            c.k.killedBindings.append(commandName)
    #@+node:ekr.20111020144401.9585: *5* pbc.doOneShortcut
    def doOneShortcut(self, bi, commandName, p):
        '''Handle a regular shortcut.'''
        d = self.shortcutsDict
        aList = d.get(commandName, [])
        aList.append(bi)
        d[commandName] = aList
    #@+node:ekr.20041217132028: *4* pbc.doString
    def doString(self, p, kind, name, val):
        # At present no checking is done.
        self.set(p, kind, name, val)
    #@+node:ekr.20041120094940.8: *4* pbc.doStrings
    def doStrings(self, p, kind, name, val):
        '''We expect one of the following:
        @strings aName[val1,val2...]=val
        @strings [val1,val2,...]aName=val'''
        name = name.strip()
        i = name.find('[')
        j = name.find(']')
        if -1 < i < j:
            items = name[i + 1: j]
            items = items.split(',')
            items = [item.strip() for item in items]
            name = name[: i] + name[j + 1:].strip()
            kind = "strings[%s]" % (','.join(items))
            # At present no checking is done.
            self.set(p, kind, name, val)
    #@+node:ekr.20041124063257: *3* pbc.munge
    def munge(self, s):
        return g.app.config.canonicalizeSettingName(s)
    #@+node:ekr.20041119204700.2: *3* pbc.oops
    def oops(self):
        g.pr("ParserBaseClass oops:",
            g.callers(),
            "must be overridden in subclass")
    #@+node:ekr.20041213082558: *3* pbc.parsers
    #@+node:ekr.20041213082558.1: *4* pbc.parseFont & helper
    def parseFont(self, p):
        d = {
            'comments': [],
            'family': None,
            'size': None,
            'slant': None,
            'weight': None,
        }
        s = p.b
        lines = g.splitLines(s)
        for line in lines:
            self.parseFontLine(line, d)
        comments = d.get('comments')
        d['comments'] = '\n'.join(comments)
        return d
    #@+node:ekr.20041213082558.2: *5* pbc.parseFontLine
    def parseFontLine(self, line, d):
        s = line.strip()
        if not s: return
        try:
            s = str(s)
        except UnicodeError:
            pass
        if g.match(s, 0, '#'):
            s = s[1:].strip()
            comments = d.get('comments')
            comments.append(s)
            d['comments'] = comments
            return
        # name is everything up to '='
        i = s.find('=')
        if i == -1:
            name = s
            val = None
        else:
            name = s[: i].strip()
            val = s[i + 1:].strip().strip('"').strip("'")
        for tag in ('_family', '_size', '_slant', '_weight'):
            if name.endswith(tag):
                kind = tag[1:]
                d[kind] = name, val # Used only by doFont.
                return
    #@+node:ekr.20041119205148: *4* pbc.parseHeadline
    def parseHeadline(self, s):
        """
        Parse a headline of the form @kind:name=val
        Return (kind,name,val).
        Leo 4.11.1: Ignore everything after @data name.
        """
        kind = name = val = None
        if g.match(s, 0, '@'):
            i = g.skip_id(s, 1, chars='-')
            i = g.skip_ws(s, i)
            kind = s[1: i].strip()
            if kind:
                # name is everything up to '='
                if kind == 'data':
                    # i = g.skip_ws(s,i)
                    j = s.find(' ', i)
                    if j == -1:
                        name = s[i:].strip()
                    else:
                        name = s[i: j].strip()
                else:
                    j = s.find('=', i)
                    if j == -1:
                        name = s[i:].strip()
                    else:
                        name = s[i: j].strip()
                        # val is everything after the '='
                        val = s[j + 1:].strip()
        return kind, name, val
    #@+node:ekr.20070411101643.2: *4* pbc.parseOpenWith & helper
    def parseOpenWith(self, p):

        d = {'command': None}
           # d contains args, kind, etc tags.
        for line in g.splitLines(p.b):
            self.parseOpenWithLine(line, d)
        return d
    #@+node:ekr.20070411101643.4: *5* pbc.parseOpenWithLine
    def parseOpenWithLine(self, line, d):
        s = line.strip()
        if not s: return
        i = g.skip_ws(s, 0)
        if g.match(s, i, '#'):
            return
        # try:
            # s = str(s)
        # except UnicodeError:
            # pass
        if 1: # new code
            j = g.skip_c_id(s, i)
            tag = s[i: j].strip()
            if not tag:
                g.es_print('@openwith lines must start with a tag: %s' % (s))
                return
            i = g.skip_ws(s, j)
            if not g.match(s, i, ':'):
                g.es_print('colon must follow @openwith tag: %s' % (s))
                return
            i += 1
            val = s[i:].strip() or ''
                # An empty val is valid.
            if tag == 'arg':
                aList = d.get('args', [])
                aList.append(val)
                d['args'] = aList
            elif d.get(tag):
                g.es_print('ignoring duplicate definition of %s %s' % (tag, s))
            else:
                d[tag] = val
        else:
            d['command'] = s
    #@+node:ekr.20041120112043: *4* pbc.parseShortcutLine
    def parseShortcutLine(self, kind, s):
        '''Parse a shortcut line.  Valid forms:

        --> entry-command
        settingName = shortcut
        settingName ! paneName = shortcut
        command-name --> mode-name = binding
        command-name --> same = binding
        '''
        # c = self.c
        s = s.replace('\x7f', '')
            # Can happen on MacOS. Very weird.
        name = val = nextMode = None; nextMode = 'none'
        i = g.skip_ws(s, 0)
        if g.match(s, i, '-->'): # New in 4.4.1 b1: allow mode-entry commands.
            j = g.skip_ws(s, i + 3)
            i = g.skip_id(s, j, '-')
            entryCommandName = s[j: i]
            return None, g.BindingInfo('*entry-command*', commandName=entryCommandName)
        j = i
        i = g.skip_id(s, j, '-@') # #718.
        name = s[j: i]
        # #718: Allow @button- and @command- prefixes.
        for tag in ('@button-', '@command-'):
            if name.startswith(tag):
                name = name[len(tag):]
                break
        if not name:
            return None, None
        # New in Leo 4.4b2.
        i = g.skip_ws(s, i)
        if g.match(s, i, '->'): # New in 4.4: allow pane-specific shortcuts.
            j = g.skip_ws(s, i + 2)
            i = g.skip_id(s, j)
            nextMode = s[j: i]
        i = g.skip_ws(s, i)
        if g.match(s, i, '!'): # New in 4.4: allow pane-specific shortcuts.
            j = g.skip_ws(s, i + 1)
            i = g.skip_id(s, j)
            pane = s[j: i]
            if not pane.strip(): pane = 'all'
        else: pane = 'all'
        i = g.skip_ws(s, i)
        if g.match(s, i, '='):
            i = g.skip_ws(s, i + 1)
            val = s[i:]
        # New in 4.4: Allow comments after the shortcut.
        # Comments must be preceded by whitespace.
        if val:
            i = val.find('#')
            if i > 0 and val[i - 1] in (' ', '\t'):
                val = val[: i].strip()
        if not val:
            return name, None
        stroke = g.KeyStroke(binding=val) if val else None
        bi = g.BindingInfo(
            kind=kind,
            nextMode=nextMode,
            pane=pane,
            stroke=stroke)
        return name, bi
    #@+node:ekr.20041120094940.9: *3* pbc.set (bug??)
    def set(self, p, kind, name, val):
        """Init the setting for name to val."""
        c = self.c
        # Note: when kind is 'shortcut', name is a command name.
        key = self.munge(name)
        if key is None:
            g.es_print('Empty setting name in', p.h in c.fileName())
            parent = p.parent()
            while parent:
                g.trace('parent', parent.h)
                parent.moveToParent()
            return
        d = self.settingsDict
        gs = d.get(key)
        if gs:
            assert isinstance(gs, g.GeneralSetting), gs
            path = gs.path
            if c.os_path_finalize(c.mFileName) != c.os_path_finalize(path):
                g.es_print("over-riding setting:", name, "from", path)
        # Important: we can't use c here: it may be destroyed!
        d[key] = g.GeneralSetting(kind, path=c.mFileName, val=val, tag='setting',
            unl=(p and p.get_UNL(with_proto=True)))
        # g.trace(c.mFileName, kind, key)
        ###
            # if g.shortFileName(p.v.context.mFileName) != c.shortFileName():
                # g.trace('OOPS', kind, key, g.shortFileName(p.v.context.mFileName), c.shortFileName())
    #@+node:ekr.20041119204700.1: *3* pbc.traverse
    def traverse(self, theme=False):
        '''Traverse the entire settings tree.'''
        c = self.c
        self.settingsDict = g.TypedDict(
            name='settingsDict for %s' % (c.shortFileName()),
            keyType=type('settingName'),
            valType=g.GeneralSetting,
        )
        self.shortcutsDict = g.TypedDictOfLists(
            name='shortcutsDict for %s' % (c.shortFileName()),
<<<<<<< HEAD
            keyType=type('s'),
            valType=g.BindingInfo,
        )
=======
            keyType=str,
            valType=g.BindingInfo)
>>>>>>> 52d10864
        # This must be called after the outline has been inited.
        p = c.config.settingsRoot(theme=theme)
        if not p:
            # c.rootPosition() doesn't exist yet.
            # This is not an error.
            return self.shortcutsDict, self.settingsDict
        after = p.nodeAfterTree()
        while p and p != after:
            result = self.visitNode(p)
            if result == "skip":
                # g.warning('skipping settings in',p.h)
                p.moveToNodeAfterTree()
            else:
                p.moveToThreadNext()
        # Return the raw dict, unmerged.
        return self.shortcutsDict, self.settingsDict
    #@+node:ekr.20041120094940.10: *3* pbc.valueError
    def valueError(self, p, kind, name, val):
        """Give an error: val is not valid for kind."""
        self.error("%s is not a valid %s for %s" % (val, kind, name))
    #@+node:ekr.20041119204700.3: *3* pbc.visitNode (must be overwritten in subclasses)
    def visitNode(self, p):
        self.oops()
    #@-others
#@-<< class ParserBaseClass >>
#@+others
#@+node:ekr.20190831031928.1: ** class ActiveSettingsOutline
class ActiveSettingsOutline:
    
    def __init__(self, c):

        self.c = c
        self.start()
        self.create_outline()

    #@+others
    #@+node:ekr.20190831101443.1: *3* aso.start & helpers
    def start(self):
        """Do everything except populating the new outline."""
        # Create the new commander.
        self.commander = self.new_commander()
        # Open hidden commanders for non-local settings files.
        self.load_hidden_commanders()
        # Create the ordered list of commander tuples, including the local .leo file.
        self.create_commanders_list()
    #@+node:ekr.20190831052851.1: *4* aso.create_commanders_list
    def create_commanders_list(self):
        
        """Create the commanders list. Order matters."""
        lm = g.app.loadManager
        # The first element of each tuple must match the return values of c.config.getSource.
        # "local_file", "theme_file", "myLeoSettings", "leoSettings"
        
        self.commanders = [
            ('leoSettings', lm.leo_settings_c),
            ('myLeoSettings', lm.my_settings_c),
        ]
        if lm.theme_c:
            self.commanders.append(('theme_file', lm.theme_c),)
        if self.c.config.settingsRoot():
            self.commanders.append(('local_file', self.c),)
    #@+node:ekr.20190831034104.1: *4* aso.load_hidden_commanders **** Theme file???
    def load_hidden_commanders(self):
        """
        Open hidden commanders for leoSettings.leo, myLeoSettings.leo and theme.leo.
        """
        lm = g.app.loadManager
        lm.readGlobalSettingsFiles()
        # Make sure to reload the local file.
        c = g.app.commanders()[0]
        fn = c.fileName()
        if fn:
            self.local_c = lm.openSettingsFile(fn)
    #@+node:ekr.20190831100214.1: *4* aso.new_commander
    def new_commander(self):
        """Create the new commander, and load all settings files."""
        # import leo.core.leoApp as leoApp
        lm = g.app.loadManager
        old_c = self.c
        # Save any changes so they can be seen.
        if old_c.isChanged():
            old_c.save()
        old_c.outerUpdate()
        # From file-new...
        g.app.disable_redraw = True
        g.app.setLog(None)
        g.app.lockLog()
        # Switch to the new commander. Do *not* use previous settings.
        fileName = '%s-active-settings' % old_c.fileName()
        g.es(fileName, color='red')
        c = g.app.newCommander(fileName=fileName)
        # Restore the layout of docks, if we have ever saved this file.
        c.frame.setInitialWindowGeometry()
        g.app.restoreWindowState(c)
        c.frame.resizePanesToRatio(c.frame.ratio, c.frame.secondary_ratio)
        # From file-new...
        g.app.unlockLog()
        lm.createMenu(c)
        lm.finishOpen(c)
        g.app.writeWaitingLog(c)
        c.setLog()
        c.setChanged(False)
        g.app.disable_redraw = False
        return c
    #@+node:ekr.20190831034537.1: *3* aso.create_outline
    def create_outline(self):
        """Create the summary outline"""
        c = self.commander
        root = c.rootPosition()
        root.h = 'Active settings for %s' % self.c.shortFileName()
        g.trace('theme_path', repr(g.app.loadManager.theme_path))
        # Create all the inner settings outlines.
        for kind, commander in self.commanders:
            p = root.insertAfter()
            p.h = g.shortFileName(commander.fileName())
            p.b = '@language rest\n@wrap\n'
            self.create_inner_outline(commander, kind, p)
        # Clean all dirty/changed bits, so closing this outline won't prompt for a save.
        for v in c.all_nodes():
            v.clearDirty()
        c.setChanged(changedFlag=False, redrawFlag=True)
        c.redraw()
    #@+node:ekr.20190831044130.1: *3* aso.create_inner_outline
    def create_inner_outline(self, c, kind, root):
        """
        Create the outline for the given hidden commander, as descendants of root.
        """
        # Find the settings tree
        settings_root = c.config.settingsRoot()
        if not settings_root:
            # This should not be called if the local file has no @settings node.
            g.trace('no @settings node!!', c.shortFileName())
            return
        # Unify all settings.
        self.create_unified_settings(c, kind, root, settings_root)
        self.clean(root)
        ###
            # # Create separate outlines for active & inactive settings.
            # active_root = root.insertAsLastChild()
            # active_root.h = 'active settings'
            # self.create_active_settings(c, kind, active_root, settings_root)
            # inactive_root = root.insertAsLastChild()
            # inactive_root.h = 'inactive settings'
            # self.create_inactive_settings(c, kind, inactive_root, settings_root)
    #@+node:ekr.20190831045822.1: *3* aso.create_unified_settings
    settings_pat = re.compile(r'^(@[\w-]+)(\s+[\w\-\.]+)?')

    ignore_list = [
        # Settings nodes that don't have names.
        '@enabled-plugins',
        '@button', '@buttons', '@command', '@commands',
        '@font', '@item', '@menu', '@menus', '@keys', '@mode',
        '@openwith', '@popup', '@popup_menus', '@rclick',
        '@shortcuts', '@strings',
    ]

    def create_unified_settings(self, c, kind, root, settings_root):
        """Create the active settings tree for c under root."""
        ### g.trace('\n%s:%s...\n' % (kind, c.shortFileName()))
        if kind != 'theme_file':
            return
        d = self.filter_settings(c, kind)
        ignore, outline_data = None, None
        self.parents = [root]
        self.level = settings_root.level()
        for p in settings_root.subtree():
            pad = ' '*p.level()
            #@+<< continue if we should ignore p >>
            #@+node:ekr.20190901185659.1: *4* << continue if we should ignore p >>
            if ignore:
                if p == ignore:
                    ignore = None
                else:
                    # g.trace('IGNORE', p.h)
                    continue
            if outline_data:
                if p == outline_data:
                    outline_data = None
                else:
                    self.add(p)
                    continue
            #@-<< continue if we should ignore p >>
            m = self.settings_pat.match(p.h)
            if m and p.h.startswith('Buttons'): g.trace(p.h)
            if not m:
                self.add(p, h='ORG:'+p.h)
            elif m.group(1) == '@ignore':
                ignore = p.nodeAfterTree()
            elif m.group(1) in ('@data', '@outline-data'):
                self.add(p)
                outline_data = p.nodeAfterTree()
            elif m.group(1) in ('@ifenv', '@ifplatform'):
                self.add(p)
            elif m.group(1) in self.ignore_list:
                self.add(p)
            elif m.group(2):
                key = g.app.config.munge(m.group(2).strip())
                val = d.get(key)
                if isinstance(val, g.GeneralSetting):
                    self.add(p)
                else:
                    ### g.trace(key, repr(val), p.h)
                    p.h = 'INACTIVE: ' + p.h
                    self.add(p)
            else:
                print('\n', pad, "ERROR", g.truncate(p.h, 60), '\n')
    #@+node:ekr.20190901192405.1: *3* aso.add
    def add(self, p, h=None):
        """
        Add a node for p.
        
        We must *never* alter p in any way.
        Instead, the org flag tells whether the "ORG:" prefix.
        """
        if 0:
            pad = ' '*p.level()
            print(pad, p.h)
        p_level = p.level()
        if p_level > self.level + 1:
            g.trace('OOPS', p.v.context.shortFileName(), self.level, p_level, p.h)
            return
        while p_level < self.level + 1 and len(self.parents) > 1:
            self.parents.pop()
            self.level -= 1
        parent = self.parents[-1]
        child = parent.insertAsLastChild()
        child.h = h or p.h
        child.b = p.b
        self.parents.append(child)
        self.level += 1
    #@+node:ekr.20190902023940.1: *3* aso.clean
    def clean(self, root):
        """
        Remove all unnecessary nodes.
        Remove the "ORG:" prefix from remaining nodes.
        """
        self.clean_node(root)
        
    def clean_node(self, p):
        """Remove p if it contains no children after cleaning its children."""
        tag = 'ORG:'
        # There are no clones, so deleting children in reverse preserves positions.
        for child in reversed(list(p.children())):
            self.clean_node(child)
        if p.h.startswith(tag):
            if p.hasChildren():
                p.h = p.h.lstrip(tag).strip()
            else:
                p.doDelete()
    #@+node:ekr.20190902071645.1: *3* aso.filter_settings
    def filter_settings(self, c, target_kind):
        """Return a dict containing only settings defined in the file given by kind."""
        ### g.trace('\n', '='*10, c.shortFileName(), '\n')
        #
        # Must match the values returned by c.config.setSource.
        valid_kinds = ('local_file', 'theme_file', 'myLeoSettings', 'leoSettings')
        assert target_kind in valid_kinds, repr(target_kind)
        d = c.config.settingsDict
        g.trace('theme_path', g.app.loadManager.theme_path)
        aList = []
        for key in d.d.keys():
            gs = d.d.get(key)
            if isinstance(gs, g.GeneralSetting) and gs.kind == 'color':
                aList.append('%s %s %s %s' % (gs.path, gs.kind, key, gs.val))
        g.printObj(aList, tag='c.config.settingsDict colors')
        result = {}
        for key in d.keys(): 
            gs = d.get(key)
            assert g.isGeneralSetting(gs), gs
            if not gs.kind:
                g.trace('OOPS: no kind', repr(gs))
                continue
            kind = c.config.getSource(setting=gs)
            if kind == 'ignore':
                g.trace('IGNORE:', kind, key)
                continue
            if kind in ('error'):
                g.trace('ERROR:', kind, key)
                continue
            if kind == target_kind:
                result[key] = gs
        g.trace(target_kind)
        g.printObj(sorted(result.keys()), tag=target_kind)
        return result
    #@-others
#@+node:ekr.20041119203941: ** class GlobalConfigManager
class GlobalConfigManager:
    """A class to manage configuration settings."""
    # Class data...
    #@+<< gcm.defaultsDict >>
    #@+node:ekr.20041117062717.1: *3* << gcm.defaultsDict >>
<<<<<<< HEAD
    # This contains only the "interesting" defaults.
=======
    #@+at This contains only the "interesting" defaults.
>>>>>>> 52d10864
    # Ints and bools default to 0, floats to 0.0 and strings to "".
    defaultBodyFontSize = 9 if sys.platform == "win32" else 12
    defaultLogFontSize = 8 if sys.platform == "win32" else 12
    defaultMenuFontSize = 9 if sys.platform == "win32" else 12
    defaultTreeFontSize = 9 if sys.platform == "win32" else 12
    defaultsDict = g.TypedDict(
        name='g.app.config.defaultsDict',
<<<<<<< HEAD
        keyType=type('key'),
=======
        keyType=str,
>>>>>>> 52d10864
        valType=g.GeneralSetting,
    )
    defaultsData = (
        # compare options...
        ("ignore_blank_lines", "bool", True),
        ("limit_count", "int", 9),
        ("print_mismatching_lines", "bool", True),
        ("print_trailing_lines", "bool", True),
        # find/change options...
        ("search_body", "bool", True),
        ("whole_word", "bool", True),
        # Prefs panel.
        # ("default_target_language","language","python"),
        ("target_language", "language", "python"), # Bug fix: 6/20,2005.
        ("tab_width", "int", -4),
        ("page_width", "int", 132),
        ("output_doc_chunks", "bool", True),
        ("tangle_outputs_header", "bool", True),
        # Syntax coloring options...
        # Defaults for colors are handled by leoColor.py.
        ("color_directives_in_plain_text", "bool", True),
        ("underline_undefined_section_names", "bool", True),
        # Window options...
        ("body_pane_wraps", "bool", True),
        ("body_text_font_family", "family", "Courier"),
        ("body_text_font_size", "size", defaultBodyFontSize),
        ("body_text_font_slant", "slant", "roman"),
        ("body_text_font_weight", "weight", "normal"),
        ("enable_drag_messages", "bool", True),
        ("headline_text_font_family", "string", None),
        ("headline_text_font_size", "size", defaultLogFontSize),
        ("headline_text_font_slant", "slant", "roman"),
        ("headline_text_font_weight", "weight", "normal"),
        ("log_text_font_family", "string", None),
        ("log_text_font_size", "size", defaultLogFontSize),
        ("log_text_font_slant", "slant", "roman"),
        ("log_text_font_weight", "weight", "normal"),
        ("initial_window_height", "int", 600),
        ("initial_window_width", "int", 800),
        ("initial_window_left", "int", 10),
        ("initial_window_top", "int", 10),
        ("initial_split_orientation", "string", "vertical"), # was initial_splitter_orientation.
        ("initial_vertical_ratio", "ratio", 0.5),
        ("initial_horizontal_ratio", "ratio", 0.3),
        ("initial_horizontal_secondary_ratio", "ratio", 0.5),
        ("initial_vertical_secondary_ratio", "ratio", 0.7),
        # ("outline_pane_scrolls_horizontally","bool",False),
        ("split_bar_color", "color", "LightSteelBlue2"),
        ("split_bar_relief", "relief", "groove"),
        ("split_bar_width", "int", 7),
    )
    #@-<< gcm.defaultsDict >>
    #@+<< gcm.encodingIvarsDict >>
    #@+node:ekr.20041118062709: *3* << gcm.encodingIvarsDict >>
    encodingIvarsDict = g.TypedDict(
        name='g.app.config.encodingIvarsDict',
<<<<<<< HEAD
        keyType=type('key'),
=======
        keyType=str,
>>>>>>> 52d10864
        valType=g.GeneralSetting,
    )
    encodingIvarsData = (
        ("default_at_auto_file_encoding", "string", "utf-8"),
        ("default_derived_file_encoding", "string", "utf-8"),
        ("new_leo_file_encoding", "string", "UTF-8"),
            # Upper case for compatibility with previous versions.
        #
<<<<<<< HEAD
        # defaultEncoding ivar now defaults to None so it doesn't override better defaults.
=======
        # The defaultEncoding ivar is no longer used,
        # so it doesn't override better defaults.
>>>>>>> 52d10864
    )
    #@-<< gcm.encodingIvarsDict >>
    #@+<< gcm.ivarsDict >>
    #@+node:ekr.20041117072055: *3* << gcm.ivarsDict >>
    # Each of these settings sets the corresponding ivar.
    # Also, the LocalConfigManager class inits the corresponding commander ivar.
    ivarsDict = g.TypedDict(
        name='g.app.config.ivarsDict',
<<<<<<< HEAD
        keyType=type('key'),
=======
        keyType=str,
>>>>>>> 52d10864
        valType=g.GeneralSetting,
    )
    ivarsData = (
        ("at_root_bodies_start_in_doc_mode", "bool", True),
            # For compatibility with previous versions.
        ("create_nonexistent_directories", "bool", False),
        ("output_initial_comment", "string", ""),
            # "" for compatibility with previous versions.
        ("output_newline", "string", "nl"),
        ("page_width", "int", "132"),
        ("read_only", "bool", True),
        ("redirect_execute_script_output_to_log_pane", "bool", False),
        ("relative_path_base_directory", "string", "!"),
        ("remove_sentinels_extension", "string", ".txt"),
        ("save_clears_undo_buffer", "bool", False),
        ("stylesheet", "string", None),
        ("tab_width", "int", -4),
        ("target_language", "language", "python"),
            # Bug fix: added: 6/20/2005.
        ("trailing_body_newlines", "string", "asis"),
        ("use_plugins", "bool", True),
            # New in 4.3: use_plugins = True by default.
        # ("use_psyco","bool",False),
            # use_pysco can not be set by config code:
            # config processing happens too late.
        ("undo_granularity", "string", "word"),
            # "char","word","line","node"
        ("write_strips_blank_lines", "bool", False),
    )
    #@-<< gcm.ivarsDict >>
    #@+others
    #@+node:ekr.20041117083202: *3* gcm.Birth...
    #@+node:ekr.20041117062717.2: *4* gcm.ctor
    def __init__(self):
        #
        # Set later.  To keep pylint happy.
        if 0: # No longer needed, now that setIvarsFromSettings always sets gcm ivars.
            self.at_root_bodies_start_in_doc_mode = True
            self.default_derived_file_encoding = 'utf-8'
            self.output_newline = 'nl'
            self.redirect_execute_script_output_to_log_pane = True
            self.relative_path_base_directory = '!'
        self.use_plugins = False # Required to keep pylint happy.
        self.create_nonexistent_directories = False # Required to keep pylint happy.
        self.atCommonButtonsList = [] # List of info for common @buttons nodes.
        self.atCommonCommandsList = [] # List of info for common @commands nodes.
        self.atLocalButtonsList = [] # List of positions of @button nodes.
        self.atLocalCommandsList = [] # List of positions of @command nodes.
        self.buttonsFileName = ''
        self.configsExist = False # True when we successfully open a setting file.
        self.unitTestDict = {} # For unit testing: *not* the same as g.app.unitTestDict.
        self.defaultFont = None # Set in gui.getDefaultConfigFont.
        self.defaultFontFamily = None # Set in gui.getDefaultConfigFont.
        self.enabledPluginsFileName = None
        self.enabledPluginsString = ''
        self.inited = False
        self.menusList = []
        self.menusFileName = ''
        self.modeCommandsDict = g.TypedDict(
            name='modeCommandsDict',
<<<<<<< HEAD
            keyType=type('commandName'),
            valType=g.TypedDictOfLists,
        )
=======
            keyType=str,
            valType=g.TypedDictOfLists)
>>>>>>> 52d10864
        # Inited later...
        self.panes = None
        self.sc = None
        self.tree = None
        self.initDicts()
        self.initIvarsFromSettings()
        self.initRecentFiles()
    #@+node:ekr.20041227063801.2: *4* gcm.initDicts
    def initDicts(self):
        # Only the settings parser needs to search all dicts.
        self.dictList = [self.defaultsDict]
        #
        # Use the defaultsDict only when a setting is not specified anywhere.
        # xxx Should there be a warning?
        for key, kind, val in self.defaultsData:
            self.defaultsDict[self.munge(key)] = g.GeneralSetting(
                kind, setting=key, val=val, tag='defaults')
        #
        # The ivarsDict gives defaults for global (this class) and per-commander ivars.
        for key, kind, val in self.ivarsData:
            self.ivarsDict[self.munge(key)] = g.GeneralSetting(
                kind, ivar=key, val=val, tag='ivars')
        #
        # The encodingDict gives defaults for encoding-related ivars.
        # It's a separate dict as a convenience for c.initEncoding.
        for key, kind, val in self.encodingIvarsData:
            self.encodingIvarsDict[self.munge(key)] = g.GeneralSetting(
                kind, encoding=val, ivar=key, tag='encoding')
    #@+node:ekr.20041117065611.2: *4* gcm.initIvarsFromSettings & helpers
    def initIvarsFromSettings(self):
        for ivar in sorted(list(self.encodingIvarsDict.keys())):
            self.initEncoding(ivar)
        for ivar in sorted(list(self.ivarsDict.keys())):
            self.initIvar(ivar)
    #@+node:ekr.20041117065611.1: *5* gcm.initEncoding
    def initEncoding(self, key):
        '''Init g.app.config encoding ivars during initialization.'''
        # Important: The key is munged.
        gs = self.encodingIvarsDict.get(key)
        setattr(self, gs.ivar, gs.encoding)
        if gs.encoding and not g.isValidEncoding(gs.encoding):
            g.es("g.app.config: bad encoding:", "%s: %s" % (gs.ivar, gs.encoding))
    #@+node:ekr.20041117065611: *5* gcm.initIvar
    def initIvar(self, key):
        '''Init g.app.config ivars during initialization.

        This does NOT init the corresponding commander ivars.

        Such initing must be done in setIvarsFromSettings.'''
        # Important: the key is munged.
        d = self.ivarsDict
        gs = d.get(key)
        setattr(self, gs.ivar, gs.val)
    #@+node:ekr.20041117083202.2: *4* gcm.initRecentFiles
    def initRecentFiles(self):
        self.recentFiles = []
    #@+node:ekr.20041228042224: *4* gcm.setIvarsFromSettings
    def setIvarsFromSettings(self, c):
        '''Init g.app.config ivars or c's ivars from settings.

        - Called from c.initSettings with c = None to init g.app.config ivars.
        - Called from c.initSettings to init corresponding commmander ivars.
        '''
        if g.app.loadedThemes:
            return
        if not self.inited:
            return
        # Ignore temporary commanders created by readSettingsFiles.
        d = self.ivarsDict
        keys = list(d.keys())
        keys.sort()
        for key in keys:
            gs = d.get(key)
            if gs:
                assert isinstance(gs, g.GeneralSetting)
                ivar = gs.ivar # The actual name of the ivar.
                kind = gs.kind
                if c:
                    val = c.config.get(key, kind)
                else:
                    val = self.get(key, kind) # Don't use bunch.val!
                if c:
                    setattr(c, ivar, val)
                if True: # Always set the global ivars.
                    setattr(self, ivar, val)
    #@+node:ekr.20041117081009: *3* gcm.Getters...
    #@+node:ekr.20041123070429: *4* gcm.canonicalizeSettingName (munge)
    def canonicalizeSettingName(self, name):
        if name is None:
            return None
        name = name.lower()
        for ch in ('-', '_', ' ', '\n'):
            name = name.replace(ch, '')
        return name if name else None

    munge = canonicalizeSettingName
    #@+node:ekr.20051011105014: *4* gcm.exists
    def exists(self, setting, kind):
        '''Return true if a setting of the given kind exists, even if it is None.'''
        lm = g.app.loadManager
        d = lm.globalSettingsDict
        if d:
            junk, found = self.getValFromDict(d, setting, kind)
            return found
        return False
    #@+node:ekr.20041117083141: *4* gcm.get & allies
    def get(self, setting, kind):
        """Get the setting and make sure its type matches the expected type."""
        lm = g.app.loadManager
        #
        # It *is* valid to call this method: it returns the global settings.
        d = lm.globalSettingsDict
        if d:
            assert isinstance(d, g.TypedDict), repr(d)
            val, junk = self.getValFromDict(d, setting, kind)
            return val
        return None
    #@+node:ekr.20041121143823: *5* gcm.getValFromDict
    def getValFromDict(self, d, setting, requestedType, warn=True):
        '''Look up the setting in d. If warn is True, warn if the requested type
        does not (loosely) match the actual type.
        returns (val,exists)'''
        gs = d.get(self.munge(setting))
        if not gs:
            return None, False
        assert isinstance(gs, g.GeneralSetting), repr(gs)
        val = gs.val
        isNone = val in ('None', 'none', '')
        if not self.typesMatch(gs.kind, requestedType):
            # New in 4.4: make sure the types match.
            # A serious warning: one setting may have destroyed another!
            # Important: this is not a complete test of conflicting settings:
            # The warning is given only if the code tries to access the setting.
            if warn:
                g.error('warning: ignoring', gs.kind, '', setting, 'is not', requestedType)
                g.error('there may be conflicting settings!')
            return None, False
        if isNone:
            return '', True
                # 2011/10/24: Exists, a *user-defined* empty value.
        return val, True
    #@+node:ekr.20051015093141: *5* gcm.typesMatch
    def typesMatch(self, type1, type2):
        '''
        Return True if type1, the actual type, matches type2, the requeseted type.

        The following equivalences are allowed:

        - None matches anything.
        - An actual type of string or strings matches anything *except* shortcuts.
        - Shortcut matches shortcuts.
        '''
        # The shortcuts logic no longer uses the get/set code.
        shortcuts = ('shortcut', 'shortcuts',)
        if type1 in shortcuts or type2 in shortcuts:
            g.trace('oops: type in shortcuts')
        return (
            type1 is None or type2 is None or
            type1.startswith('string') and type2 not in shortcuts or
            type1 == 'int' and type2 == 'size' or
            (type1 in shortcuts and type2 in shortcuts) or
            type1 == type2
        )
    #@+node:ekr.20060608224112: *4* gcm.getAbbrevDict
    def getAbbrevDict(self):
        """Search all dictionaries for the setting & check it's type"""
        d = self.get('abbrev', 'abbrev')
        return d or {}
    #@+node:ekr.20041117081009.3: *4* gcm.getBool
    def getBool(self, setting, default=None):
        '''Return the value of @bool setting, or the default if the setting is not found.'''
        val = self.get(setting, "bool")
        if val in (True, False):
            return val
        return default
    #@+node:ekr.20070926082018: *4* gcm.getButtons
    def getButtons(self):
        '''Return a list of tuples (x,y) for common @button nodes.'''
        return g.app.config.atCommonButtonsList
    #@+node:ekr.20041122070339: *4* gcm.getColor
    def getColor(self, setting):
        '''Return the value of @color setting.'''
        col = self.get(setting, "color")
        while col and col.startswith('@'):
            col = self.get(col[1:], "color")
        return col
    #@+node:ekr.20080312071248.7: *4* gcm.getCommonCommands
    def getCommonAtCommands(self):
        '''Return the list of tuples (headline,script) for common @command nodes.'''
        return g.app.config.atCommonCommandsList
    #@+node:ekr.20071214140900.1: *4* gcm.getData & getOutlineData
    def getData(self, setting, strip_comments=True, strip_data=True):
        '''Return a list of non-comment strings in the body text of @data setting.'''
        data = self.get(setting, "data")
        # New in Leo 4.12.1: add two keyword arguments, with legacy defaults.
        if data and strip_comments:
            data = [z for z in data if not z.strip().startswith('#')]
        if data and strip_data:
            data = [z.strip() for z in data if z.strip()]
        return data

    def getOutlineData(self, setting):
        '''Return the pastable (xml text) of the entire @outline-data tree.'''
        return self.get(setting, "outlinedata")
    #@+node:ekr.20041117093009.1: *4* gcm.getDirectory
    def getDirectory(self, setting):
        '''Return the value of @directory setting, or None if the directory does not exist.'''
        # Fix https://bugs.launchpad.net/leo-editor/+bug/1173763
        theDir = self.get(setting, 'directory')
        if g.os_path_exists(theDir) and g.os_path_isdir(theDir):
            return theDir
        return None
    #@+node:ekr.20070224075914.1: *4* gcm.getEnabledPlugins
    def getEnabledPlugins(self):
        '''Return the body text of the @enabled-plugins node.'''
        return g.app.config.enabledPluginsString
    #@+node:ekr.20041117082135: *4* gcm.getFloat
    def getFloat(self, setting):
        '''Return the value of @float setting.'''
        val = self.get(setting, "float")
        try:
            val = float(val)
            return val
        except TypeError:
            return None
    #@+node:ekr.20041117062717.13: *4* gcm.getFontFromParams
    def getFontFromParams(self, family, size, slant, weight, defaultSize=12):
        """Compute a font from font parameters.

        Arguments are the names of settings to be use.
        Default to size=12, slant="roman", weight="normal".

        Return None if there is no family setting so we can use system default fonts."""
        family = self.get(family, "family")
        if family in (None, ""):
            family = self.defaultFontFamily
        size = self.get(size, "size")
        if size in (None, 0): size = defaultSize
        slant = self.get(slant, "slant")
        if slant in (None, ""): slant = "roman"
        weight = self.get(weight, "weight")
        if weight in (None, ""): weight = "normal"
        return g.app.gui.getFontFromParams(family, size, slant, weight)
    #@+node:ekr.20041117081513: *4* gcm.getInt
    def getInt(self, setting):
        '''Return the value of @int setting.'''
        val = self.get(setting, "int")
        try:
            val = int(val)
            return val
        except TypeError:
            return None
    #@+node:ekr.20041117093009.2: *4* gcm.getLanguage
    def getLanguage(self, setting):
        '''Return the setting whose value should be a language known to Leo.'''
        language = self.getString(setting)
        return language
    #@+node:ekr.20070926070412: *4* gcm.getMenusList
    def getMenusList(self):
        '''Return the list of entries for the @menus tree.'''
        aList = self.get('menus', 'menus')
        # aList is typically empty.
        return aList or g.app.config.menusList
    #@+node:ekr.20070411101643: *4* gcm.getOpenWith
    def getOpenWith(self):
        '''Return a list of dictionaries corresponding to @openwith nodes.'''
        val = self.get('openwithtable', 'openwithtable')
        return val
    #@+node:ekr.20041122070752: *4* gcm.getRatio
    def getRatio(self, setting):
        '''Return the value of @float setting.

        Warn if the value is less than 0.0 or greater than 1.0.'''
        val = self.get(setting, "ratio")
        try:
            val = float(val)
            if 0.0 <= val <= 1.0:
                return val
        except TypeError:
            pass
        return None
    #@+node:ekr.20041117062717.11: *4* gcm.getRecentFiles
    def getRecentFiles(self):
        '''Return the list of recently opened files.'''
        return self.recentFiles
    #@+node:ekr.20041117081009.4: *4* gcm.getString
    def getString(self, setting):
        '''Return the value of @string setting.'''
        return self.get(setting, "string")
    #@+node:ekr.20120222103014.10314: *3* gcm.config_iter
    def config_iter(self, c):
        '''Letters:
          leoSettings.leo
        D default settings
        F loaded .leo File
        M myLeoSettings.leo
        @ @button, @command, @mode.
        '''
        lm = g.app.loadManager
        d = c.config.settingsDict if c else lm.globalSettingsDict
        limit = c.config.getInt('print-settings-at-data-limit')
        if limit is None:
            limit = 20 # A resonable default.
        # pylint: disable=len-as-condition
        for key in sorted(list(d.keys())):
            gs = d.get(key)
            assert isinstance(gs, g.GeneralSetting), repr(gs)
            if gs and gs.kind:
                letter = lm.computeBindingLetter(c, gs.path)
                val = gs.val
                if gs.kind == 'data':
                    # #748: Remove comments
                    aList = [' '*8 + z.rstrip() for z in val
                        if z.strip() and not z.strip().startswith('#')]
                    if not aList:
                        val = '[]'
                    elif limit == 0 or len(aList) < limit:
                        val = '\n    [\n' + '\n'.join(aList) + '\n    ]'
                        # The following doesn't work well.
                        # val = g.objToString(aList, indent=' '*4)
                    else:
                        val = '<%s non-comment lines>' % len(aList)
                elif isinstance(val, str) and val.startswith('<?xml'):
                    val = '<xml>'
                key2 = '@%-6s %s' % (gs.kind, key)
                yield key2, val, c, letter
    #@+node:ekr.20171115062202.1: *3* gcm.valueInMyLeoSettings
    def valueInMyLeoSettings(self, settingName):
        '''Return the value of the setting, if any, in myLeoSettings.leo.'''
        lm = g.app.loadManager
        d = lm.globalSettingsDict.d
        gs = d.get(self.munge(settingName))
            # A GeneralSetting object.
        if gs:
            path = gs.path
            if path.find('myLeoSettings.leo') > -1:
                return gs.val
        return None
    #@-others
#@+node:ekr.20041118104831.1: ** class LocalConfigManager
class LocalConfigManager:
    """A class to hold config settings for commanders."""
    #@+others
    #@+node:ekr.20120215072959.12472: *3* c.config.Birth
    #@+node:ekr.20041118104831.2: *4* c.config.ctor
    def __init__(self, c, previousSettings=None):

        self.c = c
        lm = g.app.loadManager
        #
        # c.__init__ and helpers set the shortcuts and settings dicts for local files.
        if previousSettings:
            self.settingsDict = previousSettings.settingsDict
            self.shortcutsDict = previousSettings.shortcutsDict
            assert isinstance(self.settingsDict, g.TypedDict), repr(self.settingsDict)
            assert isinstance(self.shortcutsDict,g.TypedDictOfLists), repr(self.shortcutsDict)
        else:
            self.settingsDict = d1 = lm.globalSettingsDict
            self.shortcutsDict = d2 = lm.globalBindingsDict
            assert d1 is None or isinstance(d1, g.TypedDict), repr(d1)
            assert d2 is None or isinstance(d2, g.TypedDictOfLists), repr(d2)
        # Define these explicitly to eliminate a pylint warning.
        if 0:
            # No longer needed now that c.config.initIvar always sets
            # both c and c.config ivars.
            self.default_derived_file_encoding = g.app.config.default_derived_file_encoding
            self.redirect_execute_script_output_to_log_pane = \
                g.app.config.redirect_execute_script_output_to_log_pane
        self.defaultBodyFontSize = g.app.config.defaultBodyFontSize
        self.defaultLogFontSize = g.app.config.defaultLogFontSize
        self.defaultMenuFontSize = g.app.config.defaultMenuFontSize
        self.defaultTreeFontSize = g.app.config.defaultTreeFontSize
        for key in sorted(list(g.app.config.encodingIvarsDict.keys())):
            self.initEncoding(key)
        for key in sorted(list(g.app.config.ivarsDict.keys())):
            self.initIvar(key)
    #@+node:ekr.20041118104414: *4* c.config.initEncoding
    def initEncoding(self, key):
        # Important: the key is munged.
        gs = g.app.config.encodingIvarsDict.get(key)
        encodingName = gs.ivar
        encoding = self.get(encodingName, kind='string')
        # Use the global setting as a last resort.
        if encoding:
            setattr(self, encodingName, encoding)
        else:
            encoding = getattr(g.app.config, encodingName)
            setattr(self, encodingName, encoding)
        if encoding and not g.isValidEncoding(encoding):
            g.es("bad", "%s: %s" % (encodingName, encoding))
    #@+node:ekr.20041118104240: *4* c.config.initIvar
    def initIvar(self, key):

        c = self.c
        # Important: the key is munged.
        gs = g.app.config.ivarsDict.get(key)
        ivarName = gs.ivar
        val = self.get(ivarName, kind=None)
        if val or not hasattr(self, ivarName):
            # Set *both* the commander ivar and the c.config ivar.
            setattr(self, ivarName, val)
            setattr(c, ivarName, val)
    #@+node:ekr.20120215072959.12471: *3* c.config.Getters
    #@+node:ekr.20041123092357: *4* c.config.findSettingsPosition & helper
    # This was not used prior to Leo 4.5.

    def findSettingsPosition(self, setting):
        """Return the position for the setting in the @settings tree for c."""
        munge = g.app.config.munge
        # c = self.c
        root = self.settingsRoot()
        if not root:
            return None
        setting = munge(setting)
        for p in root.subtree():
            #BJ munge will return None if a headstring is empty
            h = munge(p.h) or ''
            if h.startswith(setting):
                return p.copy()
        return None
    #@+node:ekr.20041120074536: *5* c.config.settingsRoot
    def settingsRoot(self, theme=False):
        '''Return the position of the @settings tree.'''
        c = self.c
        for p in c.all_unique_positions():
            if p.h.rstrip() == "@settings":
                if not theme:
                    return p.copy()
                # Look for an inner @theme node
                for p2 in p.subtree():
                    if g.match_word(p2.h, 0, '@theme'):
                        return p2.copy()
        return None
    #@+node:ekr.20120215072959.12515: *4* c.config.Getters
    #@@nocolor-node
    #@+at Only the following need to be defined.
    # 
    #     get (self,setting,theType)
    #     getAbbrevDict (self)
    #     getBool (self,setting,default=None)
    #     getButtons (self)
    #     getColor (self,setting)
    #     getData (self,setting)
    #     getDirectory (self,setting)
    #     getFloat (self,setting)
    #     getFontFromParams (self,family,size,slant,weight,defaultSize=12)
    #     getInt (self,setting)
    #     getLanguage (self,setting)
    #     getMenusList (self)
    #     getOutlineData (self)
    #     getOpenWith (self)
    #     getRatio (self,setting)
    #     getShortcut (self,commandName)
    #     getString (self,setting)
    #@+node:ekr.20120215072959.12519: *5* c.config.get & allies
    def get(self, setting, kind):
        """Get the setting and make sure its type matches the expected type."""
        d = self.settingsDict
        if d:
            assert isinstance(d, g.TypedDict), repr(d)
            val, junk = self.getValFromDict(d, setting, kind)
            return val
        return None
    #@+node:ekr.20120215072959.12520: *6* getValFromDict
    def getValFromDict(self, d, setting, requestedType, warn=True):
        '''Look up the setting in d. If warn is True, warn if the requested type
        does not (loosely) match the actual type.
        returns (val,exists)'''
        gs = d.get(g.app.config.munge(setting))
        if not gs: return None, False
        assert isinstance(gs, g.GeneralSetting), repr(gs)
        val = gs.val
        isNone = val in ('None', 'none', '')
        if not self.typesMatch(gs.kind, requestedType):
            # New in 4.4: make sure the types match.
            # A serious warning: one setting may have destroyed another!
            # Important: this is not a complete test of conflicting settings:
            # The warning is given only if the code tries to access the setting.
            if warn:
                g.error('warning: ignoring', gs.kind, '', setting, 'is not', requestedType)
                g.error('there may be conflicting settings!')
            return None, False
        if isNone:
            return '', True
                # 2011/10/24: Exists, a *user-defined* empty value.
        return val, True
    #@+node:ekr.20120215072959.12521: *6* typesMatch
    def typesMatch(self, type1, type2):
        '''
        Return True if type1, the actual type, matches type2, the requeseted type.

        The following equivalences are allowed:

        - None matches anything.
        - An actual type of string or strings matches anything *except* shortcuts.
        - Shortcut matches shortcuts.
        '''
        # The shortcuts logic no longer uses the get/set code.
        shortcuts = ('shortcut', 'shortcuts',)
        if type1 in shortcuts or type2 in shortcuts:
            g.trace('oops: type in shortcuts')
        return (
            type1 is None or type2 is None or
            type1.startswith('string') and type2 not in shortcuts or
            type1 == 'int' and type2 == 'size' or
            (type1 in shortcuts and type2 in shortcuts) or
            type1 == type2
        )
    #@+node:ekr.20120215072959.12522: *5* c.config.getAbbrevDict
    def getAbbrevDict(self):
        """Search all dictionaries for the setting & check it's type"""
        d = self.get('abbrev', 'abbrev')
        return d or {}
    #@+node:ekr.20120215072959.12523: *5* c.config.getBool
    def getBool(self, setting, default=None):
        '''Return the value of @bool setting, or the default if the setting is not found.'''
        val = self.get(setting, "bool")
        if val in (True, False):
            return val
        return default
    #@+node:ekr.20120215072959.12525: *5* c.config.getColor
    def getColor(self, setting):
        '''Return the value of @color setting.'''
        col = self.get(setting, "color")
        while col and col.startswith('@'):
            col = self.get(col[1:], "color")
        return col
    #@+node:ekr.20120215072959.12527: *5* c.config.getData
    def getData(self, setting, strip_comments=True, strip_data=True):
        '''Return a list of non-comment strings in the body text of @data setting.'''
        # 904: Add local abbreviations to global settings.
        append = setting == 'global-abbreviations'
        if append:
            data0 = g.app.config.getData(setting,
                strip_comments=strip_comments,
                strip_data=strip_data,
            )
        data = self.get(setting, "data")
        # New in Leo 4.11: parser.doData strips only comments now.
        # New in Leo 4.12: parser.doData strips *nothing*.
        if isinstance(data, str):
            data = [data]
        if data and strip_comments:
            data = [z for z in data if not z.strip().startswith('#')]
        if data and strip_data:
            data = [z.strip() for z in data if z.strip()]
        if append and data != data0:
            if data:
                data.extend(data0)
            else:
                data = data0
        return data
    #@+node:ekr.20131114051702.16542: *5* c.config.getOutlineData
    def getOutlineData(self, setting):
        '''Return the pastable (xml) text of the entire @outline-data tree.'''
        data = self.get(setting, "outlinedata")
        if setting == 'tree-abbreviations':
            # 904: Append local tree abbreviations to the global abbreviations.
            data0 = g.app.config.getOutlineData(setting)
            if data and data0 and data != data0:
                assert isinstance(data0, str)
                assert isinstance(data, str)
                # We can't merge the data here: they are .leo files!
                # abbrev.init_tree_abbrev_helper does the merge.
                data = [data0, data]
        return data
    #@+node:ekr.20120215072959.12528: *5* c.config.getDirectory
    def getDirectory(self, setting):
        '''Return the value of @directory setting, or None if the directory does not exist.'''
        # Fix https://bugs.launchpad.net/leo-editor/+bug/1173763
        theDir = self.get(setting, 'directory')
        if g.os_path_exists(theDir) and g.os_path_isdir(theDir):
            return theDir
        return None
    #@+node:ekr.20120215072959.12530: *5* c.config.getFloat
    def getFloat(self, setting):
        '''Return the value of @float setting.'''
        val = self.get(setting, "float")
        try:
            val = float(val)
            return val
        except TypeError:
            return None
    #@+node:ekr.20120215072959.12531: *5* c.config.getFontFromParams
    def getFontFromParams(self, family, size, slant, weight, defaultSize=12):
        """
        Compute a font from font parameters. This should be used *only*
        by the syntax coloring code.  Otherwise, use Leo's style sheets.

        Arguments are the names of settings to be use.
        Default to size=12, slant="roman", weight="normal".

        Return None if there is no family setting so we can use system default fonts.
        """
        family = self.get(family, "family")
        if family in (None, ""):
            family = g.app.config.defaultFontFamily
        size = self.get(size, "size")
        if size in (None, 0):
            size = defaultSize
        slant = self.get(slant, "slant")
        if slant in (None, ""):
            slant = "roman"
        weight = self.get(weight, "weight")
        if weight in (None, ""):
            weight = "normal"
        return g.app.gui.getFontFromParams(family, size, slant, weight)
    #@+node:ekr.20120215072959.12532: *5* c.config.getInt
    def getInt(self, setting):
        '''Return the value of @int setting.'''
        val = self.get(setting, "int")
        try:
            val = int(val)
            return val
        except TypeError:
            return None
    #@+node:ekr.20120215072959.12533: *5* c.config.getLanguage
    def getLanguage(self, setting):
        '''Return the setting whose value should be a language known to Leo.'''
        language = self.getString(setting)
        return language
    #@+node:ekr.20120215072959.12534: *5* c.config.getMenusList
    def getMenusList(self):
        '''Return the list of entries for the @menus tree.'''
        aList = self.get('menus', 'menus')
        # aList is typically empty.
        return aList or g.app.config.menusList
    #@+node:ekr.20120215072959.12535: *5* c.config.getOpenWith
    def getOpenWith(self):
        '''Return a list of dictionaries corresponding to @openwith nodes.'''
        val = self.get('openwithtable', 'openwithtable')
        return val
    #@+node:ekr.20120215072959.12536: *5* c.config.getRatio
    def getRatio(self, setting):
        '''Return the value of @float setting.

        Warn if the value is less than 0.0 or greater than 1.0.'''
        val = self.get(setting, "ratio")
        try:
            val = float(val)
            if 0.0 <= val <= 1.0:
                return val
        except TypeError:
            pass
        return None
    #@+node:ekr.20120215072959.12538: *5* c.config.getSettingSource
    def getSettingSource(self, setting):
        '''return the name of the file responsible for setting.'''
        d = self.settingsDict
        if d:
            assert isinstance(d, g.TypedDict), repr(d)
            bi = d.get(setting)
            if bi is None:
                return 'unknown setting', None
            return bi.path, bi.val
        #
        # lm.readGlobalSettingsFiles is opening a settings file.
        # lm.readGlobalSettingsFiles has not yet set lm.globalSettingsDict.
        assert d is None
        return None
    #@+node:ekr.20120215072959.12539: *5* c.config.getShortcut (changed)
    no_menu_dict = {}
        # Keys are file names.

    def getShortcut(self, commandName):
        '''Return rawKey,accel for shortcutName'''
        c = self.c
        d = self.shortcutsDict
        if not c.frame.menu:
            if c not in self.no_menu_dict:
                self.no_menu_dict[c] = True
                g.trace('no menu: %s:%s' % (c.shortFileName(), commandName))
            return None, []
        if d:
            assert isinstance(d, g.TypedDictOfLists), repr(d)
            key = c.frame.menu.canonicalizeMenuName(commandName)
            key = key.replace('&', '') # Allow '&' in names.
            aList = d.get(commandName, [])
            if aList: # A list of g.BindingIndo objects.
                # It's important to filter empty strokes here.
                aList = [z for z in aList
                    if z.stroke and z.stroke.lower() != 'none']
            return key, aList
        #
        # lm.readGlobalSettingsFiles is opening a settings file.
        # lm.readGlobalSettingsFiles has not yet set lm.globalSettingsDict.
        return None, []
    #@+node:ekr.20120215072959.12540: *5* c.config.getString
    def getString(self, setting):
        '''Return the value of @string setting.'''
        return self.get(setting, "string")
    #@+node:ekr.20120215072959.12543: *4* c.config.Getters: redirect to g.app.config
    def getButtons(self):
        '''Return a list of tuples (x,y) for common @button nodes.'''
        return g.app.config.atCommonButtonsList # unusual.

    def getCommands(self):
        '''Return the list of tuples (headline,script) for common @command nodes.'''
        return g.app.config.atCommonCommandsList # unusual.

    def getEnabledPlugins(self):
        '''Return the body text of the @enabled-plugins node.'''
        return g.app.config.enabledPluginsString # unusual.

    def getRecentFiles(self):
        '''Return the list of recently opened files.'''
        return g.app.config.getRecentFiles() # unusual
    #@+node:ekr.20140114145953.16691: *4* c.config.isLocalSetting
    def isLocalSetting(self, setting, kind):
        '''Return True if the indicated setting comes from a local .leo file.'''
        if not kind or kind in ('shortcut', 'shortcuts', 'openwithtable'):
            return False
        key = g.app.config.munge(setting)
        if key is None:
            return False
        if not self.settingsDict:
            return False
        gs = self.settingsDict.get(key)
        if not gs:
            return False
        assert isinstance(gs, g.GeneralSetting), repr(gs)
        path = gs.path.lower()
        for fn in ('myLeoSettings.leo', 'leoSettings.leo'):
            if path.endswith(fn.lower()):
                return False
        return True
    #@+node:ekr.20171119222458.1: *4* c.config.isLocalSettingsFile
    def isLocalSettingsFile(self):
        '''Return true if c is not leoSettings.leo or myLeoSettings.leo'''
        c = self.c
        fn = c.shortFileName().lower()
        for fn2 in ('leoSettings.leo', 'myLeoSettings.leo'):
            if fn.endswith(fn2.lower()):
                return False
        return True
    #@+node:ekr.20120224140548.10528: *4* c.exists
    def exists(self, c, setting, kind):
        '''Return true if a setting of the given kind exists, even if it is None.'''
        d = self.settingsDict
        if d:
            junk, found = self.getValFromDict(d, setting, kind)
            if found: return True
        return False
    #@+node:ekr.20190901181116.1: *3* c.config.getSource (new)
    def getSource(self, setting):
        """
        Return a string representing the source file of the given setting,
        one of ("local_file", "theme_file", "myLeoSettings", "leoSettings", "ignore", "error")
        """
        trace = False
        if not isinstance(setting, g.GeneralSetting):
            return "error"
        try:
            path = setting.path
        except Exception:
            return "error"
        val = g.truncate(repr(setting.val), 50)
        if not path:
            # g.trace('NO PATH', setting.kind, val)
            return "local_file"
        path = path.lower()
        for tag in ('myLeoSettings.leo', 'leoSettings.leo'):
            if path.endswith(tag.lower()):
                if setting.kind == 'color':
                    if trace: g.trace('FOUND:', tag.rstrip('.leo'), setting.kind, setting.ivar, val)
                return tag.rstrip('.leo')
        theme_path = g.app.loadManager.theme_path
        if theme_path and g.shortFileName(theme_path.lower()) in path:
            if trace: g.trace('FOUND:', "theme_file", setting.kind, setting.ivar, val)
            return "theme_file"
        # g.trace('NOT FOUND', repr(theme_path), repr(path))
        if path == 'register-command' or path.find('mode') > -1:
            return 'ignore'
        return "local_file"
    #@+node:ekr.20070418073400: *3* c.config.printSettings
    def printSettings(self):
        '''Prints the value of every setting, except key bindings and commands and open-with tables.
        The following shows where the active setting came from:

        -     leoSettings.leo,
        -  @  @button, @command, @mode.
        - [D] default settings.
        - [F] indicates the file being loaded,
        - [M] myLeoSettings.leo,
        - [T] The theme file.

        '''
        c, lm = self.c, g.app.loadManager
        legend = '''\
    legend:
        leoSettings.leo
     @  @button, @command, @mode
    [D] default settings
    [F] local file: %s
    [M] myLeoSettings.leo
    ''' % c.shortFileName()
        # Append [T] line if there is a theme file.
        legend = g.adjustTripleString(legend, c.tab_width)
        if lm.theme_path:
            legend = legend + '[T] theme file: %s\n' % g.shortFileName(lm.theme_path)
        result = []
        for name, val, c, letter in g.app.config.config_iter(c):
            kind = '   ' if letter == ' ' else '[%s]' % (letter)
            result.append('%s %s = %s\n' % (kind, name, val))
        # Use a single g.es statement.
        result.append('\n' + legend)
        if g.unitTesting:
            pass # print(''.join(result))
        else:
            g.es_print('', ''.join(result), tabName='Settings')
    #@+node:ekr.20190831030206.1: *3* c.config.createActivesSettingsOutline (new: #852)
    def createActivesSettingsOutline(self):
        """
        Create and open an outline, summarizing all presently active settings.
        
        The outline retains the organization of all active settings files.
        
        See #852: https://github.com/leo-editor/leo-editor/issues/852
        """
        ActiveSettingsOutline(self.c)
    #@+node:ekr.20120215072959.12475: *3* c.config.set
    def set(self, p, kind, name, val, warn=True):
        """Init the setting for name to val."""
        c = self.c
        # Note: when kind is 'shortcut', name is a command name.
        key = g.app.config.munge(name)
        d = self.settingsDict
        assert isinstance(d, g.TypedDict), repr(d)
        gs = d.get(key)
        if gs:
            assert isinstance(gs, g.GeneralSetting), repr(gs)
            path = gs.path
            if warn and c.os_path_finalize(c.mFileName) != c.os_path_finalize(path):
                g.es("over-riding setting:", name, "from", path)
        d [key] = g.GeneralSetting(kind, path=c.mFileName, val=val, tag='setting')
    #@+node:ekr.20180121135120.1: *3* c.config.setUserSetting
    def setUserSetting(self, setting, value):
        '''
        Find and set the indicated setting, either in the local file or in
        myLeoSettings.leo.
        '''
        c = self.c
        p = self.findSettingsPosition(setting)
        if not p:
            c = c.openMyLeoSettings()
            if not c: return
            p = c.config.findSettingsPosition(setting)
        if not p:
            root = c.config.settingsRoot()
            if not root: return
            p = c.config.findSettingsPosition(setting)
            if not p:
                p = root.insertAsLastChild()
        h = setting
        i = h.find('=')
        if i > -1:
            h = h[:i].strip()
        p.h = '%s = %s' % (h, value)
        #
        # Delay the second redraw until idle time.
        c.setChanged(redrawFlag=False)
        p.setDirty()
        c.redraw_later()
       
    #@-others
#@+node:ekr.20041119203941.3: ** class SettingsTreeParser (ParserBaseClass)
class SettingsTreeParser(ParserBaseClass):
    '''A class that inits settings found in an @settings tree.

    Used by read settings logic.'''
    
    # def __init__(self, c, localFlag=True):
        # super().__init__(c, localFlag)

    #@+others
    #@+node:ekr.20041119204103: *3* ctor (SettingsTreeParser)
    #@+node:ekr.20041119204714: *3* visitNode (SettingsTreeParser)
    def visitNode(self, p):
        """Init any settings found in node p."""
        p = p.copy()
            # Bug fix 2011/11/24
            # Ensure inner traversals don't change callers's p.
        munge = g.app.config.munge
        kind, name, val = self.parseHeadline(p.h)
        kind = munge(kind)
        isNone = val in ('None', 'none', '', None)
        if kind is None: # Not an @x node. (New in Leo 4.4.4)
            pass
        elif kind == "settings":
            pass
        elif kind in self.basic_types and isNone:
            # None is valid for all basic types.
            self.set(p, kind, name, None)
        elif kind in self.control_types or kind in self.basic_types:
            f = self.dispatchDict.get(kind)
            if f:
                try:
                    return f(p, kind, name, val)
                except Exception:
                    g.es_exception()
            else:
                g.pr("*** no handler", kind)
        return None
    #@-others
#@+node:ekr.20171229131953.1: ** parseFont (leoConfig.py)
def parseFont(b):
    family = None
    weight = None
    slant = None
    size = None
    settings_name = None
    for line in g.splitLines(b):
        line = line.strip()
        if line.startswith('#'): continue
        i = line.find('=')
        if i < 0: continue
        name = line[:i].strip()
        if name.endswith('_family'):
            family = line[i+1:].strip()
        elif name.endswith('_weight'):
            weight = line[i+1:].strip()
        elif name.endswith('_size'):
            size = line[i+1:].strip()
            try:
                size = float(size)
            except ValueError:
                size = 12
        elif name.endswith('_slant'):
            slant = line[i+1:].strip()
        if settings_name is None and name.endswith(('_family', '_slant', '_weight','_size')):
            settings_name = name.rsplit('_', 1)[0]
    return settings_name, family, weight == 'bold', slant in ('slant', 'italic'), size
#@-others
#@@language python
#@@tabwidth -4
#@@pagewidth 70
#@-leo<|MERGE_RESOLUTION|>--- conflicted
+++ resolved
@@ -882,14 +882,8 @@
         )
         self.shortcutsDict = g.TypedDictOfLists(
             name='shortcutsDict for %s' % (c.shortFileName()),
-<<<<<<< HEAD
-            keyType=type('s'),
-            valType=g.BindingInfo,
-        )
-=======
             keyType=str,
             valType=g.BindingInfo)
->>>>>>> 52d10864
         # This must be called after the outline has been inited.
         p = c.config.settingsRoot(theme=theme)
         if not p:
@@ -1181,11 +1175,7 @@
     # Class data...
     #@+<< gcm.defaultsDict >>
     #@+node:ekr.20041117062717.1: *3* << gcm.defaultsDict >>
-<<<<<<< HEAD
     # This contains only the "interesting" defaults.
-=======
-    #@+at This contains only the "interesting" defaults.
->>>>>>> 52d10864
     # Ints and bools default to 0, floats to 0.0 and strings to "".
     defaultBodyFontSize = 9 if sys.platform == "win32" else 12
     defaultLogFontSize = 8 if sys.platform == "win32" else 12
@@ -1193,11 +1183,7 @@
     defaultTreeFontSize = 9 if sys.platform == "win32" else 12
     defaultsDict = g.TypedDict(
         name='g.app.config.defaultsDict',
-<<<<<<< HEAD
-        keyType=type('key'),
-=======
         keyType=str,
->>>>>>> 52d10864
         valType=g.GeneralSetting,
     )
     defaultsData = (
@@ -1254,11 +1240,7 @@
     #@+node:ekr.20041118062709: *3* << gcm.encodingIvarsDict >>
     encodingIvarsDict = g.TypedDict(
         name='g.app.config.encodingIvarsDict',
-<<<<<<< HEAD
-        keyType=type('key'),
-=======
         keyType=str,
->>>>>>> 52d10864
         valType=g.GeneralSetting,
     )
     encodingIvarsData = (
@@ -1267,12 +1249,7 @@
         ("new_leo_file_encoding", "string", "UTF-8"),
             # Upper case for compatibility with previous versions.
         #
-<<<<<<< HEAD
         # defaultEncoding ivar now defaults to None so it doesn't override better defaults.
-=======
-        # The defaultEncoding ivar is no longer used,
-        # so it doesn't override better defaults.
->>>>>>> 52d10864
     )
     #@-<< gcm.encodingIvarsDict >>
     #@+<< gcm.ivarsDict >>
@@ -1281,11 +1258,7 @@
     # Also, the LocalConfigManager class inits the corresponding commander ivar.
     ivarsDict = g.TypedDict(
         name='g.app.config.ivarsDict',
-<<<<<<< HEAD
-        keyType=type('key'),
-=======
         keyType=str,
->>>>>>> 52d10864
         valType=g.GeneralSetting,
     )
     ivarsData = (
@@ -1346,14 +1319,8 @@
         self.menusFileName = ''
         self.modeCommandsDict = g.TypedDict(
             name='modeCommandsDict',
-<<<<<<< HEAD
-            keyType=type('commandName'),
-            valType=g.TypedDictOfLists,
-        )
-=======
             keyType=str,
             valType=g.TypedDictOfLists)
->>>>>>> 52d10864
         # Inited later...
         self.panes = None
         self.sc = None
