#@+leo-ver=5-thin
#@+node:ekr.20031218072017.3655: * @file leoFrame.py
"""
The base classes for all Leo Windows, their body, log and tree panes, key bindings and menus.

These classes should be overridden to create frames for a particular gui.
"""
#@+<< imports >>
#@+node:ekr.20120219194520.10464: ** << imports >> (leoFrame)
import os
import re
import string
<<<<<<< HEAD
from typing import Any, Callable, Dict, List, Tuple
from typing import TYPE_CHECKING
=======
from typing import Any, List, Tuple
>>>>>>> a95f59b1
from leo.core import leoGlobals as g
from leo.core import leoColorizer  # NullColorizer is a subclass of ColorizerMixin
from leo.core import leoMenu
from leo.core import leoNodes

#@-<< imports >>
<<<<<<< HEAD
#@+<< type aliases leoFrame >>
#@+node:ekr.20220415013957.1: ** << type aliases leoFrame >>
if TYPE_CHECKING:  # Always False at runtime.
    from leo.core.leoCommands import Commands as Cmdr
    from leo.core.leoNodes import Position as Pos
    from leo.core.leoNodes import VNode
else:
    Cmdr = Pos = VNode = Any
Event = Any
Index = Any  # For now, really Union[int, str], but that creates type-checking problems.
Widget = Any
Wrapper = Any
#@-<< type aliases leoFrame >>
=======
Cmdr = Any
Pos = Any
>>>>>>> a95f59b1
#@+<< About handling events >>
#@+node:ekr.20031218072017.2410: ** << About handling events >>
#@+at Leo must handle events or commands that change the text in the outline
# or body panes. We must ensure that headline and body text corresponds
# to the VNode corresponding to presently selected outline, and vice
# versa. For example, when the user selects a new headline in the
# outline pane, we must ensure that:
#
# 1) All vnodes have up-to-date information and
#
# 2) the body pane is loaded with the correct data.
#
# Early versions of Leo attempted to satisfy these conditions when the user
# switched outline nodes. Such attempts never worked well; there were too many
# special cases. Later versions of Leo use a much more direct approach: every
# keystroke in the body pane updates the presently selected VNode immediately.
#
# The LeoTree class contains all the event handlers for the tree pane, and the
# LeoBody class contains the event handlers for the body pane. The following
# convenience methods exists:
#
# - body.updateBody & tree.updateBody:
#     These are suprising complex.
#
# - body.bodyChanged & tree.headChanged:
#     Called by commands throughout Leo's core that change the body or headline.
#     These are thin wrappers for updateBody and updateTree.
#@-<< About handling events >>
#@+<< command decorators >>
#@+node:ekr.20150509054428.1: ** << command decorators >> (leoFrame.py)
def log_cmd(name: str) -> Callable:  # Not used.
    """Command decorator for the LeoLog class."""
    return g.new_cmd_decorator(name, ['c', 'frame', 'log'])

def body_cmd(name: str) -> Callable:
    """Command decorator for the c.frame.body class."""
    return g.new_cmd_decorator(name, ['c', 'frame', 'body'])

def frame_cmd(name: str) -> Callable:
    """Command decorator for the LeoFrame class."""
    return g.new_cmd_decorator(name, ['c', 'frame',])
#@-<< command decorators >>
#@+others
#@+node:ekr.20140907201613.18660: ** API classes
# These classes are for documentation and unit testing.
# They are the base class for no class.
#@+node:ekr.20140904043623.18576: *3* class StatusLineAPI
class StatusLineAPI:
    """The required API for c.frame.statusLine."""

    def __init__(self, c: Cmdr, parentFrame: Widget) -> None:
        pass

    def clear(self) -> None:
        pass

    def disable(self, background: str=None) -> None:
        pass

    def enable(self, background: str="white") -> None:
        pass

    def get(self) -> str:
        return ''

    def isEnabled(self) -> bool:
        return False

    def put(self, s: str, bg: str=None, fg: str=None) -> None:
        pass

    def setFocus(self) -> None:
        pass

    def update(self) -> None:
        pass
#@+node:ekr.20140907201613.18663: *3* class TreeAPI
class TreeAPI:
    """The required API for c.frame.tree."""

    def __init__(self, frame: Widget) -> None:
        pass
    # Must be defined in subclasses.

    def drawIcon(self, p: Pos) -> None:
        pass

    def editLabel(self, v: VNode, selectAll: bool=False, selection: Any=None) -> None:
        pass

    def edit_widget(self, p: Pos) -> None:
        return None

    def redraw(self, p: Pos=None) -> None:
        pass
    redraw_now = redraw

    def scrollTo(self, p: Pos) -> None:
        pass
    # May be defined in subclasses.

    def initAfterLoad(self) -> None:
        pass

    def onHeadChanged(self, p: Pos, undoType: str='Typing', s: str=None, e: str=None) -> None:
        pass
    # Hints for optimization. The proper default is c.redraw()

    def redraw_after_contract(self, p: Pos) -> None:
        pass

    def redraw_after_expand(self, p: Pos) -> None:
        pass

    def redraw_after_head_changed(self) -> None:
        pass

    def redraw_after_icons_changed(self) -> None:
        pass

    def redraw_after_select(self, p: Pos=None) -> None:
        pass
    # Must be defined in the LeoTree class...
    # def OnIconDoubleClick (self,p):

    def OnIconCtrlClick(self, p: Pos) -> None:
        pass

    def endEditLabel(self) -> None:
        pass

    def getEditTextDict(self, v: VNode) -> None:
        return None

    def injectCallbacks(self) -> None:
        pass

    def onHeadlineKey(self, event: Event) -> None:
        pass

    def select(self, p: Pos) -> None:
        pass

    def updateHead(self, event: Event, w: Wrapper) -> None:
        pass
#@+node:ekr.20140903025053.18631: *3* class WrapperAPI
class WrapperAPI:
    """A class specifying the wrapper api used throughout Leo's core."""

    def __init__(self, c: Cmdr) -> None:
        pass

    def appendText(self, s: str) -> None:
        pass

    def clipboard_append(self, s: str) -> None:
        pass

    def clipboard_clear(self) -> None:
        pass

    def delete(self, i: Index, j: Index=None) -> None:
        pass

    def deleteTextSelection(self) -> None:
        pass

    def disable(self) -> None:
        pass

    def enable(self, enabled: bool=True) -> None:
        pass

    def flashCharacter(self, i: int, bg: str='white', fg: str='red', flashes: int=3, delay: int=75) -> None:
        pass

    def get(self, i: int, j: int) -> str:
        return ''

    def getAllText(self) -> str:
        return ''

    def getInsertPoint(self) -> int:
        return 0

    def getSelectedText(self) -> str:
        return ''

    def getSelectionRange(self) -> Tuple[int, int]:
        return (0, 0)

    def getXScrollPosition(self) -> int:
        return 0

    def getYScrollPosition(self) -> int:
        return 0

    def hasSelection(self) -> bool:
        return False

    def insert(self, i: Index, s: str) -> None:
        pass

    def see(self, i: int) -> None:
        pass

    def seeInsertPoint(self) -> None:
        pass

    def selectAllText(self, insert: str=None) -> None:
        pass

    def setAllText(self, s: str) -> None:
        pass

    def setFocus(self) -> None:
        pass  # Required: sets the focus to wrapper.widget.

    def setInsertPoint(self, pos: str, s: str=None) -> None:
        pass

    def setSelectionRange(self, i: Index, j: Index, insert: Index=None) -> None:
        pass

    def setXScrollPosition(self, i: int) -> None:
        pass

    def setYScrollPosition(self, i: int) -> None:
        pass

    def toPythonIndex(self, index: Index) -> int:
        return 0

    def toPythonIndexRowCol(self, index: str) -> Tuple[int, int, int]:
        return (0, 0, 0)
#@+node:ekr.20140904043623.18552: ** class IconBarAPI
class IconBarAPI:
    """The required API for c.frame.iconBar."""

    def __init__(self, c: Cmdr, parentFrame: Widget) -> None:
        pass

    def add(self, *args: str, **keys: str) -> None:
        pass

    def addRow(self, height: str=None) -> None:
        pass

    def addRowIfNeeded(self) -> None:
        pass

    def addWidget(self, w: Wrapper) -> None:
        pass

    def clear(self) -> None:
        pass

    def createChaptersIcon(self) -> None:
        pass

    def deleteButton(self, w: Wrapper) -> None:
        pass

    def getNewFrame(self) -> None:
        pass

    def setCommandForButton(self,
        button: Any, command: str, command_p: Pos, controller: Cmdr, gnx: str, script: str,
    ) -> None:
        pass
#@+node:ekr.20031218072017.3656: ** class LeoBody
class LeoBody:
    """The base class for the body pane in Leo windows."""
    #@+others
    #@+node:ekr.20031218072017.3657: *3* LeoBody.__init__
    def __init__(self, frame: Widget, parentFrame: Widget) -> None:
        """Ctor for LeoBody class."""
        c = frame.c
        frame.body = self
        self.c = c
        self.editorWrappers: Dict[str, Widget] = {}  # keys are pane names, values are text widgets
        self.frame = frame
        self.parentFrame: Widget = parentFrame  # New in Leo 4.6.
        self.totalNumberOfEditors = 0
        # May be overridden in subclasses...
        self.widget: Widget = None  # set in LeoQtBody.set_widget.
        self.wrapper: Wrapper = None  # set in LeoQtBody.set_widget.
        self.numberOfEditors = 1
        self.pb = None  # paned body widget.
        # Must be overridden in subclasses...
        self.colorizer = None
        # Init user settings.
        self.use_chapters = False  # May be overridden in subclasses.
    #@+node:ekr.20031218072017.3677: *3* LeoBody.Coloring
    def forceFullRecolor(self) -> None:
        pass

    def getColorizer(self) -> None:
        return self.colorizer

    def updateSyntaxColorer(self, p: Pos) -> None:
        return self.colorizer.updateSyntaxColorer(p.copy())

    def recolor(self, p: Pos) -> None:
        self.c.recolor()

    recolor_now = recolor
    #@+node:ekr.20140903103455.18574: *3* LeoBody.Defined in subclasses
    # Methods of this class call the following methods of subclasses (LeoQtBody)
    # Fail loudly if these methods are not defined.

    def oops(self) -> None:
        """Say that a required method in a subclass is missing."""
        g.trace("(LeoBody) %s should be overridden in a subclass", g.callers())

    def createEditorFrame(self, w: Wrapper) -> Wrapper:
        self.oops()

    def createTextWidget(self, parentFrame: Widget, p: Pos, name: str) -> Wrapper:
        self.oops()

    def packEditorLabelWidget(self, w: Wrapper) -> None:
        self.oops()

    def onFocusOut(self, obj: Any) -> None:
        pass
    #@+node:ekr.20060528100747: *3* LeoBody.Editors
    # This code uses self.pb, a paned body widget, created by tkBody.finishCreate.
    #@+node:ekr.20070424053629: *4* LeoBody.entries
    #@+node:ekr.20060528100747.1: *5* LeoBody.addEditor (overridden)
    def addEditor(self, event: Event=None) -> None:
        """Add another editor to the body pane."""
        c, p = self.c, self.c.p
        self.totalNumberOfEditors += 1
        self.numberOfEditors += 1
        if self.numberOfEditors == 2:
            # Inject the ivars into the first editor.
            # Bug fix: Leo 4.4.8 rc1: The name of the last editor need not be '1'
            d = self.editorWrappers
            keys = list(d.keys())
            if len(keys) == 1:
                # Immediately create the label in the old editor.
                w_old = d.get(keys[0])
                self.updateInjectedIvars(w_old, p)
                self.selectLabel(w_old)
            else:
                g.trace('can not happen: unexpected editorWrappers', d)
        name = f"{self.totalNumberOfEditors}"
        pane = self.pb.add(name)
        panes = self.pb.panes()
        minSize = float(1.0 / float(len(panes)))
        # Create the text wrapper.
        f = self.createEditorFrame(pane)
        wrapper = self.createTextWidget(f, name=name, p=p)
        wrapper.delete(0, 'end')
        wrapper.insert('end', p.b)
        wrapper.see(0)
        c.k.completeAllBindingsForWidget(wrapper)
        self.recolorWidget(p, wrapper)
        self.editorWrappers[name] = wrapper
        for pane in panes:
            self.pb.configurepane(pane, size=minSize)
        self.pb.updatelayout()
        c.frame.body.wrapper = wrapper
        # Finish...
        self.updateInjectedIvars(wrapper, p)
        self.selectLabel(wrapper)
        self.selectEditor(wrapper)
        self.updateEditors()
        c.bodyWantsFocus()
    #@+node:ekr.20060528132829: *5* LeoBody.assignPositionToEditor
    def assignPositionToEditor(self, p: Pos) -> None:
        """Called *only* from tree.select to select the present body editor."""
        c = self.c
        w = c.frame.body.widget
        self.updateInjectedIvars(w, p)
        self.selectLabel(w)
    #@+node:ekr.20200415041750.1: *5* LeoBody.cycleEditorFocus (restored)
    @body_cmd('editor-cycle-focus')
    @body_cmd('cycle-editor-focus')  # There is no LeoQtBody method
    def cycleEditorFocus(self, event: Event=None) -> None:
        """Cycle keyboard focus between the body text editors."""
        c = self.c
        d = self.editorWrappers
        w = c.frame.body.wrapper
        values = list(d.values())
        if len(values) > 1:
            i = values.index(w) + 1
            if i == len(values):
                i = 0
            w2 = values[i]
            assert w != w2
            self.selectEditor(w2)
            c.frame.body.wrapper = w2
    #@+node:ekr.20060528113806: *5* LeoBody.deleteEditor (overridden)
    def deleteEditor(self, event: Event=None) -> None:
        """Delete the presently selected body text editor."""
        c = self.c
        w = c.frame.body.wapper
        d = self.editorWrappers
        if len(list(d.keys())) == 1:
            return
        name = w.leo_name
        del d[name]
        self.pb.delete(name)
        panes = self.pb.panes()
        minSize = float(1.0 / float(len(panes)))
        for pane in panes:
            self.pb.configurepane(pane, size=minSize)
        # Select another editor.
        w = list(d.values())[0]
        # c.frame.body.wrapper = w # Don't do this now?
        self.numberOfEditors -= 1
        self.selectEditor(w)
    #@+node:ekr.20070425180705: *5* LeoBody.findEditorForChapter
    def findEditorForChapter(self, chapter: str, p: Pos) -> None:
        """Return an editor to be assigned to chapter."""
        c = self.c
        d = self.editorWrappers
        values = list(d.values())
        # First, try to match both the chapter and position.
        if p:
            for w in values:
                if (
                    hasattr(w, 'leo_chapter') and w.leo_chapter == chapter and
                    hasattr(w, 'leo_p') and w.leo_p and w.leo_p == p
                ):
                    return w
        # Next, try to match just the chapter.
        for w in values:
            if hasattr(w, 'leo_chapter') and w.leo_chapter == chapter:
                return w
        # As a last resort, return the present editor widget.
        return c.frame.body.wrapper
    #@+node:ekr.20060530210057: *5* LeoBody.select/unselectLabel
    def unselectLabel(self, w: Wrapper) -> None:
        self.createChapterIvar(w)
        self.packEditorLabelWidget(w)
        s = self.computeLabel(w)
        if hasattr(w, 'leo_label') and w.leo_label:
            w.leo_label.configure(text=s, bg='LightSteelBlue1')

    def selectLabel(self, w: Wrapper) -> None:
        if self.numberOfEditors > 1:
            self.createChapterIvar(w)
            self.packEditorLabelWidget(w)
            s = self.computeLabel(w)
            if hasattr(w, 'leo_label') and w.leo_label:
                w.leo_label.configure(text=s, bg='white')
        elif hasattr(w, 'leo_label') and w.leo_label:
            w.leo_label.pack_forget()
            w.leo_label = None
    #@+node:ekr.20061017083312: *5* LeoBody.selectEditor & helpers
    selectEditorLockout = False

    def selectEditor(self, w: Wrapper) -> None:
        """Select the editor given by w and node w.leo_p."""
        #  Called whenever wrapper must be selected.
        c = self.c
        if self.selectEditorLockout:
            return
        if w and w == self.c.frame.body.widget:
            if w.leo_p and w.leo_p != c.p:
                c.selectPosition(w.leo_p)
                c.bodyWantsFocus()
            return
        try:
            self.selectEditorLockout = True
            self.selectEditorHelper(w)
        finally:
            self.selectEditorLockout = False
    #@+node:ekr.20070423102603: *6* LeoBody.selectEditorHelper
    def selectEditorHelper(self, wrapper: str) -> None:
        """Select the editor whose widget is given."""
        c = self.c
        if not (hasattr(wrapper, 'leo_p') and wrapper.leo_p):
            g.trace('no wrapper.leo_p')
            return
        self.deactivateActiveEditor(wrapper)
        # The actual switch.
        c.frame.body.wrapper = wrapper
        wrapper.leo_active = True
        self.switchToChapter(wrapper)
        self.selectLabel(wrapper)
        if not self.ensurePositionExists(wrapper):
            g.trace('***** no position editor!')
            return
        p = wrapper.leo_p
        c.redraw(p)
        c.recolor()
        c.bodyWantsFocus()
    #@+node:ekr.20060528131618: *5* LeoBody.updateEditors
    # Called from addEditor and assignPositionToEditor

    def updateEditors(self) -> None:
        c, p = self.c, self.c.p
        d = self.editorWrappers
        if len(list(d.keys())) < 2:
            return  # There is only the main widget.
        for key in d:
            wrapper = d.get(key)
            v = wrapper.leo_v
            if v and v == p.v and wrapper != c.frame.body.wrapper:
                wrapper.delete(0, 'end')
                wrapper.insert('end', p.b)
                self.recolorWidget(p, wrapper)
        c.bodyWantsFocus()
    #@+node:ekr.20070424053629.1: *4* LeoBody.utils
    #@+node:ekr.20070422093128: *5* LeoBody.computeLabel
    def computeLabel(self, w: Wrapper) -> str:
        s = w.leo_label_s
        if hasattr(w, 'leo_chapter') and w.leo_chapter:
            s = f"{w.leo_chapter.name}: {s}"
        return s
    #@+node:ekr.20070422094710: *5* LeoBody.createChapterIvar
    def createChapterIvar(self, w: Wrapper) -> None:
        c = self.c
        cc = c.chapterController
        if not hasattr(w, 'leo_chapter') or not w.leo_chapter:
            if cc and self.use_chapters:
                w.leo_chapter = cc.getSelectedChapter()
            else:
                w.leo_chapter = None
    #@+node:ekr.20070424084651: *5* LeoBody.ensurePositionExists
    def ensurePositionExists(self, w: Wrapper) -> bool:
        """Return True if w.leo_p exists or can be reconstituted."""
        c = self.c
        if c.positionExists(w.leo_p):
            return True
        g.trace('***** does not exist', w.leo_name)
        for p2 in c.all_unique_positions():
            if p2.v and p2.v == w.leo_v:
                w.leo_p = p2.copy()
                return True
        # This *can* happen when selecting a deleted node.
        w.leo_p = c.p
        return False
    #@+node:ekr.20070424080640: *5* LeoBody.deactivateActiveEditor
    # Not used in Qt.

    def deactivateActiveEditor(self, w: Wrapper) -> None:
        """Inactivate the previously active editor."""
        d = self.editorWrappers
        # Don't capture ivars here! assignPositionToEditor keeps them up-to-date. (??)
        for key in d:
            w2 = d.get(key)
            if w2 != w and w2.leo_active:
                w2.leo_active = False
                self.unselectLabel(w2)
                return
    #@+node:ekr.20060530204135: *5* LeoBody.recolorWidget (QScintilla only)
    def recolorWidget(self, p: Pos, w: Wrapper) -> None:
        # Support QScintillaColorizer.colorize.
        c = self.c
        colorizer = c.frame.body.colorizer
        if p and colorizer and hasattr(colorizer, 'colorize'):
            old_wrapper = c.frame.body.wrapper
            c.frame.body.wrapper = w
            try:
                c.frame.body.colorizer.colorize(p)
            finally:
                c.frame.body.wrapper = old_wrapper
    #@+node:ekr.20070424084012: *5* LeoBody.switchToChapter
    def switchToChapter(self, w: Wrapper) -> None:
        """select w.leo_chapter."""
        c = self.c
        cc = c.chapterController
        if hasattr(w, 'leo_chapter') and w.leo_chapter:
            chapter = w.leo_chapter
            name = chapter and chapter.name
            oldChapter = cc.getSelectedChapter()
            if chapter != oldChapter:
                cc.selectChapterByName(name)
                c.bodyWantsFocus()
    #@+node:ekr.20070424092855: *5* LeoBody.updateInjectedIvars
    # Called from addEditor and assignPositionToEditor.

    def updateInjectedIvars(self, w: Wrapper, p: Pos) -> None:
        """Inject updated ivars in w, a gui widget."""
        if not w:
            return
        c = self.c
        cc = c.chapterController
        # Was in ctor.
        use_chapters = c.config.getBool('use-chapters')
        if cc and use_chapters:
            w.leo_chapter = cc.getSelectedChapter()
        else:
            w.leo_chapter = None
        w.leo_p = p.copy()
        w.leo_v = w.leo_p.v
        w.leo_label_s = p.h
    #@+node:ekr.20031218072017.4018: *3* LeoBody.Text
    #@+node:ekr.20031218072017.4030: *4* LeoBody.getInsertLines
    def getInsertLines(self) -> Tuple[str, str, str]:
        """
        Return before,after where:

        before is all the lines before the line containing the insert point.
        sel is the line containing the insert point.
        after is all the lines after the line containing the insert point.

        All lines end in a newline, except possibly the last line.
        """
        body = self
        w = body.wrapper
        s = w.getAllText()
        insert = w.getInsertPoint()
        i, j = g.getLine(s, insert)
        before = s[0:i]
        ins = s[i:j]
        after = s[j:]
        before = g.checkUnicode(before)
        ins = g.checkUnicode(ins)
        after = g.checkUnicode(after)
        return before, ins, after
    #@+node:ekr.20031218072017.4031: *4* LeoBody.getSelectionAreas
    def getSelectionAreas(self) -> Tuple[str, str, str]:
        """
        Return before,sel,after where:

        before is the text before the selected text
        (or the text before the insert point if no selection)
        sel is the selected text (or "" if no selection)
        after is the text after the selected text
        (or the text after the insert point if no selection)
        """
        body = self
        w = body.wrapper
        s = w.getAllText()
        i, j = w.getSelectionRange()
        if i == j:
            j = i + 1
        before = s[0:i]
        sel = s[i:j]
        after = s[j:]
        before = g.checkUnicode(before)
        sel = g.checkUnicode(sel)
        after = g.checkUnicode(after)
        return before, sel, after
    #@+node:ekr.20031218072017.2377: *4* LeoBody.getSelectionLines
    def getSelectionLines(self) -> Tuple[str, str, str]:
        """
        Return before,sel,after where:

        before is the all lines before the selected text
        (or the text before the insert point if no selection)
        sel is the selected text (or "" if no selection)
        after is all lines after the selected text
        (or the text after the insert point if no selection)
        """
        if g.app.batchMode:
            return '', '', ''
        # At present, called only by c.getBodyLines.
        body = self
        w = body.wrapper
        s = w.getAllText()
        i, j = w.getSelectionRange()
        if i == j:
            i, j = g.getLine(s, i)
        else:
            # #1742: Move j back if it is at the start of a line.
            if j > i and j > 0 and s[j - 1] == '\n':
                j -= 1
            i, junk = g.getLine(s, i)
            junk, j = g.getLine(s, j)
        before = g.checkUnicode(s[0:i])
        sel = g.checkUnicode(s[i:j])
        after = g.checkUnicode(s[j : len(s)])
        return before, sel, after  # 3 strings.
    #@-others
#@+node:ekr.20031218072017.3678: ** class LeoFrame
class LeoFrame:
    """The base class for all Leo windows."""
    instances = 0
    #@+others
    #@+node:ekr.20031218072017.3679: *3* LeoFrame.__init__ & reloadSettings
    def __init__(self, c: Cmdr, gui: Any) -> None:
        self.c = c
        self.gui = gui
        self.iconBarClass = NullIconBarClass
        self.statusLineClass = NullStatusLineClass
        self.title: str = None  # Must be created by subclasses.
        # Objects attached to this frame.
        self.body = None
        self.colorPanel = None
        self.comparePanel = None
        self.findPanel: Widget = None
        self.fontPanel: Widget = None
        self.iconBar: Widget = None
        self.isNullFrame = False
        self.keys = None
        self.log: Wrapper = None
        self.menu: Wrapper = None
        self.miniBufferWidget: Widget = None
        self.outerFrame: Widget = None
        self.prefsPanel: Widget = None
        self.statusLine: Widget = g.NullObject()  # For unit tests.
        self.tree: Wrapper = None
        self.useMiniBufferWidget = False
        # Gui-independent data
        self.cursorStay = True  # May be overridden in subclass.reloadSettings.
        self.componentsDict: Dict[str, Any] = {}  # Keys are names, values are componentClass instances.
        self.es_newlines = 0  # newline count for this log stream
        self.openDirectory = ""
        self.saved = False  # True if ever saved
        self.splitVerticalFlag = True  # Set by initialRatios later.
        self.startupWindow = False  # True if initially opened window
        self.stylesheet = None  # The contents of <?xml-stylesheet...?> line.
        self.tab_width = 0  # The tab width in effect in this pane.
    #@+node:ekr.20051009045404: *4* frame.createFirstTreeNode
    def createFirstTreeNode(self) -> VNode:
        c = self.c
        #
        # #1631: Initialize here, not in p._linkAsRoot.
        c.hiddenRootNode.children = []
        #
        # #1817: Clear the gnxDict.
        c.fileCommands.gnxDict = {}
        #
        # Create the first node.
        v = leoNodes.VNode(context=c)
        p = leoNodes.Position(v)
        v.initHeadString("NewHeadline")
        #
        # New in Leo 4.5: p.moveToRoot would be wrong:
        #                 the node hasn't been linked yet.
        p._linkAsRoot()
        return v
    #@+node:ekr.20061109125528: *3* LeoFrame.May be defined in subclasses
    #@+node:ekr.20031218072017.3688: *4* LeoFrame.getTitle & setTitle
    def getTitle(self) -> str:
        return self.title

    def setTitle(self, title: str) -> None:
        self.title = title
    #@+node:ekr.20081005065934.3: *4* LeoFrame.initAfterLoad  & initCompleteHint
    def initAfterLoad(self) -> None:
        """Provide offical hooks for late inits of components of Leo frames."""
        frame = self
        frame.body.initAfterLoad()
        frame.log.initAfterLoad()
        frame.menu.initAfterLoad()
        # if frame.miniBufferWidget: frame.miniBufferWidget.initAfterLoad()
        frame.tree.initAfterLoad()

    def initCompleteHint(self) -> None:
        pass
    #@+node:ekr.20031218072017.3687: *4* LeoFrame.setTabWidth
    def setTabWidth(self, w: Wrapper) -> None:
        """Set the tab width in effect for this frame."""
        # Subclasses may override this to affect drawing.
        self.tab_width = w
    #@+node:ekr.20061109125528.1: *3* LeoFrame.Must be defined in base class
    #@+node:ekr.20031218072017.3689: *4* LeoFrame.initialRatios
    def initialRatios(self) -> Tuple[bool, float, float]:
        c = self.c
        s = c.config.get("initial_split_orientation", "string")
        verticalFlag = s is None or (s != "h" and s != "horizontal")
        if verticalFlag:
            r = c.config.getRatio("initial-vertical-ratio")
            if r is None or r < 0.0 or r > 1.0:
                r = 0.5
            r2 = c.config.getRatio("initial-vertical-secondary-ratio")
            if r2 is None or r2 < 0.0 or r2 > 1.0:
                r2 = 0.8
        else:
            r = c.config.getRatio("initial-horizontal-ratio")
            if r is None or r < 0.0 or r > 1.0:
                r = 0.3
            r2 = c.config.getRatio("initial-horizontal-secondary-ratio")
            if r2 is None or r2 < 0.0 or r2 > 1.0:
                r2 = 0.8
        return verticalFlag, r, r2
    #@+node:ekr.20031218072017.3690: *4* LeoFrame.longFileName & shortFileName
    def longFileName(self) -> str:
        return self.c.mFileName

    def shortFileName(self) -> str:
        return g.shortFileName(self.c.mFileName)
    #@+node:ekr.20031218072017.3691: *4* LeoFrame.oops
    def oops(self) -> None:
        g.pr("LeoFrame oops:", g.callers(4), "should be overridden in subclass")
    #@+node:ekr.20031218072017.3692: *4* LeoFrame.promptForSave
    def promptForSave(self) -> bool:
        """
        Prompt the user to save changes.
        Return True if the user vetos the quit or save operation.
        """
        c = self.c
        theType = "quitting?" if g.app.quitting else "closing?"
        # See if we are in quick edit/save mode.
        root = c.rootPosition()
        quick_save = not c.mFileName and not root.next() and root.isAtEditNode()
        if quick_save:
            name = g.shortFileName(root.atEditNodeName())
        else:
            name = c.mFileName if c.mFileName else self.title
        answer = g.app.gui.runAskYesNoCancelDialog(
            c,
            title='Confirm',
            message=f"Save changes to {g.splitLongFileName(name)} before {theType}",
        )
        if answer == "cancel":
            return True  # Veto.
        if answer == "no":
            return False  # Don't save and don't veto.
        if not c.mFileName:
            root = c.rootPosition()
            if not root.next() and root.isAtEditNode():
                # There is only a single @edit node in the outline.
                # A hack to allow "quick edit" of non-Leo files.
                # See https://bugs.launchpad.net/leo-editor/+bug/381527
                # Write the @edit node if needed.
                if root.isDirty():
                    c.atFileCommands.writeOneAtEditNode(root)
                return False  # Don't save and don't veto.
            c.mFileName = g.app.gui.runSaveFileDialog(c,
                title="Save",
                filetypes=[("Leo files", "*.leo")],
                defaultextension=".leo")
            c.bringToFront()
        if c.mFileName:
            if g.app.gui.guiName() == 'curses':
                g.pr(f"Saving: {c.mFileName}")
            ok = c.fileCommands.save(c.mFileName)
            return not ok
                # Veto if the save did not succeed.
        return True  # Veto.
    #@+node:ekr.20031218072017.1375: *4* LeoFrame.frame.scanForTabWidth
    def scanForTabWidth(self, p: Pos) -> None:
        """Return the tab width in effect at p."""
        c = self.c
        tab_width = c.getTabWidth(p)
        c.frame.setTabWidth(tab_width)
    #@+node:ekr.20061119120006: *4* LeoFrame.Icon area convenience methods
    def addIconButton(self, *args: str, **keys: str) -> None:
        if self.iconBar:
            return self.iconBar.add(*args, **keys)
        return None

    def addIconRow(self) -> None:
        if self.iconBar:
            return self.iconBar.addRow()
        return None

    def addIconWidget(self, w: Wrapper) -> None:
        if self.iconBar:
            return self.iconBar.addWidget(w)
        return None

    def clearIconBar(self) -> None:
        if self.iconBar:
            return self.iconBar.clear()
        return None

    def createIconBar(self) -> None:
        c = self.c
        if not self.iconBar:
            self.iconBar = self.iconBarClass(c, self.outerFrame)
        return self.iconBar

    def getIconBar(self) -> None:
        if not self.iconBar:
            self.iconBar = self.iconBarClass(self.c, self.outerFrame)
        return self.iconBar

    getIconBarObject = getIconBar

    def getNewIconFrame(self) -> None:
        if not self.iconBar:
            self.iconBar = self.iconBarClass(self.c, self.outerFrame)
        return self.iconBar.getNewFrame()

    def hideIconBar(self) -> None:
        if self.iconBar:
            self.iconBar.hide()

    def showIconBar(self) -> None:
        if self.iconBar:
            self.iconBar.show()
    #@+node:ekr.20041223105114.1: *4* LeoFrame.Status line convenience methods
    def createStatusLine(self) -> str:
        if not self.statusLine:
            self.statusLine = self.statusLineClass(self.c, self.outerFrame)  # type:ignore
        return self.statusLine

    def clearStatusLine(self) -> None:
        if self.statusLine:
            self.statusLine.clear()

    def disableStatusLine(self, background: str=None) -> None:
        if self.statusLine:
            self.statusLine.disable(background)

    def enableStatusLine(self, background: str="white") -> None:
        if self.statusLine:
            self.statusLine.enable(background)

    def getStatusLine(self) -> str:
        return self.statusLine

    getStatusObject = getStatusLine

    def putStatusLine(self, s: str, bg: str=None, fg: str=None) -> None:
        if self.statusLine:
            self.statusLine.put(s, bg, fg)

    def setFocusStatusLine(self) -> None:
        if self.statusLine:
            self.statusLine.setFocus()

    def statusLineIsEnabled(self) -> bool:
        if self.statusLine:
            return self.statusLine.isEnabled()
        return False

    def updateStatusLine(self) -> None:
        if self.statusLine:
            self.statusLine.update()
    #@+node:ekr.20070130115927.4: *4* LeoFrame.Cut/Copy/Paste
    #@+node:ekr.20070130115927.5: *5* LeoFrame.copyText
    @frame_cmd('copy-text')
    def copyText(self, event: Event=None) -> None:
        """Copy the selected text from the widget to the clipboard."""
        # f = self
        w = event and event.widget
        # wname = c.widget_name(w)
        if not w or not g.isTextWrapper(w):
            return
        # Set the clipboard text.
        i, j = w.getSelectionRange()
        if i == j:
            ins = w.getInsertPoint()
            i, j = g.getLine(w.getAllText(), ins)
        # 2016/03/27: Fix a recent buglet.
        # Don't clear the clipboard if we hit ctrl-c by mistake.
        s = w.get(i, j)
        if s:
            g.app.gui.replaceClipboardWith(s)

    OnCopyFromMenu = copyText
    #@+node:ekr.20070130115927.6: *5* LeoFrame.cutText
    @frame_cmd('cut-text')
    def cutText(self, event: Event=None) -> None:
        """Invoked from the mini-buffer and from shortcuts."""
        c, p, u = self.c, self.c.p, self.c.undoer
        w = event and event.widget
        if not w or not g.isTextWrapper(w):
            return
        bunch = u.beforeChangeBody(p)
        name = c.widget_name(w)
        oldText = w.getAllText()
        i, j = w.getSelectionRange()
        # Update the widget and set the clipboard text.
        s = w.get(i, j)
        if i != j:
            w.delete(i, j)
            w.see(i)  # 2016/01/19: important
            g.app.gui.replaceClipboardWith(s)
        else:
            ins = w.getInsertPoint()
            i, j = g.getLine(oldText, ins)
            s = w.get(i, j)
            w.delete(i, j)
            w.see(i)  # 2016/01/19: important
            g.app.gui.replaceClipboardWith(s)
        if name.startswith('body'):
            p.v.b = w.getAllText()
            u.afterChangeBody(p, 'Cut', bunch)
        elif name.startswith('head'):
            # The headline is not officially changed yet.
            s = w.getAllText()
        else:
            pass

    OnCutFromMenu = cutText
    #@+node:ekr.20070130115927.7: *5* LeoFrame.pasteText
    @frame_cmd('paste-text')
    def pasteText(self, event: Event=None, middleButton: bool=False) -> None:
        """
        Paste the clipboard into a widget.
        If middleButton is True, support x-windows middle-mouse-button easter-egg.
        """
        trace = False and not g.unitTesting
        c, p, u = self.c, self.c.p, self.c.undoer
        w = event and event.widget
        wname = c.widget_name(w)
        if not w or not g.isTextWrapper(w):
            if trace:
                g.trace('===== BAD W', repr(w))
            return
        if trace:
            g.trace('===== Entry')
        bunch = u.beforeChangeBody(p)
        if self.cursorStay and wname.startswith('body'):
            tCurPosition = w.getInsertPoint()
        i, j = w.getSelectionRange()  # Returns insert point if no selection.
        if middleButton and c.k.previousSelection is not None:
            start, end = c.k.previousSelection
            s = w.getAllText()
            s = s[start:end]
            c.k.previousSelection = None
        else:
            s = g.app.gui.getTextFromClipboard()
        s = g.checkUnicode(s)
        singleLine = wname.startswith('head') or wname.startswith('minibuffer')
        if singleLine:
            # Strip trailing newlines so the truncation doesn't cause confusion.
            while s and s[-1] in ('\n', '\r'):
                s = s[:-1]
        # Save the horizontal scroll position.
        if hasattr(w, 'getXScrollPosition'):
            x_pos = w.getXScrollPosition()
        # Update the widget.
        if i != j:
            w.delete(i, j)
        # #2593: Replace link patterns with html links.
        if wname.startswith('log'):
            if c.frame.log.put_html_links(s):
                g.trace('Contains links')
                return  # create_html_links has done all the work.
        w.insert(i, s)
        w.see(i + len(s) + 2)
        if wname.startswith('body'):
            if self.cursorStay:
                if tCurPosition == j:
                    offset = len(s) - (j - i)
                else:
                    offset = 0
                newCurPosition = tCurPosition + offset
                w.setSelectionRange(i=newCurPosition, j=newCurPosition)
            p.v.b = w.getAllText()
            u.afterChangeBody(p, 'Paste', bunch)
        elif singleLine:
            s = w.getAllText()
            while s and s[-1] in ('\n', '\r'):
                s = s[:-1]
        else:
            pass
        # Never scroll horizontally.
        if hasattr(w, 'getXScrollPosition'):
            w.setXScrollPosition(x_pos)

    OnPasteFromMenu = pasteText
    #@+node:ekr.20061016071937: *5* LeoFrame.OnPaste (support middle-button paste)
    def OnPaste(self, event: Event=None) -> None:
        return self.pasteText(event=event, middleButton=True)
    #@+node:ekr.20031218072017.3980: *4* LeoFrame.Edit Menu
    #@+node:ekr.20031218072017.3982: *5* LeoFrame.endEditLabelCommand
    @frame_cmd('end-edit-headline')
    def endEditLabelCommand(self, event: Event=None, p: Pos=None) -> None:
        """End editing of a headline and move focus to the body pane."""
        frame = self
        c = frame.c
        k = c.k
        if g.app.batchMode:
            c.notValidInBatchMode("End Edit Headline")
            return
        w = event and event.w or c.get_focus()  # #1413.
        w_name = g.app.gui.widget_name(w)
        if w_name.startswith('head'):
            c.endEditing()
            c.treeWantsFocus()
        else:
            c.bodyWantsFocus()
            k.setDefaultInputState()
            k.showStateAndMode(w=c.frame.body.wrapper)
                # Recolor the *body* text, **not** the headline.
    #@+node:ekr.20031218072017.3680: *3* LeoFrame.Must be defined in subclasses
    def bringToFront(self) -> None:
        self.oops()

    def cascade(self, event: Event=None) -> None:
        self.oops()

    def contractBodyPane(self, event: Event=None) -> None:
        self.oops()

    def contractLogPane(self, event: Event=None) -> None:
        self.oops()

    def contractOutlinePane(self, event: Event=None) -> None:
        self.oops()

    def contractPane(self, event: Event=None) -> None:
        self.oops()

    def deiconify(self) -> None:
        self.oops()

    def equalSizedPanes(self, event: Event=None) -> None:
        self.oops()

    def expandBodyPane(self, event: Event=None) -> None:
        self.oops()

    def expandLogPane(self, event: Event=None) -> None:
        self.oops()

    def expandOutlinePane(self, event: Event=None) -> None:
        self.oops()

    def expandPane(self, event: Event=None) -> None:
        self.oops()

    def fullyExpandBodyPane(self, event: Event=None) -> None:
        self.oops()

    def fullyExpandLogPane(self, event: Event=None) -> None:
        self.oops()

    def fullyExpandOutlinePane(self, event: Event=None) -> None:
        self.oops()

    def fullyExpandPane(self, event: Event=None) -> None:
        self.oops()

    def get_window_info(self) -> Tuple[int, int, int, int]:
        self.oops()
        return 0, 0, 0, 0

    def hideBodyPane(self, event: Event=None) -> None:
        self.oops()

    def hideLogPane(self, event: Event=None) -> None:
        self.oops()

    def hideLogWindow(self, event: Event=None) -> None:
        self.oops()

    def hideOutlinePane(self, event: Event=None) -> None:
        self.oops()

    def hidePane(self, event: Event=None) -> None:
        self.oops()

    def leoHelp(self, event: Event=None) -> None:
        self.oops()

    def lift(self) -> None:
        self.oops()

    def minimizeAll(self, event: Event=None) -> None:
        self.oops()

    def resizePanesToRatio(self, ratio: float, secondary_ratio: float) -> None:
        self.oops()

    def resizeToScreen(self, event: Event=None) -> None:
        self.oops()

    def setInitialWindowGeometry(self) -> None:
        self.oops()

    def setTopGeometry(self, w: int, h: int, x: int, y: int) -> None:
        self.oops()

    def toggleActivePane(self, event: Event=None) -> None:
        self.oops()

    def toggleSplitDirection(self, event: Event=None) -> None:
        self.oops()
    #@-others
#@+node:ekr.20031218072017.3694: ** class LeoLog
class LeoLog:
    """The base class for the log pane in Leo windows."""
    #@+others
    #@+node:ekr.20150509054436.1: *3* LeoLog.Birth
    #@+node:ekr.20031218072017.3695: *4* LeoLog.ctor
    def __init__(self, frame: Widget, parentFrame: Widget) -> None:
        """Ctor for LeoLog class."""
        self.frame = frame
        self.c = frame.c if frame else None
        self.enabled = True
        self.newlines = 0
        self.isNull = False
        # Official ivars...
        self.canvasCtrl: Widget = None  # Set below. Same as self.canvasDict.get(self.tabName)
        # Important: depending on the log *tab*, logCtrl may be either a wrapper or a widget.
        self.logCtrl: Widget = None  # Set below. Same as self.textDict.get(self.tabName)
        self.tabName: str = None  # The name of the active tab.
        self.tabFrame: Widget = None  # Same as self.frameDict.get(self.tabName)
        self.canvasDict: Dict[str, Widget] = {}  # Keys are page names.  Values are Widgets.
        self.frameDict: Dict[str, Widget] = {}  # Keys are page names. Values are Frames
        self.logNumber = 0  # To create unique name fields for text widgets.
        self.newTabCount = 0  # Number of new tabs created.
        self.textDict: Dict[str, Widget] = {}  # Keys are page names. Values are logCtrl's (text widgets).
    #@+node:ekr.20070302094848.1: *3* LeoLog.clearTab
    def clearTab(self, tabName: str, wrap: str='none') -> None:
        self.selectTab(tabName, wrap=wrap)
        w = self.logCtrl
        if w:
            w.delete(0, 'end')
    #@+node:ekr.20070302094848.2: *3* LeoLog.createTab
    def createTab(self, tabName: str, createText=True, widget: Widget=None, wrap: str='none') -> Widget:
        # Important: widget *is* used in subclasses. Do not change the signature above.
        if createText:
            w = self.createTextWidget(self.tabFrame)
            self.canvasDict[tabName] = None
            self.textDict[tabName] = w
        else:
            self.canvasDict[tabName] = None
            self.textDict[tabName] = None
            self.frameDict[tabName] = tabName  # tabFrame
    #@+node:ekr.20140903143741.18550: *3* LeoLog.LeoLog.createTextWidget
    def createTextWidget(self, parentFrame: Widget) -> Widget:
        return None
    #@+node:ekr.20070302094848.5: *3* LeoLog.deleteTab
    def deleteTab(self, tabName: str) -> None:
        c = self.c
        if tabName == 'Log':
            pass
        elif tabName in ('Find', 'Spell'):
            self.selectTab('Log')
        else:
            for d in (self.canvasDict, self.textDict, self.frameDict):
                if tabName in d:
                    del d[tabName]
            self.tabName = None
            self.selectTab('Log')
        c.invalidateFocus()
        c.bodyWantsFocus()
    #@+node:ekr.20140903143741.18549: *3* LeoLog.enable/disable
    def disable(self) -> None:
        self.enabled = False

    def enable(self, enabled: bool=True) -> None:
        self.enabled = enabled
    #@+node:ekr.20070302094848.7: *3* LeoLog.getSelectedTab
    def getSelectedTab(self) -> str:
        return self.tabName
    #@+node:ekr.20070302094848.6: *3* LeoLog.hideTab
    def hideTab(self, tabName: str) -> None:
        self.selectTab('Log')
    #@+node:ekr.20070302094848.8: *3* LeoLog.lower/raiseTab
    def lowerTab(self, tabName: str) -> None:
        self.c.invalidateFocus()
        self.c.bodyWantsFocus()

    def raiseTab(self, tabName: str) -> None:
        self.c.invalidateFocus()
        self.c.bodyWantsFocus()
    #@+node:ekr.20111122080923.10184: *3* LeoLog.orderedTabNames
    def orderedTabNames(self, LeoLog: str=None) -> List:
        return list(self.frameDict.values())
    #@+node:ekr.20070302094848.9: *3* LeoLog.numberOfVisibleTabs
    def numberOfVisibleTabs(self) -> int:
        return len([val for val in list(self.frameDict.values()) if val is not None])
    #@+node:ekr.20070302101304: *3* LeoLog.put, putnl & helper
    # All output to the log stream eventually comes here.

    def put(self, s: str, color: str=None, tabName: str='Log', from_redirect: bool=False, nodeLink: str=None) -> None:
        print(s)

    def putnl(self, tabName: str='Log') -> None:
        pass
    #@+node:ekr.20220410180439.1: *4* LeoLog.put_html_links & helpers
    error_patterns = (g.mypy_pat, g.pylint_pat, g.python_pat)

    # This table encodes which groups extract the filename and line_number from global regex patterns.
    # This is the *only* method that should need to know this information!

    link_table: List[Tuple[int, int, re.Pattern]] = [
        # (filename_i, line_number_i, pattern)
        (1, 2, g.mypy_pat),
        (1, 2, g.pylint_pat),
        (1, 2, g.python_pat),
    ]

    def put_html_links(self, s: str) -> bool:
        """
        If *any* line is s contains a matches against known error patterns,
        then output *all* lines in s to the log, and return True.
        Otherwise, return False
        """
        c = self.c
        trace = False and not g.unitTesting
        
        #@+others  # Define helpers
<<<<<<< HEAD
        #@+node:ekr.20220420100806.1: *5* function: find_match
=======
        #@+node:ekr.20220420113337.2: *5* function: find_match
>>>>>>> a95f59b1
        def find_match(line: str) -> Tuple[re.Match, int, int]:
            """Search line for any pattern in link_table."""
            if not line.strip():
                return None, None, None
            for filename_i, line_number_i, pattern in self.link_table:
                m = pattern.match(line)
                if m and trace:
                    g.trace(f"Match! {i:2} {m.group(filename_i)}:{m.group(line_number_i)}")
                    print('    ', repr(line))
                if m:
                    return m, filename_i, line_number_i
            return None, None, None
        #@+node:ekr.20220412084258.1: *5* function: find_at_file_node
        def find_at_file_node(c: Cmdr, filename: str) -> Pos:
            """Find a position corresponding to filename s"""
            c = self.c
            target = os.path.normpath(filename)
            parts = target.split(os.sep)
            while parts:
                target = os.sep.join(parts)
                parts.pop(0)
                # Search twice, prefering exact matches.
                for p in at_file_nodes:
                    if target == os.path.normpath(p.anyAtFileNodeName()):
                        return p
                for p in at_file_nodes:
                    if os.path.normpath(p.anyAtFileNodeName()).endswith(target):
                        return p
            return None
        #@-others
        
        # Report any bad chars.
        printables = string.ascii_letters + string.digits + string.punctuation + ' ' + '\n'
        bad = list(set(ch for ch in s if ch not in printables))
        # Strip bad chars.
        if bad:
            g.trace('Strip unprintables', repr(bad), 'in', repr(s))
            # Strip unprintable chars.
            s = ''.join(ch for ch in s if ch in printables)
        lines = s.split('\n')
        # Trace lines.
        if trace:
            g.trace(c.shortFileName())
            for i, line in enumerate(lines):
                print(f"{i:2} {line!r}")
        # Return False if no lines match initially. This is an efficiency measure.
        for line in lines:
            m, junk, junk = find_match(line)
            if m:
                break
        else:
            if trace:
                print('No matches found!')
            return False  # The caller must handle s.
        # Find all @<file> nodes.
        at_file_nodes = [p for p in c.all_positions() if p.isAnyAtFileNode()]
        if not at_file_nodes:
            if trace:
                print('No @<file> nodes')
            return False
        # Output each line using log.put, with or without a nodeLink.
        found_matches = 0
        for i, line in enumerate(lines):
            m, filename_i, line_number_i = find_match(line)
            if m:
                filename = m.group(filename_i)
                line_number = m.group(line_number_i)
                p = find_at_file_node(c, filename)  # Find a corresponding @<file> node.
                if p:
                    unl = p.get_UNL()
                    found_matches += 1
                    self.put(line, nodeLink=f"{unl}::-{line_number}")  # Use global line.
                else:  # An unusual case.
                    if not g.unitTesting:
                        print(f"{i:2} p not found! {filename!r}")
                    self.put(line)
            else:  # None of the patterns match.
                if trace:
                    print(f"{i:2} No match!")
                self.put(line)
        if trace:
            g.trace('Found', found_matches, 'matches')
        return bool(found_matches)
<<<<<<< HEAD

=======
>>>>>>> a95f59b1
    #@+node:ekr.20070302094848.10: *3* LeoLog.renameTab
    def renameTab(self, oldName: str, newName: str) -> None:
        pass
    #@+node:ekr.20070302094848.11: *3* LeoLog.selectTab
    def selectTab(self, tabName: str, wrap: str='none') -> None:
        """Create the tab if necessary and make it active."""
        c = self.c
        tabFrame = self.frameDict.get(tabName)
        if not tabFrame:
            self.createTab(tabName, createText=True)
        # Update the status vars.
        self.tabName = tabName
        self.canvasCtrl = self.canvasDict.get(tabName)
        self.logCtrl = self.textDict.get(tabName)
        self.tabFrame = self.frameDict.get(tabName)
        if 0:
            # Absolutely do not do this here!
            # It is a cause of the 'sticky focus' problem.
            c.widgetWantsFocusNow(self.logCtrl)
        return tabFrame
    #@-others
#@+node:ekr.20031218072017.3704: ** class LeoTree
class LeoTree:
    """The base class for the outline pane in Leo windows."""
    #@+others
    #@+node:ekr.20081005065934.8: *3* LeoTree.May be defined in subclasses
    # These are new in Leo 4.6.

    def initAfterLoad(self) -> None:
        """Do late initialization. Called in g.openWithFileName after a successful load."""

    # Hints for optimization. The proper default is c.redraw()

    def redraw_after_contract(self, p: Pos) -> None:
        self.c.redraw()

    def redraw_after_expand(self, p: Pos) -> None:
        self.c.redraw()

    def redraw_after_head_changed(self) -> None:
        self.c.redraw()

    def redraw_after_icons_changed(self) -> None:
        self.c.redraw()

    def redraw_after_select(self, p: Pos=None) -> None:
        self.c.redraw()
    #@+node:ekr.20040803072955.91: *4* LeoTree.onHeadChanged
    # Tricky code: do not change without careful thought and testing.
    # Important: This code *is* used by the leoBridge module.
    def onHeadChanged(self, p: Pos, undoType: str='Typing') -> None:
        """
        Officially change a headline.
        Set the old undo text to the previous revert point.
        """
        c, u, w = self.c, self.c.undoer, self.edit_widget(p)
        if not w:
            g.trace('no w')
            return
        ch = '\n'  # We only report the final keystroke.
        s = w.getAllText()
        #@+<< truncate s if it has multiple lines >>
        #@+node:ekr.20040803072955.94: *5* << truncate s if it has multiple lines >>
        # Remove trailing newlines before warning of truncation.
        while s and s[-1] == '\n':
            s = s[:-1]
        # Warn if there are multiple lines.
        i = s.find('\n')
        if i > -1:
            g.warning("truncating headline to one line")
            s = s[:i]
        limit = 1000
        if len(s) > limit:
            g.warning("truncating headline to", limit, "characters")
            s = s[:limit]
        s = g.checkUnicode(s or '')
        #@-<< truncate s if it has multiple lines >>
        # Make the change official, but undo to the *old* revert point.
        changed = s != p.h
        if not changed:
            return  # Leo 6.4: only call the hooks if the headline has actually changed.
        if g.doHook("headkey1", c=c, p=p, ch=ch, changed=changed):
            return  # The hook claims to have handled the event.
        # Handle undo.
        undoData = u.beforeChangeHeadline(p)
        p.initHeadString(s)  # change p.h *after* calling undoer's before method.
        if not c.changed:
            c.setChanged()
        # New in Leo 4.4.5: we must recolor the body because
        # the headline may contain directives.
        c.frame.scanForTabWidth(p)
        c.frame.body.recolor(p)
        p.setDirty()
        u.afterChangeHeadline(p, undoType, undoData)
        c.redraw_after_head_changed()
            # Fix bug 1280689: don't call the non-existent c.treeEditFocusHelper
        g.doHook("headkey2", c=c, p=p, ch=ch, changed=changed)
    #@+node:ekr.20031218072017.3705: *3* LeoTree.__init__
    def __init__(self, frame: Widget) -> None:
        """Ctor for the LeoTree class."""
        self.frame = frame
        self.c = frame.c
        # New in 3.12: keys vnodes, values are edit_widgets.
        # New in 4.2: keys are vnodes, values are pairs (p,edit widgets).
        self.edit_text_dict: Dict[VNode, Tuple[Pos, Any]] = {}
        # "public" ivars: correspond to setters & getters.
        self.drag_p = None
        self.generation = 0  # low-level vnode methods increment this count.
        self.redrawCount = 0  # For traces
        self.use_chapters = False  # May be overridden in subclasses.
        # Define these here to keep pylint happy.
        self.canvas = None
    #@+node:ekr.20061109165848: *3* LeoTree.Must be defined in base class
    #@+node:ekr.20040803072955.126: *4* LeoTree.endEditLabel
    def endEditLabel(self) -> None:
        """End editing of a headline and update p.h."""
        # Important: this will redraw if necessary.
        self.onHeadChanged(self.c.p)
        # Do *not* call setDefaultUnboundKeyAction here: it might put us in ignore mode!
            # k.setDefaultInputState()
            # k.showStateAndMode()
        # This interferes with the find command and interferes with focus generally!
            # c.bodyWantsFocus()
    #@+node:ekr.20031218072017.3716: *4* LeoTree.getEditTextDict
    def getEditTextDict(self, v: VNode) -> Any:
        # New in 4.2: the default is an empty list.
        return self.edit_text_dict.get(v, [])
    #@+node:ekr.20040803072955.88: *4* LeoTree.onHeadlineKey
    def onHeadlineKey(self, event: Event) -> None:
        """Handle a key event in a headline."""
        w = event.widget if event else None
        ch = event.char if event else ''
        # This test prevents flashing in the headline when the control key is held down.
        if ch:
            self.updateHead(event, w)
    #@+node:ekr.20120314064059.9739: *4* LeoTree.OnIconCtrlClick (@url)
    def OnIconCtrlClick(self, p: Pos) -> None:
        g.openUrl(p)
    #@+node:ekr.20031218072017.2312: *4* LeoTree.OnIconDoubleClick (do nothing)
    def OnIconDoubleClick(self, p: Pos) -> None:
        pass
    #@+node:ekr.20051026083544.2: *4* LeoTree.updateHead
    def updateHead(self, event: Event, w: Wrapper) -> None:
        """
        Update a headline from an event.

        The headline officially changes only when editing ends.
        """
        k = self.c.k
        ch = event.char if event else ''
        i, j = w.getSelectionRange()
        ins = w.getInsertPoint()
        if i != j:
            ins = i
        if ch in ('\b', 'BackSpace'):
            if i != j:
                w.delete(i, j)
                # Bug fix: 2018/04/19.
                w.setSelectionRange(i, i, insert=i)
            elif i > 0:
                i -= 1
                w.delete(i)
                w.setSelectionRange(i, i, insert=i)
            else:
                w.setSelectionRange(0, 0, insert=0)
        elif ch and ch not in ('\n', '\r'):
            if i != j:
                w.delete(i, j)
            elif k.unboundKeyAction == 'overwrite':
                w.delete(i, i + 1)
            w.insert(ins, ch)
            w.setSelectionRange(ins + 1, ins + 1, insert=ins + 1)
        s = w.getAllText()
        if s.endswith('\n'):
            s = s[:-1]
        # 2011/11/14: Not used at present.
            # w.setWidth(self.headWidth(s=s))
        if ch in ('\n', '\r'):
            self.endEditLabel()
    #@+node:ekr.20031218072017.3706: *3* LeoTree.Must be defined in subclasses
    # Drawing & scrolling.

    def drawIcon(self, p: Pos) -> None:
        self.oops()

    def redraw(self, p: Pos=None) -> None:
        self.oops()
    redraw_now = redraw

    def scrollTo(self, p: Pos) -> None:
        self.oops()

    # Headlines.

    def editLabel(self, p: Pos, selectAll: bool=False, selection: Any=None) -> Wrapper:
        self.oops()

    def edit_widget(self, p: Pos) -> Wrapper:
        self.oops()
    #@+node:ekr.20040803072955.128: *3* LeoTree.select & helpers
    tree_select_lockout = False

    def select(self, p: Pos) -> None:
        """
        Select a node.
        Never redraws outline, but may change coloring of individual headlines.
        The scroll argument is used by the gui to suppress scrolling while dragging.
        """
        trace = 'select' in g.app.debug and not g.unitTesting
        tag = 'LeoTree.select'
        c = self.c
        if g.app.killed or self.tree_select_lockout:  # Essential.
            return
        if trace:
            print(f"----- {tag}: {p.h}")
            # print(f"{tag:>30}: {c.frame.body.wrapper} {p.h}")
            # Format matches traces in leoflexx.py
                # print(f"{tag:30}: {len(p.b):4} {p.gnx} {p.h}")
        try:
            self.tree_select_lockout = True
            self.prev_v = c.p.v
            self.selectHelper(p)
        finally:
            self.tree_select_lockout = False
            if c.enableRedrawFlag:
                p = c.p
                # Don't redraw during unit testing: an important speedup.
                if c.expandAllAncestors(p) and not g.unitTesting:
                    # This can happen when doing goto-next-clone.
                    c.redraw_later()
                        # This *does* happen sometimes.
                else:
                    c.outerUpdate()  # Bring the tree up to date.
                    if hasattr(self, 'setItemForCurrentPosition'):
                        # pylint: disable=no-member
                        self.setItemForCurrentPosition()  # type:ignore
            else:
                c.requestLaterRedraw = True
    #@+node:ekr.20070423101911: *4* LeoTree.selectHelper & helpers
    def selectHelper(self, p: Pos) -> None:
        """
        A helper function for leoTree.select.
        Do **not** "optimize" this by returning if p==c.p!
        """
        if not p:
            # This is not an error! We may be changing roots.
            # Do *not* test c.positionExists(p) here!
            return
        c = self.c
        if not c.frame.body.wrapper:
            return  # Defensive.
        if p.v.context != c:
            # Selecting a foreign position will not be pretty.
            g.trace(f"Wrong context: {p.v.context!r} != {c!r}")
            return
        old_p = c.p
        call_event_handlers = p != old_p
        # Order is important...
        self.unselect_helper(old_p, p)
            # 1. Call c.endEditLabel.
        self.select_new_node(old_p, p)
            # 2. Call set_body_text_after_select.
        self.change_current_position(old_p, p)
            # 3. Call c.undoer.onSelect.
        self.scroll_cursor(p)
            # 4. Set cursor in body.
        self.set_status_line(p)
            # 5. Last tweaks.
        if call_event_handlers:
            g.doHook("select2", c=c, new_p=p, old_p=old_p, new_v=p, old_v=old_p)
            g.doHook("select3", c=c, new_p=p, old_p=old_p, new_v=p, old_v=old_p)
    #@+node:ekr.20140829053801.18453: *5* 1. LeoTree.unselect_helper
    def unselect_helper(self, old_p: str, p: Pos) -> None:
        """Unselect the old node, calling the unselect hooks."""
        c = self.c
        call_event_handlers = p != old_p
        if call_event_handlers:
            unselect = not g.doHook(
                "unselect1", c=c, new_p=p, old_p=old_p, new_v=p, old_v=old_p)
        else:
            unselect = True

        # Actually unselect the old node.
        if unselect and old_p and old_p != p:
            self.endEditLabel()
            # #1168: Ctrl-minus selects multiple nodes.
            if hasattr(self, 'unselectItem'):
                # pylint: disable=no-member
                self.unselectItem(old_p)  # type:ignore
        if call_event_handlers:
            g.doHook("unselect2", c=c, new_p=p, old_p=old_p, new_v=p, old_v=old_p)
    #@+node:ekr.20140829053801.18455: *5* 2. LeoTree.select_new_node & helper
    def select_new_node(self, old_p: str, p: Pos) -> None:
        """Select the new node, part 1."""
        c = self.c
        call_event_handlers = p != old_p
        if (
            call_event_handlers and g.doHook("select1",
            c=c, new_p=p, old_p=old_p, new_v=p, old_v=old_p)
        ):
            if 'select' in g.app.debug:
                g.trace('select1 override')
            return
        c.frame.setWrap(p)
            # Not that expensive
        self.set_body_text_after_select(p, old_p)
        c.nodeHistory.update(p)
    #@+node:ekr.20090608081524.6109: *6* LeoTree.set_body_text_after_select
    def set_body_text_after_select(self, p: Pos, old_p: str) -> None:
        """Set the text after selecting a node."""
        c = self.c
        w = c.frame.body.wrapper
        s = p.v.b  # Guaranteed to be unicode.
        # Part 1: get the old text.
        old_s = w.getAllText()
        if p and p == old_p and s == old_s:
            return
        # Part 2: set the new text. This forces a recolor.
        c.setCurrentPosition(p)
            # Important: do this *before* setting text,
            # so that the colorizer will have the proper c.p.
        w.setAllText(s)
        # This is now done after c.p has been changed.
            # p.restoreCursorAndScroll()
    #@+node:ekr.20140829053801.18458: *5* 3. LeoTree.change_current_position
    def change_current_position(self, old_p: str, p: Pos) -> None:
        """Select the new node, part 2."""
        c = self.c
        # c.setCurrentPosition(p)
            # This is now done in set_body_text_after_select.
        c.frame.scanForTabWidth(p)
            #GS I believe this should also get into the select1 hook
        use_chapters = c.config.getBool('use-chapters')
        if use_chapters:
            cc = c.chapterController
            theChapter = cc and cc.getSelectedChapter()
            if theChapter:
                theChapter.p = p.copy()
        # Do not call treeFocusHelper here!
            # c.treeFocusHelper()
        c.undoer.onSelect(old_p, p)
    #@+node:ekr.20140829053801.18459: *5* 4. LeoTree.scroll_cursor
    def scroll_cursor(self, p: Pos) -> None:
        """Scroll the cursor."""
        p.restoreCursorAndScroll()
            # Was in setBodyTextAfterSelect
    #@+node:ekr.20140829053801.18460: *5* 5. LeoTree.set_status_line
    def set_status_line(self, p: Pos) -> None:
        """Update the status line."""
        c = self.c
        c.frame.body.assignPositionToEditor(p)
            # New in Leo 4.4.1.
        c.frame.updateStatusLine()
            # New in Leo 4.4.1.
        c.frame.clearStatusLine()
        if p and p.v:
            c.frame.putStatusLine(p.get_UNL())
    #@+node:ekr.20031218072017.3718: *3* LeoTree.oops
    def oops(self) -> None:
        g.pr("LeoTree oops:", g.callers(4), "should be overridden in subclass")
    #@-others
#@+node:ekr.20070317073627: ** class LeoTreeTab
class LeoTreeTab:
    """A class representing a tabbed outline pane."""
    #@+others
    #@+node:ekr.20070317073627.1: *3*  ctor (LeoTreeTab)
    def __init__(self, c: Cmdr, chapterController: Any, parentFrame: Widget) -> None:
        self.c = c
        self.cc: Any = chapterController
        self.nb: Any = None  # Created in createControl.
        self.parentFrame: Widget = parentFrame
    #@+node:ekr.20070317073755: *3* Must be defined in subclasses
    def createControl(self) -> Wrapper:
        self.oops()

    def createTab(self, tabName: str, createText: bool=True, widget: Widget=None, select: bool=True) -> None:
        self.oops()

    def destroyTab(self, tabName: str) -> None:
        self.oops()

    def selectTab(self, tabName: str, wrap: str='none') -> None:
        self.oops()

    def setTabLabel(self, tabName: str) -> None:
        self.oops()
    #@+node:ekr.20070317083104: *3* oops
    def oops(self) -> None:
        g.pr("LeoTreeTree oops:", g.callers(4), "should be overridden in subclass")
    #@-others
#@+node:ekr.20031218072017.2191: ** class NullBody (LeoBody)
class NullBody(LeoBody):
    """A do-nothing body class."""
    #@+others
    #@+node:ekr.20031218072017.2192: *3*  NullBody.__init__
    def __init__(self, frame: Widget=None, parentFrame: Widget=None) -> None:
        """Ctor for NullBody class."""
        super().__init__(frame, parentFrame)
        self.insertPoint = 0
        self.selection = 0, 0
        self.s = ""  # The body text
        self.widget: Widget = None
        self.wrapper: Wrapper = StringTextWrapper(c=self.c, name='body')
        self.editorWrappers['1'] = self.wrapper
        self.colorizer: Any = NullColorizer(self.c)
    #@+node:ekr.20031218072017.2197: *3* NullBody: LeoBody interface
    # Birth, death...

    def createControl(self, parentFrame: Widget, p: Pos) -> Wrapper:
        pass
    # Editors...

    def addEditor(self, event: Event=None) -> None:
        pass

    def assignPositionToEditor(self, p: Pos) -> None:
        pass

    def createEditorFrame(self, w: Wrapper) -> Wrapper:
        return None

    def cycleEditorFocus(self, event: Event=None) -> None:
        pass

    def deleteEditor(self, event: Event=None) -> None:
        pass

    def selectEditor(self, w: Wrapper) -> None:
        pass

    def selectLabel(self, w: Wrapper) -> None:
        pass

    def setEditorColors(self, bg: str, fg: str) -> None:
        pass

    def unselectLabel(self, w: Wrapper) -> None:
        pass

    def updateEditors(self) -> None:
        pass
    # Events...

    def forceFullRecolor(self) -> None:
        pass

    def scheduleIdleTimeRoutine(self, function: str, *args: str, **keys: str) -> None:
        pass
    # Low-level gui...

    def setFocus(self) -> None:
        pass
    #@-others
#@+node:ekr.20031218072017.2218: ** class NullColorizer (BaseColorizer)
class NullColorizer(leoColorizer.BaseColorizer):
    """A colorizer class that doesn't color."""

    recolorCount = 0

    def colorize(self, p: Pos) -> None:
        self.recolorCount += 1
            # For #503: Use string/null gui for unit tests
#@+node:ekr.20031218072017.2222: ** class NullFrame (LeoFrame)
class NullFrame(LeoFrame):
    """A null frame class for tests and batch execution."""
    #@+others
    #@+node:ekr.20040327105706: *3* NullFrame.ctor
    def __init__(self, c: Cmdr, title: str, gui: Any) -> None:
        """Ctor for the NullFrame class."""
        super().__init__(c, gui)
        assert self.c
        self.wrapper: Wrapper = None
        self.iconBar: Wrapper = NullIconBarClass(self.c, self)
        self.initComplete = True
        self.isNullFrame = True
        self.outerFrame: Wrapper = None
        self.ratio = self.secondary_ratio = 0.5
        self.statusLineClass: Any = NullStatusLineClass
        self.title = title
        self.top = None  # Always None.
        # Create the component objects.
        self.body: Wrapper = NullBody(frame=self, parentFrame=None)
        self.log: Wrapper = NullLog(frame=self, parentFrame=None)
        self.menu: Wrapper = leoMenu.NullMenu(frame=self)
        self.tree: Wrapper = NullTree(frame=self)
        # Default window position.
        self.w = 600
        self.h = 500
        self.x = 40
        self.y = 40
    #@+node:ekr.20061109124552: *3* NullFrame.do nothings
    def bringToFront(self) -> None:
        pass

    def cascade(self, event: Event=None) -> None:
        pass

    def contractBodyPane(self, event: Event=None) -> None:
        pass

    def contractLogPane(self, event: Event=None) -> None:
        pass

    def contractOutlinePane(self, event: Event=None) -> None:
        pass

    def contractPane(self, event: Event=None) -> None:
        pass

    def deiconify(self) -> None:
        pass

    def destroySelf(self) -> None:
        pass

    def equalSizedPanes(self, event: Event=None) -> None:
        pass

    def expandBodyPane(self, event: Event=None) -> None:
        pass

    def expandLogPane(self, event: Event=None) -> None:
        pass

    def expandOutlinePane(self, event: Event=None) -> None:
        pass

    def expandPane(self, event: Event=None) -> None:
        pass

    def forceWrap(self, p: Pos) -> None:
        pass

    def fullyExpandBodyPane(self, event: Event=None) -> None:
        pass

    def fullyExpandLogPane(self, event: Event=None) -> None:
        pass

    def fullyExpandOutlinePane(self, event: Event=None) -> None:
        pass

    def fullyExpandPane(self, event: Event=None) -> None:
        pass

    def get_window_info(self) -> Tuple[int, int, int, int]:
        return 600, 500, 20, 20

    def hideBodyPane(self, event: Event=None) -> None:
        pass

    def hideLogPane(self, event: Event=None) -> None:
        pass

    def hideLogWindow(self, event: Event=None) -> None:
        pass

    def hideOutlinePane(self, event: Event=None) -> None:
        pass

    def hidePane(self, event: Event=None) -> None:
        pass

    def leoHelp(self, event: Event=None) -> None:
        pass

    def lift(self) -> None:
        pass

    def minimizeAll(self, event: Event=None) -> None:
        pass

    def oops(self) -> None:
        g.trace("NullFrame", g.callers(4))

    def resizePanesToRatio(self, ratio: float, secondary_ratio: float) -> None:
        pass

    def resizeToScreen(self, event: Event=None) -> None:
        pass

    def setInitialWindowGeometry(self) -> None:
        pass

    def setTopGeometry(self, w: int, h: int, x: int, y: int) -> None:
        pass

    def setWrap(self, flag: str, force: bool=False) -> None:
        pass

    def toggleActivePane(self, event: Event=None) -> None:
        pass

    def toggleSplitDirection(self, event: Event=None) -> None:
        pass

    def update(self) -> None:
        pass
    #@+node:ekr.20171112115045.1: *3* NullFrame.finishCreate
    def finishCreate(self) -> None:

        # 2017/11/12: For #503: Use string/null gui for unit tests.
        self.createFirstTreeNode()
            # Call the base LeoFrame method.
    #@-others
#@+node:ekr.20070301164543: ** class NullIconBarClass
class NullIconBarClass:
    """A class representing the singleton Icon bar"""
    #@+others
    #@+node:ekr.20070301164543.1: *3*  NullIconBarClass.ctor
    def __init__(self, c: Cmdr, parentFrame: Widget) -> None:
        """Ctor for NullIconBarClass."""
        self.c = c
        self.iconFrame = None
        self.parentFrame: Widget = parentFrame
        self.w: Widget = g.NullObject()
    #@+node:ekr.20070301165343: *3*  NullIconBarClass.Do nothing
    def addRow(self, height: str=None) -> None:
        pass

    def addRowIfNeeded(self) -> None:
        pass

    def addWidget(self, w: Wrapper) -> None:
        pass

    def createChaptersIcon(self) -> None:
        pass

    def deleteButton(self, w: Wrapper) -> None:
        pass

    def getNewFrame(self) -> None:
        return None

    def hide(self) -> None:
        pass

    def show(self) -> None:
        pass
    #@+node:ekr.20070301164543.2: *3* NullIconBarClass.add
    def add(self, *args: str, **keys: str) -> Widget:
        """Add a (virtual) button to the (virtual) icon bar."""
        command: Any = keys.get('command')
        text = keys.get('text')
        try:
            g.app.iconWidgetCount += 1
        except Exception:
            g.app.iconWidgetCount = 1
        n = g.app.iconWidgetCount
        name = f"nullButtonWidget {n}"
        if not command:

            def commandCallback(name: str=name) -> None:
                g.pr(f"command for {name}")

            command = commandCallback


        class nullButtonWidget:

            def __init__(self, c: Cmdr, command: Any, name: str, text: str) -> None:
                self.c = c
                self.command = command
                self.name = name
                self.text = text

            def __repr__(self) -> str:
                return self.name

        b = nullButtonWidget(self.c, command, name, text)
        return b
    #@+node:ekr.20140904043623.18574: *3* NullIconBarClass.clear
    def clear(self) -> None:
        g.app.iconWidgetCount = 0
        g.app.iconImageRefs = []
    #@+node:ekr.20140904043623.18575: *3* NullIconBarClass.setCommandForButton
    def setCommandForButton(self,
        button: Any,
        command: str,
        command_p: Pos,
        controller: Cmdr,\
        gnx: str,
        script: str,
    ) -> None:
        button.command = command
        try:
            # See PR #2441: Add rclick support.
            from leo.plugins.mod_scripting import build_rclick_tree
            rclicks = build_rclick_tree(command_p, top_level=True)
            button.rclicks = rclicks
        except Exception:
            pass
    #@-others
#@+node:ekr.20031218072017.2232: ** class NullLog (LeoLog)
class NullLog(LeoLog):
    """A do-nothing log class."""
    #@+others
    #@+node:ekr.20070302095500: *3* NullLog.Birth
    #@+node:ekr.20041012083237: *4* NullLog.__init__
    def __init__(self, frame: Widget=None, parentFrame: Widget=None) -> None:

        super().__init__(frame, parentFrame)
        self.isNull = True
        # self.logCtrl is now a property of the base LeoLog class.
        self.logNumber = 0
        self.widget: Widget = self.createControl(parentFrame)
    #@+node:ekr.20120216123546.10951: *4* NullLog.finishCreate
    def finishCreate(self) -> None:
        pass
    #@+node:ekr.20041012083237.1: *4* NullLog.createControl
    def createControl(self, parentFrame: Widget) -> Wrapper:
        return self.createTextWidget(parentFrame)
    #@+node:ekr.20070302095121: *4* NullLog.createTextWidge
    def createTextWidget(self, parentFrame: Widget) -> Wrapper:
        self.logNumber += 1
        c = self.c
        log = StringTextWrapper(c=c, name=f"log-{self.logNumber}")
        return log
    #@+node:ekr.20181119135041.1: *3* NullLog.hasSelection
    def hasSelection(self) -> None:
        return self.widget.hasSelection()
    #@+node:ekr.20111119145033.10186: *3* NullLog.isLogWidget
    def isLogWidget(self, w: Wrapper) -> bool:
        return False
    #@+node:ekr.20041012083237.2: *3* NullLog.oops
    def oops(self) -> None:
        g.trace("NullLog:", g.callers(4))
    #@+node:ekr.20041012083237.3: *3* NullLog.put and putnl
    def put(self, s: str, color: str=None, tabName: str='Log', from_redirect: bool=False, nodeLink: str=None) -> None:
        # print('(nullGui) print',repr(s))
        if self.enabled and not g.unitTesting:
            try:
                g.pr(s, newline=False)
            except UnicodeError:
                s = s.encode('ascii', 'replace')  # type:ignore
                g.pr(s, newline=False)

    def putnl(self, tabName: str='Log') -> None:
        if self.enabled and not g.unitTesting:
            g.pr('')
    #@+node:ekr.20060124085830: *3* NullLog.tabs
    def clearTab(self, tabName: str, wrap: str='none') -> None:
        pass

    def createCanvas(self, tabName: str) -> None:
        pass

    def createTab(self, tabName: str, createText: bool=True, widget: Widget=None, wrap: str='none') -> None:
        pass

    def deleteTab(self, tabName: str) -> None:
        pass

    def getSelectedTab(self) -> None:
        return None

    def lowerTab(self, tabName: str) -> None:
        pass

    def raiseTab(self, tabName: str) -> None:
        pass

    def renameTab(self, oldName: str, newName: str) -> None:
        pass

    def selectTab(self, tabName: str, wrap: str='none') -> None:
        pass
    #@-others
#@+node:ekr.20070302171509: ** class NullStatusLineClass
class NullStatusLineClass:
    """A do-nothing status line."""

    def __init__(self, c: Cmdr, parentFrame: Widget) -> None:
        """Ctor for NullStatusLine class."""
        self.c = c
        self.enabled = False
        self.parentFrame = parentFrame
        self.textWidget: Wrapper = StringTextWrapper(c, name='status-line')
        # Set the official ivars.
        c.frame.statusFrame = None
        c.frame.statusLabel = None
        c.frame.statusText = self.textWidget
    #@+others
    #@+node:ekr.20070302171917: *3* NullStatusLineClass.methods
    def disable(self, background: str=None) -> None:
        self.enabled = False
        # self.c.bodyWantsFocus()

    def enable(self, background: str="white") -> None:
        self.c.widgetWantsFocus(self.textWidget)
        self.enabled = True

    def clear(self) -> None:
        self.textWidget.delete(0, 'end')

    def get(self) -> str:
        return self.textWidget.getAllText()

    def isEnabled(self) -> bool:
        return self.enabled

    def put(self, s: str, bg: str=None, fg: str=None) -> None:
        self.textWidget.insert('end', s)

    def setFocus(self) -> None:
        pass

    def update(self) -> None:
        pass
    #@-others
#@+node:ekr.20031218072017.2233: ** class NullTree (LeoTree)
class NullTree(LeoTree):
    """A do-almost-nothing tree class."""
    #@+others
    #@+node:ekr.20031218072017.2234: *3*  NullTree.__init__
    def __init__(self, frame: Widget) -> None:
        """Ctor for NullTree class."""
        super().__init__(frame)
        assert self.frame
        self.c = frame.c
        self.editWidgetsDict: Dict[VNode, Widget] = {}  # Keys are vnodes, values are StringTextWidgets.
        self.font = None
        self.fontName = None
        self.canvas = None
        self.treeWidget = g.NullObject()
        self.redrawCount = 0
        self.updateCount = 0
    #@+node:ekr.20070228163350.2: *3* NullTree.edit_widget
    def edit_widget(self, p: Pos) -> Wrapper:
        d = self.editWidgetsDict
        if not p or not p.v:
            return None
        w = d.get(p.v)
        if not w:
            d[p.v] = w = StringTextWrapper(
                c=self.c,
                name=f"head-{1 + len(list(d.keys())):d}")
            w.setAllText(p.h)
        return w
    #@+node:ekr.20070228164730: *3* NullTree.editLabel
    def editLabel(self, p: Pos, selectAll: bool=False, selection: Any=None) -> Tuple[Any, Wrapper]:
        """Start editing p's headline."""
        self.endEditLabel()
        if p:
            wrapper = StringTextWrapper(c=self.c, name='head-wrapper')
            e = None
            return e, wrapper
        return None, None
    #@+node:ekr.20070228173611: *3* NullTree.printWidgets
    def printWidgets(self) -> None:
        d = self.editWidgetsDict
        for key in d:
            # keys are vnodes, values are StringTextWidgets.
            w = d.get(key)
            g.pr('w', w, 'v.h:', key.headString, 's:', repr(w.s))
    #@+node:ekr.20070228163350.1: *3* NullTree.Drawing & scrolling
    def drawIcon(self, p: Pos) -> None:
        pass

    def redraw(self, p: Pos=None) -> None:
        self.redrawCount += 1

    redraw_now = redraw

    def redraw_after_contract(self, p: Pos) -> None:
        self.redraw()

    def redraw_after_expand(self, p: Pos) -> None:
        self.redraw()

    def redraw_after_head_changed(self) -> None:
        self.redraw()

    def redraw_after_icons_changed(self) -> None:
        self.redraw()

    def redraw_after_select(self, p: Pos=None) -> None:
        self.redraw()

    def scrollTo(self, p: Pos) -> None:
        pass

    def updateAllIcons(self, p: Pos) -> None:
        pass

    def updateIcon(self, p: Pos) -> None:
        pass
    #@+node:ekr.20070228160345: *3* NullTree.setHeadline
    def setHeadline(self, p: Pos, s: str) -> None:
        """Set the actual text of the headline widget.

        This is called from the undo/redo logic to change the text before redrawing."""
        w = self.edit_widget(p)
        if w:
            w.delete(0, 'end')
            if s.endswith('\n') or s.endswith('\r'):
                s = s[:-1]
            w.insert(0, s)
        else:
            g.trace('-' * 20, 'oops')
    #@-others
#@+node:ekr.20070228074228.1: ** class StringTextWrapper
class StringTextWrapper:
    """A class that represents text as a Python string."""
    #@+others
    #@+node:ekr.20070228074228.2: *3* stw.ctor
    def __init__(self, c: Cmdr, name: str) -> None:
        """Ctor for the StringTextWrapper class."""
        self.c = c
        self.name = name
        self.ins = 0
        self.sel = 0, 0
        self.s = ''
        self.supportsHighLevelInterface = True
        self.virtualInsertPoint = 0
        self.widget = None  # This ivar must exist, and be None.

    def __repr__(self) -> str:
        return f"<StringTextWrapper: {id(self)} {self.name}>"

    def getName(self) -> str:
        """StringTextWrapper."""
        return self.name  # Essential.
    #@+node:ekr.20140903172510.18578: *3* stw.Clipboard
    def clipboard_clear(self) -> None:
        g.app.gui.replaceClipboardWith('')

    def clipboard_append(self, s: str) -> None:
        s1 = g.app.gui.getTextFromClipboard()
        g.app.gui.replaceClipboardWith(s1 + s)
    #@+node:ekr.20140903172510.18579: *3* stw.Do-nothings
    # For StringTextWrapper.

    def flashCharacter(self, i: int, bg: str='white', fg: str='red', flashes: int=3, delay: int=75) -> None:
        pass

    def getXScrollPosition(self) -> int:
        return 0

    def getYScrollPosition(self) -> int:
        return 0

    def see(self, i: int) -> None:
        pass

    def seeInsertPoint(self) -> None:
        pass

    def setFocus(self) -> None:
        pass

    def setStyleClass(self, name: str) -> None:
        pass

    def setXScrollPosition(self, i: int) -> None:
        pass

    def setYScrollPosition(self, i: int) -> None:
        pass
    #@+node:ekr.20140903172510.18591: *3* stw.Text
    #@+node:ekr.20140903172510.18592: *4* stw.appendText
    def appendText(self, s: str) -> None:
        """StringTextWrapper."""
        self.s = self.s + g.toUnicode(s)  # defensive
        self.ins = len(self.s)
        self.sel = self.ins, self.ins
    #@+node:ekr.20140903172510.18593: *4* stw.delete
    def delete(self, i: Index, j: Index=None) -> None:
        """StringTextWrapper."""
        i = self.toPythonIndex(i)
        if j is None:
            j = i + 1
        j = self.toPythonIndex(j)
        # This allows subclasses to use this base class method.
        if i > j:
            i, j = j, i
        s = self.getAllText()
        self.setAllText(s[:i] + s[j:])
        # Bug fix: 2011/11/13: Significant in external tests.
        self.setSelectionRange(i, i, insert=i)
    #@+node:ekr.20140903172510.18594: *4* stw.deleteTextSelection
    def deleteTextSelection(self) -> None:
        """StringTextWrapper."""
        i, j = self.getSelectionRange()
        self.delete(i, j)
    #@+node:ekr.20140903172510.18595: *4* stw.get
    def get(self, i: int, j: int=None) -> str:
        """StringTextWrapper."""
        i = self.toPythonIndex(i)
        if j is None:
            j = i + 1
        j = self.toPythonIndex(j)
        s = self.s[i:j]
        return g.toUnicode(s)
    #@+node:ekr.20140903172510.18596: *4* stw.getAllText
    def getAllText(self) -> str:
        """StringTextWrapper."""
        s = self.s
        return g.checkUnicode(s)
    #@+node:ekr.20140903172510.18584: *4* stw.getInsertPoint
    def getInsertPoint(self) -> int:
        """StringTextWrapper."""
        i = self.ins
        if i is None:
            if self.virtualInsertPoint is None:
                i = 0
            else:
                i = self.virtualInsertPoint
        self.virtualInsertPoint = i
        return i
    #@+node:ekr.20140903172510.18597: *4* stw.getSelectedText
    def getSelectedText(self) -> str:
        """StringTextWrapper."""
        i, j = self.sel
        s = self.s[i:j]
        return g.checkUnicode(s)
    #@+node:ekr.20140903172510.18585: *4* stw.getSelectionRange
    def getSelectionRange(self, sort: bool=True) -> Tuple[int, int]:
        """Return the selected range of the widget."""
        sel = self.sel
        if len(sel) == 2 and sel[0] >= 0 and sel[1] >= 0:
            i, j = sel
            if sort and i > j:
                sel = j, i  # Bug fix: 10/5/07
            return sel
        i = self.ins
        return i, i
    #@+node:ekr.20140903172510.18586: *4* stw.hasSelection
    def hasSelection(self) -> bool:
        """StringTextWrapper."""
        i, j = self.getSelectionRange()
        return i != j
    #@+node:ekr.20140903172510.18598: *4* stw.insert
    def insert(self, i: Index, s: str) -> None:
        """StringTextWrapper."""
        i = self.toPythonIndex(i)
        s1 = s
        self.s = self.s[:i] + s1 + self.s[i:]
        i += len(s1)
        self.ins = i
        self.sel = i, i
    #@+node:ekr.20140903172510.18589: *4* stw.selectAllText
    def selectAllText(self, insert: int=None) -> None:
        """StringTextWrapper."""
        self.setSelectionRange(0, 'end', insert=insert)
    #@+node:ekr.20140903172510.18600: *4* stw.setAllText
    def setAllText(self, s: str) -> None:
        """StringTextWrapper."""
        self.s = s
        i = len(self.s)
        self.ins = i
        self.sel = i, i
    #@+node:ekr.20140903172510.18587: *4* stw.setInsertPoint
    def setInsertPoint(self, pos: str, s: str=None) -> None:
        """StringTextWrapper."""
        i = self.toPythonIndex(pos)
        self.virtualInsertPoint = i
        self.ins = i
        self.sel = i, i
    #@+node:ekr.20070228111853: *4* stw.setSelectionRange
    def setSelectionRange(self, i: Index, j: Index, insert: Index=None) -> None:
        """StringTextWrapper."""
        i, j = self.toPythonIndex(i), self.toPythonIndex(j)
        self.sel = i, j
        self.ins = j if insert is None else self.toPythonIndex(insert)
    #@+node:ekr.20140903172510.18581: *4* stw.toPythonIndex
    def toPythonIndex(self, index: Index) -> int:
        """
        StringTextWrapper.toPythonIndex.

        Convert indices of the form 'end' or 'n1.n2' to integer indices into self.s.

        Unit tests *do* use non-integer indices, so removing this method would be tricky.
        """
        return g.toPythonIndex(self.s, index)
    #@+node:ekr.20140903172510.18582: *4* stw.toPythonIndexRowCol
    def toPythonIndexRowCol(self, index: str) -> Tuple[int, int, int]:
        """StringTextWrapper."""
        s = self.getAllText()
        i = self.toPythonIndex(index)
        row, col = g.convertPythonIndexToRowCol(s, i)
        return i, row, col
    #@-others
#@-others
#@@language python
#@@tabwidth -4
#@@pagewidth 70
#@-leo<|MERGE_RESOLUTION|>--- conflicted
+++ resolved
@@ -10,19 +10,14 @@
 import os
 import re
 import string
-<<<<<<< HEAD
 from typing import Any, Callable, Dict, List, Tuple
 from typing import TYPE_CHECKING
-=======
-from typing import Any, List, Tuple
->>>>>>> a95f59b1
 from leo.core import leoGlobals as g
 from leo.core import leoColorizer  # NullColorizer is a subclass of ColorizerMixin
 from leo.core import leoMenu
 from leo.core import leoNodes
 
 #@-<< imports >>
-<<<<<<< HEAD
 #@+<< type aliases leoFrame >>
 #@+node:ekr.20220415013957.1: ** << type aliases leoFrame >>
 if TYPE_CHECKING:  # Always False at runtime.
@@ -36,10 +31,6 @@
 Widget = Any
 Wrapper = Any
 #@-<< type aliases leoFrame >>
-=======
-Cmdr = Any
-Pos = Any
->>>>>>> a95f59b1
 #@+<< About handling events >>
 #@+node:ekr.20031218072017.2410: ** << About handling events >>
 #@+at Leo must handle events or commands that change the text in the outline
@@ -1320,11 +1311,7 @@
         trace = False and not g.unitTesting
         
         #@+others  # Define helpers
-<<<<<<< HEAD
         #@+node:ekr.20220420100806.1: *5* function: find_match
-=======
-        #@+node:ekr.20220420113337.2: *5* function: find_match
->>>>>>> a95f59b1
         def find_match(line: str) -> Tuple[re.Match, int, int]:
             """Search line for any pattern in link_table."""
             if not line.strip():
@@ -1408,10 +1395,6 @@
         if trace:
             g.trace('Found', found_matches, 'matches')
         return bool(found_matches)
-<<<<<<< HEAD
-
-=======
->>>>>>> a95f59b1
     #@+node:ekr.20070302094848.10: *3* LeoLog.renameTab
     def renameTab(self, oldName: str, newName: str) -> None:
         pass
