#@+leo-ver=5-thin
#@+node:ekr.20031218072017.3749: * @file leoMenu.py
"""Gui-independent menu handling for Leo."""
from typing import Any, List
from leo.core import leoGlobals as g
#@+others
#@+node:ekr.20031218072017.3750: ** class LeoMenu
class LeoMenu:
    """The base class for all Leo menus."""
    #@+others
    #@+node:ekr.20120124042346.12938: *3* LeoMenu.Birth
    def __init__(self, frame):
        self.c = frame.c
        self.enable_dict = {}  # Created by finishCreate.
        self.frame = frame
        self.isNull = False
        self.menus = {}  # Menu dictionary.
        self.menuShortcuts = {}

    def finishCreate(self):
        self.define_enable_dict()
    #@+node:ekr.20120124042346.12937: *4* LeoMenu.define_enable_table
    #@@nobeautify

    def define_enable_dict (self):

        # pylint: disable=unnecessary-lambda
        # The lambdas *are* necessary.
        c = self.c
        if not c.commandsDict:
            return # This is not an error: it happens during init.
        self.enable_dict = d = {

            # File menu...
                # 'revert':         True, # Revert is always enabled.
                # 'open-with':      True, # Open-With is always enabled.

            # Edit menu...
            'undo':                 c.undoer.canUndo,
            'redo':                 c.undoer.canRedo,
            'extract-names':        c.canExtractSectionNames,
            'extract':              c.canExtract,
            'match-brackets':       c.canFindMatchingBracket,

            # Top-level Outline menu...
            'cut-node':             c.canCutOutline,
            'delete-node':          c.canDeleteHeadline,
            'paste-node':           c.canPasteOutline,
            'paste-retaining-clones':   c.canPasteOutline,
            'clone-node':           c.canClone,
            'sort-siblings':        c.canSortSiblings,
            'hoist':                c.canHoist,
            'de-hoist':             c.canDehoist,

            # Outline:Expand/Contract menu...
            'contract-parent':      c.canContractParent,
            'contract-node':        lambda: c.p.hasChildren() and c.p.isExpanded(),
            'contract-or-go-left':  lambda: c.p.hasChildren() and c.p.isExpanded() or c.p.hasParent(),
            'expand-node':          lambda: c.p.hasChildren() and not c.p.isExpanded(),
            'expand-prev-level':    lambda: c.p.hasChildren() and c.p.isExpanded(),
            'expand-next-level':    lambda: c.p.hasChildren(),
            'expand-to-level-1':    lambda: c.p.hasChildren() and c.p.isExpanded(),
            'expand-or-go-right':   lambda: c.p.hasChildren(),

            # Outline:Move menu...
            'move-outline-down':    lambda: c.canMoveOutlineDown(),
            'move-outline-left':    lambda: c.canMoveOutlineLeft(),
            'move-outline-right':   lambda: c.canMoveOutlineRight(),
            'move-outline-up':      lambda: c.canMoveOutlineUp(),
            'promote':              lambda: c.canPromote(),
            'demote':               lambda: c.canDemote(),

            # Outline:Go To menu...
            'goto-prev-history-node':   lambda: c.nodeHistory.canGoToPrevVisited(),
            'goto-next-history-node':   lambda: c.nodeHistory.canGoToNextVisited(),
            'goto-prev-visible':        lambda: c.canSelectVisBack(),
            'goto-next-visible':        lambda: c.canSelectVisNext(),
            # These are too slow...
                # 'go-to-next-marked':  c.canGoToNextMarkedHeadline,
                # 'go-to-next-changed': c.canGoToNextDirtyHeadline,
            'goto-next-clone':          lambda: c.p.isCloned(),
            'goto-prev-node':           lambda: c.canSelectThreadBack(),
            'goto-next-node':           lambda: c.canSelectThreadNext(),
            'goto-parent':              lambda: c.p.hasParent(),
            'goto-prev-sibling':        lambda: c.p.hasBack(),
            'goto-next-sibling':        lambda: c.p.hasNext(),

            # Outline:Mark menu...
            'mark-subheads':            lambda: c.p.hasChildren(),
            # too slow...
                # 'mark-changed-items':   c.canMarkChangedHeadlines,
        }

        for i in range(1,9):
            d [f"expand-to-level-{i}"] = lambda: c.p.hasChildren()

        if 0: # Initial testing.
            commandKeys = list(c.commandsDict.keys())
            for key in sorted(d.keys()):
                if key not in commandKeys:
                    g.trace(f"*** bad entry for {key}")
    #@+node:ekr.20031218072017.3775: *3* LeoMenu.error and oops
    def oops(self):
        g.pr("LeoMenu oops:", g.callers(4), "should be overridden in subclass")

    def error(self, s):
        g.error('', s)
    #@+node:ekr.20031218072017.3781: *3* LeoMenu.Gui-independent menu routines
    #@+node:ekr.20060926213642: *4* LeoMenu.capitalizeMinibufferMenuName
    #@@nobeautify

    def capitalizeMinibufferMenuName(self, s, removeHyphens):
        result = []
        for i, ch in enumerate(s):
            prev =     s[i - 1] if i > 0 else ''
            prevprev = s[i - 2] if i > 1 else ''
            if (
                i == 0 or
                i == 1 and prev == '&' or
                prev == '-' or
                prev == '&' and prevprev == '-'
            ):
                result.append(ch.capitalize())
            elif removeHyphens and ch == '-':
                result.append(' ')
            else:
                result.append(ch)
        return ''.join(result)
    #@+node:ekr.20031218072017.3785: *4* LeoMenu.createMenusFromTables & helpers
    def createMenusFromTables(self):
        """(leoMenu) Usually over-ridden."""
        c = self.c
        aList = c.config.getMenusList()
        if aList:
            self.createMenusFromConfigList(aList)
        else:
            g.es_print('No @menu setting found')
    #@+node:ekr.20070926135612: *5* LeoMenu.createMenusFromConfigList & helpers
    def createMenusFromConfigList(self, aList):
        """
        Create menus from aList.
        The 'top' menu has already been created.
        """
        # Called from createMenuBar.
        c = self.c
        for z in aList:
            kind, val, val2 = z
            if kind.startswith('@menu'):
                name = kind[len('@menu') :].strip()
                if not self.handleSpecialMenus(name, parentName=None):
                    # Fix #528: Don't create duplicate menu items.
                    menu = self.createNewMenu(name)
                        # Create top-level menu.
                    if menu:
                        self.createMenuFromConfigList(name, val, level=0)
                    else:
                        g.trace('no menu', name)
            else:
                self.error(f"{kind} {val} not valid outside @menu tree")
        aList = c.config.getOpenWith()
        if aList:
            # a list of dicts.
            self.createOpenWithMenuFromTable(aList)
    #@+node:ekr.20070927082205: *6* LeoMenu.createMenuFromConfigList
    def createMenuFromConfigList(self, parentName, aList, level=0):
        """Build menu based on nested list

        List entries are either:

            ['@item', 'command-name', 'optional-view-name']

        or:

            ['@menu Submenu name', <nested list>, None]

        :param str parentName: name of menu under which to place this one
        :param list aList: list of entries as described above
        """
        parentMenu = self.getMenu(parentName)
        if not parentMenu:
            g.trace('NO PARENT', parentName, g.callers())
<<<<<<< HEAD
        table: List[Any] = []
=======
            return  # #2030
        table = []
>>>>>>> 57308dce
        for z in aList:
            kind, val, val2 = z
            if kind.startswith('@menu'):
                # Menu names can be unicode without any problem.
                name = kind[5:].strip()
                if table:
                    self.createMenuEntries(parentMenu, table)
                if not self.handleSpecialMenus(name, parentName,
                    alt_name=val2,  #848.
                    table=table,
                ):
                    menu = self.createNewMenu(name, parentName)
                        # Create submenu of parent menu.
                    if menu:
                        # Partial fix for #528.
                        self.createMenuFromConfigList(name, val, level + 1)
                table = []
            elif kind == '@item':
                name = str(val)  # Item names must always be ascii.
                if val2:
                    # Translated names can be unicode.
                    table.append((val2, name),)
                else:
                    table.append(name)
            else:
                g.trace('can not happen: bad kind:', kind)
        if table:
            self.createMenuEntries(parentMenu, table)
    #@+node:ekr.20070927172712: *6* LeoMenu.handleSpecialMenus
    def handleSpecialMenus(self, name, parentName, alt_name=None, table=None):
        """
        Handle a special menu if name is the name of a special menu.
        return True if this method handles the menu.
        """
        c = self.c
        if table is None: table = []
        name2 = name.replace('&', '').replace(' ', '').lower()
        if name2 == 'plugins':
            # Create the plugins menu using a hook.
            g.doHook("create-optional-menus", c=c, menu_name=name)
            return True
        if name2.startswith('recentfiles'):
            # Just create the menu.
            # createRecentFilesMenuItems will create the contents later.
            g.app.recentFilesManager.recentFilesMenuName = alt_name or name
                #848
            self.createNewMenu(alt_name or name, parentName)
            return True
        if name2 == 'help' and g.isMac:
            helpMenu = self.getMacHelpMenu(table)
            return helpMenu is not None
        return False
    #@+node:ekr.20031218072017.3780: *4* LeoMenu.hasSelection
    # Returns True if text in the outline or body text is selected.

    def hasSelection(self):
        c = self.c; w = c.frame.body.wrapper
        if c.frame.body:
            first, last = w.getSelectionRange()
            return first != last
        return False
    #@+node:ekr.20051022053758.1: *3* LeoMenu.Helpers
    #@+node:ekr.20031218072017.3783: *4* LeoMenu.canonicalize*
    def canonicalizeMenuName(self, name):

        # #1121 & #1188. Allow Chinese characters in command names
        if g.isascii(name):
            return ''.join([ch for ch in name.lower() if ch.isalnum()])
        return name

    def canonicalizeTranslatedMenuName(self, name):

        # #1121 & #1188. Allow Chinese characters in command names
        if g.isascii(name):
            return ''.join([ch for ch in name.lower() if ch not in '& \t\n\r'])
        return ''.join([ch for ch in name if ch not in '& \t\n\r'])
    #@+node:ekr.20031218072017.1723: *4* LeoMenu.createMenuEntries & helpers
    def createMenuEntries(self, menu, table):
        """
        Create a menu entry from the table.
        
        This method shows the shortcut in the menu, but **never** binds any shortcuts.
        """
        c = self.c
        if g.app.unitTesting: return
        if not menu: return
        self.traceMenuTable(table)
        for data in table:
            label, command, done = self.getMenuEntryInfo(data, menu)
            if done:
                continue
            commandName = self.getMenuEntryBindings(command, label)
            if not commandName:
                continue
            masterMenuCallback = self.createMasterMenuCallback(command, commandName)
            realLabel = self.getRealMenuName(label)
            amp_index = realLabel.find("&")
            realLabel = realLabel.replace("&", "")
            # c.add_command ensures that c.outerUpdate is called.
            c.add_command(menu, label=realLabel,
                accelerator='',  # The accelerator is now computed dynamically.
                command=masterMenuCallback,
                commandName=commandName,
                underline=amp_index)
    #@+node:ekr.20111102072143.10016: *5* LeoMenu.createMasterMenuCallback
    def createMasterMenuCallback(self, command, commandName):
        """
        Create a callback for the given args.
        
        - If command is a string, it is treated as a command name.
        - Otherwise, it should be a callable representing the actual command.
        """
        c = self.c

        def getWidget():
            """Carefully return the widget that has focus."""
            w = c.frame.getFocus()
            if w and g.isMac:
                # Redirect (MacOS only).
                wname = c.widget_name(w)
                if wname.startswith('head'):
                    w = c.frame.tree.edit_widget(c.p)
            # Return a wrapper if possible.
            if not g.isTextWrapper(w):
                w = getattr(w, 'wrapper', w)
            return w

        if isinstance(command, str):

            def static_menu_callback():
                event = g.app.gui.create_key_event(c, w=getWidget())
                c.doCommandByName(commandName, event)

            return static_menu_callback

        # The command must be a callable.
        if not callable(command):

            def dummy_menu_callback(event=None):
                pass

            g.trace(f"bad command: {command!r}", color='red')
            return dummy_menu_callback

        # Create a command dynamically.

        def dynamic_menu_callback():
            event = g.app.gui.create_key_event(c, w=getWidget())
            return c.doCommand(command, commandName, event)  # #1595

        return dynamic_menu_callback
    #@+node:ekr.20111028060955.16568: *5* LeoMenu.getMenuEntryBindings
    def getMenuEntryBindings(self, command, label):
        """Compute commandName from command."""
        c = self.c
        if isinstance(command, str):
            # Command is really a command name.
            commandName = command
        else:
            # First, get the old-style name.
            # #1121: Allow Chinese characters in command names
            commandName = label.strip()
        command = c.commandsDict.get(commandName)
        return commandName
    #@+node:ekr.20111028060955.16565: *5* LeoMenu.getMenuEntryInfo
    def getMenuEntryInfo(self, data, menu):
        """
        Parse a single entry in the table passed to createMenuEntries.
        
        Table entries have the following formats:
            
        1. A string, used as the command name.
        2. A 2-tuple: (command_name, command_func)
        3. A 3-tuple: (command_name, menu_shortcut, command_func)
        
        Special case: If command_name is None or "-" it represents a menu separator.
        """
        done = False
        if isinstance(data, str):
            # A single string is both the label and the command.
            s = data
            removeHyphens = s and s[0] == '*'
            if removeHyphens: s = s[1:]
            label = self.capitalizeMinibufferMenuName(s, removeHyphens)
            command = s.replace('&', '').lower()
            if label == '-':
                self.add_separator(menu)
                done = True  # That's all.
        else:
            ok = isinstance(data, (list, tuple)) and len(data) in (2, 3)
            if ok:
                if len(data) == 2:
                    # Command can be a minibuffer-command name.
                    label, command = data
                else:
                    # Ignore shortcuts bound in menu tables.
                    label, junk, command = data
                if label in (None, '-'):
                    self.add_separator(menu)
                    done = True  # That's all.
            else:
                g.trace(f"bad data in menu table: {repr(data)}")
                done = True  # Ignore bad data
        return label, command, done
    #@+node:ekr.20111028060955.16563: *5* LeoMenu.traceMenuTable
    def traceMenuTable(self, table):

        trace = False and not g.unitTesting
        if not trace: return
        format = '%40s %s'
        g.trace('*' * 40)
        for data in table:
            if isinstance(data, (list, tuple)):
                n = len(data)
                if n == 2:
                    print(format % (data[0], data[1]))
                elif n == 3:
                    name, junk, func = data
                    print(format % (name, func and func.__name__ or '<NO FUNC>'))
            else:
                print(format % (data, ''))
    #@+node:ekr.20031218072017.3784: *4* LeoMenu.createMenuItemsFromTable
    def createMenuItemsFromTable(self, menuName, table):

        if g.app.gui.isNullGui:
            return
        try:
            menu = self.getMenu(menuName)
            if menu is None:
                return
            self.createMenuEntries(menu, table)
        except Exception:
            g.es_print("exception creating items for", menuName, "menu")
            g.es_exception()
        g.app.menuWarningsGiven = True
    #@+node:ekr.20031218072017.3804: *4* LeoMenu.createNewMenu
    def createNewMenu(self, menuName, parentName="top", before=None):
        try:
            parent = self.getMenu(parentName)  # parent may be None.
            menu = self.getMenu(menuName)
            if menu:
                # Not an error.
                # g.error("menu already exists:", menuName)
                return None  # Fix #528.
            menu = self.new_menu(parent, tearoff=0, label=menuName)
            self.setMenu(menuName, menu)
            label = self.getRealMenuName(menuName)
            amp_index = label.find("&")
            label = label.replace("&", "")
            if before:  # Insert the menu before the "before" menu.
                index_label = self.getRealMenuName(before)
                amp_index = index_label.find("&")
                index_label = index_label.replace("&", "")
                index = parent.index(index_label)
                self.insert_cascade(
                    parent, index=index, label=label, menu=menu, underline=amp_index)
            else:
                self.add_cascade(parent, label=label, menu=menu, underline=amp_index)
            return menu
        except Exception:
            g.es("exception creating", menuName, "menu")
            g.es_exception()
            return None
    #@+node:ekr.20031218072017.4116: *4* LeoMenu.createOpenWithMenuFromTable & helpers
    def createOpenWithMenuFromTable(self, table):
        """
        Table is a list of dictionaries, created from @openwith settings nodes.

        This menu code uses these keys:

            'name':     menu label.
            'shortcut': optional menu shortcut.

        efc.open_temp_file uses these keys:

            'args':     the command-line arguments to be used to open the file.
            'ext':      the file extension.
            'kind':     the method used to open the file, such as subprocess.Popen.
        """
        k = self.c.k
        if not table: return
        g.app.openWithTable = table  # Override any previous table.
        # Delete the previous entry.
        parent = self.getMenu("File")
        if not parent:
            if not g.app.batchMode:
                g.error('', 'createOpenWithMenuFromTable:', 'no File menu')
            return
        label = self.getRealMenuName("Open &With...")
        amp_index = label.find("&")
        label = label.replace("&", "")
        try:
            index = parent.index(label)
            parent.delete(index)
        except Exception:
            try:
                index = parent.index("Open With...")
                parent.delete(index)
            except Exception:
                g.trace('unexpected exception')
                g.es_exception()
                return
        # Create the Open With menu.
        openWithMenu = self.createOpenWithMenu(parent, label, index, amp_index)
        if not openWithMenu:
            g.trace('openWithMenu returns None')
            return
        self.setMenu("Open With...", openWithMenu)
        # Create the menu items in of the Open With menu.
        self.createOpenWithMenuItemsFromTable(openWithMenu, table)
        for d in table:
            k.bindOpenWith(d)
    #@+node:ekr.20051022043608.1: *5* LeoMenu.createOpenWithMenuItemsFromTable & callback
    def createOpenWithMenuItemsFromTable(self, menu, table):
        """
        Create an entry in the Open with Menu from the table, a list of dictionaries.

        Each dictionary d has the following keys:

        'args':     the command-line arguments used to open the file.
        'ext':      not used here: used by efc.open_temp_file.
        'kind':     not used here: used by efc.open_temp_file.
        'name':     menu label.
        'shortcut': optional menu shortcut.
        """
        c = self.c
        if g.app.unitTesting: return
        for d in table:
            label = d.get('name')
            args = d.get('args', [])
            accel = d.get('shortcut') or ''
            if label and args:
                realLabel = self.getRealMenuName(label)
                underline = realLabel.find("&")
                realLabel = realLabel.replace("&", "")
                callback = self.defineOpenWithMenuCallback(d)
                c.add_command(menu,
                    label=realLabel,
                    accelerator=accel,
                    command=callback,
                    underline=underline)
    #@+node:ekr.20031218072017.4118: *6* LeoMenu.defineOpenWithMenuCallback
    def defineOpenWithMenuCallback(self, d):
        # The first parameter must be event, and it must default to None.

        def openWithMenuCallback(event=None, self=self, d=d):
            return self.c.openWith(d=d)

        return openWithMenuCallback
    #@+node:tbrown.20080509212202.7: *4* LeoMenu.deleteRecentFilesMenuItems
    def deleteRecentFilesMenuItems(self, menu):
        """Delete recent file menu entries"""
        rf = g.app.recentFilesManager
        # Why not just delete all the entries?
        recentFiles = rf.getRecentFiles()
        toDrop = len(recentFiles) + len(rf.getRecentFilesTable())
        self.delete_range(menu, 0, toDrop)
        for i in rf.groupedMenus:
            menu = self.getMenu(i)
            if menu:
                self.destroy(menu)
                self.destroyMenu(i)
    #@+node:ekr.20031218072017.3805: *4* LeoMenu.deleteMenu
    def deleteMenu(self, menuName):
        try:
            menu = self.getMenu(menuName)
            if menu:
                self.destroy(menu)
                self.destroyMenu(menuName)
            else:
                g.es("can't delete menu:", menuName)
        except Exception:
            g.es("exception deleting", menuName, "menu")
            g.es_exception()
    #@+node:ekr.20031218072017.3806: *4* LeoMenu.deleteMenuItem
    def deleteMenuItem(self, itemName, menuName="top"):
        """Delete itemName from the menu whose name is menuName."""
        try:
            menu = self.getMenu(menuName)
            if menu:
                realItemName = self.getRealMenuName(itemName)
                self.delete(menu, realItemName)
            else:
                g.es("menu not found:", menuName)
        except Exception:
            g.es("exception deleting", itemName, "from", menuName, "menu")
            g.es_exception()
    #@+node:ekr.20031218072017.3782: *4* LeoMenu.get/setRealMenuName & setRealMenuNamesFromTable
    # Returns the translation of a menu name or an item name.

    def getRealMenuName(self, menuName):
        cmn = self.canonicalizeTranslatedMenuName(menuName)
        return g.app.realMenuNameDict.get(cmn, menuName)

    def setRealMenuName(self, untrans, trans):
        cmn = self.canonicalizeTranslatedMenuName(untrans)
        g.app.realMenuNameDict[cmn] = trans

    def setRealMenuNamesFromTable(self, table):
        try:
            for untrans, trans in table:
                self.setRealMenuName(untrans, trans)
        except Exception:
            g.es("exception in", "setRealMenuNamesFromTable")
            g.es_exception()
    #@+node:ekr.20031218072017.3807: *4* LeoMenu.getMenu, setMenu, destroyMenu
    def getMenu(self, menuName):
        cmn = self.canonicalizeMenuName(menuName)
        return self.menus.get(cmn)

    def setMenu(self, menuName, menu):
        cmn = self.canonicalizeMenuName(menuName)
        self.menus[cmn] = menu

    def destroyMenu(self, menuName):
        cmn = self.canonicalizeMenuName(menuName)
        del self.menus[cmn]
    #@+node:ekr.20031218072017.3808: *3* LeoMenu.Must be overridden in menu subclasses
    #@+node:ekr.20031218072017.3809: *4* LeoMenu.9 Routines with Tk spellings
    def add_cascade(self, parent, label, menu, underline):
        self.oops()

    def add_command(self, menu, **keys):
        self.oops()

    def add_separator(self, menu):
        self.oops()

    # def bind (self,bind_shortcut,callback):
    #     self.oops()

    def delete(self, menu, realItemName):
        self.oops()

    def delete_range(self, menu, n1, n2):
        self.oops()

    def destroy(self, menu):
        self.oops()

    def insert(
        self, menuName, position, label, command, underline=None):  # New in Leo 4.4.3 a1
        self.oops()

    def insert_cascade(self, parent, index, label, menu, underline):
        self.oops()

    def new_menu(self, parent, tearoff=0, label=''):
        # 2010: added label arg for pylint.
        self.oops()
    #@+node:ekr.20031218072017.3810: *4* LeoMenu.9 Routines with new spellings
    def activateMenu(self, menuName):  # New in Leo 4.4b2.
        self.oops()

    def clearAccel(self, menu, name):
        self.oops()

    def createMenuBar(self, frame):
        self.oops()

    def createOpenWithMenu(self, parent, label, index, amp_index):
        self.oops()

    def disableMenu(self, menu, name):
        self.oops()

    def enableMenu(self, menu, name, val):
        self.oops()

    def getMacHelpMenu(self, table):
        return None

    def getMenuLabel(self, menu, name):
        self.oops()

    def setMenuLabel(self, menu, name, label, underline=-1):
        self.oops()
    #@-others
#@+node:ekr.20031218072017.3811: ** class NullMenu
class NullMenu(LeoMenu):
    """A null menu class for testing and batch execution."""
    #@+others
    #@+node:ekr.20050104094308: *3* ctor (NullMenu)
    def __init__(self, frame):
        super().__init__(frame)
        self.isNull = True
    #@+node:ekr.20050104094029: *3* oops
    def oops(self):
        pass
    #@-others
#@-others
#@@language python
#@@tabwidth -4
#@@pagewidth 70
#@-leo<|MERGE_RESOLUTION|>--- conflicted
+++ resolved
@@ -179,12 +179,8 @@
         parentMenu = self.getMenu(parentName)
         if not parentMenu:
             g.trace('NO PARENT', parentName, g.callers())
-<<<<<<< HEAD
+            return  # #2030
         table: List[Any] = []
-=======
-            return  # #2030
-        table = []
->>>>>>> 57308dce
         for z in aList:
             kind, val, val2 = z
             if kind.startswith('@menu'):
