# -*- coding: utf-8 -*-
#@+leo-ver=5-thin
#@+node:ekr.20150323150718.1: * @file leoAtFile.py
#@@first
    # Needed because of unicode characters in tests.
"""Classes to read and write @file nodes."""
#@+<< imports >>
#@+node:ekr.20041005105605.2: ** << imports >> (leoAtFile)
import leo.core.leoGlobals as g
import leo.core.leoBeautify as leoBeautify
import leo.core.leoNodes as leoNodes
# import glob
# import importlib
import os
import re
import sys
import time
import hashlib
import sqlite3
#@-<< imports >>
#@+others
#@+node:ekr.20160514120655.1: ** class AtFile
class AtFile(object):
    """A class implementing the atFile subcommander."""
    #@+<< define class constants >>
    #@+node:ekr.20131224053735.16380: *3* << define class constants >>
    #@@nobeautify

    # The kind of at_directives.
    noDirective     =  1 # not an at-directive.
    allDirective    =  2 # at-all (4.2)
    docDirective    =  3 # @doc.
    atDirective     =  4 # @<space> or @<newline>
    codeDirective   =  5 # @code
    cDirective      =  6 # @c<space> or @c<newline>
    othersDirective =  7 # at-others
    miscDirective   =  8 # All other directives
    rawDirective    =  9 # @raw
    endRawDirective = 10 # @end_raw

    # The kind of sentinel line.
    noSentinel   = 20 # Not a sentinel
    endAt        = 21 # @-at
    endBody      = 22 # @-body
    # not used   = 23
    endDoc       = 24 # @-doc
    endLeo       = 25 # @-leo
    endNode      = 26 # @-node
    endOthers    = 27 # @-others

    # not used     = 40
    startAt        = 41 # @+at
    startBody      = 42 # @+body
    startDoc       = 43 # @+doc
    startLeo       = 44 # @+leo
    startNode      = 45 # @+node
    startOthers    = 46 # @+others

    startComment   = 60 # @comment
    startDelims    = 61 # @delims
    startDirective = 62 # @@
    startRef       = 63 # @< < ... > >
    startVerbatim  = 64 # @verbatim
    startVerbatimAfterRef = 65 # @verbatimAfterRef (3.0 only)

    # New in 4.x. Paired
    endAll         = 70 # at-all (4.2)
    endMiddle      = 71 # at-middle (4.2)
    startAll       = 72 # at+all (4.2)
    startMiddle    = 73 # at+middle (4.2)

    # New in 4.x.  Unpaired.
    startAfterRef  = 80 # @afterref (4.0)
    startClone     = 81 # @clone (4.2)
    startNl        = 82 # @nl (4.0)
    startNonl      = 83 # @nonl (4.0)

    # New in 4.8.
    endRef         = 84 # @-<<
    #@-<< define class constants >>
    #@+<< define sentinelDict >>
    #@+node:ekr.20041005105605.6: *3* << define sentinelDict >>
    #@@nobeautify

    sentinelDict = {
        # Unpaired sentinels: 3.x and 4.x.
        "@comment" : startComment,
        "@delims" :  startDelims,
        "@verbatim": startVerbatim,
        # Unpaired sentinels: 3.x only.
        "@verbatimAfterRef": startVerbatimAfterRef,
        # Unpaired sentinels: 4.x only.
        "@afterref" : startAfterRef,
        "@clone"    : startClone,
        "@nl"       : startNl,
        "@nonl"     : startNonl,
        # Paired sentinels: 3.x only.
        "@+body":   startBody,   "@-body":   endBody,
        # Paired sentinels: 3.x and 4.x.
        "@+all":    startAll,    "@-all":    endAll,
        "@+at":     startAt,     "@-at":     endAt,
        "@+doc":    startDoc,    "@-doc":    endDoc,
        "@+leo":    startLeo,    "@-leo":    endLeo,
        "@+middle": startMiddle, "@-middle": endMiddle,
        "@+node":   startNode,   "@-node":   endNode,
        "@+others": startOthers, "@-others": endOthers,
    }
    #@-<< define sentinelDict >>
    #@+others
    #@+node:ekr.20041005105605.7: *3* at.Birth & init
    #@+node:ekr.20041005105605.8: *4* at.ctor & helpers
    # Note: g.getScript also call the at.__init__ and at.finishCreate().

    def __init__(self, c):
        '''ctor for atFile class.'''
        # **Warning**: all these ivars must **also** be inited in initCommonIvars.
        self.c = c
        self.encoding = 'utf-8' # 2014/08/13
        self.fileCommands = c.fileCommands
        self.errors = 0 # Make sure at.error() works even when not inited.
        # **Only** at.writeAll manages these flags.
        # promptForDangerousWrite sets cancelFlag and yesToAll only if canCancelFlag is True.
        self.canCancelFlag = False
        self.cancelFlag = False
        self.yesToAll = False
        # User options.
        self.checkPythonCodeOnWrite = c.config.getBool(
            'check-python-code-on-write', default=True)
        self.runPyFlakesOnWrite = c.config.getBool(
            'run-pyflakes-on-write', default=False)
        self.underindentEscapeString = c.config.getString(
            'underindent-escape-string') or '\\-'
        self.dispatch_dict = self.defineDispatchDict()
            # Define the dispatch dictionary used by scanText4.
    #@+node:ekr.20041005105605.9: *5* at.defineDispatchDict
    #@@nobeautify

    def defineDispatchDict(self):
        '''Return the dispatch dictionary used by scanText4.'''
        return  {
            # Plain line.
            self.noSentinel: self.readNormalLine,
            # Starting sentinels...
            self.startAll:    self.readStartAll,
            self.startAt:     self.readStartAt,
            self.startDoc:    self.readStartDoc,
            self.startLeo:    self.readStartLeo,
            self.startMiddle: self.readStartMiddle,
            self.startNode:   self.readStartNode,
            self.startOthers: self.readStartOthers,
            # Ending sentinels...
            self.endAll:    self.readEndAll,
            self.endAt:     self.readEndAt,
            self.endDoc:    self.readEndDoc,
            self.endLeo:    self.readEndLeo,
            self.endMiddle: self.readEndMiddle,
            self.endNode:   self.readEndNode,
            self.endOthers: self.readEndOthers,
            # Non-paired sentinels.
            self.startAfterRef:  self.readAfterRef,
            self.startClone:     self.readClone,
            self.startComment:   self.readComment,
            self.startDelims:    self.readDelims,
            self.startDirective: self.readDirective,
            self.startNl:        self.readNl,
            self.startNonl:      self.readNonl,
            self.startRef:       self.readRef,
            self.startVerbatim:  self.readVerbatim,
            # Ignored 3.x sentinels
            self.endBody:               self.ignoreOldSentinel,
            self.startBody:             self.ignoreOldSentinel,
            self.startVerbatimAfterRef: self.ignoreOldSentinel,
            # New 4.8 sentinels
            self.endRef: self.readEndRef,
        }
    #@+node:ekr.20150509194251.1: *4* at.cmd (decorator)
    def cmd(name):
        '''Command decorator for the AtFileCommands class.'''
        # pylint: disable=no-self-argument
        return g.new_cmd_decorator(name, ['c', 'atFileCommands',])
    #@+node:ekr.20041005105605.10: *4* at.initCommonIvars
    def initCommonIvars(self):
        """
        Init ivars common to both reading and writing.

        The defaults set here may be changed later.
        """
        at = self
        c = at.c
        at.at_auto_encoding = c.config.default_at_auto_file_encoding
        at.default_directory = None
        at.encoding = c.config.default_derived_file_encoding
        at.endSentinelComment = ""
        at.errors = 0
        at.inCode = True
        at.indent = 0 # The unit of indentation is spaces, not tabs.
        at.language = None
        at.output_newline = g.getOutputNewline(c=c)
        at.page_width = None
        at.pending = []
        at.raw = False # True: in @raw mode
        at.root = None # The root (a position) of tree being read or written.
        at.startSentinelComment = ""
        at.startSentinelComment = ""
        at.tab_width = c.tab_width or -4
        at.toString = False # True: sring-oriented read or write.
        at.writing_to_shadow_directory = False
    #@+node:ekr.20041005105605.13: *4* at.initReadIvars
    def initReadIvars(self, root, fileName,
        importFileName=None,
        perfectImportRoot=None,
        atShadow=False,
    ):
        at = self
        at.initCommonIvars()
        at.bom_encoding = None
            # The encoding implied by any BOM (set by g.stripBOM)
        at.cloneSibCount = 0
            # n > 1: Make sure n cloned sibs exists at next @+node sentinel
        at.correctedLines = 0
            # For perfect import.
        at.docOut = [] # The doc part being accumulated.
        at.done = False # True when @-leo seen.
        at.endSentinelIndentStack = []
            # Restored indentation for @-others and @-<< sentinels.
            # Used only when readVersion5.
        at.endSentinelStack = []
            # Contains entries for +node sentinels only when not readVersion5
        at.endSentinelLevelStack = []
            # The saved level, len(at.thinNodeStack), for @-others and @-<< sentinels.
            # Used only when readVersion5.
        at.endSentinelNodeStack = []
            # Used only when readVersion5.
        at.fromString = False
        at.importing = bool(importFileName)
        at.importRootSeen = False
        at.indentStack = []
        at.inputFile = None
        at.lastLines = [] # The lines after @-leo
        at.lastRefNode = None
            # The previous reference node, for at.readAfterRef.
            # No stack is needed because -<< sentinels restore at.v
            # to the node needed by at.readAfterRef.
        at.lastThinNode = None
            # The last thin node at this level.
            # Used by createThinChild4.
        at.leadingWs = ""
        at.lineNumber = 0 # New in Leo 4.4.8.
        at.out = None
        at.outStack = []
        at.perfectImportRoot = perfectImportRoot
        at.read_i = 0
        at.read_lines = []
        at.readVersion = ''
            # New in Leo 4.8: "4" or "5" for new-style thin files.
        at.readVersion5 = False
            # synonym for at.readVersion >= '5' and not atShadow.
            # set by at.parseLeoSentinel()
        at.root = root
        at.rootSeen = False
        at.atShadow = atShadow
        at.targetFileName = fileName
        at.tnodeList = []
            # Needed until old-style @file nodes are no longer supported.
        at.tnodeListIndex = 0
        at.v = None
        at.vStack = [] # Stack of at.v values.
        at.thinChildIndexStack = [] # number of siblings at this level.
        at.thinFile = False
            # True if the external file uses new-style sentinels.
        at.thinNodeStack = [] # Entries are vnodes.
        at.updateWarningGiven = False
    #@+node:ekr.20041005105605.15: *4* at.initWriteIvars
    def initWriteIvars(self, root, targetFileName,
        atEdit=False,
        atShadow=False,
        forcePythonSentinels=False, # Was None
        nosentinels=False,
        toString=False,
    ):
        at, c = self, self.c
        assert root
        self.initCommonIvars()
        assert at.checkPythonCodeOnWrite is not None
        assert at.underindentEscapeString is not None
        at.atEdit = atEdit
        at.atShadow = atShadow
        # at.default_directory: set by scanAllDirectives()
        at.docKind = None
        if forcePythonSentinels:
            at.endSentinelComment = None
        # else: at.endSentinelComment set by initCommonIvars.
        # at.encoding: set by scanAllDirectives() below.
        # at.explicitLineEnding # True: an @lineending directive specifies the ending.
            # Set by scanAllDirectives() below.
        at.fileChangedFlag = False # True: the file has actually been updated.
        at.force_newlines_in_at_nosent_bodies = c.config.getBool(
            'force_newlines_in_at_nosent_bodies')
        # at.language:      set by scanAllDirectives() below.
        # at.outputFile:    set below.
        # at.outputNewline: set below.
        if forcePythonSentinels:
            # Force Python comment delims for g.getScript.
            at.startSentinelComment = "#"
        # else:                 set by initCommonIvars.
        # at.stringOutput:      set below.
        # at.outputFileName:    set below.
        # at.output_newline:    set by scanAllDirectives() below.
        # at.page_width:        set by scanAllDirectives() below.
        at.outputContents = None
        at.sameFiles = 0
        at.sentinels = not nosentinels
        at.shortFileName = "" # For messages.
        at.root = root
        # at.tab_width:         set by scanAllDirectives() below.
        at.targetFileName = targetFileName
            # Must be None for @shadow.
        at.thinFile = True
        at.toString = toString
        at.scanAllDirectives(root, forcePythonSentinels=forcePythonSentinels)
        # Sets the following ivars:
            # at.default_directory
            # at.encoding
            # at.explicitLineEnding
            # at.language
            # at.output_newline
            # at.page_width
            # at.tab_width
        # 2011/10/21: Encoding directive overrides everything else.
        if at.language == 'python':
            encoding = g.getPythonEncodingFromString(root.b)
            if encoding:
                at.encoding = encoding
                # g.trace('scanned encoding',encoding)
        if toString:
            at.outputFile = g.FileLikeObject()
            if g.app.unitTesting:
                at.output_newline = '\n'
            # else: at.output_newline set in initCommonIvars.
            at.stringOutput = ""
            at.outputFileName = "<string-file>"
        else:
            # at.outputNewline set in initCommonIvars.
            at.outputFile = None
            at.stringOutput = None
            at.outputFileName = g.u('')
        # Init all other ivars even if there is an error.
        if not at.errors and at.root:
            if hasattr(at.root.v, 'tnodeList'):
                delattr(at.root.v, 'tnodeList')
            at.root.v._p_changed = True
    #@+node:ekr.20130911110233.11286: *4* at.initReadLine
    def initReadLine(self, s):
        '''Init the ivars so that at.readLine will read all of s.'''
        at = self
        at.read_i = 0
        at.read_lines = g.splitLines(s)
        at._file_bytes = g.toEncodedString(s)
    #@+node:ekr.20041005105605.17: *3* at.Reading

    #@+node:ekr.20041005105605.18: *4* at.Reading (top level)
    #@+at All reading happens in the readOpenFile logic, so plugins
    # should need to override only this method.
    #@+node:ekr.20070919133659: *5* at.checkDerivedFile
    @cmd('check-derived-file')
    def checkDerivedFile(self, event=None):
        '''Make sure an external file written by Leo may be read properly.'''
        at = self; c = at.c; p = c.p
        if not p.isAtFileNode() and not p.isAtThinFileNode():
            return g.red('Please select an @thin or @file node')
        fn = p.anyAtFileNodeName()
        path = g.os_path_dirname(c.mFileName)
        fn = g.os_path_finalize_join(g.app.loadDir, path, fn)
        if not g.os_path_exists(fn):
            return g.error('file not found: %s' % (fn))
        s, e = g.readFileIntoString(fn)
        if s is None: return
        # Create a dummy, unconnected, VNode as the root.
        root_v = leoNodes.VNode(context=c)
        root = leoNodes.Position(root_v)
        # 2010/01/22: readOpenFiles now determines whether a file is thin or not.
        at.initReadIvars(root, fn)
        if at.errors: return
        at.openFileForReading(fromString=s)
        if not at.inputFile: return
        at.readOpenFile(root, fn)
        at.inputFile.close()
        if at.errors == 0:
            g.blue('check-derived-file passed')
    #@+node:ekr.20041005105605.19: *5* at.openFileForReading & helper
    def openFileForReading(self, fromString=False):
        '''
        Open the file given by at.root.
        This will be the private file for @shadow nodes.
        '''
        at, c = self, self.c
        if fromString:
            if at.atShadow:
                return at.error(
                    'can not call at.read from string for @shadow files')
            at.inputFile = g.FileLikeObject(fromString=fromString)
            at.initReadLine(fromString) # 2014/10/07
            fn = None
        else:
            fn = g.fullPath(c, at.root)
                # Returns full path, including file name.
            at.setPathUa(at.root, fn)
                # Remember the full path to this node.
            if at.atShadow:
                fn = at.openAtShadowFileForReading(fn)
                if not fn: return None
            try:
                # Open the file in binary mode to allow 0x1a in bodies & headlines.
                at.inputFile = open(fn, 'rb')
                at.readFileToUnicode(fn)
                    # Sets at.encoding...
                    #   From the BOM, if present.
                    #   Otherwise from the header, if it has -encoding=
                    #   Otherwise, uses existing value of at.encoding.
                    # Then does:
                    #    s = s.replace('\r\n','\n')
                    #    at.initReadLine(s)
                at.warnOnReadOnlyFile(fn)
            except IOError:
                at.error("can not open: '@file %s'" % (fn))
                at.inputFile = None
                at._file_bytes = g.toEncodedString('')
                fn = None
        return fn
    #@+node:ekr.20150204165040.4: *6* at.openAtShadowFileForReading
    def openAtShadowFileForReading(self, fn):
        '''Open an @shadow for reading and return shadow_fn.'''
        trace = False and not g.app.unitTesting
        at = self
        x = at.c.shadowController
        # readOneAtShadowNode should already have checked these.
        shadow_fn = x.shadowPathName(fn)
        shadow_exists = (g.os_path_exists(shadow_fn) and
            g.os_path_isfile(shadow_fn))
        if not shadow_exists:
            g.trace('can not happen: no private file',
                shadow_fn, g.callers())
            at.error('can not happen: private file does not exist: %s' % (
                shadow_fn))
            return None
        # This method is the gateway to the shadow algorithm.
        if trace:
            g.trace('         fn:       ', fn)
            g.trace('reading: shadow_fn:', shadow_fn)
        x.updatePublicAndPrivateFiles(at.root, fn, shadow_fn)
        return shadow_fn
    #@+node:ekr.20041005105605.21: *5* at.read & helpers
    def read(self, root, importFileName=None,
        fromString=None, atShadow=False, force=False
    ):
        """Read an @thin or @file tree."""
        trace = (False or g.app.debug) and not g.unitTesting
        at, c = self, self.c
        fileName = at.initFileName(fromString, importFileName, root)
        sfn = g.shortFileName(fileName)
        if not fileName:
            at.error("Missing file name.  Restoring @file tree from .leo file.")
            return False
        at.rememberReadPath(g.fullPath(c, root), root)
            # Fix bug 760531: always mark the root as read, even if there was an error.
            # Fix bug 889175: Remember the full fileName.
        root.clearOrphan()
            # 2015/04/17: Clear the bit and continue so that the
            # outline can be updated from the external file.
        at.initReadIvars(root, fileName,
            importFileName=importFileName, atShadow=atShadow)

        at.fromString = fromString
        if at.errors:
            if trace: g.trace('Init error')
            return False

        fileName = at.openFileForReading(fromString=fromString)
            # For @shadow files, calls x.updatePublicAndPrivateFiles.
            # Calls at.initReadLine(s), where s is the file contents.
            # This will be used only if not cached.

        if fileName and at.inputFile:
            c.setFileTimeStamp(fileName)
        elif fromString: # 2010/09/02.
            pass
        else:
            if trace: g.trace('No inputFile')
            return False
        if g.SQLITE and c.sqlite_connection:
            loaded = at.checkExternalFileAgainstDb(root)
            if loaded: return True
            s, loaded, fileKey, force = at._file_bytes, False, None, True
        elif fromString or not g.enableDB:
            s, loaded, fileKey = fromString, False, None
        else:
            if g.SQLITE and self.checkExternalFileAgainstDb(fileName, root):
                # external file has not been modified since last db save
                return True
            s, loaded, fileKey = c.cacher.readFile(fileName, root)
        # Never read an external file with file-like sentinels from the cache.
        isFileLike = loaded and at.isFileLike(s)
        if not loaded or isFileLike:
            # if trace: g.trace('file-like file',fileName)
            force = True # Disable caching.
        if loaded and not force:
            if trace:
                g.trace('cache hit', fileKey, sfn)
            at.inputFile.close()
            root.clearDirty()
            return True
        if not g.unitTesting:
            if trace:
                if g.enableDB:
                    g.trace('cache miss', sfn)
                else:
                    g.trace('caching disabled', sfn)
            g.es_print("reading:", root.h)
        if isFileLike:
            if g.unitTesting:
                if 0: print("converting @file format in", root.h)
                g.app.unitTestDict['read-convert'] = True
            else:
                g.red("converting @file format in", root.h)
        root.clearVisitedInTree()
        at.scanAllDirectives(root, importing=at.importing, reading=True)
            # Sets the following ivars:
                # at.default_directory
                # at.encoding: **changed later** by readOpenFile/at.scanHeader.
                # at.explicitLineEnding
                # at.language
                # at.output_newline
                # at.page_width
                # at.tab_width
        thinFile = at.readOpenFile(root, fileName, deleteNodes=True)
            # Calls at.scanHeader, which sets at.encoding.
        at.inputFile.close()
        root.clearDirty() # May be set dirty below.
        if at.errors == 0:
            at.deleteUnvisitedNodes(root)
            at.deleteTnodeList(root)
        if at.errors == 0 and not at.importing:
            # Used by mod_labels plugin.
            at.readPostPass(root, thinFile)
        at.deleteAllTempBodyStrings()
        if isFileLike and at.errors == 0: # Old-style sentinels.
            # 2010/02/24: Make the root @file node dirty so it will
            # be written automatically when saving the file.
            # Do *not* set the orphan bit here!
            root.clearOrphan()
            root.setDirty()
            c.setChanged(True) # Essential, to keep dirty bit set.
        elif at.errors > 0:
            # 2010/10/22: Dirty bits are *always* cleared.
            # Only the orphan bit is preserved.
            # root.setDirty() # 2011/06/17: Won't be preserved anyway
            root.setOrphan()
            # c.setChanged(True) # 2011/06/17.
        else:
            root.clearOrphan()
        # There will be an internal error if fileKey is None.
        # This is not the cause of the bug.
        write_to_cache = (not (g.SQLITE and c.sqlite_connection)
            and at.errors == 0 and not isFileLike and not fromString)
        if write_to_cache:
            c.cacher.writeFile(root, fileKey)
        if trace: g.trace('at.errors', at.errors)
        return at.errors == 0
    #@+node:ekr.20041005105605.25: *6* at.deleteAllTempBodyStrings
    def deleteAllTempBodyStrings(self):
        '''Delete all temp attributes.'''
        at = self
        at.clearAllBodyInited()
    #@+node:ekr.20100122130101.6174: *6* at.deleteTnodeList
    def deleteTnodeList(self, p): # AtFile method.
        '''Remove p's tnodeList.'''
        v = p.v
        if hasattr(v, "tnodeList"):
            if False: # Not an error, but a useful trace.
                g.blue("deleting tnodeList for " + repr(v))
            delattr(v, "tnodeList")
            v._p_changed = True
    #@+node:ekr.20071105164407: *6* at.deleteUnvisitedNodes & helpers
    def deleteUnvisitedNodes(self, root):
        '''
        Delete unvisited nodes in root's subtree, not including root.

        Before Leo 5.6: Move unvisited node to be children of the 'Resurrected
        Nodes'.
        '''
        at = self
        # Find the unvisited nodes.
        aList = [z for z in root.subtree() if not z.isVisited()]
        if aList:
            # new-read: Never create resurrected nodes.
                # r = at.createResurrectedNodesNode()
                # assert r not in aList
                # callback = at.defineResurrectedNodeCallback(r, root)
                # # Move the nodes using the callback.
                # at.c.deletePositionsInList(aList, callback)
            at.c.deletePositionsInList(aList)
    #@+node:ekr.20100803073751.5817: *7* createResurrectedNodesNode
    def createResurrectedNodesNode(self):
        '''Create a 'Resurrected Nodes' node as the last top-level node.'''
        at = self; c = at.c; tag = 'Resurrected Nodes'
        # Find the last top-level node.
        last = c.rootPosition()
        while last.hasNext():
            last.moveToNext()
        # Create the node after last if it doesn't exist.
        if last.h == tag:
            p = last
        else:
            p = last.insertAfter()
            p.setHeadString(tag)
        p.expand()
        return p
    #@+node:ekr.20100803073751.5818: *7* defineResurrectedNodeCallback
    def defineResurrectedNodeCallback(self, r, root):
        '''Define a callback that moves node p as r's last child.'''
        trace = False and not g.unitTesting

        def callback(p, r=r.copy(), root=root):
            '''The resurrected nodes callback.'''
            child = r.insertAsLastChild()
            child.h = 'From %s' % root.h
            v = p.v
            if 1: # new code: based on vnodes.
                import leo.core.leoNodes as leoNodes
                for parent_v in v.parents:
                    assert isinstance(parent_v, leoNodes.VNode), parent_v
                    if v in parent_v.children:
                        childIndex = parent_v.children.index(v)
                        if trace: g.trace('*moving*', parent_v, childIndex, v)
                        v._cutLink(childIndex, parent_v)
                        v._addLink(len(child.v.children), child.v)
                    else:
                        # This would be surprising.
                        g.trace('**already deleted**', parent_v, v)
            else: # old code, based on positions.
                p.moveToLastChildOf(child)
            if not g.unitTesting:
                g.error('resurrected node:', v.h)
                g.blue('in file:', root.h)

        return callback
    #@+node:ekr.20041005105605.22: *6* at.initFileName
    def initFileName(self, fromString, importFileName, root):
        '''Return the fileName to be used in messages.'''
        at = self
        if fromString:
            fileName = "<string-file>"
        elif importFileName:
            fileName = importFileName
        elif root.isAnyAtFileNode():
            fileName = root.anyAtFileNodeName()
        else:
            fileName = None
        if fileName:
            # Fix bug 102: call the commander method, not the global funtion.
            fileName = at.c.os_path_finalize(fileName)
        return fileName
    #@+node:ekr.20100224050618.11547: *6* at.isFileLike
    def isFileLike(self, s):
        '''Return True if s has file-like sentinels.'''
        trace = False and not g.unitTesting
        at = self; tag = "@+leo"
        s = g.toUnicode(s)
        i = s.find(tag)
        if i == -1:
            if trace: g.trace('found: False', repr(s))
            return True # Don't use the cache.
        else:
            j, k = g.getLine(s, i)
            line = s[j: k]
            valid, new_df, start, end, isThin = at.parseLeoSentinel(line)
            if trace: g.trace('found: True isThin:',
                isThin, repr(line))
            return not isThin
    #@+node:vitalije.20170701155512.1: *6* at.checkExternalFileAgainstDb
<<<<<<< HEAD
    def checkExternalFileAgainstDb(self, fileName, root):
        '''Returns True if file is not modified since last save in db'''
        conn = self.c.sqlite_connection
        if conn is None: return False
        ok = False
        try:
            hx = hashlib.md5(g.readFileIntoEncodedString(fileName)).hexdigest()
=======
    #@+at
    #     This method assumes that file was already read and that
    #     at.initReadLine was called, which did set at._file_bytes to
    #     content of file as encoded string.
    # 
    #     This is also true if we are reading fromString.
    #@@c
    def checkExternalFileAgainstDb(self, root):
        '''Returns True if file is not modified since last save in db.
           Otherwise returns False.'''
        conn = self.c.sqlite_connection
        if conn is None: return False
        hx = hashlib.md5(self._file_bytes).hexdigest()
        try:
>>>>>>> 5a426ab1
            hx2 = conn.execute(
                    '''select value from extra_infos
                            where name=?''',
                    ('md5_' + root.gnx,)
                ).fetchone()
<<<<<<< HEAD
            ok = hx2 and hx2[0] == hx
        except sqlite3.OperationalError:
            pass
        except IOError:
            pass
        return ok
=======
        except sqlite3.OperationalError:
            hx2 = False
        return hx2 and hx2[0] == hx
>>>>>>> 5a426ab1
    #@+node:ekr.20041005105605.26: *5* at.readAll
    def readAll(self, root, force=False):
        """Scan positions, looking for @<file> nodes to read."""
        at, c = self, self.c
        use_tracer = False
        if use_tracer: tt = g.startTracer()
        if force:
            # Capture the current headline only if
            # we aren't doing the initial read.
            c.endEditing()
        t1 = time.time()
        nRead = 0
        p = root.copy()
        scanned_tnodes = set()
        c.init_error_dialogs()
        after = p.nodeAfterTree() if force else None
        while p and p != after:
            gnx = p.gnx
            #skip clones
            if gnx in scanned_tnodes:
                p.moveToNodeAfterTree()
                continue
            scanned_tnodes.add(gnx)
            if not p.h.startswith('@'):
                p.moveToThreadNext()
            elif p.isAtIgnoreNode():
                if p.isAnyAtFileNode():
                    c.ignored_at_file_nodes.append(p.h)
                p.moveToNodeAfterTree()
            elif p.isAtThinFileNode():
                nRead += 1
                at.read(p, force=force)
                p.moveToNodeAfterTree()
            elif p.isAtAutoNode():
                nRead += 1
                fileName = p.atAutoNodeName()
                at.readOneAtAutoNode(fileName, p)
                p.moveToNodeAfterTree()
            elif p.isAtEditNode():
                nRead += 1
                fileName = p.atEditNodeName()
                at.readOneAtEditNode(fileName, p)
                p.moveToNodeAfterTree()
            elif p.isAtShadowFileNode():
                nRead += 1
                fileName = p.atShadowFileNodeName()
                at.readOneAtShadowNode(fileName, p)
                p.moveToNodeAfterTree()
            elif p.isAtFileNode():
                nRead += 1
                at.read(p, force=force)
                p.moveToNodeAfterTree()
            elif p.isAtAsisFileNode() or p.isAtNoSentFileNode():
                at.rememberReadPath(g.fullPath(c, p), p)
                p.moveToNodeAfterTree()
            elif p.isAtCleanNode():
                nRead += 1
                at.readOneAtCleanNode(p)
                p.moveToNodeAfterTree()
            else:
                p.moveToThreadNext()
        if not g.unitTesting:
            if nRead:
                t2 = time.time()
                g.es('read %s files in %2.2f seconds' % (nRead, t2 - t1))
            elif force:
                g.es("no @<file> nodes in the selected tree")
        if use_tracer: tt.stop()
        c.raise_error_dialogs()
    #@+node:ekr.20080801071227.7: *5* at.readAtShadowNodes
    def readAtShadowNodes(self, p):
        '''Read all @shadow nodes in the p's tree.'''
        at = self
        after = p.nodeAfterTree()
        p = p.copy() # Don't change p in the caller.
        while p and p != after: # Don't use iterator.
            if p.isAtShadowFileNode():
                fileName = p.atShadowFileNodeName()
                at.readOneAtShadowNode(fileName, p)
                p.moveToNodeAfterTree()
            else:
                p.moveToThreadNext()
    #@+node:ekr.20070909100252: *5* at.readOneAtAutoNode
    def readOneAtAutoNode(self, fileName, p):
        '''Read an @auto file into p. Return the *new* position.'''
        trace = (False or g.app.debug) and not g.unitTesting
        at, c, ic = self, self.c, self.c.importCommands
        oldChanged = c.isChanged()
        at.default_directory = g.setDefaultDirectory(c, p, importing=True)
        fileName = c.os_path_finalize_join(at.default_directory, fileName)
        if not g.os_path_exists(fileName):
            g.error('not found: %r' % (p.h))
            return p
        # Remember that we have seen the @auto node.
        # Fix bug 889175: Remember the full fileName.
        at.rememberReadPath(fileName, p)
        s, ok, fileKey = c.cacher.readFile(fileName, p)
        if ok:
            if trace: g.trace('unchanged:', p.h)
            # Even if the file is in the cache, the @persistence node may be different.
            if c.persistenceController:
                c.persistenceController.update_after_read_foreign_file(p)
            g.doHook('after-auto', c=c, p=p)
                # call after-auto callbacks
                # 2011/09/30: added call to g.doHook here.
            return p
        if not g.unitTesting:
            g.es("reading:", p.h)
        try:
            # For #451: return p.
            old_p = p.copy()
            at.scanAllDirectives(
                p,
                forcePythonSentinels=False,
                importing=True,
                reading=True,
            )
            p.v.b = '' # Required for @auto API checks.
            p.deleteAllChildren()
            p = ic.createOutline(fileName, parent=p.copy())
            # Do *not* select a postion here.
            # That would improperly expand nodes.
                # c.selectPosition(p)
            if trace: g.trace(at.language, p.h)
        except Exception:
            p = old_p
            ic.errors += 1
            g.es_print('Unexpected exception importing', fileName)
            g.es_exception()
        if ic.errors:
            g.error('errors inhibited read @auto %s' % (fileName))
        elif c.persistenceController:
            c.persistenceController.update_after_read_foreign_file(p)
        # Finish.
        if ic.errors or not g.os_path_exists(fileName):
            p.clearDirty()
            c.setChanged(oldChanged)
        else:
            c.cacher.writeFile(p, fileKey)
            g.doHook('after-auto', c=c, p=p)
        return p
    #@+node:ekr.20090225080846.3: *5* at.readOneAtEditNode
    def readOneAtEditNode(self, fn, p):
        at = self
        c = at.c
        ic = c.importCommands
        at.default_directory = g.setDefaultDirectory(c, p, importing=True)
        fn = c.os_path_finalize_join(at.default_directory, fn)
        junk, ext = g.os_path_splitext(fn)
        # Fix bug 889175: Remember the full fileName.
        at.rememberReadPath(fn, p)
        if not g.unitTesting:
            g.es("reading: @edit %s" % (g.shortFileName(fn)))
        s, e = g.readFileIntoString(fn, kind='@edit')
        if s is None: return
        encoding = 'utf-8' if e is None else e
        # Delete all children.
        while p.hasChildren():
            p.firstChild().doDelete()
        changed = c.isChanged()
        head = ''
        ext = ext.lower()
        if ext in ('.html', '.htm'): head = '@language html\n'
        elif ext in ('.txt', '.text'): head = '@nocolor\n'
        else:
            language = ic.languageForExtension(ext)
            if language and language != 'unknown_language':
                head = '@language %s\n' % language
            else:
                head = '@nocolor\n'
        p.b = g.u(head) + g.toUnicode(s, encoding=encoding, reportErrors='True')
        if not changed: c.setChanged(False)
        g.doHook('after-edit', p=p)
    #@+node:ekr.20150204165040.5: *5* at.readOneAtCleanNode & helpers
    def readOneAtCleanNode(self, root):
        '''Update the @clean/@nosent node at root.'''
        trace = False and not g.unitTesting
        at, c, x = self, self.c, self.c.shadowController
        fileName = g.fullPath(c, root)
        if not g.os_path_exists(fileName):
            g.es('not found: %s' % (fileName), color='red')
            return
        at.rememberReadPath(fileName, root)
        # Set at.encoding first.
        at.initReadIvars(root, fileName)
            # Must be called before at.scanAllDirectives.
        at.scanAllDirectives(root)
            # Sets at.startSentinelComment/endSentinelComment.
        new_public_lines = at.read_at_clean_lines(fileName)
        old_private_lines = self.write_at_clean_sentinels(root)
        marker = x.markerFromFileLines(old_private_lines, fileName)
        old_public_lines, junk = x.separate_sentinels(old_private_lines, marker)
        if old_public_lines:
            new_private_lines = x.propagate_changed_lines(
                new_public_lines, old_private_lines, marker, p=root)
        else:
            if trace: g.trace('*** no previous lines.' '')
            new_private_lines = []
            root.b = ''.join(new_public_lines)
            root.clearOrphan()
            return True
        if trace:
            self.dump(new_public_lines, 'new public')
            self.dump(old_private_lines, 'old private')
            self.dump(new_private_lines, 'new private')
        if new_private_lines == old_private_lines:
            if trace: g.trace('lines match')
            return True
        if not g.unitTesting:
            g.es("updating:", root.h)
        # The following is like at.read() w/o caching logic.
        root.clearVisitedInTree()
        # Init the input stream used by read-open file.
        # g.trace('\nnew_private_lines...\n',''.join(new_private_lines))
        at.read_lines = new_private_lines
        at.read_ptr = 0
        # Read the file using the @file read logic.
        # g.trace('***',repr(at.startSentinelComment),repr(at.endSentinelComment))
        thinFile = at.readOpenFile(root, fileName, deleteNodes=True)
        root.clearDirty()
        if at.errors == 0:
            at.deleteUnvisitedNodes(root)
            at.deleteTnodeList(root)
            at.readPostPass(root, thinFile)
                # Used by mod_labels plugin: May set c dirty.
            root.clearOrphan()
        else:
            root.setOrphan()
        at.deleteAllTempBodyStrings()
        return at.errors == 0
    #@+node:ekr.20150204165040.7: *6* at.dump_lines
    def dump(self, lines, tag):
        '''Dump all lines.'''
        print('***** %s lines...\n' % tag)
        for s in lines:
            print(s.rstrip())
    #@+node:ekr.20150204165040.8: *6* at.read_at_clean_lines
    def read_at_clean_lines(self, fn):
        '''Return all lines of the @clean/@nosent file at fn.'''
        at = self
        s = at.openFileHelper(fn)
            # Use the standard helper. Better error reporting.
            # Important: uses 'rb' to open the file.
        s = g.toUnicode(s, encoding=at.encoding)
        s = s.replace('\r\n', '\n')
            # Suppress meaningless "node changed" messages.
        return g.splitLines(s)
    #@+node:ekr.20150204165040.9: *6* at.write_at_clean_sentinels
    def write_at_clean_sentinels(self, root):
        '''
        Return all lines of the @clean tree as if it were
        written as an @file node.
        '''
        at = self.c.atFileCommands
        at.write(root,
            kind='@nosent',
            nosentinels=False,
            toString=True,
        )
        s = g.toUnicode(at.stringOutput, encoding=at.encoding)
        return g.splitLines(s)
    #@+node:ekr.20080711093251.7: *5* at.readOneAtShadowNode
    def readOneAtShadowNode(self, fn, p, force=False):
        trace = False and not g.unitTesting
        at = self; c = at.c; x = c.shadowController
        if not fn == p.atShadowFileNodeName():
            return at.error('can not happen: fn: %s != atShadowNodeName: %s' % (
                fn, p.atShadowFileNodeName()))
        # Fix bug 889175: Remember the full fileName.
        at.rememberReadPath(fn, p)
        at.default_directory = g.setDefaultDirectory(c, p, importing=True)
        fn = c.os_path_finalize_join(at.default_directory, fn)
        shadow_fn = x.shadowPathName(fn)
        shadow_exists = g.os_path_exists(shadow_fn) and g.os_path_isfile(shadow_fn)
        # Delete all children.
        while p.hasChildren():
            p.firstChild().doDelete()
        if trace:
            g.trace('shadow_exists', shadow_exists, shadow_fn)
        if shadow_exists:
            at.read(p, atShadow=True, force=force)
        else:
            if not g.unitTesting: g.es("reading:", p.h)
            ok = at.importAtShadowNode(fn, p)
            if ok:
                # Create the private file automatically.
                at.writeOneAtShadowNode(p, toString=False, force=True)
    #@+node:ekr.20080712080505.1: *6* at.importAtShadowNode
    def importAtShadowNode(self, fn, p):
        at = self; c = at.c; ic = c.importCommands
        oldChanged = c.isChanged()
        # Delete all the child nodes.
        while p.hasChildren():
            p.firstChild().doDelete()
        # Import the outline, exactly as @auto does.
        ic.createOutline(fn, parent=p.copy(), atShadow=True)
        if ic.errors:
            g.error('errors inhibited read @shadow', fn)
        if ic.errors or not g.os_path_exists(fn):
            p.clearDirty()
            c.setChanged(oldChanged)
        # else: g.doHook('after-shadow', p = p)
        return ic.errors == 0
    #@+node:ekr.20041005105605.27: *5* at.readOpenFile & helpers
    def readOpenFile(self, root, fileName, deleteNodes=False):
        '''
        Read an open derived file.
        Leo 4.5 and later can only read 4.x derived files.
        '''
        trace = False and not g.unitTesting
        at = self
        firstLines, read_new, thinFile = at.scanHeader(fileName)
            # Important: this sets at.encoding, used by at.readLine.
        at.thinFile = thinFile
            # 2010/01/22: use *only* the header to set self.thinFile.
        if trace: g.trace('1', root.gnx, root.h)
        if deleteNodes and at.shouldDeleteChildren(root, thinFile):
            # Fix bug 889175: Remember the full fileName.
            at.rememberReadPath(fileName, root)
            while root.hasChildren():
                root.firstChild().doDelete()
        if read_new:
            lastLines = at.scanText4(fileName, root)
        else:
            firstLines = []; lastLines = []
            if at.atShadow:
                g.trace(g.callers())
                g.trace('invalid @shadow private file', fileName)
                at.error('invalid @shadow private file', fileName)
            else:
                at.error('can not read 3.x derived file', fileName)
                # g.es('you may upgrade these file using Leo 4.0 through 4.4.x')
                g.es("Please use Leo's import command to read the file")
                # g.trace('root',root and root.h,fileName)
        if root:
            root.v.setVisited() # Disable warning about set nodes.
        at.completeRootNode(firstLines, lastLines, root)
        if trace:
            g.trace('2', root.gnx, root.h)
            # g.trace(at.encoding,fileName)
        return thinFile
    #@+node:ekr.20041005105605.28: *6* at.completeRootNode & helpers
    def completeRootNode(self, firstLines, lastLines, root):
        '''Terminate the root's body text, handling @first and @last.'''
        at = self
        v = root.v
        lines = v.tempBodyList if hasattr(v, 'tempBodyList') else []
        at.completeFirstDirectives(lines, firstLines)
        at.completeLastDirectives(lines, lastLines)
        v.tempBodyList = lines
            # Don't set v.b here: at.readPostPass uses v.tempBodyList.
    #@+node:ekr.20041005105605.117: *7* at.completeFirstDirective
    def completeFirstDirectives(self, out, firstLines):
        '''
        14-SEP-2002 DTHEIN

        Scans the lines in the list 'out' for @first directives, appending the
        corresponding line from 'firstLines' to each @first directive found.

        NOTE: the @first directives must be the very first lines in 'out'.
        '''
        trace = False and not g.unitTesting
        if not firstLines:
            return
        found, j, tag = False, 0, "@first"
        for k, s in enumerate(out):
            # Skip leading whitespace lines.
            if not found and s.isspace():
                continue
            # Quit if something other than @first directive.
            if not g.match(s, 0, tag):
                break
            found = True
            # Quit if no leading lines to apply.
            if j >= len(firstLines):
                break
            # Make the  @first directive.
            leadingLine = " " + firstLines[j]
            out[k] = tag + leadingLine.rstrip() + '\n'
            j += 1
            if trace: g.trace(repr(s))
    #@+node:ekr.20041005105605.118: *7* at.completeLastDirectives
    def completeLastDirectives(self, out, lastLines):
        '''
        14-SEP-2002 DTHEIN.

        Scans the lines in the list 'out' for @last directives, appending the
        corresponding line from 'lastLines' to each @last directive found.

        NOTE: the @last directives must be the very last lines in 'out'.
        '''
        trace = False and not g.unitTesting
        if not lastLines:
            return
        found, j, tag = False, -1, "@last"
        for k in range(-1, -len(out), -1):
            # Skip trailing whitespace lines.
            if not found and not out[k].strip():
                continue
            # Quit if something other than @last directive.
            if not g.match(out[k], 0, tag):
                break
            found = True
            # Quit if no trailing lines to apply.
            if j < -len(lastLines):
                break
            # Make the @last directive.
            trailingLine = " " + lastLines[j]
            out[k] = tag + trailingLine.rstrip() + '\n'
            j -= 1
            if trace: g.trace(repr(out[k]))
    #@+node:ekr.20100122130101.6175: *6* at.shouldDeleteChildren
    def shouldDeleteChildren(self, root, thinFile):
        '''Return True if we should delete all children before a read.'''
        # Delete all children except for old-style @file nodes
        if root.isAtFileNode() and not thinFile:
            return False
        else:
            return True
    #@+node:ekr.20041005105605.71: *4* at.Reading (4.x)
    #@+node:ekr.20041005105605.73: *5* at.findChild4 (legacy only)
    def findChild4(self, headline):
        """
        Return the next VNode in at.root.tnodeList.
        Called only for **legacy** @file nodes.

        tnodeLists are used *only* when reading @file (not @thin) nodes.
        tnodeLists compensate for not having gnx's in derived files!
        """
        trace = True and not g.unitTesting
        at = self; v = at.root.v
        if trace: g.trace('legacy file', headline)
        # if not g.unitTesting:
            # if headline.startswith('@file'):
                # g.es_print('Warning: @file logic',headline)
        if trace: g.trace('%s %s %s' % (
            at.tnodeListIndex,
            v.tnodeList[at.tnodeListIndex], headline))
        if not hasattr(v, "tnodeList"):
            at.readError("no tnodeList for " + repr(v))
            g.es("write the @file node or use the Import Derived File command")
            g.trace("no tnodeList for ", v, g.callers())
            return None
        if at.tnodeListIndex >= len(v.tnodeList):
            at.readError("bad tnodeList index: %d, %s" % (
                at.tnodeListIndex, repr(v)))
            g.trace("bad tnodeList index",
                at.tnodeListIndex, len(v.tnodeList), v)
            return None
        v = v.tnodeList[at.tnodeListIndex]
        assert(v)
        at.tnodeListIndex += 1
        # Don't check the headline.  It simply causes problems.
        v.setVisited() # Supress warning/deletion of unvisited nodes.
        return v
    #@+node:ekr.20130911110233.11284: *5* at.readFileToUnicode & helpers
    def readFileToUnicode(self, fn):
        '''
        Carefully sets at.encoding, then uses at.encoding to convert the file
        to a unicode string. Calls at.initReadLine if all went well.

        Sets at.encoding as follows:
        1. Use the BOM, if present. This unambiguously determines the encoding.
        2. Use the -encoding= field in the @+leo header, if present and valid.
        3. Otherwise, uses existing value of at.encoding, which comes from:
            A. An @encoding directive, found by at.scanAllDirectives.
            B. The value of c.config.default_derived_file_encoding.

        Returns the string, or None on failure.

        This method is now part of the main @file read code.
        at.openFileForReading calls this method to read all @file nodes.
        Previously only at.scanHeaderForThin (import code) called this method.
        '''
        at = self
        # g.trace('=====', at.errors)
        s = at.openFileHelper(fn)
        if s is not None:
            e, s = g.stripBOM(s)
            if e:
                # The BOM determines the encoding unambiguously.
                s = g.toUnicode(s, encoding=e)
            else:
                # Get the encoding from the header, or the default encoding.
                s_temp = g.toUnicode(s, 'ascii', reportErrors=False)
                e = at.getEncodingFromHeader(fn, s_temp)
                # g.trace(e,g.shortFileName(fn))
                s = g.toUnicode(s, encoding=e)
            s = s.replace('\r\n', '\n')
            at.encoding = e
            at.initReadLine(s)
        return s
    #@+node:ekr.20130911110233.11285: *6* at.openFileHelper
    def openFileHelper(self, fn):
        '''Open a file, reporting all exceptions.'''
        at = self
        s = None
        try:
            f = open(fn, 'rb')
            s = f.read()
            f.close()
        except IOError:
            at.error('can not open %s' % (fn))
        except Exception:
            at.error('Exception reading %s' % (fn))
            g.es_exception()
        return s
    #@+node:ekr.20130911110233.11287: *6* at.getEncodingFromHeader
    def getEncodingFromHeader(self, fn, s):
        '''
        Return the encoding given in the @+leo sentinel, if the sentinel is
        present, or the previous value of at.encoding otherwise.
        '''
        at = self
        if at.errors:
            g.trace('can not happen: at.errors > 0')
            e = at.encoding
            if g.unitTesting: assert False, g.callers()
                # This can happen when the showTree command in a unit test is left on.
                # A @file/@clean node is created which refers to a non-existent file.
                # It's surprisingly difficult to set at.error=0 safely elsewhere.
                # Otoh, I'm not sure why this test here is ever really useful.
        else:
            at.initReadLine(s)
            old_encoding = at.encoding
            assert old_encoding
            at.encoding = None
            # Execute scanHeader merely to set at.encoding.
            at.scanHeader(fn, giveErrors=False)
            e = at.encoding or old_encoding
        assert e
        return e
    #@+node:ekr.20050301105854: *5* at.readPostPass & helpers
    def readPostPass(self, root, thinFile):
        '''Post-process all vnodes.'''
        at = self
        seen = {}
        for p in root.self_and_subtree():
            v = p.v
            if v.gnx not in seen:
                seen[v.gnx] = v
                at.terminateNode(postPass=True, v=v)
                # new-read: at.terminateNode has done all the work.
                if hasattr(v, 'tempBodyList'):
                    delattr(v, 'tempBodyList')
                if hasattr(v, 'tempRoots'):
                    delattr(v, 'tempRoots')
    #@+node:ekr.20150309154506.27: *6* at.handleChangedNode
    def handleChangedNode(self, new_body, old_body, p, thinFile):
        '''Set ancestor files dirty and support mod_labels plugin.'''
        trace = False and not g.unitTesting
        c = self.c
        if thinFile: # Expected.
            if trace: g.trace('****', p.h)
            p.v.setBodyString(new_body)
            if p.v.isDirty():
                p.setAllAncestorAtFileNodesDirty()
        else:
            c.setBodyString(p, new_body) # Sets c and p dirty.
        if p.v.isDirty():
            # New in Leo 4.3: support for mod_labels plugin:
            try:
                c.mod_label_controller.add_label(p, "before change:", old_body)
            except Exception:
                pass
            # This warning is given elsewhere.
            # g.warning("changed:",p.h)
    #@+node:ekr.20100628072537.5814: *6* at.terminateNode & helpers
    def terminateNode(self, middle=False, postPass=True, v=None):
        '''
        Set the body text of at.v, and issue warning if it has changed.

        This is called as follows:

        old sentinels: when handling a @-node sentinel.
        new sentinels: from the post-pass when v.tempBodyList exists.
        '''
        at = self
        trace = False and at.readVersion5 and not g.unitTesting
        if not v: v = at.v
        # Compute the new text.
        if at.readVersion5:
            s = ''.join(v.tempBodyList) if hasattr(v, 'tempBodyList') else ''
        else:
            s = ''.join(at.out)
        s = g.toUnicode(s)
        if trace: g.trace('%28s %s' % (v.h, repr(s)))
        if at.importing:
            v._bodyString = s # Allowed use of _bodyString.
        elif middle:
            pass # Middle sentinels never alter text.
        else:
            at.terminateBody(v, postPass)
        # Delete tempBodyList.
        if hasattr(v, 'tempBodyList'): delattr(v, 'tempBodyList')
    #@+node:ekr.20100628124907.5816: *7* at.indicateNodeChanged
    def indicateNodeChanged(self, old, new, postPass, v):
        '''
        Add an entry to c.nodeConflictList.
        Called only from at.terminateBody.
        '''
        trace = False and not g.unitTesting
        at, c = self, self.c
        debug = False # Debug perfect import.
        # Ignore *all* trailing whitespace.
        if new.rstrip() == old.rstrip():
            return
        if at.perfectImportRoot:
            if not postPass:
                at.correctedLines += 1
                if debug:
                    at.reportCorrection(old, new, v)
                v.setDirty()
                    # Just mark the vnode dirty.
                    # Ancestors will be marked dirty later.
                c.setChanged(True)
            return
        if c.make_node_conflicts_node:
            if trace:
                g.es_print('Creating recovered node', v.h)
            c.nodeConflictList.append(g.bunch(
                tag='(uncached)',
                gnx=v.gnx,
                fileName=at.root.h,
                b_old=old,
                b_new=new,
                h_old=v._headString,
                h_new=v._headString,
                root_v = at.root and at.root.v,
            ))
        # Always do this.
        v.setDirty()
            # Just set the dirty bit. Ancestors will be marked dirty later.
        c.changed = True
            # Important: the dirty bits won't stick unless we set c.changed here.
            # Do *not* call c.setChanged(True) here: that would be too slow.
    #@+node:ekr.20100628124907.5818: *7* at.reportCorrection
    def reportCorrection(self, old, new, v):
        '''Debugging only. Report changed perfect import lines.'''
        at = self
        found = any([p.v == v for p in at.perfectImportRoot.self_and_subtree()])
        if found:
            g.pr('\n', '-' * 40)
            g.pr("old", len(old))
            for line in g.splitLines(old):
                line = line.replace(' ', '< >').replace('\t', '<TAB>').replace('\n', '<NL>')
                g.pr(repr(str(line)))
            g.pr('\n', '-' * 40)
            g.pr("new", len(new))
            for line in g.splitLines(new):
                #line = line.replace(' ','< >').replace('\t','<TAB>')
                g.pr(repr(str(line)))
            g.pr('\n', '-' * 40)
        else:
            # This should never happen.
            g.error("correcting hidden node: v=", repr(v))
    #@+node:ekr.20100702062857.5824: *7* at.terminateBody (sets tempRoots)
    def terminateBody(self, v, postPass=False):
        '''Terminate scanning of body text for node v. Set v.b.'''
        trace = False and not g.unitTesting
        at = self
        if at.readVersion5:
            new = ''.join(v.tempBodyList) if hasattr(v, 'tempBodyList') else ''
        else:
            new = ''.join(at.out)
        new = g.toUnicode(new)
        # new-read: at.createThinChild4 creates v.tempRoots.
        # *Do* allow changes to the root node.
        if hasattr(v, 'tempRoots'):
            if trace:
                g.trace('tempRoots: %20s %s' % (
                    v.h,
                    list([g.shortFileName(z) for z in v.tempRoots]),
                ))
            old = v.bodyString()
            if old != new:
                # This *always* creates a recovered node.
                at.indicateNodeChanged(old, new, postPass, v)
                # The last external file wins.
                v.setBodyString(new)
        else:
            # No other @file node has set this node.
            # Just replace the body string
            v.tempRoots = set()
            v.setBodyString(new)
        v.tempRoots.add(self.root.h)
        at.bodySetInited(v)
            # Note: the sax code also sets this, so we can't use
            # this "bit" in place of v.tempRoots.
    #@+node:ekr.20041005105605.74: *5* at.scanText4 & allies
    def scanText4(self, fileName, p, verbose=False):
        """Scan a 4.x derived file non-recursively."""
        at = self
        trace = False and not g.unitTesting
        verbose = True
        at.initScanText4(p)
        if trace:
            print('')
            g.trace('filename:', fileName)
        try:
            while at.errors == 0 and not at.done:
                s = at.readLine()
                if trace and verbose: g.trace(repr(s))
                at.lineNumber += 1
                if not s:
                    # An error.  We expect readEndLeo to set at.done.
                    break
                kind = at.sentinelKind4(s)
                if kind == at.noSentinel:
                    i = 0
                else:
                    i = at.skipSentinelStart4(s, 0)
                func = at.dispatch_dict[kind]
                if trace: g.trace('%15s %16s %s' % (
                    at.sentinelName(kind), func.__name__, repr(s)))
                func(s, i)
        except AssertionError:
            junk, message, junk = sys.exc_info()
            at.error('scanText4: unexpected assertion failure in',
                'fromString' if at.fromString else fileName,
                '\n', message)
            g.trace(g.callers(5))
            raise
        except Exception:
            # Work around bug https://bugs.launchpad.net/leo-editor/+bug/1074812
            # Crashes in the scanning logic may arise from corrupted external files.
            at.error('The input file appears to be corrupted.')
            g.es_exception()
        if at.errors == 0 and not at.done:
            assert at.endSentinelStack, 'empty sentinel stack'
            at.readError(
                "Unexpected end of file. Expecting %s sentinel" %
                at.sentinelName(at.endSentinelStack[-1]))
        return at.lastLines
    #@+node:ekr.20041005105605.75: *6* at.initScanText4
    def initScanText4(self, p):
        '''Init all ivars for at.scanText4().'''
        at = self
        # Unstacked ivars...
        at.cloneSibCount = 0
        at.done = False
        at.inCode = True
        at.indent = 0 # Changed only for sentinels.
        at.lastLines = [] # The lines after @-leo
        at.leadingWs = ""
        at.lineNumber = 0
        at.root = p.copy() # Bug fix: 12/10/05
        at.rootSeen = False
        at.updateWarningGiven = False
        # Stacked ivars...
        at.endSentinelNodeStack = [None]
        at.endSentinelStack = [at.endLeo] # We have already handled the @+leo sentinel.
        at.lastThinNode = None
        at.out = []
        at.outStack = []
        at.thinChildIndexStack = []
        at.thinNodeStack = []
        at.v1 = p.v
        at.v = p.v
        at.vStack = []
    #@+node:ekr.20041005105605.77: *6* at.readNormalLine & appendToDocPart
    def readNormalLine(self, s, i=0): # i not used.
        at = self
        # g.trace('inCode',at.inCode,repr(s))
        if at.inCode:
            if not at.raw:
                # 2012/06/05: Major bug fix: insert \\-n. for underindented lines.
                n = g.computeLeadingWhitespaceWidth(s, at.tab_width)
                if n < at.indent:
                    # g.trace('n: %s at.indent: %s\n%s' % (n,at.indent,repr(s)))
                    if s.strip():
                        s = r'\\-%s.%s' % (at.indent - n, s.lstrip())
                    else:
                        s = '\n' if s.endswith('\n') else ''
                else: # Legacy
                    s = g.removeLeadingWhitespace(s, at.indent, at.tab_width)
            at.appendToOut(s)
        else:
            at.appendToDocPart(s)
    #@+node:ekr.20100624082003.5942: *7* at.appendToDocPart
    def appendToDocPart(self, s):
        '''Append the next line of the @doc part to docOut.'''
        at = self
        trace = False and at.readVersion5 and not g.unitTesting
        # Skip the leading stuff
        if at.endSentinelComment:
            i = at.skipIndent(s, 0, at.indent)
        else:
            # Skip the single comment delim and a blank.
            i = g.skip_ws(s, 0)
            if g.match(s, i, at.startSentinelComment):
                i += len(at.startSentinelComment)
                if g.match(s, i, " "): i += 1
        if at.readVersion5:
            # Append the line to docOut.
            line = s[i:]
            at.docOut.append(line)
        else:
            # Append line to docOut, possibly stripping the newline.
            line = s[i: -1] # remove newline for rstrip.
            if line == line.rstrip():
                # no trailing whitespace: the newline is real.
                at.docOut.append(line + '\n')
            else:
                # trailing whitespace: the newline is fake.
                at.docOut.append(line)
        if trace: g.trace(repr(line))
    #@+node:ekr.20041005105605.80: *6* start sentinels
    #@+node:ekr.20041005105605.81: *7* at.readStartAll
    def readStartAll(self, s, i):
        """Read an @+all sentinel."""
        at = self
        j = g.skip_ws(s, i)
        leadingWs = s[i: j]
        if leadingWs:
            assert g.match(s, j, "@+all"), 'missing @+all'
        else:
            assert g.match(s, j, "+all"), 'missing +all'
        # Make sure that the generated at-all is properly indented.
        # New code (for both old and new sentinels).
        # Regularize the whitespace preceding the @all directive.
        junk_i, w = g.skip_leading_ws_with_indent(s, 0, at.tab_width)
        lws2 = g.computeLeadingWhitespace(max(0, w - at.indent), at.tab_width)
        at.appendToOut(lws2 + "@all\n")
        at.endSentinelStack.append(at.endAll)
        if at.readVersion5:
            at.endSentinelNodeStack.append(at.v)
            at.endSentinelLevelStack.append(len(at.thinNodeStack))
    #@+node:ekr.20041005105605.85: *7* at.readStartNode & helpers
    def readStartNode(self, s, i, middle=False):
        """
        Read an @+node or @+middle sentinel.
        This will terminate the previous node.
        """
        trace = False and not g.unitTesting
        at = self
        gnx, headline, i, level, ok = at.parseNodeSentinel(s, i, middle)
        # trace = trace and headline.startswith('ic.appendStringToBody')
        if trace: g.trace(gnx, headline)
        if at.v1:
            # Fix bug 169: https://github.com/leo-editor/leo-editor/issues/169
            # import-file does not preserve gnx of root @file node
            # g.trace(at.v1.fileIndex,'-->',gnx,at.v1.h)
            at.v1.fileIndex = gnx
            at.v1 = None
        if not ok: return
        # Switch context.
        if at.readVersion5:
            # Terminate the *previous* doc part if it exists.
            if at.docOut:
                at.appendToOut(''.join(at.docOut))
                at.docOut = []
            # Important: with new sentinels we *never*
            # terminate nodes until the post-pass.
        else:
            assert not at.docOut, 'not at.docOut' # Cleared by @-node sentinel.
            at.outStack.append(at.out)
            at.out = []
        at.inCode = True
        at.raw = False # End raw mode.
        at.vStack.append(at.v)
        at.indentStack.append(at.indent)
        i, at.indent = g.skip_leading_ws_with_indent(s, 0, at.tab_width)
        if at.importing:
            p = at.createImportedNode(at.root, headline)
            at.v = p.v
        elif at.thinFile:
            at.v = at.createNewThinNode(gnx, headline, level)
        else:
            at.v = at.findChild4(headline)
        if not at.v:
            return # This can happen when reading strange files.
        assert at.v == at.root.v or at.v.isVisited(), at.v.h
        at.v.setVisited()
            # Indicate that the VNode has been set in the external file.
        if not at.readVersion5:
            at.endSentinelStack.append(at.endNode)
    #@+node:ekr.20100625085138.5957: *8* at.createNewThinNode & helpers
    def createNewThinNode(self, gnx, headline, level):
        '''Create a new (new-style) vnode.'''
        at = self
        # testFile = at.targetFileName.endswith('clone-revert-test.txt')
        # trace = (False and testFile) and not g.unitTesting
        trace = False and not g.unitTesting
        if trace:
            g.trace('v5: %s level: %2s %-24s %s' % (at.readVersion5, level, gnx, headline))
            g.trace(at.thinNodeStack)
        if at.thinNodeStack:
            if at.readVersion5: # Expected.
                v = self.createV5ThinNode(gnx, headline, level)
            else: # Legacy files.
                at.thinNodeStack.append(at.lastThinNode)
                v = at.old_createThinChild4(gnx, headline)
        else:
            v = at.root.v
            if at.readVersion5:
                at.thinChildIndexStack.append(0)
            at.thinNodeStack.append(v)
        at.lastThinNode = v
        return v
    #@+node:ekr.20130121102015.10272: *9* at.createV5ThinNode
    def createV5ThinNode(self, gnx, headline, level):
        '''Create a version 5 vnode.'''
        at = self
        trace = False and not g.unitTesting
        oldLevel = len(at.thinNodeStack)
        newLevel = level
        assert oldLevel >= 1
        assert newLevel >= 1
        # The invariant: top of at.thinNodeStack after changeLevel is the parent.
        at.changeLevel(oldLevel, newLevel - 1)
        parent = at.thinNodeStack[-1]
        n = at.thinChildIndexStack[-1]
        if trace: g.trace(oldLevel, newLevel - 1, n, parent.h, headline)
        v = at.new_createThinChild4(gnx, headline, n, parent)
        at.thinChildIndexStack[-1] = n + 1
        at.thinNodeStack.append(v)
        at.thinChildIndexStack.append(0)
        at.lastThinNode = v
        # Ensure that the body text is set only once.
        if v.isVisited():
            if hasattr(v, 'tempBodyList'):
                delattr(v, 'tempBodyList')
        else:
            # This is the only place we call v.setVisited in the read logic.
            v.setVisited()
        return v
    #@+node:ekr.20130121075058.10246: *9* at.new_createThinChild4
    def new_createThinChild4(self, gnxString, headline, n, parent):
        """
        Find or create a new *vnode* whose parent (also a vnode)
        is at.lastThinNode. This is called only for @thin trees.
        """
        trace = False and not g.unitTesting
        trace_tree = False
        c = self.c
        if trace and trace_tree:
            g.trace(n, len(parent.children), parent.h, ' -> ', headline)
            # at.thinChildIndexStack,[z.h for z in at.thinNodeStack],
        gnx = gnxString = g.toUnicode(gnxString)
        gnxDict = c.fileCommands.gnxDict
        v = gnxDict.get(gnxString)
        if v and gnx != v.fileIndex:
            g.internalError('v.fileIndex: %s gnx: %s' % (v.fileIndex, gnx))
            return None
        if v:
            # new-read: Always honor the healine.
            v.h = headline
            child = v
                # The return value.
            if n >= len(parent.children):
                child._linkAsNthChild(parent, n)
                if trace and trace_tree:
                    g.trace('OLD n: %s parent: %s -> %s' % (n, parent.h, child.h))
            elif trace:
                if trace_tree: g.trace('DUP n: %s parent: %s -> %s' % (
                    n, parent.h, child.h))
                else:
                    g.trace('CLONE', id(v), v.gnx, v.h)
        else:
            v = leoNodes.VNode(context=c, gnx=gnx)
            v._headString = headline # Allowed use of v._headString.
            gnxDict[gnxString] = v
            if g.trace_gnxDict: g.trace(c.shortFileName(), gnxString, v)
            child = v
            child._linkAsNthChild(parent, n)
            if trace and v.h == 'clone-test':
                g.trace('NEW n: %s parent: %s -> %s' % (n, parent.h, child.h))
        return child
    #@+node:ekr.20130121075058.10245: *9* at.old_createThinChild4
    def old_createThinChild4(self, gnxString, headline):
        """
        Find or create a new *vnode* whose parent (also a vnode)
        is at.lastThinNode. This is called only for @thin trees.
        """
        trace = False and not g.unitTesting
        verbose = True
        at = self; c = at.c
        gnx = gnxString = g.toUnicode(gnxString)
        gnxDict = c.fileCommands.gnxDict
        last = at.lastThinNode # A VNode.
        lastIndex = last.fileIndex
        if trace and verbose: g.trace("last %s, gnx %s %s" % (
            last and last.h, gnxString, headline))
        parent = last
        children = parent.children
        for child in children:
            if gnx == child.fileIndex:
                break
        else:
            child = None
        if at.cloneSibCount > 1:
            n = at.cloneSibCount; at.cloneSibCount = 0
            if child: clonedSibs, junk = at.scanForClonedSibs(parent, child)
            else: clonedSibs = 0
            copies = n - clonedSibs
            if trace: g.trace(copies, headline)
        else:
            if gnx == lastIndex:
                last.setVisited()
                    # Supress warning/deletion of unvisited nodes.
                if trace: g.trace('found last', last)
                return last
            if child:
                child.setVisited()
                    # Supress warning/deletion of unvisited nodes.
                if trace: g.trace('found child', child)
                return child
            copies = 1 # Create exactly one copy.
        while copies > 0:
            copies -= 1
            # Create the VNode only if it does not already exist.
            v = gnxDict.get(gnxString)
            if v:
                if gnx != v.fileIndex:
                    g.internalError('v.fileIndex: %s gnx: %s' % (
                        v.fileIndex, gnx))
            else:
                v = leoNodes.VNode(context=c, gnx=gnx)
                v._headString = headline # Allowed use of v._headString.
                gnxDict[gnxString] = v
                if g.trace_gnxDict: g.trace(c.shortFileName(), gnxString, v)
            child = v
            child._linkAsNthChild(parent, parent.numberOfChildren())
        if trace: g.trace('new node: %s' % child.h)
        child.setVisited() # Supress warning/deletion of unvisited nodes.
        return child
    #@+node:ekr.20100625184546.5979: *8* at.parseNodeSentinel & helpers
    def parseNodeSentinel(self, s, i, middle):
        at = self
        if middle:
            assert g.match(s, i, "+middle:"), 'missing +middle'
            i += 8
        else:
            if not g.match(s, i, '+node:'): g.trace(repr(s[i: i + 40]), g.callers(5))
            assert g.match(s, i, "+node:"), 'missing +node:'
            i += 6
        # Get the gnx and the headline.
        if at.thinFile:
            gnx, i, level, ok = at.parseThinNodeSentinel(s, i)
            if not ok:
                # Bug fix: 2014/03/26: return 5-tuple
                return None, None, None, None, False
        else:
            gnx, level = None, None
        headline = at.getNodeHeadline(s, i)
        return gnx, headline, i, level, True
    #@+node:ekr.20100625085138.5955: *9* at.getNodeHeadline
    def getNodeHeadline(self, s, i):
        '''Set headline to the rest of the line.
        Don't strip leading whitespace.'''
        at = self
        if at.endSentinelComment:
            k = s.rfind(at.endSentinelComment, i)
            h = s[i: k].rstrip() # works if k == -1
        else:
            h = s[i: -1].rstrip()
        # Undo the CWEB hack: undouble @ signs if\
        # the opening comment delim ends in '@'.
        if at.startSentinelComment[-1:] == '@':
            h = h.replace('@@', '@')
        return h
    #@+node:ekr.20100625085138.5953: *9* at.parseThinNodeSentinel
    def parseThinNodeSentinel(self, s, i):
        at = self

        def oops(message):
            if g.unitTesting: g.trace(message, repr(s))
            else: at.readError(message)
            return None, None, None, False

        j = s.find(':', i)
        if j == -1:
            return oops('Expecting gnx in @+node sentinel')
        else:
            gnx = s[i: j]
        if at.readVersion5:
            if not g.match(s, j, ': '):
                return oops('Expecting space after gnx')
            i = j + 2
            if not g.match(s, i, '*'):
                return oops('No level stars')
            i += 1
            if g.match(s, i, ' '):
                level = 1; i += 1
            elif g.match(s, i, '* '):
                level = 2; i += 2
            else:
                # The level stars have the form *N*.
                level = 0; j = i
                while i < len(s) and s[i].isdigit():
                    i += 1
                if i > j:
                    level = int(s[j: i])
                else:
                    return oops('No level number')
                if g.match(s, i, '* '):
                    i += 2
                else:
                    return oops('No space after level stars')
        else: # not readVersion5.
            i = j + 1 # Skip the gnx.
            level = 0
        return gnx, i, level, True
    #@+node:ekr.20041005105605.111: *7* at.readRef (paired using new sentinels)
    #@+at The sentinel contains an @ followed by a section name in angle brackets.
    # This code is different from the code for the @@ sentinel: the expansion
    # of the reference does not include a trailing newline.
    #@@c

    def readRef(self, s, i):
        """Handle an @<< sentinel."""
        at = self
        if at.readVersion5:
            assert g.match(s, i, "+"), 'g.match(s,i,"+")'
            i += 1 # Skip the new plus sign.
            # New in Leo 4.8: Ignore the spellling in leadingWs.
            # Instead, compute lws2, the regularized leading whitespace.
            junk_i, w = g.skip_leading_ws_with_indent(s, 0, at.tab_width)
            lws2 = g.computeLeadingWhitespace(max(0, w - at.indent), at.tab_width)
        else:
            lws2 = ''
        j = g.skip_ws(s, i)
        assert g.match(s, j, "<<"), 'missing @<< sentinel'
        if at.endSentinelComment:
            k = s.find(at.endSentinelComment, i)
            if at.readVersion5:
                line = lws2 + s[i: k] + '\n' # Restore the newline.
            else:
                line = s[i: k] # No trailing newline, whatever k is.
        else:
            if at.readVersion5:
                line = lws2 + s[i:]
            else:
                line = s[i: -1] # No trailing newline
        # Undo the cweb hack.
        start = at.startSentinelComment
        if start and start[-1] == '@':
            line = line.replace('@@', '@')
        at.appendToOut(line)
        if at.readVersion5:
            # g.trace(at.indent,repr(line))
            at.endSentinelLevelStack.append(len(at.thinNodeStack))
            at.endSentinelIndentStack.append(at.indent)
            at.endSentinelStack.append(at.endRef)
            at.endSentinelNodeStack.append(at.v)
        else:
            pass # There is no paired @-ref sentinel.
    #@+node:ekr.20041005105605.82: *7* at.readStartAt/Doc & helpers
    #@+node:ekr.20100624082003.5938: *8* readStartAt
    def readStartAt(self, s, i):
        """Read an @+at sentinel."""
        at = self
        assert g.match(s, i, "+at"), 'missing +at'
        i += 3
        if at.readVersion5: # Append whatever follows the sentinel.
            j = at.skipToEndSentinel(s, i)
            follow = s[i: j]
            at.appendToOut('@' + follow + '\n')
            at.docOut = []
            at.inCode = False
        else:
            j = g.skip_ws(s, i)
            ws = s[i: j]
            at.docOut = ['@' + ws + '\n']
                # This newline may be removed by a following @nonl
            at.inCode = False
            at.endSentinelStack.append(at.endAt)
    #@+node:ekr.20100624082003.5939: *8* readStartDoc
    def readStartDoc(self, s, i):
        """Read an @+doc sentinel."""
        at = self
        assert g.match(s, i, "+doc"), 'missing +doc'
        i += 4
        if at.readVersion5: # Append whatever follows the sentinel.
            j = at.skipToEndSentinel(s, i)
            follow = s[i: j] + '\n'
            at.appendToOut('@' + follow + '\n')
            at.docOut = []
            at.inCode = False
        else:
            j = g.skip_ws(s, i)
            ws = s[i: j]
            at.docOut = ["@doc" + ws + '\n']
                # This newline may be removed by a following @nonl
            at.inCode = False
            at.endSentinelStack.append(at.endDoc)
    #@+node:ekr.20100624082003.5940: *8* skipToEndSentinel
    def skipToEndSentinel(self, s, i):
        '''Skip to the end of the sentinel line.'''
        at = self
        end = at.endSentinelComment
        if end:
            j = s.find(end, i)
            if j == -1:
                return g.skip_to_end_of_line(s, i)
            else:
                return j
        else:
            return g.skip_to_end_of_line(s, i)
    #@+node:ekr.20041005105605.83: *7* at.readStartLeo
    def readStartLeo(self, s, i):
        """Read an unexpected @+leo sentinel."""
        at = self
        assert g.match(s, i, "+leo"), 'missing +leo sentinel'
        at.readError("Ignoring unexpected @+leo sentinel")
    #@+node:ekr.20041005105605.84: *7* at.readStartMiddle
    def readStartMiddle(self, s, i):
        """Read an @+middle sentinel."""
        at = self
        at.readStartNode(s, i, middle=True)
        g.warning('Warning: file contains @+middle sentinel')
    #@+node:ekr.20041005105605.89: *7* at.readStartOthers
    def readStartOthers(self, s, i):
        """Read an @+others sentinel."""
        at = self
        j = g.skip_ws(s, i)
        leadingWs = s[i: j]
        if leadingWs:
            assert g.match(s, j, "@+others"), 'missing @+others'
        else:
            assert g.match(s, j, "+others"), 'missing +others'
        # Make sure that the generated at-others is properly indented.
        # New code (for both old and new sentinels).
        # Regularize the whitespace preceding the @others directive.
        junk_i, w = g.skip_leading_ws_with_indent(s, 0, at.tab_width)
        lws2 = g.computeLeadingWhitespace(max(0, w - at.indent), at.tab_width)
        at.appendToOut(lws2 + "@others\n")
        if at.readVersion5:
            at.endSentinelIndentStack.append(at.indent)
            at.endSentinelStack.append(at.endOthers)
            at.endSentinelNodeStack.append(at.v)
            at.endSentinelLevelStack.append(len(at.thinNodeStack))
        else:
            at.endSentinelStack.append(at.endOthers)
    #@+node:ekr.20041005105605.90: *6* end sentinels
    #@+node:ekr.20041005105605.91: *7* at.readEndAll
    def readEndAll(self, unused_s, unused_i):
        """Read an @-all sentinel."""
        at = self
        at.popSentinelStack(at.endAll)
        if at.readVersion5:
            # Restore the node containing the @all directive.
            # *Never* terminate new-sentinel nodes until the post-pass.
            at.raw = False # End raw mode: 2011/06/13.
            oldLevel = len(at.thinNodeStack)
            newLevel = at.endSentinelLevelStack.pop()
            at.v = at.endSentinelNodeStack.pop() # Bug fix: 2011/06/13.
            at.changeLevel(oldLevel, newLevel)
            # g.trace('oldLevel',oldLevel,'newLevel',newLevel,'at.v',at.v)
    #@+node:ekr.20041005105605.92: *7* at.readEndAt & readEndDoc
    def readEndAt(self, unused_s, unused_i):
        """Read an @-at sentinel."""
        at = self
        at.readLastDocLine("@")
        at.popSentinelStack(at.endAt)
        at.inCode = True

    def readEndDoc(self, unused_s, unused_i):
        """Read an @-doc sentinel."""
        at = self
        at.readLastDocLine("@doc")
        at.popSentinelStack(at.endDoc)
        at.inCode = True
    #@+node:ekr.20041005105605.93: *7* at.readEndLeo
    def readEndLeo(self, unused_s, unused_i):
        """Read an @-leo sentinel."""
        at = self
        # Ignore everything after @-leo.
        # Such lines were presumably written by @last.
        while 1:
            s = at.readLine()
            if not s: break
            at.lastLines.append(s) # Capture all trailing lines, even if empty.
        at.done = True
    #@+node:ekr.20041005105605.94: *7* at.readEndMiddle
    def readEndMiddle(self, s, i):
        """Read an @-middle sentinel."""
        at = self
        at.readEndNode(s, i, middle=True)
    #@+node:ekr.20041005105605.95: *7* at.readEndNode (old sentinels only)
    def readEndNode(self, unused_s, unused_i, middle=False):
        """
        Handle old-style @-node sentinels.
        In the new scheme, only the post-pass terminates nodes.
        """
        at = self
        assert not at.readVersion5, 'not at.readVersion5'
            # Must not be called for new sentinels.
        at.raw = False # End raw mode.
        at.terminateNode(middle=middle, postPass=False)
            # Set the body text and warn about changed text.
            # This must not be called when handling new sentinels!
        # End the previous node sentinel.
        at.indent = at.indentStack.pop()
        at.out = at.outStack.pop()
        at.docOut = []
        at.v = at.vStack.pop()
        if at.thinFile and not at.importing:
            at.lastThinNode = at.thinNodeStack.pop()
        at.popSentinelStack(at.endNode)
    #@+node:ekr.20041005105605.98: *7* at.readEndOthers
    def readEndOthers(self, unused_s, unused_i):
        """Read an @-others sentinel."""
        at = self
        at.popSentinelStack(at.endOthers)
        if at.readVersion5:
            # g.trace(at.readVersion5,repr(at.docOut))
            # Terminate the *previous* doc part if it exists.
            if at.docOut:
                s = ''.join(at.docOut)
                s = at.massageAtDocPart(s) # 2011/05/24
                at.appendToOut(s)
                at.docOut = []
            # 2010/10/21: Important bug fix: always enter code mode.
            at.inCode = True
            # Restore the node continain the @others directive.
            # *Never* terminate new-sentinel nodes until the post-pass.
            at.raw = False # End raw mode.
            at.v = at.endSentinelNodeStack.pop()
            at.indent = at.endSentinelIndentStack.pop()
            oldLevel = len(at.thinNodeStack)
            newLevel = at.endSentinelLevelStack.pop()
            at.changeLevel(oldLevel, newLevel)
    #@+node:ekr.20100625140824.5968: *7* at.readEndRef
    def readEndRef(self, unused_s, unused_i):
        """Read an @-<< sentinel."""
        at = self
        at.popSentinelStack(at.endRef)
        if at.readVersion5:
            # Terminate the *previous* doc part if it exists.
            if at.docOut:
                at.appendToOut(''.join(at.docOut))
                at.docOut = []
            # 2010/10/21: Important bug fix: always enter code mode.
            at.inCode = True
            # Restore the node containing the section reference.
            # *Never* terminate new-sentinel nodes until the post-pass.
            at.raw = False # End raw mode.
            at.lastRefNode = at.v # A kludge for at.readAfterRef
            at.v = at.endSentinelNodeStack.pop()
            at.indent = at.endSentinelIndentStack.pop()
            oldLevel = len(at.thinNodeStack)
            newLevel = at.endSentinelLevelStack.pop()
            at.changeLevel(oldLevel, newLevel)
    #@+node:ekr.20041005105605.99: *7* at.readLastDocLine (old sentinels only)
    def readLastDocLine(self, tag):
        """Read the @c line that terminates the doc part.
        tag is @doc or @.

        Not used when reading new sentinels.
        """
        at = self
        end = at.endSentinelComment
        start = at.startSentinelComment
        s = ''.join(at.docOut)
        # Remove the @doc or @space.  We'll add it back at the end.
        if g.match(s, 0, tag):
            s = s[len(tag):]
        else:
            at.readError("Missing start of doc part")
            return
        # Bug fix: Append any whitespace following the tag to tag.
        while s and s[0] in (' ', '\t'):
            tag = tag + s[0]; s = s[1:]
        if end:
            # Remove leading newline.
            if s[0] == '\n': s = s[1:]
            # Remove opening block delim.
            if g.match(s, 0, start):
                s = s[len(start):]
            else:
                at.readError("Missing open block comment")
                g.trace('tag', repr(tag), 'start', repr(start), 's', repr(s))
                return
            # Remove trailing newline.
            if s[-1] == '\n': s = s[: -1]
            # Remove closing block delim.
            if s[-len(end):] == end:
                s = s[: -len(end)]
            else:
                at.readError("Missing close block comment")
                g.trace(s)
                g.trace(end)
                g.trace(start)
                return
        at.appendToOut(tag + s)
        at.docOut = []
    #@+node:ekr.20041005105605.100: *6* Unpaired sentinels
    # Ooops: shadow files are cleared if there is a read error!!
    #@+node:ekr.20041005105605.101: *7* at.ignoreOldSentinel
    def ignoreOldSentinel(self, s, unused_i):
        """Ignore an 3.x sentinel."""
        g.warning("ignoring 3.x sentinel:", s.strip())
    #@+node:ekr.20041005105605.102: *7* at.readAfterRef
    def readAfterRef(self, s, i):
        """Read an @afterref sentinel."""
        at = self
        trace = False and not g.unitTesting
        assert g.match(s, i, "afterref"), 'missing afterref'
        # Append the next line to the text.
        s = at.readLine()
        v = at.lastRefNode
        hasList = hasattr(v, 'tempBodyList')
        # g.trace('hasList',hasList,'v',v and v.h)
        if at.readVersion5:
            if hasList and at.v.tempBodyList:
                # Remove the trailing newline.
                s2 = at.v.tempBodyList[-1]
                if s2.endswith('\n'): s2 = s2[: -1]
                at.v.tempBodyList[-1] = s2
                if trace: g.trace('v: %30s %s' % (at.v.h, repr(s2 + s)))
        at.appendToOut(s)
    #@+node:ekr.20041005105605.103: *7* at.readClone
    def readClone(self, s, i):
        at = self; tag = "clone"
        assert g.match(s, i, tag), 'missing clone sentinel'
        # Skip the tag and whitespace.
        i = g.skip_ws(s, i + len(tag))
        # Get the clone count.
        junk, val = g.skip_long(s, i)
        if val is None:
            at.readError("Invalid count in @clone sentinel")
        else:
            at.cloneSibCount = val
    #@+node:ekr.20041005105605.104: *7* at.readComment
    def readComment(self, s, i):
        """Read an @comment sentinel."""
        assert g.match(s, i, "comment"), 'missing comment sentinel'
        # Just ignore the comment line!
    #@+node:ekr.20041005105605.105: *7* at.readDelims
    def readDelims(self, s, i):
        """Read an @delims sentinel."""
        at = self
        assert g.match(s, i - 1, "@delims"), 'missing @delims'
        # Skip the keyword and whitespace.
        i0 = i - 1
        i = g.skip_ws(s, i - 1 + 7)
        # Get the first delim.
        j = i
        while i < len(s) and not g.is_ws(s[i]) and not g.is_nl(s, i):
            i += 1
        if j < i:
            at.startSentinelComment = s[j: i]
            # Get the optional second delim.
            j = i = g.skip_ws(s, i)
            while i < len(s) and not g.is_ws(s[i]) and not g.is_nl(s, i):
                i += 1
            end = s[j: i] if j < i else ""
            i2 = g.skip_ws(s, i)
            if end == at.endSentinelComment and (i2 >= len(s) or g.is_nl(s, i2)):
                at.endSentinelComment = "" # Not really two params.
                line = s[i0: j]
                line = line.rstrip()
                at.appendToOut(line + '\n')
            else:
                at.endSentinelComment = end
                line = s[i0: i]
                line = line.rstrip()
                at.appendToOut(line + '\n')
        else:
            at.readError("Bad @delims")
            at.appendToOut("@delims")
    #@+node:ekr.20041005105605.106: *7* at.readDirective (@@)
    def readDirective(self, s, i):
        """Read an @@sentinel."""
        at = self
        assert g.match(s, i, "@"), 'missing @@ sentinel'
            # The first '@' has already been eaten.
        if g.match_word(s, i, "@raw"):
            at.raw = True
        elif g.match_word(s, i, "@end_raw"):
            at.raw = False
        e = at.endSentinelComment
        s2 = s[i:]
        if e:
            k = s.rfind(e, i)
            if k != -1:
                s2 = s[i: k] + '\n'
        start = at.startSentinelComment
        if start and start[-1] == '@':
            s2 = s2.replace('@@', '@')
        # An @c or @code ends the doc part when using new sentinels.
        if (
            at.readVersion5 and s2.startswith('@c') and
            (g.match_word(s2, 0, '@c') or g.match_word(s2, 0, '@code'))
        ):
            if at.docOut:
                s = ''.join(at.docOut)
                s = at.massageAtDocPart(s)
                at.appendToOut(s)
                at.docOut = []
            at.inCode = True # End the doc part.
        at.appendToOut(s2)
    #@+node:ekr.20041005105605.109: *7* at.readNl
    def readNl(self, s, i):
        """Handle an @nonl sentinel."""
        at = self
        assert g.match(s, i, "nl"), 'missing nl sentinel'
        if at.inCode:
            at.appendToOut('\n')
        else:
            at.docOut.append('\n')
    #@+node:ekr.20041005105605.110: *7* at.readNonl
    def readNonl(self, s, i):
        """Handle an @nonl sentinel."""
        at = self
        assert g.match(s, i, "nonl"), 'missing nonl sentinel'
        if at.inCode:
            s = ''.join(at.out)
            # 2010/01/07: protect against a mostly-harmless read error.
            if s:
                if s[-1] == '\n':
                    at.out = [s[: -1]] # Do not use at.appendToOut here!
                else:
                    g.trace("out:", s)
                    at.readError("unexpected @nonl directive in code part")
        else:
            s = ''.join(at.pending)
            if s:
                if s[-1] == '\n':
                    at.pending = [s[: -1]]
                else:
                    g.trace("docOut:", s)
                    at.readError("unexpected @nonl directive in pending doc part")
            else:
                s = ''.join(at.docOut)
                if s and s[-1] == '\n':
                    at.docOut = [s[: -1]]
                else:
                    g.trace("docOut:", s)
                    at.readError("unexpected @nonl directive in doc part")
    #@+node:ekr.20041005105605.112: *7* at.readVerbatim
    def readVerbatim(self, s, i):
        """Read an @verbatim sentinel."""
        at = self
        assert g.match(s, i, "verbatim"), 'missing verbatim sentinel'
        # Append the next line to the text.
        s = at.readLine()
        i = at.skipIndent(s, 0, at.indent)
        # Do **not** insert the verbatim line itself!
            # at.appendToOut("@verbatim\n")
        at.appendToOut(s[i:])
    #@+node:ekr.20041005105605.113: *6* at.badEndSentinel, popSentinelStack
    def badEndSentinel(self, expectedKind):
        """Handle a mismatched ending sentinel."""
        at = self
        assert at.endSentinelStack, 'empty sentinel stack'
        s = "(badEndSentinel) Ignoring %s sentinel.  Expecting %s" % (
            at.sentinelName(at.endSentinelStack[-1]),
            at.sentinelName(expectedKind))
        at.readError(s)

    def popSentinelStack(self, expectedKind):
        """Pop an entry from endSentinelStack and check it."""
        at = self
        if at.endSentinelStack and at.endSentinelStack[-1] == expectedKind:
            at.endSentinelStack.pop()
        else:
            if 1: g.trace('%s\n%s' % (
                [at.sentinelName(z) for z in at.endSentinelStack],
                g.callers(4)))
            at.badEndSentinel(expectedKind)
    #@+node:ekr.20130121102851.10249: *6* at.changeLevel
    def changeLevel(self, oldLevel, newLevel):
        '''
        Update data structures when changing node level.

        The key invariant: on exit, the top of at.thinNodeStack is the new parent node.
        '''
        at = self
        # Crucial: we must be using new-style sentinels.
        assert at.readVersion5, 'at.readVersion5'
        assert at.thinFile, 'at.thinFile'
        assert not at.importing, 'not at.importing'
            # We can be importing when using the import-file command.
        if newLevel > oldLevel:
            # A possible fix for bug #289.
            if newLevel != oldLevel + 1:
                # g.trace('expected level %s got level %s' % (
                #    oldLevel + 1, newLevel), g.callers())
                newLevel = oldLevel + 1
            # assert newLevel == oldLevel + 1, 'newLevel == oldLevel + 1'
        else:
            while oldLevel > newLevel:
                oldLevel -= 1
                at.thinChildIndexStack.pop()
                at.indentStack.pop()
                at.thinNodeStack.pop()
                at.vStack.pop()
            assert oldLevel == newLevel, 'oldLevel: %s newLevel: %s' % (oldLevel, newLevel)
            assert len(at.thinNodeStack) == newLevel, 'len(at.thinNodeStack) == newLevel'
        # The last node is the node at the top of the stack.
        # This node will be the parent of any newly created node.
        at.lastThinNode = at.thinNodeStack[-1]
    #@+node:ekr.20110523201030.18288: *6* at.massageAtDocPart (new)
    def massageAtDocPart(self, s):
        '''Compute the final @doc part when block comments are used.'''
        at = self
        if at.endSentinelComment:
            ok1 = s.startswith(at.startSentinelComment + '\n')
            ok2 = s.endswith(at.endSentinelComment + '\n')
            if ok1 and ok2:
                n1 = len(at.startSentinelComment)
                n2 = len(at.endSentinelComment)
                s = s[n1 + 1: -(n2 + 1)]
            else:
                at.error('invalid @doc part...\n%s' % repr(s))
        # g.trace(repr(s))
        return s
    #@+node:ekr.20041005105605.114: *5* at.sentinelKind4 & helper (read logic)
    def sentinelKind4(self, s):
        """Return the kind of sentinel at s."""
        trace = False and not g.unitTesting
        verbose = False
        at = self
        val = at.sentinelKind4_helper(s)
        if trace and (verbose or val != at.noSentinel):
            g.trace('%-20s %s' % (
                at.sentinelName(val), s.rstrip()))
        return val
    #@+node:ekr.20100518083515.5896: *6* sentinelKind4_helper
    def sentinelKind4_helper(self, s):
        at = self
        i = g.skip_ws(s, 0)
        if g.match(s, i, at.startSentinelComment):
            i += len(at.startSentinelComment)
        else:
            return at.noSentinel
        # Locally undo cweb hack here
        start = at.startSentinelComment
        if start and start[-1] == '@':
            s = s[: i] + s[i:].replace('@@', '@')
        # New sentinels.
        if g.match(s, i, "@+"):
            if g.match(s, i + 2, "others"):
                return at.startOthers
            elif g.match(s, i + 2, "<<"):
                return at.startRef
            else:
                j = g.skip_ws(s, i + 2)
                if g.match(s, j, "<<"):
                    return at.startRef
        elif g.match(s, i, "@-"):
            if g.match(s, i + 2, "others"):
                return at.endOthers
            elif g.match(s, i + 2, "<<"):
                return at.endRef
            else:
                j = g.skip_ws(s, i + 2)
                if g.match(s, j, "<<"):
                    return at.endRef
        # Old sentinels.
        elif g.match(s, i, "@"):
            j = g.skip_ws(s, i + 1)
            if j > i + 1:
                if g.match(s, j, "@+others"):
                    return at.startOthers
                elif g.match(s, j, "@-others"):
                    return at.endOthers
                elif g.match(s, j, "<<"):
                    return at.startRef
                else:
                    # No other sentinels allow whitespace following the '@'
                    return at.noSentinel
        # Do not skip whitespace here!
        if g.match(s, i, "@<<"): return at.startRef
        if g.match(s, i, "@@"): return at.startDirective
        if not g.match(s, i, '@'): return at.noSentinel
        j = i # start of lookup
        i += 1 # skip the at sign.
        if g.match(s, i, '+') or g.match(s, i, '-'):
            i += 1
        i = g.skip_c_id(s, i)
        key = s[j: i]
        if key and key in at.sentinelDict:
            return at.sentinelDict[key]
        else:
            return at.noSentinel
    #@+node:ekr.20041005105605.115: *5* at.skipSentinelStart4
    def skipSentinelStart4(self, s, i):
        """Skip the start of a sentinel."""
        start = self.startSentinelComment
        assert start, 'skipSentinelStart4 1'
        i = g.skip_ws(s, i)
        assert g.match(s, i, start), 'skipSentinelStart4 2'
        i += len(start)
        # 7/8/02: Support for REM hack
        i = g.skip_ws(s, i)
        assert i < len(s) and s[i] == '@', 'skipSentinelStart4 3'
        return i + 1
    #@+node:ekr.20041005105605.116: *4* at.Reading utils...
    #@+node:ekr.20100625092449.5963: *5* at.appendToOut
    def appendToOut(self, s):
        '''Append s to at.out (old sentinels) or
           at.v.tempBodyList (new sentinels).'''
        at = self
        trace = False and at.readVersion5 and not g.unitTesting
        if at.readVersion5:
            if not at.v: at.v = at.root.v
            if hasattr(at.v, "tempBodyList"):
                at.v.tempBodyList.append(s)
            else:
                at.v.tempBodyList = [s]
        else:
            at.out.append(s)
        if trace:
            g.trace('%4s %25s %s' % (
                'code' if at.inCode else 'doc', at.v.h, repr(s)))
    #@+node:ekr.20150310141151.5: *5* at.body inited accessors
    def bodyIsInited(self, v):
        '''Return True if v.b has been inited.'''
        c = self.c
        return hasattr(c, 'bodyInitedDict') and v.gnx in c.bodyInitedDict

    def bodySetInited(self, v):
        '''Indicate that v.b has been inited.'''
        c = self.c
        if not hasattr(c, 'bodyInitedDict'):
            c.bodyInitedDict = {}
        c.bodyInitedDict[v.gnx] = True

    def clearAllBodyInited(self):
        '''Clear all v.b inited bits.'''
        c = self.c
        if hasattr(c, 'bodyInitedDict'):
            delattr(c, 'bodyInitedDict')
    #@+node:ekr.20041005105605.119: *5* at.createImportedNode
    def createImportedNode(self, root, headline):
        at = self
        if at.importRootSeen:
            p = root.insertAsLastChild()
            p.initHeadString(headline)
        else:
            # Put the text into the already-existing root node.
            p = root
            at.importRootSeen = True
        p.v.setVisited() # Suppress warning about unvisited node.
        return p
    #@+node:ekr.20041005105605.120: *5* at.parseLeoSentinel
    if 1: # Experimental. All unit tests pass.

        def parseLeoSentinel(self, s):
            '''
            Parse the sentinel line s.
            If the sentinel is valid, set at.encoding, at.readVersion, at.readVersion5.
            '''
            trace = False and not g.unitTesting
            at, c = self, self.c
            # Set defaults.
            encoding = c.config.default_derived_file_encoding
            readVersion, readVersion5 = None, None
            new_df, start, end, isThin = False, '', '', False
            # Example: \*@+leo-ver=5-thin-encoding=utf-8,.*/
            pattern = re.compile(r'(.+)@\+leo(-ver=([0123456789]+))?(-thin)?(-encoding=(.*)(\.))?(.*)')
                # The old code weirdly allowed '.' in version numbers.
            m = pattern.match(s)
            valid = bool(m)
            if valid:
                # set start delim: whitespace before @+leo is significant.
                # group(1): \*
                start = m.group(1)
                valid = bool(start)
            if valid:
                # set new_df
                # group(2): -ver=5
                new_df = bool(m.group(2))
                if new_df:
                    # Set the version number.
                    # group(3): 5
                    if m.group(3):
                        readVersion = m.group(3)
                        readVersion5 = readVersion >= '5'
                    else:
                        valid = False
            if valid:
                # set isThin
                # group(4): -thin
                isThin = bool(m.group(4))
            if valid and m.group(5):
                # set encoding.
                # group(5): -encoding=utf-8,.
                # group(6): utf-8,
                # group(7): .
                encoding = m.group(6)
                if encoding and encoding.endswith(','):
                    # Leo 4.2 or after.
                    encoding = encoding[:-1]
                if not g.isValidEncoding(encoding):
                    g.es_print("bad encoding in derived file:", encoding)
                    valid = False
            if valid:
                # set end.
                # group(8): */
                end = m.group(8)
            if valid:
                at.encoding = encoding
                at.readVersion = readVersion
                at.readVersion5 = readVersion5
            if trace:
                g.trace(s)
                g.trace('valid: %s, isThin: %s, encoding: %r, start: %r, end: %r' % (
                    valid, isThin, encoding, start, end))
            return valid, new_df, start, end, isThin

    else:

        def parseLeoSentinel(self, s):
            trace = False and not g.unitTesting
            at = self; c = at.c
            new_df = False; valid = True; n = len(s)
            start = ''; end = ''; isThinDerivedFile = False
            encoding_tag = "-encoding="
            version_tag = "-ver="
            tag = "@+leo"
            thin_tag = "-thin"
            #@+<< set the opening comment delim >>
            #@+node:ekr.20041005105605.121: *6* << set the opening comment delim >>
            # s contains the tag
            i = j = g.skip_ws(s, 0)
            # The opening comment delim is the initial non-tag
            while i < n and not g.match(s, i, tag) and not g.is_nl(s, i):
                i += 1
            if j < i:
                start = s[j: i]
            else:
                if trace: g.trace('no opening delim')
                valid = False
            #@-<< set the opening comment delim >>
            #@+<< make sure we have @+leo >>
            #@+node:ekr.20041005105605.122: *6* << make sure we have @+leo >>
            #@+at
            # REM hack: leading whitespace is significant before the
            # @+leo. We do this so that sentinelKind need not skip
            # whitespace following self.startSentinelComment. This is
            # correct: we want to be as restrictive as possible about what
            # is recognized as a sentinel. This minimizes false matches.
            #@@c
            if 0: # Make leading whitespace significant.
                i = g.skip_ws(s, i)
            if g.match(s, i, tag):
                i += len(tag)
            else:
                if trace: g.trace('no @+leo')
                valid = False
            #@-<< make sure we have @+leo >>
            #@+<< read optional version param >>
            #@+node:ekr.20041005105605.123: *6* << read optional version param >>
            new_df = g.match(s, i, version_tag)
            if trace and not new_df:
                g.trace('not new_df', repr(s[0: 100]))
            if new_df:
                # Pre Leo 4.4.1: Skip to the next minus sign or end-of-line.
                # Leo 4.4.1 +:   Skip to next minus sign, end-of-line,
                #                or non numeric character.
                # This is required to handle trailing comment delims properly.
                i += len(version_tag)
                j = i
                while i < len(s) and (s[i] == '.' or s[i].isdigit()):
                    i += 1
                at.readVersion = s[j: i] # 2010/05/18.
                at.readVersion5 = at.readVersion >= '5'
                if j < i:
                    pass
                else:
                    if trace: g.trace('no version')
                    valid = False
            #@-<< read optional version param >>
            #@+<< read optional thin param >>
            #@+node:ekr.20041005105605.124: *6* << read optional thin param >>
            if g.match(s, i, thin_tag):
                i += len(tag)
                isThinDerivedFile = True
            #@-<< read optional thin param >>
            #@+<< read optional encoding param >>
            #@+node:ekr.20041005105605.125: *6* << read optional encoding param >>
            # Set the default encoding
            at.encoding = c.config.default_derived_file_encoding
            if g.match(s, i, encoding_tag):
                # Read optional encoding param, e.g., -encoding=utf-8,
                i += len(encoding_tag)
                # Skip to the next end of the field.
                j = s.find(",.", i)
                if j > -1:
                    # The encoding field was written by 4.2 or after:
                    encoding = s[i: j]
                    i = j + 2 # 6/8/04, 1/11/05 (was i = j + 1)
                else:
                    # The encoding field was written before 4.2.
                    j = s.find('.', i)
                    if j > -1:
                        encoding = s[i: j]
                        i = j + 1 # 6/8/04
                    else:
                        encoding = None
                # g.trace("encoding:",encoding)
                if encoding:
                    if g.isValidEncoding(encoding):
                        at.encoding = encoding
                    else:
                        g.es_print("bad encoding in derived file:", encoding)
                else:
                    if trace: g.trace('no encoding')
                    valid = False
            #@-<< read optional encoding param >>
            #@+<< set the closing comment delim >>
            #@+node:ekr.20041005105605.126: *6* << set the closing comment delim >>
            # The closing comment delim is the trailing non-whitespace.
            i = j = g.skip_ws(s, i)
            while i < n and not g.is_ws(s[i]) and not g.is_nl(s, i):
                i += 1
            end = s[j: i]
            #@-<< set the closing comment delim >>
            if trace:
                g.trace(s)
                g.trace('valid', valid, 'isThin', isThinDerivedFile, 'encoding', at.encoding)
            return valid, new_df, start, end, isThinDerivedFile
    #@+node:ekr.20041005105605.127: *5* at.readError
    def readError(self, message):
        # This is useful now that we don't print the actual messages.
        if self.errors == 0:
            self.printError("----- read error. line: %s, file: %s" % (
                self.lineNumber, self.targetFileName,))
        # g.trace(self.root,g.callers())
        self.error(message)
        # Delete all of root's tree.
        self.root.v.children = []
        self.root.setDirty()
            # 2010/10/22: the dirty bit gets cleared later, though.
        self.root.setOrphan()
    #@+node:ekr.20041005105605.128: *5* at.readLine
    def readLine(self):
        """
        Read one line from file using the present encoding.
        Returns at.read_lines[at.read_i++]
        """
        trace = False and not g.unitTesting
        at = self
        if at.read_i < len(at.read_lines):
            s = at.read_lines[at.read_i]
            at.read_i += 1
            if trace: g.trace(at.read_i - 1, repr(s))
            return s
        else:
            return '' # Not an error.
    #@+node:ekr.20041005105605.129: *5* at.scanHeader
    def scanHeader(self, fileName, giveErrors=True):
        """
        Scan the @+leo sentinel.

        Sets self.encoding, and self.start/endSentinelComment.

        Returns (firstLines,new_df,isThinDerivedFile) where:
        firstLines        contains all @first lines,
        new_df            is True if we are reading a new-format derived file.
        isThinDerivedFile is True if the file is an @thin file.
        """
        at = self
        new_df, isThinDerivedFile = False, False
        firstLines = [] # The lines before @+leo.
        s = self.scanFirstLines(firstLines)
        valid = len(s) > 0
        if valid:
            valid, new_df, start, end, isThinDerivedFile = at.parseLeoSentinel(s)
        if valid:
            at.startSentinelComment = start
            at.endSentinelComment = end
            # g.trace('start',repr(start),'end',repr(end))
        elif giveErrors:
            at.error("No @+leo sentinel in: %s" % fileName)
            g.trace(g.callers())
        # g.trace("start,end",repr(at.startSentinelComment),repr(at.endSentinelComment))
        # g.trace(fileName,firstLines)
        return firstLines, new_df, isThinDerivedFile
    #@+node:ekr.20041005105605.130: *6* at.scanFirstLines
    def scanFirstLines(self, firstLines):
        '''
        Append all lines before the @+leo line to firstLines.

        Empty lines are ignored because empty @first directives are
        ignored.

        We can not call sentinelKind here because that depends on the comment
        delimiters we set here.
        '''
        at = self
        s = at.readLine()
        while s and s.find("@+leo") == -1:
            firstLines.append(s)
            s = at.readLine()
        return s
    #@+node:ekr.20050103163224: *5* at.scanHeaderForThin (import code)
    def scanHeaderForThin(self, fileName):
        '''
        Return true if the derived file is a thin file.

        This is a kludgy method used only by the import code.'''
        at = self
        at.readFileToUnicode(fileName)
            # inits at.readLine.
        junk, junk, isThin = at.scanHeader(None)
            # scanHeader uses at.readline instead of its args.
            # scanHeader also sets at.encoding.
        return isThin
    #@+node:ekr.20041005105605.131: *5* at.skipIndent
    # Skip past whitespace equivalent to width spaces.

    def skipIndent(self, s, i, width):
        ws = 0; n = len(s)
        while i < n and ws < width:
            if s[i] == '\t': ws += (abs(self.tab_width) - (ws % abs(self.tab_width)))
            elif s[i] == ' ': ws += 1
            else: break
            i += 1
        return i
    #@+node:ekr.20041005105605.132: *3* at.Writing
    #@+node:ekr.20041005105605.133: *4* Writing (top level)
    #@+node:ekr.20041005105605.154: *5* at.asisWrite & helper
    def asisWrite(self, root, toString=False):
        at = self; c = at.c
        c.endEditing() # Capture the current headline.
        c.init_error_dialogs()
        try:
            # Note: @asis always writes all nodes,
            # so there can be no orphan or ignored nodes.
            targetFileName = root.atAsisFileNodeName()
            at.initWriteIvars(root, targetFileName, toString=toString)
            # "look ahead" computation of eventual fileName.
            eventualFileName = c.os_path_finalize_join(
                at.default_directory, at.targetFileName)
            if at.shouldPromptForDangerousWrite(eventualFileName, root):
                # Prompt if writing a new @asis node would overwrite the existing file.
                ok = self.promptForDangerousWrite(eventualFileName, kind='@asis')
                if ok:
                    # Fix bug 889175: Remember the full fileName.
                    at.rememberReadPath(eventualFileName, root)
                else:
                    g.es("not written:", eventualFileName)
                    return
            if at.errors: return
            if not at.openFileForWriting(root, targetFileName, toString):
                # openFileForWriting calls root.setDirty() if there are errors.
                return
            for p in root.self_and_subtree():
                at.writeAsisNode(p)
            at.closeWriteFile()
            at.replaceTargetFileIfDifferent(root) # Sets/clears dirty and orphan bits.
        except Exception:
            at.writeException(root) # Sets dirty and orphan bits.

    silentWrite = asisWrite # Compatibility with old scripts.
    #@+node:ekr.20170331141933.1: *6* at.writeAsisNode
    def writeAsisNode(self, p):
        '''Write the p's node to an @asis file.'''
        at = self
        # Write the headline only if it starts with '@@'.
        s = p.h
        if g.match(s, 0, "@@"):
            s = s[2:]
            if s:
                at.outputFile.write(s)
        # Write the body.
        s = p.b
        if s:
            s = g.toEncodedString(s, at.encoding, reportErrors=True)
            at.outputStringWithLineEndings(s)

    #@+node:ekr.20041005105605.142: *5* at.openFileForWriting & helper
    def openFileForWriting(self, root, fileName, toString):
        trace = False and not g.unitTesting
        at = self
        at.outputFile = None
        if toString:
            at.shortFileName = g.shortFileName(fileName)
            at.outputFileName = "<string: %s>" % at.shortFileName
            at.outputFile = g.FileLikeObject()
        else:
            ok = at.openFileForWritingHelper(fileName)
            # New in Leo 4.4.8: set dirty bit if there are errors.
            if not ok:
                at.outputFile = None
        if trace:
            g.trace('root', repr(root and root.h), 'outputFile', repr(at.outputFile))
        # New in 4.3 b2: root may be none when writing from a string.
        if root:
            if at.outputFile:
                root.clearOrphan()
            else:
                root.setOrphan()
                root.setDirty()
        return at.outputFile is not None
    #@+node:ekr.20041005105605.143: *6* at.openFileForWritingHelper & helper
    def openFileForWritingHelper(self, fileName):
        '''Open the file and return True if all went well.'''
        at = self; c = at.c
        try:
            at.shortFileName = g.shortFileName(fileName)
            at.targetFileName = c.os_path_finalize_join(
                at.default_directory, fileName)
            path = g.os_path_dirname(at.targetFileName)
            if not path or not g.os_path_exists(path):
                if path:
                    path = g.makeAllNonExistentDirectories(path, c=c)
                if not path or not g.os_path_exists(path):
                    path = g.os_path_dirname(at.targetFileName)
                    at.writeError("path does not exist: " + path)
                    return False
        except Exception:
            at.exception("exception creating path: %s" % repr(path))
            g.es_exception()
            return False
        if g.os_path_exists(at.targetFileName):
            try:
                if not os.access(at.targetFileName, os.W_OK):
                    at.writeError("can not open: read only: " + at.targetFileName)
                    return False
            except AttributeError:
                pass # os.access() may not exist on all platforms.
        try:
            old_output_fn = at.outputFileName
                # Fix bug: https://bugs.launchpad.net/leo-editor/+bug/1260547
            at.outputFileName = None
            kind, at.outputFile = self.openForWrite(at.outputFileName, 'wb')
            if not at.outputFile:
                kind = 'did not overwrite' if kind == 'check' else 'can not create'
                at.writeError("%s %s" % (kind, old_output_fn))
                return False
        except Exception:
            at.exception("exception creating:" + old_output_fn)
            return False
        return True
    #@+node:bwmulder.20050101094804: *7* at.openForWrite
    def openForWrite(self, filename, wb='wb'):
        '''Open a file for writes, handling shadow files.'''
        trace = False and not g.unitTesting
        at = self; c = at.c; x = c.shadowController
        try:
            # 2011/10/11: in "quick edit/save" mode the .leo file may not have a name.
            if c.fileName():
                shadow_filename = x.shadowPathName(filename)
                self.writing_to_shadow_directory = os.path.exists(shadow_filename)
                open_file_name = shadow_filename if self.writing_to_shadow_directory else filename
                self.shadow_filename = shadow_filename if self.writing_to_shadow_directory else None
            else:
                self.writing_to_shadow_directory = False
                open_file_name = filename
            if self.writing_to_shadow_directory:
                if trace: g.trace(filename, shadow_filename)
                x.message('writing %s' % shadow_filename)
                f = g.FileLikeObject()
                return 'shadow', f
            else:
                ok = c.checkFileTimeStamp(at.targetFileName)
                if ok:
                    f = g.FileLikeObject()
                else:
                    f = None
                # return 'check',ok and open(open_file_name,wb)
                return 'check', f
        except IOError:
            if not g.app.unitTesting:
                g.error('openForWrite: exception opening file: %s' % (open_file_name))
                g.es_exception()
            return 'error', None
    #@+node:ekr.20041005105605.144: *5* at.write & helpers (changed)
    def write(self,
        root,
        kind='@unknown', # Should not happen.
        nosentinels=False,
        toString=False,
    ):
        """Write a 4.x derived file.
        root is the position of an @<file> node"""
        trace = False and not g.unitTesting
        at = self; c = at.c
        c.endEditing() # Capture the current headline.
        at.setTargetFileName(root, toString)
        at.initWriteIvars(
            root,
            at.targetFileName,
            nosentinels=nosentinels,
            toString=toString,
        )
        # "look ahead" computation of eventual fileName.
        eventualFileName = c.os_path_finalize_join(
            at.default_directory, at.targetFileName)
        if trace:
            g.trace('default_dir',
                g.os_path_exists(at.default_directory),
                at.default_directory)
            g.trace('eventual_fn', eventualFileName)
        if not toString:
            if at.shouldPromptForDangerousWrite(eventualFileName, root):
                # Prompt if writing a new @file or @thin node would
                # overwrite an existing file.
                ok = self.promptForDangerousWrite(eventualFileName, kind)
                if ok:
                    at.rememberReadPath(eventualFileName, root)
                else:
                    g.es("not written:", eventualFileName)
                    at.setDirtyOrphanBits(root)
                    return
        if not at.openFileForWriting(root, at.targetFileName, toString):
            # openFileForWriting calls root.setDirty() if there are errors.
            if trace: g.trace('open failed', eventualFileName)
            return
        try:
            at.writeOpenFile(root, nosentinels=nosentinels, toString=toString)
            assert root == at.root, 'write'
            if toString:
                at.closeWriteFile()
                    # sets at.stringOutput and at.outputContents
                # Major bug: failure to clear this wipes out headlines!
                # Minor bug: sometimes this causes slight problems...
                if hasattr(self.root.v, 'tnodeList'):
                    delattr(self.root.v, 'tnodeList')
                root.v._p_changed = True
            else:
                at.closeWriteFile()
                if at.errors > 0 or root.isOrphan():
                    at.setDirtyOrphanBits(root)
                    g.es("not written:", g.shortFileName(at.targetFileName))
                else:
                    # Fix bug 889175: Remember the full fileName.
                    at.rememberReadPath(eventualFileName, root)
                    at.replaceTargetFileIfDifferent(root)
                        # Sets/clears dirty and orphan bits.
                    # Leo 5.6: update the cache *here*, not just when reading.
                    fileKey = c.cacher.fileKey(eventualFileName, at.outputContents)
                    if trace: g.trace(g.shortFileName(eventualFileName), fileKey)
                    c.cacher.writeFile(at.root, fileKey)
        except Exception:
            if hasattr(self.root.v, 'tnodeList'):
                delattr(self.root.v, 'tnodeList')
            if toString:
                at.exception("exception preprocessing script")
                root.v._p_changed = True
            else:
                at.writeException() # Sets dirty and orphan bits.
    #@+node:ekr.20140630081820.16722: *6* at.setTargetFileName
    def setTargetFileName(self, root, toString):
        '''Set the target file name for at.write.'''
        at = self
        if toString:
            at.targetFileName = "<string-file>"
        else:
            at.targetFileName = root.anyAtFileNodeName()
    #@+node:ekr.20140630081820.16723: *6* at.setDirtyOrphanBits
    def setDirtyOrphanBits(self, root):
        '''
        Setting the orphan and dirty flags tells Leo to write the tree.
        However, the dirty bits get cleared if we are called from the save command.
        '''
        at = self
        root.setOrphan()
        root.setDirty()
        # Delete the temp file.
        if at.outputFileName:
            self.remove(at.outputFileName)
    #@+node:ekr.20041005105605.147: *5* at.writeAll & helpers (changed)
    def writeAll(self,
        writeAtFileNodesFlag=False,
        writeDirtyAtFileNodesFlag=False,
        toString=False
    ):
        """Write @file nodes in all or part of the outline"""
        trace = False and not g.unitTesting
        at = self; c = at.c
        if trace: scanAtPathDirectivesCount = c.scanAtPathDirectivesCount
        writtenFiles = [] # Files that might be written again.
        at.sameFiles = 0
        force = writeAtFileNodesFlag
        # This is the *only* place where these are set.
        # promptForDangerousWrite sets cancelFlag only if canCancelFlag is True.
        at.canCancelFlag = True
        at.cancelFlag = False
        at.yesToAll = False
        if writeAtFileNodesFlag:
            # The Write @<file> Nodes command.
            # Write all nodes in the selected tree.
            root = c.p
            p = c.p
            after = p.nodeAfterTree()
        else:
            # Write dirty nodes in the entire outline.
            root = c.rootPosition()
            p = c.rootPosition()
            after = None
        at.clearAllOrphanBits(p)
        # Leo 5.6: write files only once.
        seen = set()
        while p and p != after:
            if p.isAtIgnoreNode() and not p.isAtAsisFileNode():
                if p.isAnyAtFileNode():
                    c.ignored_at_file_nodes.append(p.h)
                # Note: @ignore not honored in @asis nodes.
                p.moveToNodeAfterTree() # 2011/10/08: Honor @ignore!
            elif p.isAnyAtFileNode():
                if p.v not in seen:
                    seen.add(p.v)
                    try:
                        self.writeAllHelper(p, root, force, toString, writeAtFileNodesFlag, writtenFiles)
                    except Exception:
                        # Fix bug 1260415: https://bugs.launchpad.net/leo-editor/+bug/1260415
                        # Give a more urgent, more specific, more helpful message.
                        g.es_exception()
                        g.es('Internal error writing: %s' % (p.h), color='red')
                        g.es('Please report this error to:', color='blue')
                        g.es('https://groups.google.com/forum/#!forum/leo-editor', color='blue')
                        g.es('Warning: changes to this file will be lost', color='red')
                        g.es('unless you can save the file successfully.', color='red')
                p.moveToNodeAfterTree()
            else:
                p.moveToThreadNext()
        # Make *sure* these flags are cleared for other commands.
        at.canCancelFlag = False
        at.cancelFlag = False
        at.yesToAll = False
        # say the command is finished.
        if not g.unitTesting:
            if writeAtFileNodesFlag or writeDirtyAtFileNodesFlag:
                if writtenFiles:
                    report = c.config.getBool('report_unchanged_files', default=True)
                    if report:
                        g.es("finished")
                    elif at.sameFiles:
                        g.es('finished. %s unchanged files' % at.sameFiles)
                elif writeAtFileNodesFlag:
                    g.warning("no @<file> nodes in the selected tree")
                    # g.es("to write an unchanged @auto node,\nselect it directly.")
                else:
                    g.es("no dirty @<file> nodes")
        if c.isChanged():
            # Save the outline if only persistence data nodes are dirty.
            self.saveOutlineIfPossible()
        if trace: g.trace('%s calls to c.scanAtPathDirectives()' % (
            c.scanAtPathDirectivesCount - scanAtPathDirectivesCount))
    #@+node:ekr.20041005105605.148: *6* at.clearAllOrphanBits
    def clearAllOrphanBits(self, p):
        '''Clear orphan bits for all nodes *except* orphan @file nodes.'''
        # 2011/06/15: Important bug fix: retain orphan bits for @file nodes.
        for p2 in p.self_and_subtree():
            if p2.isOrphan():
                if p2.isAnyAtFileNode():
                    # g.trace('*** retaining orphan bit',p2.h)
                    pass
                else:
                    p2.clearOrphan()
    #@+node:ekr.20041005105605.149: *6* at.writeAllHelper & helper
    def writeAllHelper(self, p, root,
        force, toString, writeAtFileNodesFlag, writtenFiles
    ):
        '''
        Write one file for the at.writeAll.
        Do *not* write @auto files unless p == root.
        This prevents the write-all command from needlessly updating
        the @persistence data, thereby annoyingly changing the .leo file.
        '''
        trace = False and not g.unitTesting
        at, c = self, self.c
        at.root = root # 2014/10/21
        if not force and p.v not in writtenFiles:
            at.autoBeautify(p)
        if p.isAtIgnoreNode() and not p.isAtAsisFileNode():
            pathChanged = False
        else:
            oldPath = g.os_path_normcase(at.getPathUa(p))
            newPath = g.os_path_normcase(g.fullPath(c, p))
            pathChanged = oldPath and oldPath != newPath
            # 2010/01/27: suppress this message during save-as and save-to commands.
            if pathChanged and not c.ignoreChangedPaths:
                # g.warning('path changed for',p.h)
                # if trace: g.trace('p %s\noldPath %s\nnewPath %s' % (
                    # p.h,repr(oldPath),repr(newPath)))
                ok = self.promptForDangerousWrite(
                    fileName=None,
                    kind=None,
                    message='%s\n%s' % (
                        g.tr('path changed for %s' % (p.h)),
                        g.tr('write this file anyway?')))
                if ok:
                    at.setPathUa(p, newPath) # Remember that we have changed paths.
                else:
                    return
        if (p.v.isDirty() or
            # p.v.isOrphan() or # 2011/06/17.
            pathChanged or
            writeAtFileNodesFlag or
            p.v in writtenFiles
        ):
            # Tricky: @ignore not recognised in @asis nodes.
            if p.isAtAsisFileNode():
                at.asisWrite(p, toString=toString)
                writtenFiles.append(p.v)
            elif p.isAtIgnoreNode():
                pass # Handled in caller.
            elif p.isAtAutoNode():
                at.writeOneAtAutoNode(p, toString=toString, force=force)
                writtenFiles.append(p.v)
                # Do *not* clear the dirty bits the entries in @persistence tree here!
            elif p.isAtCleanNode():
                at.write(p, kind='@clean', nosentinels=True, toString=toString)
                writtenFiles.append(p.v)
            elif p.isAtEditNode():
                at.writeOneAtEditNode(p, toString=toString)
                writtenFiles.append(p.v)
            elif p.isAtNoSentFileNode():
                at.write(p, kind='@nosent', nosentinels=True, toString=toString)
                writtenFiles.append(p.v)
            elif p.isAtShadowFileNode():
                at.writeOneAtShadowNode(p, toString=toString, force=force or pathChanged)
                writtenFiles.append(p.v)
            elif p.isAtThinFileNode():
                at.write(p, kind='@thin', toString=toString)
                writtenFiles.append(p.v)
            elif p.isAtFileNode():
                at.write(p, kind='@file', toString=toString)
                writtenFiles.append(p.v)
            if p.v in writtenFiles:
                # Clear the dirty bits in all descendant nodes.
                # However, persistence data may still have to be written.
                # This can not be helped.
                if trace: g.trace('clearing', p.h)
                for p2 in p.self_and_subtree():
                    p2.v.clearDirty()
    #@+node:ekr.20150602204757.1: *7* at.autoBeautify
    def autoBeautify(self, p):
        '''Auto beautify p's tree if allowed by settings and directives.'''
        c = self.c
        try:
            if not p.isDirty():
                return
            if leoBeautify.should_kill_beautify(p):
                return
            if c.config.getBool('tidy-autobeautify'):
                # g.trace(p.h)
                leoBeautify.beautifyPythonTree(event={'c': c, 'p0': p.copy()})
        except Exception:
            g.es('unexpected exception')
            g.es_exception()
    #@+node:ekr.20140727075002.18108: *6* at.saveOutlineIfPossible
    def saveOutlineIfPossible(self):
        '''Save the outline if only persistence data nodes are dirty.'''
        trace = False and not g.unitTesting
        c = self.c
        changed_positions = [p for p in c.all_unique_positions() if p.v.isDirty()]
        at_persistence = c.persistenceController and c.persistenceController.has_at_persistence_node()
        if at_persistence:
            changed_positions = [p for p in changed_positions
                if not at_persistence.isAncestorOf(p)]
        if changed_positions:
            if trace: g.trace('still changed', [p.h for p in changed_positions])
        else:
            # g.warning('auto-saving @persistence tree.')
            c.setChanged(False)
            c.redraw()
    #@+node:ekr.20070806105859: *5* at.writeAtAutoNodes & writeDirtyAtAutoNodes & helpers
    @cmd('write-at-auto-nodes')
    def writeAtAutoNodes(self, event=None):
        '''Write all @auto nodes in the selected outline.'''
        at = self; c = at.c
        c.init_error_dialogs()
        at.writeAtAutoNodesHelper(writeDirtyOnly=False)
        c.raise_error_dialogs(kind='write')

    @cmd('write-dirty-at-auto-nodes')
    def writeDirtyAtAutoNodes(self, event=None):
        '''Write all dirty @auto nodes in the selected outline.'''
        at = self; c = at.c
        c.init_error_dialogs()
        at.writeAtAutoNodesHelper(writeDirtyOnly=True)
        c.raise_error_dialogs(kind='write')
    #@+node:ekr.20070806140208: *6* at.writeAtAutoNodesHelper
    def writeAtAutoNodesHelper(self, toString=False, writeDirtyOnly=True):
        """Write @auto nodes in the selected outline"""
        at = self; c = at.c
        p = c.p; after = p.nodeAfterTree()
        found = False
        while p and p != after:
            if p.isAtAutoNode() and not p.isAtIgnoreNode() and (p.isDirty() or not writeDirtyOnly):
                ok = at.writeOneAtAutoNode(p, toString=toString, force=True)
                if ok:
                    found = True
                    p.moveToNodeAfterTree()
                else:
                    p.moveToThreadNext()
            else:
                p.moveToThreadNext()
        if not g.unitTesting:
            if found:
                g.es("finished")
            elif writeDirtyOnly:
                g.es("no dirty @auto nodes in the selected tree")
            else:
                g.es("no @auto nodes in the selected tree")
    #@+node:ekr.20070806141607: *6* at.writeOneAtAutoNode & helpers
    def writeOneAtAutoNode(self,
        p,
        force=False,
        toString=False,
        trialWrite=False,
            # Set only by Importer.trial_write.
            # Suppresses call to update_before_write_foreign_file below.
    ):
        '''
        Write p, an @auto node.
        File indices *must* have already been assigned.
        '''
        trace = False and not g.unitTesting
        at, c = self, self.c
        root = p.copy()
        fileName = p.atAutoNodeName()
        if not fileName and not toString:
            if trace: g.trace('not an @auto node', p.h)
            return False
        at.default_directory = g.setDefaultDirectory(c, p, importing=True)
        fileName = c.os_path_finalize_join(at.default_directory, fileName)
        if not toString and at.shouldPromptForDangerousWrite(fileName, root):
            # Prompt if writing a new @auto node would overwrite the existing file.
            ok = self.promptForDangerousWrite(fileName, kind='@auto')
            if not ok:
                g.es("not written:", fileName)
                return False
        # Fix bug 889175: Remember the full fileName.
        at.rememberReadPath(fileName, root)
        # This code is similar to code in at.write.
        c.endEditing() # Capture the current headline.
        at.targetFileName = "<string-file>" if toString else fileName
        at.initWriteIvars(
            root,
            at.targetFileName,
            nosentinels=True,
            toString=toString,
        )
        if c.persistenceController and not trialWrite:
            c.persistenceController.update_before_write_foreign_file(root)
        ok = at.openFileForWriting(root, fileName=fileName, toString=toString)
        if ok:
            # Dispatch the proper writer.
            junk, ext = g.os_path_splitext(fileName)
            writer = at.dispatch(ext, root)
            if trace: g.trace('writer', repr(writer), fileName)
            if writer:
                writer(root)
            elif root.isAtAutoRstNode():
                # An escape hatch: fall back to the theRst writer
                # if there is no rst writer plugin.
                if trace: g.trace('@auto-rst', fileName)
                ok2 = c.rstCommands.writeAtAutoFile(root, fileName, at.outputFile)
                if not ok2: at.errors += 1
            else:
                if trace: g.trace('at.writeOpenFile', fileName)
                # leo 5.6: allow undefined section references in all @auto files.
                ivar = 'allow_undefined_refs'
                try:
                    setattr(at, ivar, True)
                    at.writeOpenFile(root, nosentinels=True, toString=toString)
                finally:
                    if hasattr(at, ivar):
                        delattr(at, ivar)
            at.closeWriteFile()
                # Sets stringOutput if toString is True.
            if at.errors == 0:
                # g.trace('toString',toString,'force',force,'isAtAutoRst',isAtAutoRst)
                isAtAutoRst = root.isAtAutoRstNode()
                at.replaceTargetFileIfDifferent(root, ignoreBlankLines=isAtAutoRst)
                    # Sets/clears dirty and orphan bits.
            else:
                g.es("not written:", fileName)
                root.setDirty() # New in Leo 4.4.8.
                root.setOrphan() # 2010/10/22.
        elif not toString:
            root.setDirty() # Make _sure_ we try to rewrite this file.
            root.setOrphan() # 2010/10/22.
            g.es("not written:", fileName)
        return ok
    #@+node:ekr.20140728040812.17993: *7* at.dispatch & helpers
    def dispatch(self, ext, p):
        '''Return the correct writer function for p, an @auto node.'''
        at = self
        # Match @auto type before matching extension.
        return at.writer_for_at_auto(p) or at.writer_for_ext(ext)
    #@+node:ekr.20140728040812.17995: *8* at.writer_for_at_auto
    def writer_for_at_auto(self, root):
        '''A factory returning a writer function for the given kind of @auto directive.'''
        trace = False # and g.unitTesting
        at = self
        d = g.app.atAutoWritersDict
        # if trace: g.trace(g.shortFileName(root.h), '\n'+','.join(sorted(d)))
        for key in d.keys():
            aClass = d.get(key)
            if aClass and g.match_word(root.h, 0, key):

                def writer_for_at_auto_cb(root):
                    # pylint: disable=cell-var-from-loop
                    try:
                        if trace: g.trace('    INSTANTIATE:', aClass)
                        writer = aClass(at.c)
                        s = writer.write(root)
                        return s
                    except Exception:
                        g.es_exception()
                        return None

                if trace:
                    g.trace('    FOUND:', g.shortFileName(root.h), aClass)
                    g.trace(g.callers())
                return writer_for_at_auto_cb
        if trace: g.trace('   NOT FOUND:', g.shortFileName(root.h))
        return None
    #@+node:ekr.20140728040812.17997: *8* at.writer_for_ext
    def writer_for_ext(self, ext):
        '''A factory returning a writer function for the given file extension.'''
        trace = False # and not g.unitTesting
        at = self
        d = g.app.writersDispatchDict
        aClass = d.get(ext)
        # if trace: g.trace('ext', ext, 'aClass', repr(aClass), '\n'+','.join(sorted(d)))
        if aClass:

            def writer_for_ext_cb(root):
                try:
                    if trace:
                        g.trace('        FOUND:', g.shortFileName(root.h), aClass)
                        g.trace(g.callers())
                    return aClass(at.c).write(root)
                except Exception:
                    g.es_exception()
                    return None

            return writer_for_ext_cb
        else:
            if trace: g.trace('       NOT FOUND:', 'ext:', repr(ext))
            return None
    #@+node:ekr.20080711093251.3: *5* at.writeAtShadowNodes & writeDirtyAtShadowNodes & helpers
    @cmd('write-at-shadow-nodes')
    def writeAtShadowNodes(self, event=None):
        '''Write all @shadow nodes in the selected outline.'''
        at = self; c = at.c
        c.init_error_dialogs()
        val = at.writeAtShadowNodesHelper(writeDirtyOnly=False)
        c.raise_error_dialogs(kind='write')
        return val

    @cmd('write-dirty-at-shadow-nodes')
    def writeDirtyAtShadowNodes(self, event=None):
        '''Write all dirty @shadow nodes in the selected outline.'''
        at = self; c = at.c
        c.init_error_dialogs()
        val = at.writeAtShadowNodesHelper(writeDirtyOnly=True)
        c.raise_error_dialogs(kind='write')
        return val
    #@+node:ekr.20080711093251.4: *6* at.writeAtShadowNodesHelper
    def writeAtShadowNodesHelper(self, toString=False, writeDirtyOnly=True):
        """Write @shadow nodes in the selected outline"""
        at = self; c = at.c
        p = c.p; after = p.nodeAfterTree()
        found = False
        while p and p != after:
            if p.atShadowFileNodeName() and not p.isAtIgnoreNode() and (p.isDirty() or not writeDirtyOnly):
                ok = at.writeOneAtShadowNode(p, toString=toString, force=True)
                if ok:
                    found = True
                    g.blue('wrote %s' % p.atShadowFileNodeName())
                    p.moveToNodeAfterTree()
                else:
                    p.moveToThreadNext()
            else:
                p.moveToThreadNext()
        if not g.unitTesting:
            if found:
                g.es("finished")
            elif writeDirtyOnly:
                g.es("no dirty @shadow nodes in the selected tree")
            else:
                g.es("no @shadow nodes in the selected tree")
        return found
    #@+node:ekr.20080711093251.5: *6* at.writeOneAtShadowNode & helpers
    def writeOneAtShadowNode(self, p, toString, force):
        '''
        Write p, an @shadow node.
        File indices *must* have already been assigned.
        '''
        trace = False and not g.unitTesting
        at, c, x = self, self.c, self.c.shadowController
        root = p.copy()
        fn = p.atShadowFileNodeName()
        if trace: g.trace(p.h, fn)
        if not fn:
            g.error('can not happen: not an @shadow node', p.h)
            return False
        # A hack to support unknown extensions.
        self.adjustTargetLanguage(fn) # May set c.target_language.
        fn = g.fullPath(c, p)
        at.default_directory = g.os_path_dirname(fn)
        # Bug fix 2010/01/18: Make sure we can compute the shadow directory.
        private_fn = x.shadowPathName(fn)
        if not private_fn:
            return False
        if not toString and at.shouldPromptForDangerousWrite(fn, root):
            # Prompt if writing a new @shadow node would overwrite the existing public file.
            ok = self.promptForDangerousWrite(fn, kind='@shadow')
            if ok:
                # Fix bug 889175: Remember the full fileName.
                at.rememberReadPath(fn, root)
            else:
                g.es("not written:", fn)
                return
        c.endEditing() # Capture the current headline.
        at.initWriteIvars(
            root,
            targetFileName=None, # Not used.
            atShadow=True,
            nosentinels=None,
                # set below.  Affects only error messages (sometimes).
            toString=False,
                # True: create a FileLikeObject below.
            forcePythonSentinels=True,
                # A hack to suppress an error message.
                # The actual sentinels will be set below.
        )
        #
        # Bug fix: Leo 4.5.1:
        # use x.markerFromFileName to force the delim to match
        # what is used in x.propegate changes.
        marker = x.markerFromFileName(fn)
        at.startSentinelComment, at.endSentinelComment = marker.getDelims()
        if g.app.unitTesting:
            ivars_dict = g.getIvarsDict(at)
        # Write the public and private files to public_s and private_s strings.
        data = []
        for sentinels in (False, True):
            # Specify encoding explicitly.
            theFile = at.openStringFile(fn, encoding=at.encoding)
            at.sentinels = sentinels
            at.writeOpenFile(root,
                nosentinels=not sentinels, toString=False)
                    # nosentinels only affects error messages.
            s = at.closeStringFile(theFile)
            data.append(s)
        # Set these new ivars for unit tests.
        # data has exactly two elements.
        # pylint: disable=unbalanced-tuple-unpacking
        at.public_s, at.private_s = data
        if g.app.unitTesting:
            exceptions = ('public_s', 'private_s', 'sentinels', 'stringOutput', 'outputContents')
            assert g.checkUnchangedIvars(at, ivars_dict, exceptions), 'writeOneAtShadowNode'
        if at.errors == 0 and not toString:
            # Write the public and private files.
            if trace: g.trace('writing', fn)
            x.makeShadowDirectory(fn)
                # makeShadowDirectory takes a *public* file name.
            at.replaceFileWithString(private_fn, at.private_s)
            at.replaceFileWithString(fn, at.public_s)
        self.checkPythonCode(root, s=at.private_s, targetFn=fn)
        if at.errors == 0:
            root.clearOrphan()
            root.clearDirty()
        else:
            g.error("not written:", at.outputFileName)
            root.setDirty()
            root.setOrphan()
        return at.errors == 0
    #@+node:ekr.20080819075811.13: *7* adjustTargetLanguage
    def adjustTargetLanguage(self, fn):
        """Use the language implied by fn's extension if
        there is a conflict between it and c.target_language."""
        at = self
        c = at.c
        junk, ext = g.os_path_splitext(fn)
        if ext:
            if ext.startswith('.'): ext = ext[1:]
            language = g.app.extension_dict.get(ext)
            if language:
                c.target_language = language
            else:
                # An unknown language.
                pass # Use the default language, **not** 'unknown_language'
    #@+node:ekr.20050506084734: *5* at.writeFromString
    def writeFromString(self, root, s, forcePythonSentinels=True, useSentinels=True):
        """
        Write a 4.x derived file from a string.

        This is at.write specialized for scripting.
        """
        at = self; c = at.c
        c.endEditing()
            # Capture the current headline, but don't change the focus!
        at.initWriteIvars(root, "<string-file>",
            nosentinels=not useSentinels,
            toString=True,
            forcePythonSentinels=forcePythonSentinels,
        )
        try:
            ok = at.openFileForWriting(root, at.targetFileName, toString=True)
            if g.app.unitTesting:
                assert ok, 'writeFromString' # string writes never fail.
            # Simulate writing the entire file so error recovery works.
            at.writeOpenFile(root,
                nosentinels=not useSentinels,
                toString=True,
                fromString=s,
            )
            at.closeWriteFile()
            # Major bug: failure to clear this wipes out headlines!
            # Minor bug: sometimes this causes slight problems...
            if root:
                if hasattr(self.root.v, 'tnodeList'):
                    delattr(self.root.v, 'tnodeList')
                root.v._p_changed = True
        except Exception:
            at.exception("exception preprocessing script")
        return at.stringOutput
    #@+node:ekr.20041005105605.151: *5* at.writeMissing & helper
    def writeMissing(self, p, toString=False):
        at = self; c = at.c
        writtenFiles = False
        c.init_error_dialogs()
        p = p.copy()
        after = p.nodeAfterTree()
        while p and p != after: # Don't use iterator.
            if p.isAtAsisFileNode() or (p.isAnyAtFileNode() and not p.isAtIgnoreNode()):
                at.targetFileName = p.anyAtFileNodeName()
                if at.targetFileName:
                    at.targetFileName = c.os_path_finalize_join(
                        self.default_directory, at.targetFileName)
                    if not g.os_path_exists(at.targetFileName):
                        ok = at.openFileForWriting(p, at.targetFileName, toString)
                                # calls p.setDirty() if there are errors.
                        if ok:
                            at.writeMissingNode(p)
                            writtenFiles = True
                            at.closeWriteFile()
                p.moveToNodeAfterTree()
            elif p.isAtIgnoreNode():
                p.moveToNodeAfterTree()
            else:
                p.moveToThreadNext()
        if not g.unitTesting:
            if writtenFiles > 0:
                g.es("finished")
            else:
                g.es("no @file node in the selected tree")
        c.raise_error_dialogs(kind='write')
    #@+node:ekr.20041005105605.152: *6* at.writeMissingNode
    def writeMissingNode(self, p):

        at = self
        if p.isAtAsisFileNode():
            at.asisWrite(p)
        elif p.isAtNoSentFileNode():
            at.write(p, kind='@nosent', nosentinels=True)
        elif p.isAtFileNode():
            at.write(p, kind='@file')
        else:
            g.trace('can not happen: unknown @file node')
    #@+node:ekr.20090225080846.5: *5* at.writeOneAtEditNode
    def writeOneAtEditNode(self, p, toString, force=False):
        '''Write one @edit node.'''
        at = self; c = at.c
        root = p.copy()
        c.endEditing()
        c.init_error_dialogs()
        fn = p.atEditNodeName()
        if not fn and not toString:
            return False
        if p.hasChildren():
            g.error('@edit nodes must not have children')
            g.es('To save your work, convert @edit to @auto, @file or @clean')
            return False
        at.default_directory = g.setDefaultDirectory(c, p, importing=True)
        fn = c.os_path_finalize_join(at.default_directory, fn)
        if not force and at.shouldPromptForDangerousWrite(fn, root):
            # Prompt if writing a new @edit node would overwrite the existing file.
            ok = self.promptForDangerousWrite(fn, kind='@edit')
            if ok:
                # Fix bug 889175: Remember the full fileName.
                at.rememberReadPath(fn, root)
            else:
                g.es("not written:", fn)
                return False
        at.targetFileName = fn
        at.initWriteIvars(root, at.targetFileName,
            atEdit=True,
            nosentinels=True,
            toString=toString,
        )
        # Compute the file's contents.
        # Unlike the @clean/@nosent file logic, it does not add a final newline.
        contents = ''.join([s for s in g.splitLines(p.b)
            if at.directiveKind4(s, 0) == at.noDirective])
        if toString:
            at.stringOutput = contents
            return True
        ok = at.openFileForWriting(root, fileName=fn, toString=False)
        if ok:
            self.os(contents)
            at.closeWriteFile()
        if ok and at.errors == 0:
            at.replaceTargetFileIfDifferent(root) # Sets/clears dirty and orphan bits.
        else:
            g.es("not written:", at.targetFileName) # 2010/10/22
            root.setDirty()
            root.setOrphan() # 2010/10/22
        c.raise_error_dialogs(kind='write')
        return ok
    #@+node:ekr.20041005105605.157: *5* at.writeOpenFile
    def writeOpenFile(self, root, nosentinels=False, toString=False, fromString=''):
        """Do all writes except asis writes."""
        at = self
        s = fromString if fromString else root.v.b
        root.clearAllVisitedInTree()
        at.putAtFirstLines(s)
        at.putOpenLeoSentinel("@+leo-ver=5")
        at.putInitialComment()
        at.putOpenNodeSentinel(root)
        at.putBody(root, fromString=fromString)
        at.putCloseNodeSentinel(root)
        # The -leo sentinel is required to handle @last.
        at.putSentinel("@-leo")
        root.setVisited()
        at.putAtLastLines(s)
        if not toString:
            at.warnAboutOrphandAndIgnoredNodes()
    #@+node:ekr.20041005105605.160: *4* Writing 4.x
    #@+node:ekr.20041005105605.161: *5* at.putBody & helpers
    def putBody(self, p, fromString=''):
        '''
        Generate the body enclosed in sentinel lines.
        Return True if the body contains an @others line.
        '''
        at = self
        # New in 4.3 b2: get s from fromString if possible.
        s = fromString if fromString else p.b
        p.v.setVisited()
            # Make sure v is never expanded again.
            # Suppress orphans check.
        s, trailingNewlineFlag = at.ensureTrailingNewline(s)
        at.raw = False # Bug fix.
        i = 0
        status = g.Bunch(
            at_comment_seen = False,
            at_delims_seen = False,
            at_warning_given = False,
            has_at_others = False,
            in_code = True,
        )
        while i < len(s):
            next_i = g.skip_line(s, i)
            assert next_i > i, 'putBody'
            kind = at.directiveKind4(s, i)
            at.putLine(i, kind, p, s, status)
            i = next_i
        # pylint: disable=no-member
            # g.bunch *does* have .in_code and has_at_others members.
        if not status.in_code:
            at.putEndDocLine()
        if not trailingNewlineFlag:
            if at.sentinels:
                pass # Never write @nonl
            elif not at.atEdit:
                at.onl()
        return status.has_at_others
    #@+node:ekr.20041005105605.162: *6* at.ensureTrailingNewline
    def ensureTrailingNewline(self, s):
        '''
        Ensure a trailing newline in s.
        If we add a trailing newline, we'll generate an @nonl sentinel below.

        - We always ensure a newline in @file and @thin trees.
        - This code is not used used in @asis trees.
        - New in Leo 4.4.3 b1: We add a newline in @clean/@nosent trees unless
          @bool force_newlines_in_at_nosent_bodies = False
        '''
        at = self
        if s:
            trailingNewlineFlag = s[-1] == '\n'
            if not trailingNewlineFlag:
                if at.sentinels or at.force_newlines_in_at_nosent_bodies:
                    # g.trace('Added newline',repr(s))
                    s = s + '\n'
        else:
            trailingNewlineFlag = True # don't need to generate an @nonl
        return s, trailingNewlineFlag
    #@+node:ekr.20041005105605.163: *6* at.putLine
    def putLine(self, i, kind, p, s, status):
        '''Put the line at s[i:] of the given kind, updating the status.'''
        at = self
        if kind == at.noDirective:
            if status.in_code:
                if at.raw:
                    at.putCodeLine(s, i)
                else:
                    name, n1, n2 = at.findSectionName(s, i)
                    if name:
                        at.putRefLine(s, i, n1, n2, name, p)
                    else:
                        at.putCodeLine(s, i)
            else:
                at.putDocLine(s, i)
        elif at.raw:
            if kind == at.endRawDirective:
                at.raw = False
                at.putSentinel("@@end_raw")
            else:
                # Fix bug 784920: @raw mode does not ignore directives
                at.putCodeLine(s, i)
        elif kind in (at.docDirective, at.atDirective):
            assert not at.pending, 'putBody at.pending'
            if not status.in_code:
                # Bug fix 12/31/04: handle adjacent doc parts.
                at.putEndDocLine()
            at.putStartDocLine(s, i, kind)
            status.in_code = False
        elif kind in (at.cDirective, at.codeDirective):
            # Only @c and @code end a doc part.
            if not status.in_code:
                at.putEndDocLine()
            at.putDirective(s, i)
            status.in_code = True
        elif kind == at.allDirective:
            if status.in_code:
                if p == self.root:
                    at.putAtAllLine(s, i, p)
                else:
                    at.error('@all not valid in: %s' % (p.h))
            else: at.putDocLine(s, i)
        elif kind == at.othersDirective:
            if status.in_code:
                if status.has_at_others:
                    at.error('multiple @others in: %s' % (p.h))
                else:
                    at.putAtOthersLine(s, i, p)
                    status.has_at_others = True
            else:
                at.putDocLine(s, i)
        elif kind == at.rawDirective:
            at.raw = True
            at.putSentinel("@@raw")
        elif kind == at.endRawDirective:
            # Fix bug 784920: @raw mode does not ignore directives
            at.error('unmatched @end_raw directive: %s' % p.h)
        elif kind == at.startVerbatim:
            # Fix bug 778204: @verbatim not a valid Leo directive.
            if g.unitTesting:
                # A hack: unit tests for @shadow use @verbatim as a kind of directive.
                pass
            else:
                at.error('@verbatim is not a Leo directive: %s' % p.h)
        elif kind == at.miscDirective:
            # Fix bug 583878: Leo should warn about @comment/@delims clashes.
            if g.match_word(s, i, '@comment'):
                status.at_comment_seen = True
            elif g.match_word(s, i, '@delims'):
                status.at_delims_seen = True
            if (
                status.at_comment_seen and
                status.at_delims_seen and not
                status.at_warning_given
            ):
                status.at_warning_given = True
                at.error('@comment and @delims in node %s' % p.h)
            at.putDirective(s, i)
        else:
            at.error('putBody: can not happen: unknown directive kind: %s' % kind)
    #@+node:ekr.20041005105605.164: *5* writing code lines...
    #@+node:ekr.20041005105605.165: *6* at.@all
    #@+node:ekr.20041005105605.166: *7* at.putAtAllLine
    def putAtAllLine(self, s, i, p):
        """Put the expansion of @all."""
        at = self
        j, delta = g.skip_leading_ws_with_indent(s, i, at.tab_width)
        at.putLeadInSentinel(s, i, j, delta)
        at.indent += delta
        at.putSentinel("@+all")
        for child in p.children():
            at.putAtAllChild(child)
        at.putSentinel("@-all")
        at.indent -= delta
    #@+node:ekr.20041005105605.167: *7* at.putAtAllBody
    def putAtAllBody(self, p):
        """ Generate the body enclosed in sentinel lines."""
        at = self
        s = p.b
        p.v.setVisited()
            # Make sure v is never expanded again.
            # Suppress orphans check.
        if at.sentinels and s and s[-1] != '\n':
            s = s + '\n'
        i, inCode = 0, True
        while i < len(s):
            next_i = g.skip_line(s, i)
            assert(next_i > i)
            if inCode:
                # Use verbatim sentinels to write all directives.
                at.putCodeLine(s, i)
            else:
                at.putDocLine(s, i)
            i = next_i
        if not inCode:
            at.putEndDocLine()
    #@+node:ekr.20041005105605.169: *7* at.putAtAllChild
    #@+at This code puts only the first of two or more cloned siblings, preceding the
    # clone with an @clone n sentinel.
    # 
    # This is a debatable choice: the cloned tree appears only once in the external
    # file. This should be benign; the text created by @all is likely to be used only
    # for recreating the outline in Leo. The representation in the derived file
    # doesn't matter much.
    #@@c

    def putAtAllChild(self, p):
        at = self
        parent_v = p._parentVnode()
        if False: # 2010/01/23: This generates AtFile errors about orphan nodes.
            clonedSibs, thisClonedSibIndex = at.scanForClonedSibs(parent_v, p.v)
            if clonedSibs > 1:
                at.putSentinel("@clone %d" % (clonedSibs))
            else:
                g.trace('**** ignoring', p.h)
                p.v.setVisited() # 2010/01/23
                return # Don't write second or greater trees.
        at.putOpenNodeSentinel(p, inAtAll=True) # Suppress warnings about @file nodes.
        at.putAtAllBody(p)
        for child in p.children():
            at.putAtAllChild(child)
        at.putCloseNodeSentinel(p)
    #@+node:ekr.20041005105605.170: *6* at.@others (write)
    #@+node:ekr.20041005105605.173: *7* putAtOthersLine & helpers
    def putAtOthersLine(self, s, i, p):
        """Put the expansion of @others."""
        at = self
        j, delta = g.skip_leading_ws_with_indent(s, i, at.tab_width)
        at.putLeadInSentinel(s, i, j, delta)
        at.indent += delta
        at.putSentinel("@+others")
            # Never write lws in new sentinels.
        for child in p.children():
            p = child.copy()
            after = p.nodeAfterTree()
            while p and p != after:
                if at.validInAtOthers(p):
                    at.putOpenNodeSentinel(p)
                    at_others_flag = at.putBody(p)
                    at.putCloseNodeSentinel(p)
                    if at_others_flag:
                        p.moveToNodeAfterTree()
                    else:
                        p.moveToThreadNext()
                else:
                    p.moveToNodeAfterTree()
        # This is the same in both old and new sentinels.
        at.putSentinel("@-others")
        at.indent -= delta
    #@+node:ekr.20041005105605.172: *8* putAtOthersChild
    def putAtOthersChild(self, p):
        at = self
        at.putOpenNodeSentinel(p)
        at.putBody(p)
        at.putCloseNodeSentinel(p)
    #@+node:ekr.20041005105605.171: *8* validInAtOthers (write)
    def validInAtOthers(self, p):
        """
        Return True if p should be included in the expansion of the @others
        directive in the body text of p's parent.
        """
        at = self
        i = g.skip_ws(p.h, 0)
        isSection, junk = at.isSectionName(p.h, i)
        if isSection:
            return False # A section definition node.
        elif at.sentinels or at.toString:
            # @ignore must not stop expansion here!
            return True
        elif p.isAtIgnoreNode():
            g.error('did not write @ignore node', p.v.h)
            return False
        else:
            return True
    #@+node:ekr.20041005105605.174: *6* at.putCodeLine
    def putCodeLine(self, s, i):
        '''Put a normal code line.'''
        trace = False and not g.unitTesting
        at = self
        # Put @verbatim sentinel if required.
        k = g.skip_ws(s, i)
        if g.match(s, k, self.startSentinelComment + '@'):
            self.putSentinel('@verbatim')
        j = g.skip_line(s, i)
        line = s[i: j]
        if trace: g.trace(repr(line))
        # Don't put any whitespace in otherwise blank lines.
        if len(line) > 1: # Preserve *anything* the user puts on the line!!!
            if not at.raw:
                at.putIndent(at.indent, line)
            if line[-1:] == '\n':
                # g.trace(repr(line))
                at.os(line[: -1])
                at.onl()
            else:
                at.os(line)
        elif line and line[-1] == '\n':
            at.onl()
        elif line:
            at.os(line) # Bug fix: 2013/09/16
        else:
            g.trace('Can not happen: completely empty line')
    #@+node:ekr.20041005105605.176: *6* at.putRefLine & helpers
    def putRefLine(self, s, i, n1, n2, name, p):
        """Put a line containing one or more references."""
        at = self
        ref = at.findReference(name, p)
        if not ref:
            if hasattr(at, 'allow_undefined_refs'):
                # Allow apparent section reference: just write the line.
                at.putCodeLine(s, i)
            return
        # Compute delta only once.
        junk, delta = g.skip_leading_ws_with_indent(s, i, at.tab_width)
        # Write the lead-in sentinel only once.
        at.putLeadInSentinel(s, i, n1, delta)
        self.putRefAt(name, ref, delta)
        while 1:
            progress = i
            i = n2
            name, n1, n2 = at.findSectionName(s, i)
            if name:
                ref = at.findReference(name, p)
                    # Issues error if not found.
                if ref:
                    middle_s = s[i:n1]
                    self.putAfterMiddleRef(middle_s, delta)
                    self.putRefAt(name, ref, delta)
            else: break
            assert progress < i
        self.putAfterLastRef(s, i, delta)
    #@+node:ekr.20131224085853.16443: *7* at.findReference
    def findReference(self, name, p):
        '''Find a reference to name.  Raise an error if not found.'''
        at = self
        ref = g.findReference(name, p)
        if not ref and not hasattr(at, 'allow_undefined_refs'):
            # Do give this error even if unit testing.
            at.writeError(
                "undefined section: %s\n\treferenced from: %s" % (
                    g.truncate(name, 60), g.truncate(p.h, 60)))
        return ref
    #@+node:ekr.20041005105605.199: *7* at.findSectionName
    def findSectionName(self, s, i):
        '''
        Return n1, n2 representing a section name.
        The section name, *including* brackes is s[n1:n2]
        '''
        end = s.find('\n', i)
        if end == -1:
            n1 = s.find("<<", i)
            n2 = s.find(">>", i)
        else:
            n1 = s.find("<<", i, end)
            n2 = s.find(">>", i, end)
        ok = -1 < n1 < n2
        if ok:
            # Warn on extra brackets.
            for ch, j in (('<', n1 + 2), ('>', n2 + 2)):
                if g.match(s, j, ch):
                    line = g.get_line(s, i)
                    g.es('dubious brackets in', line)
                    break
            name = s[n1:n2+2]
            return name, n1, n2+2
        else:
            return None, n1, len(s)
    #@+node:ekr.20041005105605.178: *7* at.putAfterLastRef
    def putAfterLastRef(self, s, start, delta):
        """Handle whatever follows the last ref of a line."""
        at = self
        j = g.skip_ws(s, start)
        if j < len(s) and s[j] != '\n':
            # Temporarily readjust delta to make @afterref look better.
            at.indent += delta
            at.putSentinel("@afterref")
            end = g.skip_line(s, start)
            after = s[start: end]
            at.os(after)
            if at.sentinels and after and after[-1] != '\n':
                at.onl() # Add a newline if the line didn't end with one.
            at.indent -= delta
    #@+node:ekr.20041005105605.179: *7* at.putAfterMiddleRef
    def putAfterMiddleRef(self, s, delta):
        """Handle whatever follows a ref that is not the last ref of a line."""
        at = self
        if s:
            at.indent += delta
            at.putSentinel("@afterref")
            at.os(s)
            at.onl_sent() # Not a real newline.
            at.indent -= delta
    #@+node:ekr.20041005105605.177: *7* at.putRefAt
    def putRefAt(self, name, ref, delta):
        at = self
        # Fix #132: Section Reference causes clone...
        # https://github.com/leo-editor/leo-editor/issues/132
        # Never put any @+middle or @-middle sentinels.
        at.indent += delta
        at.putSentinel("@+" + name)
        at.putOpenNodeSentinel(ref)
        at.putBody(ref)
        at.putCloseNodeSentinel(ref)
        at.putSentinel("@-" + name)
        at.indent -= delta
    #@+node:ekr.20041005105605.180: *5* writing doc lines...
    #@+node:ekr.20041005105605.181: *6* at.putBlankDocLine
    def putBlankDocLine(self):
        at = self
        at.putPending(split=False)
        if not at.endSentinelComment:
            at.putIndent(at.indent)
            at.os(at.startSentinelComment); at.oblank()
        at.onl()
    #@+node:ekr.20041005105605.183: *6* at.putDocLine
    def putDocLine(self, s, i):
        """
        Handle one line of a doc part.

        Output complete lines and split long lines and queue pending lines.
        Inserted newlines are always preceded by whitespace.
        """
        at = self
        j = g.skip_line(s, i)
        s = s[i: j]
        # if at.endSentinelComment:
            # leading = at.indent
        # else:
            # leading = at.indent + len(at.startSentinelComment) + 1
        if not s or s[0] == '\n':
            # A blank line.
            at.putBlankDocLine()
        else:
            # Write the line as it is.
            at.putIndent(at.indent)
            if not at.endSentinelComment:
                at.os(at.startSentinelComment)
                at.oblank()
            at.os(s)
            if not s.endswith('\n'):
                at.onl()
    #@+node:ekr.20041005105605.185: *6* at.putEndDocLine
    def putEndDocLine(self):
        """Write the conclusion of a doc part."""
        at = self
        at.putPending(split=False)
        # Put the closing delimiter if we are using block comments.
        if at.endSentinelComment:
            at.putIndent(at.indent)
            at.os(at.endSentinelComment)
            at.onl() # Note: no trailing whitespace.
    #@+node:ekr.20041005105605.186: *6* at.putPending (old only)
    def putPending(self, split):
        """Write the pending part of a doc part.

        We retain trailing whitespace iff the split flag is True."""
        at = self; s = ''.join(at.pending); at.pending = []
        # g.trace("split",s)
        # Remove trailing newline temporarily.  We'll add it back later.
        if s and s[-1] == '\n':
            s = s[: -1]
        if not split:
            s = s.rstrip()
            if not s:
                return
        at.putIndent(at.indent)
        if not at.endSentinelComment:
            at.os(at.startSentinelComment); at.oblank()
        at.os(s); at.onl()
    #@+node:ekr.20041005105605.182: *6* at.putStartDocLine
    def putStartDocLine(self, s, i, kind):
        """Write the start of a doc part."""
        at = self
        at.docKind = kind
        sentinel = "@+doc" if kind == at.docDirective else "@+at"
        directive = "@doc" if kind == at.docDirective else "@"
        # Put whatever follows the directive in the sentinel.
        # Skip past the directive.
        i += len(directive)
        j = g.skip_to_end_of_line(s, i)
        follow = s[i: j]
        # Put the opening @+doc or @-doc sentinel, including whatever follows the directive.
        at.putSentinel(sentinel + follow)
        # Put the opening comment if we are using block comments.
        if at.endSentinelComment:
            at.putIndent(at.indent)
            at.os(at.startSentinelComment); at.onl()
    #@+node:ekr.20041005105605.187: *4* Writing 4,x sentinels...
    #@+node:ekr.20041005105605.188: *5* at.nodeSentinelText & helper
    def nodeSentinelText(self, p):
        """Return the text of a @+node or @-node sentinel for p."""
        at = self
        h = at.removeCommentDelims(p)
        if getattr(at, 'at_shadow_test_hack', False):
            # A hack for @shadow unit testing.
            return h
        else:
            gnx = p.v.fileIndex
            level = 1 + p.level() - self.root.level()
            stars = '*' * level
            if 1: # Put the gnx in the traditional place.
                if level > 2:
                    return "%s: *%s* %s" % (gnx, level, h)
                else:
                    return "%s: %s %s" % (gnx, stars, h)
            else: # Hide the gnx to the right.
                pad = max(1, 100 - len(stars) - len(h)) * ' '
                return '%s %s%s::%s' % (stars, h, pad, gnx)
    #@+node:ekr.20041005105605.189: *6* at.removeCommentDelims
    def removeCommentDelims(self, p):
        '''
        If the present @language/@comment settings do not specify a single-line comment
        we remove all block comment delims from h. This prevents headline text from
        interfering with the parsing of node sentinels.
        '''
        at = self
        start = at.startSentinelComment
        end = at.endSentinelComment
        h = p.h
        if end:
            h = h.replace(start, "")
            h = h.replace(end, "")
        return h
    #@+node:ekr.20041005105605.190: *5* at.putLeadInSentinel
    def putLeadInSentinel(self, s, i, j, delta):
        """
        Set at.leadingWs as needed for @+others and @+<< sentinels.

        i points at the start of a line.
        j points at @others or a section reference.
        delta is the change in at.indent that is about to happen and hasn't happened yet.
        """
        at = self
        at.leadingWs = "" # Set the default.
        if i == j:
            return # The @others or ref starts a line.
        k = g.skip_ws(s, i)
        if j == k:
            # Only whitespace before the @others or ref.
            at.leadingWs = s[i: j] # Remember the leading whitespace, including its spelling.
        else:
            self.putIndent(at.indent) # 1/29/04: fix bug reported by Dan Winkler.
            at.os(s[i: j])
            at.onl_sent()
    #@+node:ekr.20041005105605.191: *5* at.putCloseNodeSentinel
    def putCloseNodeSentinel(self, p):
        '''End a node.'''
        at = self
        at.raw = False # Bug fix: 2010/07/04
    #@+node:ekr.20041005105605.192: *5* at.putOpenLeoSentinel 4.x
    def putOpenLeoSentinel(self, s):
        """Write @+leo sentinel."""
        at = self
        if at.sentinels or hasattr(at, 'force_sentinels'):
            s = s + "-thin"
            encoding = at.encoding.lower()
            if encoding != "utf-8":
                # New in 4.2: encoding fields end in ",."
                s = s + "-encoding=%s,." % (encoding)
            at.putSentinel(s)
    #@+node:ekr.20041005105605.193: *5* at.putOpenNodeSentinel
    def putOpenNodeSentinel(self, p, inAtAll=False):
        """Write @+node sentinel for p."""
        at = self
        if not inAtAll and p.isAtFileNode() and p != at.root and not at.toString:
            at.writeError("@file not valid in: " + p.h)
            return
        s = at.nodeSentinelText(p)
        at.putSentinel("@+node:" + s)
        # Leo 4.7 b2: we never write tnodeLists.
    #@+node:ekr.20041005105605.194: *5* at.putSentinel (applies cweb hack) 4.x
    # This method outputs all sentinels.

    def putSentinel(self, s):
        "Write a sentinel whose text is s, applying the CWEB hack if needed."
        at = self
        if at.sentinels or hasattr(at, 'force_sentinels'):
            at.putIndent(at.indent)
            at.os(at.startSentinelComment)
            # apply the cweb hack to s. If the opening comment delim ends in '@',
            # double all '@' signs except the first.
            start = at.startSentinelComment
            if start and start[-1] == '@':
                s = s.replace('@', '@@')[1:]
            at.os(s)
            if at.endSentinelComment:
                at.os(at.endSentinelComment)
            at.onl()
    #@+node:ekr.20041005105605.196: *4* Writing 4.x utils...
    #@+node:ekr.20090514111518.5661: *5* at.checkPythonCode & helpers
    def checkPythonCode(self, root, s=None, targetFn=None, pyflakes_errors_only=False):
        '''Perform python-related checks on root.'''
        at = self
        if not targetFn:
            targetFn = at.targetFileName
        if targetFn and targetFn.endswith('.py') and at.checkPythonCodeOnWrite:
            if not s:
                s = at.outputContents
                if not s: return
            # It's too slow to check each node separately.
            if pyflakes_errors_only:
                ok = True
            else:
                ok = at.checkPythonSyntax(root, s)
            # Syntax checking catches most indentation problems.
                # if ok: at.tabNannyNode(root,s)
            if ok and at.runPyFlakesOnWrite and not g.unitTesting:
                ok2 = self.runPyflakes(root, pyflakes_errors_only=pyflakes_errors_only)
            else:
                ok2 = True
            if not ok or not ok2:
                g.app.syntax_error_files.append(g.shortFileName(targetFn))
    #@+node:ekr.20090514111518.5663: *6* at.checkPythonSyntax
    def checkPythonSyntax(self, p, body, supress=False):
        at = self
        try:
            ok = True
            if not g.isPython3:
                body = g.toEncodedString(body)
            body = body.replace('\r', '')
            fn = '<node: %s>' % p.h
            compile(body + '\n', fn, 'exec')
        except SyntaxError:
            if not supress:
                at.syntaxError(p, body)
            ok = False
        except Exception:
            g.trace("unexpected exception")
            g.es_exception()
            ok = False
        return ok
    #@+node:ekr.20090514111518.5666: *7* at.syntaxError (leoAtFile)
    def syntaxError(self, p, body):
        '''Report a syntax error.'''
        g.error("Syntax error in: %s" % (p.h))
        typ, val, tb = sys.exc_info()
        message = hasattr(val, 'message') and val.message
        if message: g.es_print(message)
        if val is None: return
        lines = g.splitLines(body)
        n = val.lineno
        offset = val.offset or 0
        if n is None: return
        i = val.lineno - 1
        for j in range(max(0, i - 3), min(i + 3, len(lines) - 1)):
            g.es_print('%5s:%s %s' % (
                j, '*' if j == i else ' ', lines[j].rstrip()))
            if j == i:
                g.es_print(' ' * (7 + offset) + '^')
    #@+node:ekr.20161021084954.1: *6* at.runPyflakes
    def runPyflakes(self, root, pyflakes_errors_only):
        '''Run pyflakes on the selected node.'''
        try:
            import leo.commands.checkerCommands as checkerCommands
            if checkerCommands.pyflakes:
                x = checkerCommands.PyflakesCommand(self.c)
                ok = x.run(p=root,pyflakes_errors_only=pyflakes_errors_only)
                return ok
        except Exception:
            g.es_exception()
    #@+node:ekr.20090514111518.5665: *6* at.tabNannyNode
    def tabNannyNode(self, p, body, suppress=False):
        import parser
        import tabnanny
        import tokenize
        try:
            readline = g.ReadLinesClass(body).next
            tabnanny.process_tokens(tokenize.generate_tokens(readline))
        except parser.ParserError:
            junk, msg, junk = sys.exc_info()
            if suppress:
                raise
            else:
                g.error("ParserError in", p.h)
                g.es('', str(msg))
        except IndentationError:
            junk, msg, junk = sys.exc_info()
            if suppress:
                raise
            else:
                g.error("IndentationError in", p.h)
                g.es('', str(msg))
        except tokenize.TokenError:
            junk, msg, junk = sys.exc_info()
            if suppress:
                raise
            else:
                g.error("TokenError in", p.h)
                g.es('', str(msg))
        except tabnanny.NannyNag:
            junk, nag, junk = sys.exc_info()
            if suppress:
                raise
            else:
                badline = nag.get_lineno()
                line = nag.get_line()
                message = nag.get_msg()
                g.error("indentation error in", p.h, "line", badline)
                g.es(message)
                line2 = repr(str(line))[1: -1]
                g.es("offending line:\n", line2)
        except Exception:
            g.trace("unexpected exception")
            g.es_exception()
            if suppress: raise
    #@+node:ekr.20080712150045.3: *5* at.closeStringFile
    def closeStringFile(self, theFile):
        at = self
        if theFile:
            theFile.flush()
            s = at.stringOutput = theFile.get()
            at.outputContents = s
            theFile.close()
            at.outputFile = None
            at.outputFileName = g.u('')
            at.shortFileName = ''
            at.targetFileName = None
            return s
        else:
            return None
    #@+node:ekr.20041005105605.135: *5* at.closeWriteFile
    # 4.0: Don't use newline-pending logic.

    def closeWriteFile(self):
        at = self
        if at.outputFile:
            # g.trace('**closing',at.outputFileName,at.outputFile)
            at.outputFile.flush()
            at.outputContents = at.outputFile.get()
            if at.toString:
                at.stringOutput = at.outputFile.get()
            at.outputFile.close()
            at.outputFile = None
            return at.stringOutput
        else:
            return None
    #@+node:ekr.20041005105605.197: *5* at.compareFiles
    def compareFiles(self, path1, path2, ignoreLineEndings, ignoreBlankLines=False):
        """Compare two text files."""
        trace = False and not g.unitTesting
        at = self
        # We can't use 'U' mode because of encoding issues (Python 2.x only).
        s1 = at.outputContents
        e1 = at.encoding
        if trace: g.trace('type(s1)', type(s1))
        if s1 is None:
            g.internalError('empty compare file: %s' % path1)
            return False
        s2 = g.readFileIntoEncodedString(path2)
        e2 = None
        if s2 is None:
            g.internalError('empty compare file: %s' % path2)
            return False
        # 2013/10/28: fix bug #1243855: @auto-rst doesn't save text
        # Make sure both strings are unicode.
        # This is requred to handle binary files in Python 3.x.
        if not g.isUnicode(s1):
            s1 = g.toUnicode(s1, encoding=e1)
        if not g.isUnicode(s2):
            s2 = g.toUnicode(s2, encoding=e2)
        equal = s1 == s2
        if ignoreBlankLines and not equal:
            s1 = g.removeBlankLines(s1)
            s2 = g.removeBlankLines(s2)
            equal = s1 == s2
        if ignoreLineEndings and not equal:
            # Wrong: equivalent to ignoreBlankLines!
                # s1 = s1.replace('\n','').replace('\r','')
                # s2 = s2.replace('\n','').replace('\r','')
            s1 = s1.replace('\r', '')
            s2 = s2.replace('\r', '')
            equal = s1 == s2
        if trace: g.trace('equal', equal)
        return equal
    #@+node:ekr.20041005105605.198: *5* at.directiveKind4 (write logic, changed)
    # These patterns exclude constructs such as @encoding.setter or @encoding(whatever)
    # However, they must allow @language python, @nocolor-node, etc.
    at_directive_kind_pattern = re.compile(r'\s*@([\w-]+)\s*')

    def directiveKind4(self, s, i):
        """Return the kind of at-directive or noDirective."""
        trace = False and not g.unitTesting
        at = self
        n = len(s)
        if trace and s.startswith('@'): g.trace(s.rstrip())
        if i >= n or s[i] != '@':
            j = g.skip_ws(s, i)
            if g.match_word(s, j, "@others"):
                return at.othersDirective
            elif g.match_word(s, j, "@all"):
                return at.allDirective
            else:
                return at.noDirective
        table = (
            ("@all", at.allDirective),
            ("@c", at.cDirective),
            ("@code", at.codeDirective),
            ("@doc", at.docDirective),
            ("@end_raw", at.endRawDirective),
            ("@others", at.othersDirective),
            ("@raw", at.rawDirective),
            ("@verbatim", at.startVerbatim))
        # Rewritten 6/8/2005.
        if i + 1 >= n or s[i + 1] in (' ', '\t', '\n'):
            # Bare '@' not recognized in cweb mode.
            return at.noDirective if at.language == "cweb" else at.atDirective
        if not s[i + 1].isalpha():
            return at.noDirective # Bug fix: do NOT return miscDirective here!
        if at.language == "cweb" and g.match_word(s, i, '@c'):
            return at.noDirective
        for name, directive in table:
            if g.match_word(s, i, name):
                return directive
        # New in Leo 4.4.3: add support for add_directives plugin.
        # 2017/01/23: Use regex to properly distinguish between Leo directives
        # and python decorators.
        s2 = s[i:]
        m = self.at_directive_kind_pattern.match(s2)
        if m:
            word = m.group(1)
            if word not in g.globalDirectiveList:
                return at.noDirective
            s3 = s2[m.end(1):]
            if s3 and s3[0] in ".(":
                return at.noDirective
            else:
                return at.miscDirective
        return at.noDirective
    #@+node:ekr.20041005105605.200: *5* at.isSectionName
    # returns (flag, end). end is the index of the character after the section name.

    def isSectionName(self, s, i):
        # 2013/08/01: bug fix: allow leading periods.
        while i < len(s) and s[i] == '.':
            i += 1
        if not g.match(s, i, "<<"):
            return False, -1
        i = g.find_on_line(s, i, ">>")
        if i > -1:
            return True, i + 2
        else:
            return False, -1
    #@+node:ekr.20070909103844: *5* at.isSignificantTree (not used!)
    def isSignificantTree(self, p):
        '''Return True if p's tree has a significant amount of information.'''
        trace = False and not g.unitTesting
        s = p.b
        # Remove all blank lines and all Leo directives.
        lines = []
        for line in g.splitLines(s):
            if not line.strip():
                pass
            elif line.startswith('@'):
                i = 1; j = g.skip_id(line, i, chars='-')
                word = s[i: j]
                if not (word and word in g.globalDirectiveList):
                    lines.append(line)
            else:
                lines.append(line)
        s2 = ''.join(lines)
        val = p.hasChildren() or len(s2.strip()) >= 10
        if trace: g.trace(val, p.h)
        return val
    #@+node:ekr.20080712150045.2: *5* at.openStringFile
    def openStringFile(self, fn, encoding='utf-8'):
        at = self
        at.shortFileName = g.shortFileName(fn)
        at.outputFileName = "<string: %s>" % at.shortFileName
        at.outputFile = g.FileLikeObject(encoding=encoding)
        at.targetFileName = "<string-file>"
        return at.outputFile
    #@+node:ekr.20041005105605.201: *5* at.os and allies
    # Note:  self.outputFile may be either a FileLikeObject or a real file.
    #@+node:ekr.20041005105605.202: *6* at.oblank, oblanks & otabs
    def oblank(self):
        self.os(' ')

    def oblanks(self, n):
        self.os(' ' * abs(n))

    def otabs(self, n):
        self.os('\t' * abs(n))
    #@+node:ekr.20041005105605.203: *6* at.onl & onl_sent
    def onl(self):
        """Write a newline to the output stream."""
        self.os('\n') # not self.output_newline

    def onl_sent(self):
        """Write a newline to the output stream, provided we are outputting sentinels."""
        if self.sentinels:
            self.onl()
    #@+node:ekr.20041005105605.204: *6* at.os
    def os(self, s):
        """Write a string to the output stream.

        All output produced by leoAtFile module goes here."""
        trace = False and not g.unitTesting
        at = self
        tag = self.underindentEscapeString
        f = at.outputFile
        assert isinstance(f, g.FileLikeObject), f
        if s and f:
            try:
                if s.startswith(tag):
                    junk, s = self.parseUnderindentTag(s)
                # Bug fix: this must be done last.
                # Convert everything to unicode.
                # We expect plain text coming only from sentinels.
                if not g.isUnicode(s):
                    s = g.toUnicode(s, 'ascii')
                if trace: g.trace(at.encoding, f, repr(s))
                f.write(s)
            except Exception:
                at.exception("exception writing:" + s)
    #@+node:ekr.20041005105605.205: *5* at.outputStringWithLineEndings
    # Write the string s as-is except that we replace '\n' with the proper line ending.

    def outputStringWithLineEndings(self, s):
        at = self
        # Calling self.onl() runs afoul of queued newlines.
        if g.isPython3:
            s = g.ue(s, at.encoding)
        s = s.replace('\n', at.output_newline)
        self.os(s)
    #@+node:ekr.20050506090446.1: *5* at.putAtFirstLines
    def putAtFirstLines(self, s):
        '''Write any @firstlines from string s.
        These lines are converted to @verbatim lines,
        so the read logic simply ignores lines preceding the @+leo sentinel.'''
        at = self; tag = "@first"
        i = 0
        while g.match(s, i, tag):
            i += len(tag)
            i = g.skip_ws(s, i)
            j = i
            i = g.skip_to_end_of_line(s, i)
            # Write @first line, whether empty or not
            line = s[j: i]
            at.os(line); at.onl()
            i = g.skip_nl(s, i)
    #@+node:ekr.20050506090955: *5* at.putAtLastLines
    def putAtLastLines(self, s):
        '''Write any @last lines from string s.
        These lines are converted to @verbatim lines,
        so the read logic simply ignores lines following the @-leo sentinel.'''
        at = self; tag = "@last"
        # Use g.splitLines to preserve trailing newlines.
        lines = g.splitLines(s)
        n = len(lines); j = k = n - 1
        # Scan backwards for @last directives.
        while j >= 0:
            line = lines[j]
            if g.match(line, 0, tag): j -= 1
            elif not line.strip():
                j -= 1
            else: break
        # Write the @last lines.
        for line in lines[j + 1: k + 1]:
            if g.match(line, 0, tag):
                i = len(tag); i = g.skip_ws(line, i)
                at.os(line[i:])
    #@+node:ekr.20071117152308: *5* at.putBuffered
    def putBuffered(self, s):
        '''Put s, converting all tabs to blanks as necessary.'''
        if not s: return
        w = self.tab_width
        if w < 0:
            result = []
            lines = s.split('\n')
            for line in lines:
                line2 = []; j = 0
                for ch in line:
                    j += 1
                    if ch == '\t':
                        w2 = g.computeWidth(s[: j], w)
                        w3 = (abs(w) - (w2 % abs(w)))
                        line2.append(' ' * w3)
                    else:
                        line2.append(ch)
                result.append(''.join(line2))
            s = '\n'.join(result)
        self.os(s)
    #@+node:ekr.20041005105605.206: *5* at.putDirective 4.x & helper
    def putDirective(self, s, i):
        r'''
        Output a sentinel a directive or reference s.

        It is important for PHP and other situations that \@first and \@last
        directives get translated to verbatim lines that do *not* include what
        follows the @first & @last directives.
        '''
        at = self
        # assert(i < len(s) and s[i] == '@')
        k = i
        j = g.skip_to_end_of_line(s, i)
        directive = s[i: j]
        if g.match_word(s, k, "@delims"):
            at.putDelims(directive, s, k)
        elif g.match_word(s, k, "@language"):
            self.putSentinel("@" + directive)
        elif g.match_word(s, k, "@comment"):
            self.putSentinel("@" + directive)
        elif g.match_word(s, k, "@last"):
            self.putSentinel("@@last")
                # Convert to an verbatim line _without_ anything else.
        elif g.match_word(s, k, "@first"):
            self.putSentinel("@@first")
                # Convert to an verbatim line _without_ anything else.
        else:
            self.putSentinel("@" + directive)
        i = g.skip_line(s, k)
        return i
    #@+node:ekr.20041005105605.207: *6* at.putDelims
    def putDelims(self, directive, s, k):
        '''Put an @delims directive.'''
        at = self
        # Put a space to protect the last delim.
        at.putSentinel(directive + " ") # 10/23/02: put @delims, not @@delims
        # Skip the keyword and whitespace.
        j = i = g.skip_ws(s, k + len("@delims"))
        # Get the first delim.
        while i < len(s) and not g.is_ws(s[i]) and not g.is_nl(s, i):
            i += 1
        if j < i:
            at.startSentinelComment = s[j: i]
            # Get the optional second delim.
            j = i = g.skip_ws(s, i)
            while i < len(s) and not g.is_ws(s[i]) and not g.is_nl(s, i):
                i += 1
            at.endSentinelComment = s[j: i] if j < i else ""
        else:
            at.writeError("Bad @delims directive")
    #@+node:ekr.20041005105605.210: *5* at.putIndent
    def putIndent(self, n, s=''):
        """Put tabs and spaces corresponding to n spaces,
        assuming that we are at the start of a line.

        Remove extra blanks if the line starts with the underindentEscapeString"""
        tag = self.underindentEscapeString
        if s.startswith(tag):
            n2, s2 = self.parseUnderindentTag(s)
            if n2 >= n: return
            elif n > 0: n -= n2
            else: n += n2
        if n > 0:
            w = self.tab_width
            if w > 1:
                q, r = divmod(n, w)
                self.otabs(q)
                self.oblanks(r)
            else:
                self.oblanks(n)
    #@+node:ekr.20041005105605.211: *5* at.putInitialComment
    def putInitialComment(self):
        c = self.c
        s2 = c.config.output_initial_comment
        if s2:
            lines = s2.split("\\n")
            for line in lines:
                line = line.replace("@date", time.asctime())
                if line:
                    self.putSentinel("@comment " + line)
    #@+node:ekr.20080712150045.1: *5* at.replaceFileWithString
    def replaceFileWithString(self, fn, s):
        '''Replace the file with s if s is different from theFile's contents.

        Return True if theFile was changed.

        This is used only by the @shadow logic.
        '''
        trace = False and not g.unitTesting
        at, c = self, self.c
        exists = g.os_path_exists(fn)
        if exists: # Read the file.  Return if it is the same.
            s2, e = g.readFileIntoString(fn)
            if s is None:
                return False
            if s == s2:
                report = c.config.getBool('report_unchanged_files', default=True)
                if report and not g.unitTesting:
                    g.es('unchanged:', fn)
                return False
        # Issue warning if directory does not exist.
        theDir = g.os_path_dirname(fn)
        if theDir and not g.os_path_exists(theDir):
            if not g.unitTesting:
                g.error('not written: %s directory not found' % fn)
            return False
        # Replace
        try:
            f = open(fn, 'wb')
            # 2013/10/28: Fix bug 1243847: unicode error when saving @shadow nodes.
            # Call g.toEncodedString regardless of Python version.
            s = g.toEncodedString(s, encoding=self.encoding)
            f.write(s)
            f.close()
            if g.unitTesting:
                if trace: g.trace('*****', fn)
            else:
                if exists:
                    g.es('wrote:    ', fn)
                else:
                    g.es('created:', fn)
            return True
        except IOError:
            at.error('unexpected exception writing file: %s' % (fn))
            g.es_exception()
            return False
    #@+node:ekr.20041005105605.212: *5* at.replaceTargetFileIfDifferent
    def replaceTargetFileIfDifferent(self, root, ignoreBlankLines=False):
        '''Create target file as follows:
        1. If target file does not exist, rename output file to target file.
        2. If target file is identical to output file, remove the output file.
        3. If target file is different from output file,
           remove target file, then rename output file to be target file.

        Return True if the original file was changed.
        '''
        trace = False and not g.unitTesting
        at = self; c = at.c
        if at.toString:
            # Do *not* change the actual file or set any dirty flag.
            at.fileChangedFlag = False
            return False
        if root:
            # The default: may be changed later.
            root.clearOrphan()
            root.clearDirty()
        # Fix bug 1132821: Leo replaces a soft link with a real file.
        if at.outputFileName:
            at.outputFileName = g.os_path_realpath(at.outputFileName)
        if at.targetFileName:
            at.targetFileName = g.os_path_realpath(at.targetFileName)
        if trace: g.trace(
            'ignoreBlankLines', ignoreBlankLines,
            'target exists', g.os_path_exists(at.targetFileName),
            at.outputFileName, at.targetFileName)
        if g.os_path_exists(at.targetFileName):
            if at.compareFiles(
                at.outputFileName,
                at.targetFileName,
                ignoreLineEndings=not at.explicitLineEnding,
                ignoreBlankLines=ignoreBlankLines
            ):
                # Files are identical.
                if trace: g.trace('files are identical')
                report = c.config.getBool('report_unchanged_files', default=True)
                at.sameFiles += 1
                if report and not g.unitTesting:
                    g.es('unchanged:', at.shortFileName)
                at.fileChangedFlag = False
                # Leo 5.6: Check unchanged files.
                at.checkPythonCode(root, pyflakes_errors_only=True)
                return False
            else:
                # A mismatch. Report if the files differ only in line endings.
                if (
                    at.explicitLineEnding and
                    at.compareFiles(
                        at.outputFileName,
                        at.targetFileName,
                        ignoreLineEndings=True)
                ):
                    g.warning("correcting line endings in:", at.targetFileName)
                s = at.outputContents
                ok = at.create(at.targetFileName, s)
                if ok:
                    c.setFileTimeStamp(at.targetFileName)
                    if not g.unitTesting:
                        g.es('wrote:', at.shortFileName)
                else:
                    g.error('error writing', at.shortFileName)
                    g.es('not written:', at.shortFileName)
                    if root:
                        root.setDirty() # New in 4.4.8.
                        root.setOrphan() # 2010/10/22.
                at.checkPythonCode(root)
                    # Bug fix: check *after* writing the file.
                at.fileChangedFlag = ok
                return ok
        else:
            s = at.outputContents
            ok = self.create(at.targetFileName, s)
            if ok:
                c.setFileTimeStamp(at.targetFileName)
                if not g.unitTesting:
                    g.es('created:', at.targetFileName)
                if root:
                    # Fix bug 889175: Remember the full fileName.
                    at.rememberReadPath(at.targetFileName, root)
            else:
                # at.rename gives the error.
                if root:
                    root.setDirty() # New in 4.4.8.
                    root.setOrphan() # 2010/10/22.
            # No original file to change. Return value tested by a unit test.
            at.fileChangedFlag = False
            at.checkPythonCode(root)
            return False
    #@+node:ekr.20041005105605.216: *5* at.warnAboutOrpanAndIgnoredNodes
    # Called from writeOpenFile.

    def warnAboutOrphandAndIgnoredNodes(self):
        # Always warn, even when language=="cweb"
        at, root = self, self.root
        if at.errors:
            return # No need to repeat this.
        for p in root.self_and_subtree():
            if not p.v.isVisited():
                at.writeError("Orphan node:  " + p.h)
                if p.hasParent():
                    g.blue("parent node:", p.parent().h)
        p = root.copy()
        after = p.nodeAfterTree()
        while p and p != after:
            if p.isAtAllNode():
                p.moveToNodeAfterTree()
            else:
                if p.isAtIgnoreNode():
                    at.writeError("@ignore node: " + p.h)
                p.moveToThreadNext()
    #@+node:ekr.20041005105605.217: *5* at.writeError
    def writeError(self, message=None):
        '''Issue an error while writing an @<file> node.'''
        at = self
        if at.errors == 0:
            g.es_error("errors writing: " + at.targetFileName)
        at.error(message)
        at.root.setDirty()
        at.root.setOrphan()
    #@+node:ekr.20041005105605.218: *5* at.writeException
    def writeException(self, root=None):
        at = self
        g.error("exception writing:", at.targetFileName)
        g.es_exception()
        if at.outputFile:
            at.outputFile.flush()
            at.outputFile.close()
            at.outputFile = None
        if at.outputFileName:
            at.remove(at.outputFileName)
        if root:
            # Make sure we try to rewrite this file.
            root.setOrphan()
            root.setDirty()
    #@+node:ekr.20041005105605.219: *3* at.Utilites
    #@+node:ekr.20041005105605.220: *4* at.error & printError
    def error(self, *args):
        at = self
        if True: # args:
            at.printError(*args)
        at.errors += 1

    def printError(self, *args):
        '''Print an error message that may contain non-ascii characters.'''
        at = self
        if at.errors:
            g.error(*args)
        else:
            g.warning(*args)
    #@+node:ekr.20041005105605.221: *4* at.exception
    def exception(self, message):
        self.error(message)
        g.es_exception()
    #@+node:ekr.20050104131929: *4* at.file operations...
    #@+at The difference, if any, between these methods and the corresponding g.utils_x
    # functions is that these methods may call self.error.
    #@+node:ekr.20050104131820: *5* at.chmod
    def chmod(self, fileName, mode):
        # Do _not_ call self.error here.
        return g.utils_chmod(fileName, mode)
    #@+node:ekr.20130910100653.11323: *5* at.create
    def create(self, fn, s):
        '''Create a file whose contents are s.'''
        at = self
        # 2015/07/15: do this before converting to encoded string.
        if at.output_newline != '\n':
            s = s.replace('\r', '').replace('\n', at.output_newline)
        # This is part of the new_write logic.
        # This is the only call to g.toEncodedString in the new_write logic.
        # 2013/10/28: fix bug 1243847: unicode error when saving @shadow nodes
        if g.isUnicode(s):
            s = g.toEncodedString(s, encoding=at.encoding)
        try:
            f = open(fn, 'wb') # Must be 'wb' to preserve line endings.
            f.write(s)
            f.close()
        except Exception:
            f = None
            g.es_exception()
            g.error('error writing', fn)
            g.es('not written:', fn)
        return bool(f)
    #@+node:ekr.20050104131929.1: *5* at.rename
    #@+<< about os.rename >>
    #@+node:ekr.20050104131929.2: *6* << about os.rename >>
    #@+at Here is the Python 2.4 documentation for rename (same as Python 2.3)
    # 
    # Rename the file or directory src to dst.  If dst is a directory, OSError will be raised.
    # 
    # On Unix, if dst exists and is a file, it will be removed silently if the user
    # has permission. The operation may fail on some Unix flavors if src and dst are
    # on different filesystems. If successful, the renaming will be an atomic
    # operation (this is a POSIX requirement).
    # 
    # On Windows, if dst already exists, OSError will be raised even if it is a file;
    # there may be no way to implement an atomic rename when dst names an existing
    # file.
    #@-<< about os.rename >>

    def rename(self, src, dst, mode=None, verbose=True):
        '''
        Remove dst if it exists, then rename src to dst.
        Change the mode of the renamed file if mode is given.
        Return True if all went well.
        '''
        c = self.c
        head, junk = g.os_path_split(dst)
        if head:
            g.makeAllNonExistentDirectories(head, c=c)
        if g.os_path_exists(dst):
            if not self.remove(dst, verbose=verbose):
                return False
        try:
            os.rename(src, dst)
            if mode is not None:
                self.chmod(dst, mode)
            return True
        except Exception:
            if verbose:
                self.error("exception renaming: %s to: %s" % (
                    self.outputFileName, self.targetFileName))
                g.es_exception()
            return False
    #@+node:ekr.20050104132018: *5* at.remove
    def remove(self, fileName, verbose=True):
        if not fileName:
            g.trace('No file name', g.callers())
            return False
        try:
            os.remove(fileName)
            return True
        except Exception:
            if verbose:
                self.error("exception removing: %s" % fileName)
                g.es_exception()
                g.trace(g.callers(5))
            return False
    #@+node:ekr.20050104132026: *5* at.stat
    def stat(self, fileName):
        '''Return the access mode of named file, removing any setuid, setgid, and sticky bits.'''
        # Do _not_ call self.error here.
        return g.utils_stat(fileName)
    #@+node:ekr.20090530055015.6023: *4* at.get/setPathUa
    def getPathUa(self, p):
        if hasattr(p.v, 'tempAttributes'):
            d = p.v.tempAttributes.get('read-path', {})
            return d.get('path')
        else:
            return ''

    def setPathUa(self, p, path):
        if not hasattr(p.v, 'tempAttributes'):
            p.v.tempAttributes = {}
        d = p.v.tempAttributes.get('read-path', {})
        d['path'] = path
        p.v.tempAttributes['read-path'] = d
    #@+node:ekr.20081216090156.4: *4* at.parseUnderindentTag
    # Important: this is part of the *write* logic.
    # It is called from at.os and at.putIndent.

    def parseUnderindentTag(self, s):
        tag = self.underindentEscapeString
        s2 = s[len(tag):]
        # To be valid, the escape must be followed by at least one digit.
        i = 0
        while i < len(s2) and s2[i].isdigit():
            i += 1
        if i > 0:
            n = int(s2[: i])
            # Bug fix: 2012/06/05: remove any period following the count.
            # This is a new convention.
            if i < len(s2) and s2[i] == '.':
                i += 1
            return n, s2[i:]
        else:
            return 0, s
    #@+node:ekr.20090712050729.6017: *4* at.promptForDangerousWrite
    def promptForDangerousWrite(self, fileName, kind, message=None):
        '''Raise a dialog asking the user whether to overwrite an existing file.'''
        trace = False and not g.unitTesting
        at, c, root = self, self.c, self.root
        if g.app.unitTesting:
            val = g.app.unitTestDict.get('promptForDangerousWrite')
            return val in (None, True)
        if at.cancelFlag:
            assert at.canCancelFlag
            return False
        if at.yesToAll:
            assert at.canCancelFlag
            return True
        if root and root.h.startswith('@auto-rst'):
            # Fix bug 50: body text lost switching @file to @auto-rst
            # Refuse to convert any @<file> node to @auto-rst.
            d = root.v.at_read if hasattr(root.v, 'at_read') else {}
            aList = sorted(d.get(fileName, []))
            for h in aList:
                if not h.startswith('@auto-rst'):
                    g.es('can not convert @file to @auto-rst!', color='red')
                    g.es('reverting to:', h)
                    root.h = h
                    c.redraw()
                    return False
        if message is None:
            message = '%s %s\n%s\n%s' % (
                kind, g.splitLongFileName(fileName),
                g.tr('already exists.'),
                g.tr('Overwrite this file?'))
        if trace: g.trace(c.shortFileName(), fileName, g.callers())
        result = g.app.gui.runAskYesNoCancelDialog(c,
            title='Overwrite existing file?',
            yesToAllMessage="Yes To &All",
            message=message,
            cancelMessage="&Cancel (No To All)",
        )
        if at.canCancelFlag:
            # We are in the writeAll logic so these flags can be set.
            if result == 'cancel':
                at.cancelFlag = True
            elif result == 'yes-to-all':
                at.yesToAll = True
        return result in ('yes', 'yes-to-all')
    #@+node:ekr.20120112084820.10001: *4* at.rememberReadPath
    def rememberReadPath(self, fn, p):
        '''
        Remember the files that have been read *and*
        the full headline (@<file> type) that caused the read.
        '''
        # g.trace(p.h,id(p.v),fn,g.callers())
        v = p.v
        # Fix bug #50: body text lost switching @file to @auto-rst
        if not hasattr(v, 'at_read'):
            v.at_read = {}
        d = v.at_read
        aSet = d.get(fn, set())
        aSet.add(p.h)
        d[fn] = aSet
    #@+node:ekr.20080923070954.4: *4* at.scanAllDirectives
    def scanAllDirectives(self,
        p,
        forcePythonSentinels=False,
        importing=False,
        issuePathWarning=False,
        reading=False,
    ):
        '''
        Scan p and p's ancestors looking for directives,
        setting corresponding AtFile ivars.
        '''
        trace = False and not g.unitTesting # and p.h.startswith('@auto')
        at, c = self, self.c
        g.app.atPathInBodyWarning = None
        #@+<< set ivars >>
        #@+node:ekr.20080923070954.14: *5* << Set ivars >> (at.scanAllDirectives)
        at.page_width = c.page_width
        at.tab_width = c.tab_width
        at.default_directory = None # 8/2: will be set later.
        if c.target_language:
            c.target_language = c.target_language.lower()
        delims = g.set_delims_from_language(c.target_language)
        at.language = c.target_language
        at.encoding = c.config.default_derived_file_encoding
        at.output_newline = g.getOutputNewline(c=c) # Init from config settings.
        #@-<< set ivars >>
        lang_dict = {'language': at.language, 'delims': delims,}
        table = (
            ('encoding', at.encoding, g.scanAtEncodingDirectives),
            # ('lang-dict',   lang_dict,      g.scanAtCommentAndAtLanguageDirectives),
            ('lang-dict', None, g.scanAtCommentAndAtLanguageDirectives),
            ('lineending', None, g.scanAtLineendingDirectives),
            ('pagewidth', c.page_width, g.scanAtPagewidthDirectives),
            ('path', None, c.scanAtPathDirectives),
            ('tabwidth', c.tab_width, g.scanAtTabwidthDirectives),
        )
        # Set d by scanning all directives.
        aList = g.get_directives_dict_list(p)
        d = {}
        for key, default, func in table:
            val = func(aList)
            d[key] = default if val is None else val
        if issuePathWarning and g.app.atPathInBodyWarning:
            g.error('warning: ignoring @path directive in', g.app.atPathInBodyWarning)
        # Post process.
        lineending = d.get('lineending')
        lang_dict = d.get('lang-dict')
        if lang_dict:
            delims = lang_dict.get('delims')
            at.language = lang_dict.get('language')
            if trace: g.trace('1', at.language, delims)
        else:
            # No language directive.  Look for @<file> nodes.
            language = g.getLanguageFromAncestorAtFileNode(p) or 'python'
            delims = g.set_delims_from_language(language)
            if trace: g.trace('2', repr(language), delims)
        at.encoding = d.get('encoding')
        at.explicitLineEnding = bool(lineending)
        at.output_newline = lineending or g.getOutputNewline(c=c)
        at.page_width = d.get('pagewidth')
        at.default_directory = d.get('path')
        at.tab_width = d.get('tabwidth')
        if not importing and not reading:
            # Don't override comment delims when reading!
            #@+<< set comment strings from delims >>
            #@+node:ekr.20080923070954.13: *5* << Set comment strings from delims >> (at.scanAllDirectives)
            if forcePythonSentinels:
                # Force Python language.
                delim1, delim2, delim3 = g.set_delims_from_language("python")
                self.language = "python"
            else:
                delim1, delim2, delim3 = delims
            # Use single-line comments if we have a choice.
            # delim1,delim2,delim3 now correspond to line,start,end
            if delim1:
                at.startSentinelComment = delim1
                at.endSentinelComment = "" # Must not be None.
            elif delim2 and delim3:
                at.startSentinelComment = delim2
                at.endSentinelComment = delim3
            else: # Emergency!
                # assert(0)
                # 2016/11/25: Issue an error only if at.language has been set.
                # This suppresses a message from the markdown importer.
                if not g.app.unitTesting and at.language:
                    g.trace(repr(at.language), g.callers())
                    g.es_print("unknown language: using Python comment delimiters")
                    g.es_print("c.target_language:", c.target_language)
                at.startSentinelComment = "#" # This should never happen!
                at.endSentinelComment = ""
            # g.trace(repr(self.startSentinelComment),repr(self.endSentinelComment))
            #@-<< set comment strings from delims >>
        # For unit testing.
        d = {
            "all": all,
            "encoding": at.encoding,
            "language": at.language,
            "lineending": at.output_newline,
            "pagewidth": at.page_width,
            "path": at.default_directory,
            "tabwidth": at.tab_width,
        }
        if trace:
            # g.trace('forcePythonSentinels', forcePythonSentinels)
            g.trace('returns', d.get('language'), p.h, g.callers())
        return d
    #@+node:ekr.20041005105605.242: *4* at.scanForClonedSibs (reading & writing)
    def scanForClonedSibs(self, parent_v, v):
        """Scan the siblings of VNode v looking for clones of v.
        Return the number of cloned sibs and n where p is the n'th cloned sibling."""
        clonedSibs = 0 # The number of cloned siblings of p, including p.
        thisClonedSibIndex = 0 # Position of p in list of cloned siblings.
        if v and v.isCloned():
            for sib in parent_v.children:
                if sib == v:
                    clonedSibs += 1
                    if sib == v:
                        thisClonedSibIndex = clonedSibs
        return clonedSibs, thisClonedSibIndex
    #@+node:ekr.20041005105605.243: *4* at.sentinelName
    #@@nobeautify

    def sentinelName(self, kind):
        '''Returns the name of the sentinel for warnings..'''
        at = self
        sentinelNameDict = {
            at.endAll:        "@-all", # 4.x
            at.endAt:         "@-at",
            at.endBody:       "@-body", # 3.x only.
            at.endDoc:        "@-doc",
            at.endLeo:        "@-leo",
            at.endMiddle:     "@-middle", # 4.x
            at.endNode:       "@-node",
            at.endOthers:     "@-others",
            at.endRef:        "@-<<", # 4.8
            at.noSentinel:    "<no sentinel>",
            at.startAt:       "@+at",
            at.startBody:     "@+body",
            at.startDoc:      "@+doc",
            at.startLeo:      "@+leo",
            at.startNode:     "@+node",
            at.startOthers:   "@+others",
            at.startAll:      "@+all",
            at.startMiddle:   "@+middle",
            at.startAfterRef: "@afterref", # 4.x
            at.startComment:  "@comment",
            at.startDelims:   "@delims",
            at.startDirective:"@@",
            at.startNl:       "@nl",   # 4.x
            at.startNonl:     "@nonl", # 4.x
            at.startClone:    "@clone", # 4.2
            at.startRef:      "@<<",
            at.startVerbatim: "@verbatim",
            at.startVerbatimAfterRef: "@verbatimAfterRef", # 3.x only.
        }
        return sentinelNameDict.get(kind,"<unknown sentinel: %s>" % kind)
    #@+node:ekr.20120110174009.9965: *4* at.shouldPromptForDangerousWrite
    def shouldPromptForDangerousWrite(self, fn, p):
        '''
        Return True if a prompt should be issued
        when writing p (an @<file> node) to fn.
        '''
        trace = False and not g.unitTesting
        if not g.os_path_exists(fn):
            # No danger of overwriting fn.
            return False
        elif hasattr(p.v, 'at_read'):
            # Fix bug #50: body text lost switching @file to @auto-rst
            d = p.v.at_read
            if trace: g.trace(fn, p.h, '\n d:', d, '\n', g.callers())
            aSet = d.get(fn, set())
            return p.h not in aSet
        else:
            return True
                # The file was never read.
    #@+node:ekr.20041005105605.20: *4* at.warnOnReadOnlyFile
    def warnOnReadOnlyFile(self, fn):
        # os.access() may not exist on all platforms.
        try:
            read_only = not os.access(fn, os.W_OK)
        except AttributeError:
            read_only = False
        if read_only:
            g.error("read only:", fn)
    #@-others

atFile = AtFile # compatibility
#@-others
#@@language python
#@@tabwidth -4
#@@pagewidth 60
#@-leo<|MERGE_RESOLUTION|>--- conflicted
+++ resolved
@@ -494,9 +494,6 @@
         elif fromString or not g.enableDB:
             s, loaded, fileKey = fromString, False, None
         else:
-            if g.SQLITE and self.checkExternalFileAgainstDb(fileName, root):
-                # external file has not been modified since last db save
-                return True
             s, loaded, fileKey = c.cacher.readFile(fileName, root)
         # Never read an external file with file-like sentinels from the cache.
         isFileLike = loaded and at.isFileLike(s)
@@ -678,15 +675,6 @@
                 isThin, repr(line))
             return not isThin
     #@+node:vitalije.20170701155512.1: *6* at.checkExternalFileAgainstDb
-<<<<<<< HEAD
-    def checkExternalFileAgainstDb(self, fileName, root):
-        '''Returns True if file is not modified since last save in db'''
-        conn = self.c.sqlite_connection
-        if conn is None: return False
-        ok = False
-        try:
-            hx = hashlib.md5(g.readFileIntoEncodedString(fileName)).hexdigest()
-=======
     #@+at
     #     This method assumes that file was already read and that
     #     at.initReadLine was called, which did set at._file_bytes to
@@ -701,24 +689,14 @@
         if conn is None: return False
         hx = hashlib.md5(self._file_bytes).hexdigest()
         try:
->>>>>>> 5a426ab1
             hx2 = conn.execute(
                     '''select value from extra_infos
                             where name=?''',
                     ('md5_' + root.gnx,)
                 ).fetchone()
-<<<<<<< HEAD
-            ok = hx2 and hx2[0] == hx
-        except sqlite3.OperationalError:
-            pass
-        except IOError:
-            pass
-        return ok
-=======
         except sqlite3.OperationalError:
             hx2 = False
         return hx2 and hx2[0] == hx
->>>>>>> 5a426ab1
     #@+node:ekr.20041005105605.26: *5* at.readAll
     def readAll(self, root, force=False):
         """Scan positions, looking for @<file> nodes to read."""
