{
<<<<<<< HEAD
    "asctime": "Tue Sep 16 10:26:33 CDT 2014",
    "timestamp": "20140916102633"
=======
    "asctime": "Mon Sep 15 21:43:27 CDT 2014",
    "timestamp": "20140915214327"
>>>>>>> 9eba6850
}<|MERGE_RESOLUTION|>--- conflicted
+++ resolved
@@ -1,9 +1,4 @@
 {
-<<<<<<< HEAD
-    "asctime": "Tue Sep 16 10:26:33 CDT 2014",
-    "timestamp": "20140916102633"
-=======
-    "asctime": "Mon Sep 15 21:43:27 CDT 2014",
-    "timestamp": "20140915214327"
->>>>>>> 9eba6850
+    "asctime": "Tue Sep 16 10:33:17 CDT 2014",
+    "timestamp": "20140916103317"
 }