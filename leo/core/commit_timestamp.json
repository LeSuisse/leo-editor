{
<<<<<<< HEAD
    "asctime": "Wed Jun 17 09:27:58 CDT 2015",
    "timestamp": "20150617092758"
=======
    "asctime": "Tue, Jun 16, 2015  1:16:48 PM",
    "timestamp": "20150616131648"
>>>>>>> 343926ad
}<|MERGE_RESOLUTION|>--- conflicted
+++ resolved
@@ -1,9 +1,4 @@
 {
-<<<<<<< HEAD
-    "asctime": "Wed Jun 17 09:27:58 CDT 2015",
-    "timestamp": "20150617092758"
-=======
-    "asctime": "Tue, Jun 16, 2015  1:16:48 PM",
-    "timestamp": "20150616131648"
->>>>>>> 343926ad
+    "asctime": "Wed Jun 17 09:30:30 CDT 2015",
+    "timestamp": "20150617093031"
 }