{
<<<<<<< HEAD
    "asctime": "Sun Jul  9 11:41:55 CDT 2017",
    "timestamp": "20170709114155"
=======
    "asctime": "Sun Jul  9 08:25:45 CDT 2017",
    "timestamp": "20170709082545"
>>>>>>> def6f816
}<|MERGE_RESOLUTION|>--- conflicted
+++ resolved
@@ -1,9 +1,4 @@
 {
-<<<<<<< HEAD
-    "asctime": "Sun Jul  9 11:41:55 CDT 2017",
-    "timestamp": "20170709114155"
-=======
-    "asctime": "Sun Jul  9 08:25:45 CDT 2017",
-    "timestamp": "20170709082545"
->>>>>>> def6f816
+    "asctime": "Sun Jul  9 11:46:57 CDT 2017",
+    "timestamp": "20170709114657"
 }