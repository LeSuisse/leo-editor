{
<<<<<<< HEAD
    "asctime": "Tue Nov 28 10:32:55 CST 2017",
    "timestamp": "20171128103255"
=======
    "asctime": "Tue Nov 28 09:45:19 CST 2017",
    "timestamp": "20171128094519"
>>>>>>> 11b9db10
}<|MERGE_RESOLUTION|>--- conflicted
+++ resolved
@@ -1,9 +1,4 @@
 {
-<<<<<<< HEAD
-    "asctime": "Tue Nov 28 10:32:55 CST 2017",
-    "timestamp": "20171128103255"
-=======
-    "asctime": "Tue Nov 28 09:45:19 CST 2017",
-    "timestamp": "20171128094519"
->>>>>>> 11b9db10
+    "asctime": "Tue Nov 28 10:33:58 CST 2017",
+    "timestamp": "20171128103358"
 }