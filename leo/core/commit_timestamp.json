{
<<<<<<< HEAD
    "asctime": "Tue Aug 15 08:34:36 CDT 2017",
    "timestamp": "20170815083436"
=======
    "asctime": "Tue Aug 15 12:47:27 UTC 2017",
    "timestamp": "20170815124727"
>>>>>>> 5e483a14
}<|MERGE_RESOLUTION|>--- conflicted
+++ resolved
@@ -1,9 +1,4 @@
 {
-<<<<<<< HEAD
-    "asctime": "Tue Aug 15 08:34:36 CDT 2017",
-    "timestamp": "20170815083436"
-=======
-    "asctime": "Tue Aug 15 12:47:27 UTC 2017",
-    "timestamp": "20170815124727"
->>>>>>> 5e483a14
+    "asctime": "Tue Aug 15 08:35:38 CDT 2017",
+    "timestamp": "20170815083538"
 }