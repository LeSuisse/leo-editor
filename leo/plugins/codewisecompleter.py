#@+leo-ver=5-thin
#@+node:ville.20091204224145.5355: * @file codewisecompleter.py
#@+<< docstring >>
#@+node:ville.20091204224145.5356: ** << docstring >>
''' This plugin uses the ctags database created by codewise.py
    (in the codewise branch) to provide an autocompletion list.

Instructions:

    sudo apt-get install exuberant-ctags
    bzr branch lp:codewise
    cd codewise
    python setup.py install

    run "codewise" to get help

    Press alt-0 to start completion in leo

'''
#@-<< docstring >>
# See http://ctags.sourceforge.net/ctags.html#TAG%20FILE%20FORMAT for the file format:
# tag_name<TAB>file_name<TAB>ex_cmd;"<TAB>extension_fields
# Example
#@+<< imports >>
#@+node:ville.20091204224145.5358: ** << imports >>
import leo.core.leoGlobals as g
from leo.core.leoQt import isQt5,QtCore,QtGui,QtWidgets
if 1:
    # pylint: disable=no-name-in-module,no-member
    if isQt5:
        QCompleter = QtWidgets.QCompleter
        QStringListModel = QtCore.QStringListModel
    else:
        QCompleter = QtGui.QCompleter
        QStringListModel = QtWidgets.QStringListModel
import leo.external.codewise as codewise
    # The code that interfaces with ctags.
    # It contains commands that can be run stand-alone,
    # or imported as is done here.
import os
import re
#@-<< imports >>

# Global variables
controllers = {}
    # Keys are commanders, values are CodewiseControllers.
tagLines = []
    # The saved contents of the tags file.
    # This is used only if keep_tag_lines is True

keep_tag_lines = True
    # True:  Read the tags file only once, keeping
    #        the contents of the tags file in memory.
    #        This might stress the garbage collector.
    # False: Read the tags file each time it is needed,
    #        in a separate process, and return the
    #        results of running grep on the file.
    #        This saves lots of memory, but reads the
    #        tags file many times.
#@+others
#@+node:ville.20091205173337.10141: ** class ContextSniffer
class ContextSniffer(object):

    """ Class to analyze surrounding context and guess class

    For simple dynamic code completion engines.
    """

    def __init__(self):

        self.vars = {}
            # Keys are var names; values are list of classes

    #@+others
    #@+node:ekr.20110309051057.14285: *3* get_classes
    def get_classes (self,s,varname):

        '''Return a list of classes for string s.'''

        self.push_declarations(s)

        aList = self.vars.get(varname,[])

        g.trace(aList)

        return aList
    #@+node:ekr.20110309051057.14282: *3* set_small_context
    # def set_small_context(self, body):

        # """ Set immediate function """

        # self.push_declarations(body)
    #@+node:ekr.20110309051057.14283: *3* push_declarations & helper
    def push_declarations(self,s):

        for line in s.splitlines():
            line = line.lstrip()
            if line.startswith('#'):
                line = line.lstrip('#')
                parts = line.split(':')
                if len(parts) == 2:
                    a,b = parts
                    self.declare(a.strip(),b.strip())
    #@+node:ekr.20110309051057.14284: *4* declare
    def declare(self, var, klass):

        # g.trace(var,klass) # Very large trace.

        vars = self.vars.get(var, [])
        if not vars:
            self.vars[var] = vars

        vars.append(klass)
    #@-others
#@+node:ekr.20110309051057.14267: ** Module level...
#@+node:ville.20091204224145.5359: *3* init & helper
def init ():
    '''Return True if the plugin has loaded successfully.'''
    global tagLines
    ok = g.app.gui.guiName() == "qt"
    if ok:
        if keep_tag_lines:
            tagLines = read_tags_file()
            if not tagLines:
                print('ctagscompleter: can not read ~/.leo/tags')
                ok = False
        if ok:
            g.registerHandler('after-create-leo-frame',onCreate)
            g.plugin_signon(__name__)
    return ok
#@+node:ville.20091204224145.5361: *3* onCreate (codewisecompleter.py)
def onCreate (tag, keys):
    '''Register the ctags-complete command for the newly-created commander.'''
    c = keys.get('c')
    if c:
<<<<<<< HEAD
        c.k.registerCommand('ctags-complete', start)
            # shortcut='Alt-0',
=======
        c.k.registerCommand('ctags-complete', start, shortcut='Alt-0')
>>>>>>> 854cd40f
        c.k.registerCommand('codewise-suggest', suggest)
#@+node:ekr.20110309051057.14287: *3* read_tags_file
def read_tags_file():

    '''Return the lines of ~/.leo/tags.
    Return [] on error.'''

    trace = False ; verbose = False
    tagsFileName = os.path.expanduser('~/.leo/tags')
    if not os.path.exists(tagsFileName):
        return [] # EKR: 11/18/2009
    assert os.path.isfile(tagsFileName)

    try:
        f = open(tagsFileName)
        tags = f.read()
        lines = g.splitLines(tags)
        if trace:
            print('ctagscomplter.py: ~/.leo/tags has %s lines' % (
                len(lines)))
            if verbose:
                for z in lines[:30]:
                    print(repr(z))
        return lines
    except IOError:
        return []
#@+node:ekr.20110309051057.14269: *3* start (top-level)
def start(event):

    '''Call cc.start() where cc is the controller for event's commander.'''

    global conrollers

    c = event.get('c')
    if c:
        h = c.hash()
        cc = controllers.get(h)
        if not cc:
            controllers[h] = cc = CodewiseController(c)
        cc.start(event)
#@+node:vivainio.20091217144258.5737: *3* suggest (top-level)
def suggest(event):

    '''Call cc.suggest() where cc is the controller for event's commander.'''

    global conrollers

    c = event.get('c')
    if not c: return

    h = c.hash()
    cc = controllers.get(h)
    if not cc:
        controllers[h] = cc = CodewiseController(c)

    cc.suggest(event)
#@+node:ekr.20110309051057.14270: ** class CodewiseController
class CodewiseController(object):

    #@+others
    #@+node:ekr.20110309051057.14275: *3*  ctor
    def __init__ (self,c):

        self.active = False
        self.body = c.frame.top.ui.richTextEdit
        self.c = c
        self.completer = None
        self.popup = None
        self.popup_filter = None
        self.w = c.frame.body.wrapper # A LeoQTextBrowser

        # Init.
        self.ev_filter = self.w.ev_filter

        # g.trace('CodewiseController',c.shortFileName(),self.body)
    #@+node:ville.20091204224145.5363: *3* complete
    def complete(self,event):

        c = self.c
        cpl = self.completer
        p = c.p
        w = self.w # A leoQTextEditWidget

        head, tail = self.get_current_line(w)
        m = self.get_attr_target_python(head)
        if m:
            obj = m.group(1)
            prefix = m.group(3)
            klasses = self.guess_class(c,p, obj)
        else:
            klasses = []

        if klasses:
            hits = self.lookup_methods(klasses, prefix)
        else:
            s = self.get_word()
            hits = self.lookup(s)

        model = QStringListModel(hits)
        cpl.setModel(model)
        cpl.setCompletionPrefix(prefix)
        cpl.complete()
    #@+node:ekr.20110309051057.14280: *3* get_attr_target_python
    def get_attr_target_python(self,s):

        """ a.b.foob """

        m = re.match(r"(\S+(\.\w+)*)\.(\w*)$", s.lstrip())

        return m
    #@+node:ekr.20110309051057.14279: *3* get_current_line
    def get_current_line(self,w):

        s = w.getAllText()
        ins = w.getInsertPoint()
        i,j = g.getLine(s,ins)
        head, tail = s[i:ins], s[ins:j]

        return head, tail
    #@+node:ekr.20110309051057.14288: *3* get_word
    def get_word (self):

        body = self.body
        tc = body.textCursor()
        tc.select(tc.WordUnderCursor)
        return tc.selectedText()
    #@+node:ville.20091205173337.10142: *3* guess_class
    def guess_class(self,c,p,varname):

        '''Return the applicable classes for c,p'''

        # if varname == 'g':
            # return ['leoGlobals']
        if varname == 'p':
            return ['position']
        if varname == 'c':
            return ['Commands']
        if varname == 'self':
            # Return the nearest enclosing class.
            for par in p.parents():
                h = par.h
                # pylint: disable=anomalous-backslash-in-string
                m = re.search('class\s+(\w+)', h)
                if m:
                    return [m.group(1)]
        # Do a 'real' analysis
        aList = ContextSniffer().get_classes(p.b,varname)
        g.trace(varname,aList)
        return aList
    #@+node:ville.20091204224145.5364: *3* lookup
    def lookup(self,prefix):

        trace = False
        aList = codewise.cmd_functions([prefix])
        if trace: g.trace(prefix,len(aList))
        hits = (z.split(None,1) for z in aList if z.strip())

        desc = []
        for h in hits:
            s = h[0]
            if 1:
                desc.append(s)
            else:
                sig = h[1].strip()[2:-4].strip()
                desc.append(s + '\t' + sig)

        aList = list(set(desc))
        aList.sort()
        return aList
    #@+node:ville.20091205173337.10140: *3* lookup_methods
    def lookup_methods(self,klasses, prefix):

        trace = True

        aList = codewise.cmd_members([klasses[0]])
        hits = (z.split(None,1) for z in aList if z.strip())

        #ctags patterns need radical cleanup
        desc = []
        for h in hits:
            s = h[0]
            fn = h[1].strip()
            if fn.startswith('/'):
                sig = fn[2:-4].strip()
            else:
                sig = fn
            desc.append(s + '\t' + sig)

        aList = list(set(desc))
        aList.sort()

        if trace: g.trace(prefix,len(aList))
        return aList
    #@+node:ekr.20110309051057.14273: *3* start
    def start (self,event):

        c = self.c

        # Create the callback to insert the selected completion.
        def completion_callback(completion,self=self):
            # pylint: disable=maybe-no-member
            self.end(completion)

        # Create the completer.
        cpl = c.frame.top.completer = self.completer = QCompleter()
        cpl.setWidget(self.body)
        ### cpl.connect(cpl,QtCore.SIGNAL("activated(QString)"),completion_callback)
        cpl.activated.connect(completion_callback)

        # Set the flag for the event filter: all keystrokes will go to cc.onKey.
        self.active = True
        self.ev_filter.ctagscompleter_active = True
        self.ev_filter.ctagscompleter_onKey = self.complete
            # EKR: was self.onKey, which does not exist.

        # Show the completions.
        self.complete(event)
    #@+node:ekr.20110309051057.14272: *3* suggest
    def suggest(self,event=None,pattern=''):

        trace = True
        c,w = self.c,self.w ; p = c.p

        if not pattern:
            pattern,tail = self.get_current_line(w)

        m = self.get_attr_target_python(pattern)

        if m:
            obj = m.group(1)
            prefix = m.group(3)
            klasses = self.guess_class(c,p,obj)
        else:
            if trace: g.trace('no attr for %s' % (pattern))
            prefix = pattern
            klasses = []

        if klasses:
            if trace: g.trace('klasses: %s' % (klasses))
            hits = self.lookup_methods(klasses,prefix)
            hits = [h for h in hits if h.startswith(prefix)]
        else:
            # s = self.get_word()
            if trace: g.trace('prefix: %s' % (prefix))
            hits = self.lookup(prefix)

        if 0:
            cpl = self.completer
            model = QStringListModel(hits)
            cpl.setModel(model)
            cpl.setCompletionPrefix(prefix)
            cpl.complete()
        else:
            print("%s Completions for %s:" % (len(hits),prefix))
            for h in hits[:20]:
                print(h)
    #@-others
#@-others
#@-leo<|MERGE_RESOLUTION|>--- conflicted
+++ resolved
@@ -128,17 +128,21 @@
             g.registerHandler('after-create-leo-frame',onCreate)
             g.plugin_signon(__name__)
     return ok
+#@+node:ville.20091204224145.5362: *3* install_codewise_completer
+# def install_codewise_completer(c):
+
+    # c.k.registerCommand(
+            # 'codewise-complete','Alt-0',codewise_complete)
+
+    # c.k.registerCommand(
+            # 'codewise-suggest',None, codewise_suggest)
+
 #@+node:ville.20091204224145.5361: *3* onCreate (codewisecompleter.py)
 def onCreate (tag, keys):
     '''Register the ctags-complete command for the newly-created commander.'''
     c = keys.get('c')
     if c:
-<<<<<<< HEAD
-        c.k.registerCommand('ctags-complete', start)
-            # shortcut='Alt-0',
-=======
         c.k.registerCommand('ctags-complete', start, shortcut='Alt-0')
->>>>>>> 854cd40f
         c.k.registerCommand('codewise-suggest', suggest)
 #@+node:ekr.20110309051057.14287: *3* read_tags_file
 def read_tags_file():
