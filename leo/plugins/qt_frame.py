--- conflicted
+++ resolved
@@ -2552,15 +2552,13 @@
             """
             if not command:
                 return
+            ### setCommandForButton <LeoQtFrame.QtIconBarClass.add.<locals>.leoIconBarButton>
             # Fix bug 74: use the controller and gnx arguments.
-<<<<<<< HEAD
             if isQt6:
                 ### action = QtGui.QAction if isQt6 else QtWidgets.QAction
                 g.trace('===== not ready yet: button', button)
                 return
-=======
             g.trace(button)
->>>>>>> 6fca6650
             b = button.button
             b.clicked.connect(command)
 
