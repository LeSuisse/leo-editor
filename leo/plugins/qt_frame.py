--- conflicted
+++ resolved
@@ -1504,11 +1504,7 @@
         d = c.frame.body.wrapper.widget.document()
         option = QtGui.QTextOption()
         if c.frame.body.colorizer.showInvisibles:
-<<<<<<< HEAD
-            option.setFlags(TextOption.Flag.ShowTabsAndSpaces)
-=======
             option.setFlags(option.Flag.ShowTabsAndSpaces)
->>>>>>> 37df6f99
         d.setDefaultTextOption(option)
     #@+node:ekr.20140901062324.18563: *5* LeoQtBody.set_widget
     def set_widget(self):
