--- conflicted
+++ resolved
@@ -528,7 +528,7 @@
 
         - Creates the actual button and its balloon.
         - Adds the button to buttonsDict.
-        - Registers command with an optional shortcut.
+        - Registers command with the shortcut.
         - Creates x amd delete-x-button commands, where x is the cleaned button name.
         - Binds a right-click in the button to a callback that deletes the button.
         '''
@@ -559,20 +559,11 @@
 
         def deleteButtonCallback(event=None, self=self, b=b):
             self.deleteButton(b, event=event)
-            
         # Register the delete-x-button command.
+
         deleteCommandName = 'delete-%s-button' % commandName
-<<<<<<< HEAD
-        c.k.registerCommand(
-            deleteCommandName,
-            deleteButtonCallback,
-            pane='button',
-            verbose=False, # Reporting this command is way too annoying.
-        )
-=======
         c.k.registerCommand(deleteCommandName, deleteButtonCallback, pane='button')
             # Reporting this command is way too annoying.
->>>>>>> 854cd40f
         return b
     #@+node:ekr.20060328125248.28: *3* sc.executeScriptFromButton
     def executeScriptFromButton(self, b, buttonText, p, script):
@@ -1000,30 +991,10 @@
             else:
                 g.trace(func)
         # Register the original function.
-<<<<<<< HEAD
-        k.registerCommand(
-            commandName=commandName,
-            func=func,
-            pane=pane,
-            source_c=source_c,
-            verbose=trace,
-        )
-        # 2017/09/01: Make the binding
-        if shortcut:
-            # g.trace('Calling k.bindLate', commandName, shortcut)
-            k.bindLate(
-                commandName=commandName,
-                func=func,
-                pane=pane,
-                shortcut=shortcut,
-            )
-        # 2013/11/13 Jake Peck: include '@rclick-' in list of tags
-=======
         k.registerCommand(commandName, func,
             pane=pane, shortcut=shortcut, source_c=source_c, verbose=trace)
         # 2013/11/13 Jake Peck:
         # include '@rclick-' in list of tags
->>>>>>> 854cd40f
         for tag in ('@button-', '@command-', '@rclick-'):
             if commandName.startswith(tag):
                 commandName2 = commandName[len(tag):].strip()
@@ -1035,26 +1006,13 @@
                 # Fix bug 1251252: https://bugs.launchpad.net/leo-editor/+bug/1251252
                 # Minibuffer commands created by mod_scripting.py have no docstrings.
                 registerAllCommandsCallback.__doc__ = func.__doc__
-<<<<<<< HEAD
-                # Never redefine an existing command.
-=======
                 # Make sure we never redefine an existing commandName.
->>>>>>> 854cd40f
                 if commandName2 in c.commandsDict:
                     # A warning here would probably be annoying.
                     pass
                 else:
-<<<<<<< HEAD
-                    k.registerCommand(
-                        commandName=commandName2,
-                        func=registerAllCommandsCallback,
-                        pane=pane,
-                        verbose=trace,
-                    )
-=======
                     k.registerCommand(commandName2, registerAllCommandsCallback,
                         pane=pane, verbose=trace)
->>>>>>> 854cd40f
     #@+node:ekr.20150402021505.1: *4* sc.setButtonColor
     def setButtonColor(self, b, bg):
         '''Set the background color of Qt button b to bg.'''
