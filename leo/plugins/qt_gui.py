--- conflicted
+++ resolved
@@ -966,19 +966,20 @@
         k = c.k
         if p and not buttonText: buttonText = p.h.strip()
         if not buttonText: buttonText = 'Unnamed Script Button'
-        # create the button b
+        #@+<< create the button b >>
+        #@+node:ekr.20110605121601.18529: *4* << create the button b >>
         iconBar = c.frame.getIconBarObject()
         b = iconBar.add(text=buttonText)
-
-        # define the callbacks for b...
-        
+        #@-<< create the button b >>
+        #@+<< define the callbacks for b >>
+        #@+node:ekr.20110605121601.18530: *4* << define the callbacks for b >>
         def deleteButtonCallback(event=None, b=b, c=c):
             if b: b.pack_forget()
             c.bodyWantsFocus()
-        
+
         def executeScriptCallback(event=None,
             b=b,
-            c=c, # Do not assume the script will want to remain in this commander.
+            c=c,
             buttonText=buttonText,
             p=p and p.copy(),
             script=script
@@ -993,33 +994,27 @@
                 if g.app.scriptDict.get('removeMe'):
                     g.es("removing", "'%s'" % (buttonText), "button at its request")
                     b.pack_forget()
-            
+            # Do not assume the script will want to remain in this commander.
+        #@-<< define the callbacks for b >>
         b.configure(command=executeScriptCallback)
         if shortcut:
-            # bind the shortcut to executeScriptCallback.
+            #@+<< bind the shortcut to executeScriptCallback >>
+            #@+node:ekr.20110605121601.18531: *4* << bind the shortcut to executeScriptCallback >>
             func = executeScriptCallback
             shortcut = k.canonicalizeShortcut(shortcut)
             ok = k.bindKey('button', shortcut, func, buttonText)
             if ok:
                 g.blue('bound @button', buttonText, 'to', shortcut)
-
-        # create press-buttonText-button command.
+            #@-<< bind the shortcut to executeScriptCallback >>
+        #@+<< create press-buttonText-button command >>
+        #@+node:ekr.20110605121601.18532: *4* << create press-buttonText-button command >>
         aList = [ch if ch.isalnum() else '-' for ch in buttonText]
         buttonCommandName = ''.join(aList)
         buttonCommandName = buttonCommandName.replace('--', '-')
         buttonCommandName = 'press-%s-button' % buttonCommandName.lower()
         # This will use any shortcut defined in an @shortcuts node.
-<<<<<<< HEAD
-        k.registerCommand(
-            commandName=buttonCommandName,
-            func=executeScriptCallback,
-            pane='button',
-            verbose=False,
-        )
-=======
         k.registerCommand(buttonCommandName, executeScriptCallback, pane='button')
         #@-<< create press-buttonText-button command >>
->>>>>>> 854cd40f
     #@+node:ekr.20170612065255.1: *3* qt_gui.put_help
     def put_help(self, c, s, short_title=''):
         '''Put the help command.'''
