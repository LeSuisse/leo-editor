#@+leo-ver=5-thin
#@+node:ekr.20140907085654.18699: * @file ../plugins/qt_gui.py
'''This file contains the gui wrapper for Qt: g.app.gui.'''
#@+<< imports >>
#@+node:ekr.20140918102920.17891: ** << imports >> (qt_gui.py)
import leo.core.leoColor as leoColor
import leo.core.leoGlobals as g
import leo.core.leoGui as leoGui
from leo.core.leoQt import isQt5, Qsci, QString, QtCore, QtGui, QtWidgets
    # This import causes pylint to fail on this file and on leoBridge.py.
    # The failure is in astroid: raw_building.py.
import leo.plugins.qt_events as qt_events
import leo.plugins.qt_frame as qt_frame
import leo.plugins.qt_idle_time as qt_idle_time
import leo.plugins.qt_text as qt_text
import datetime
# import os
import re
import sys
if 1:
    # This defines the commands defined by @g.command.
    # pylint: disable=unused-import
    import leo.plugins.qt_commands as qt_commands
    assert qt_commands
#@-<< imports >>
#@+others
#@+node:ekr.20110605121601.18134: ** init (qt_gui.py)
def init():

    if g.app.unitTesting: # Not Ok for unit testing!
        return False
    if not QtCore:
        return False
    if g.app.gui:
        return g.app.gui.guiName() == 'qt'
    else:
        g.app.gui = LeoQtGui()
        g.app.gui.finishCreate()
        g.plugin_signon(__name__)
        return True
#@+node:ekr.20140907085654.18700: ** class LeoQtGui(leoGui.LeoGui)
class LeoQtGui(leoGui.LeoGui):
    '''A class implementing Leo's Qt gui.'''
    #@+others
    #@+node:ekr.20110605121601.18477: *3*  qt_gui.__init__ & reloadSettings
    def __init__(self):
        '''Ctor for LeoQtGui class.'''
        leoGui.LeoGui.__init__(self, 'qt')
             # Initialize the base class.
        self.active = True
        self.consoleOnly = False # Console is separate from the log.
        self.iconimages = {}
        self.idleTimeClass = qt_idle_time.IdleTime
        self.insert_char_flag = False # A flag for eventFilter.
        self.mGuiName = 'qt'
        self.plainTextWidget = qt_text.PlainTextWrapper
        self.styleSheetManagerClass = StyleSheetManager
            # For c.idle_focus_helper and activate/deactivate events.
        # Create objects...
        self.qtApp = QtWidgets.QApplication(sys.argv)
        self.reloadSettings()
        self.appIcon = self.getIconImage('leoapp32.png')
        #
        # Define various classes key stokes.
        #@+<< define FKeys >>
        #@+node:ekr.20180419110303.1: *4* << define FKeys >>
        self.FKeys = ['F1','F2','F3','F4','F5','F6','F7','F8','F9','F10','F11','F12']
            # These do not generate keystrokes on MacOs.
        #@-<< define FKeys >>
        #@+<< define ignoreChars >>
        #@+node:ekr.20180419105250.1: *4* << define ignoreChars >>
        # Always ignore these characters
        self.ignoreChars = [
            # These are in ks.special characters.
            # They should *not* be ignored.
                # 'Left', 'Right', 'Up', 'Down',
                # 'Next', 'Prior',
                # 'Home', 'End',
                # 'Delete', 'Escape',
                # 'BackSpace', 'Linefeed', 'Return', 'Tab',
            # F-Keys are also ok.
                # 'F1','F2','F3','F4','F5','F6','F7','F8','F9','F10','F11','F12',
            'KP_0','KP_1','KP_2','KP_3','KP_4','KP_5','KP_6','KP_7','KP_8','KP_9',
            'KP_Multiply, KP_Separator,KP_Space, KP_Subtract, KP_Tab',
            'KP_F1','KP_F2','KP_F3','KP_F4',
            'KP_Add', 'KP_Decimal', 'KP_Divide', 'KP_Enter', 'KP_Equal',
                # Keypad chars should be have been converted to other keys.
                # Users should just bind to the corresponding normal keys.
            'CapsLock', 'Caps_Lock',
            'NumLock', 'Num_Lock',
            'ScrollLock',
            'Alt_L', 'Alt_R',
            'Control_L', 'Control_R',
            'Meta_L', 'Meta_R',
            'Shift_L', 'Shift_R',
            'Win_L', 'Win_R',
                # Clearly, these should never be generated.
            'Break', 'Pause', 'Sys_Req',
                # These are real keys, but they don't mean anything.
            'Begin', 'Clear',
                # Don't know what these are.
        ]
        #@-<< define ignoreChars >>
        #@+<< define specialChars >>
        #@+node:ekr.20180419081404.1: *4* << define specialChars >>
        # Keys whose names must never be inserted into text.
        self.specialChars = [
            # These are *not* special keys.
                # 'BackSpace', 'Linefeed', 'Return', 'Tab',
            'Left', 'Right', 'Up', 'Down',
                # Arrow keys
            'Next', 'Prior',
                # Page up/down keys.
            'Home', 'End',
                # Home end keys.
            'Delete', 'Escape',
                # Others.
            'Enter', 'Insert', 'Ins',
                # These should only work if bound.
            'Menu',
                # #901.
            'PgUp', 'PgDn',
                # #868.
        ]
        #@-<< define specialChars >>
        # Put up the splash screen()
        if (g.app.use_splash_screen and
            not g.app.batchMode and
            not g.app.silentMode and
            not g.unitTesting
        ):
            self.splashScreen = self.createSplashScreen()
        if g.app.qt_use_tabs:
            self.frameFactory = qt_frame.TabbedFrameFactory()
        else:
            self.frameFactory = qt_frame.SDIFrameFactory()
        
    def reloadSettings(self):
        pass
    #@+node:ekr.20110605121601.18484: *3*  qt_gui.destroySelf (calls qtApp.quit)
    def destroySelf(self):

        QtCore.pyqtRemoveInputHook()
        if 'shutdown' in g.app.debug:
            g.pr('LeoQtGui.destroySelf: calling qtApp.Quit')
        self.qtApp.quit()
    #@+node:ekr.20110605121601.18485: *3* qt_gui.Clipboard


    #@+node:ekr.20160917125946.1: *4* qt_gui.replaceClipboardWith
    def replaceClipboardWith(self, s):
        '''Replace the clipboard with the string s.'''
        cb = self.qtApp.clipboard()
        if cb:
            # cb.clear()  # unnecessary, breaks on some Qt versions
            s = g.toUnicode(s)
            QtWidgets.QApplication.processEvents()
            # Fix #241: QMimeData object error
            cb.setText(QString(s))
            QtWidgets.QApplication.processEvents()
        else:
            g.trace('no clipboard!')
    #@+node:ekr.20160917125948.1: *4* qt_gui.getTextFromClipboard
    def getTextFromClipboard(self):
        '''Get a unicode string from the clipboard.'''
        cb = self.qtApp.clipboard()
        if cb:
            QtWidgets.QApplication.processEvents()
            s = cb.text()
            # Fix bug 147: Python 3 clipboard encoding
            s = g.u(s)
                # Don't call g.toUnicode here!
                # s is a QString, which isn't exactly a unicode string!
            return s
        else:
            g.trace('no clipboard!')
            return ''
    #@+node:ekr.20160917130023.1: *4* qt_gui.setClipboardSelection
    def setClipboardSelection(self, s):
        '''
        Set the clipboard selection to s.
        There are problems with PyQt5.
        '''
        if isQt5:
            # Alas, returning reopens bug 218: https://github.com/leo-editor/leo-editor/issues/218
            return
        if s:
            # This code generates a harmless, but annoying warning on PyQt5.
            cb = self.qtApp.clipboard()
            cb.setText(QString(s), mode=cb.Selection)
    #@+node:ekr.20110605121601.18487: *3* qt_gui.Dialogs & panels
    #@+node:ekr.20110605121601.18488: *4* qt_gui.alert
    def alert(self, c, message):
        if g.unitTesting: return
        b = QtWidgets.QMessageBox
        d = b(None)
        d.setWindowTitle('Alert')
        d.setText(message)
        d.setIcon(b.Warning)
        d.addButton('Ok', b.YesRole)
        c.in_qt_dialog = True
        d.exec_()
        c.in_qt_dialog = False
    #@+node:ekr.20110605121601.18489: *4* qt_gui.makeFilter
    def makeFilter(self, filetypes):
        '''Return the Qt-style dialog filter from filetypes list.'''
        filters = ['%s (%s)' % (z) for z in filetypes]
        return ';;'.join(filters)
    #@+node:ekr.20150615211522.1: *4* qt_gui.openFindDialog & helpers
    def openFindDialog(self, c):
        if g.unitTesting:
            return
        d = self.globalFindDialog
        if not d:
            d = self.createFindDialog(c)
            self.globalFindDialog = d
            # Fix #516: Do the following only once...
            d.setStyleSheet(c.active_stylesheet)
            # Set the commander's FindTabManager.
            assert g.app.globalFindTabManager
            c.ftm = g.app.globalFindTabManager
            fn = c.shortFileName() or 'Untitled'
            d.setWindowTitle('Find in %s' % fn)
            c.frame.top.find_status_edit.setText('')
        c.inCommand = False
        if d.isVisible():
            # The order is important, and tricky.
            d.focusWidget()
            d.show()
            d.raise_()
            d.activateWindow()
        else:
            d.show()
            d.exec_()
    #@+node:ekr.20150619053138.1: *5* qt_gui.createFindDialog
    def createFindDialog(self, c):
        '''Create and init a non-modal Find dialog.'''
        g.app.globalFindTabManager = c.findCommands.ftm
        top = c.frame.top
            # top is the DynamicWindow class.
        w = top.findTab
        top.find_status_label.setText('Find Status:')

        d = QtWidgets.QDialog()
        # Fix #516: Hide the dialog. Never delete it.

        def closeEvent(event, d=d):
            event.ignore()
            d.hide()

        d.closeEvent = closeEvent
        layout = QtWidgets.QVBoxLayout(d)
        layout.addWidget(w)
        self.attachLeoIcon(d)
        d.setLayout(layout)
        c.styleSheetManager.set_style_sheets(w=d)
        g.app.gui.setFilter(c, d, d, 'find-dialog')
            # This makes most standard bindings available.
        d.setModal(False)
        return d
    #@+node:ekr.20150619053840.1: *5* qt_gui.findDialogSelectCommander
    def findDialogSelectCommander(self, c):
        '''Update the Find Dialog when c changes.'''
        if self.globalFindDialog:
            c.ftm = g.app.globalFindTabManager
            d = self.globalFindDialog
            fn = c.shortFileName() or 'Untitled'
            d.setWindowTitle('Find in %s' % fn)
            c.inCommand = False
    #@+node:ekr.20150619131141.1: *5* qt_gui.hideFindDialog
    def hideFindDialog(self):
        d = self.globalFindDialog
        if d:
            d.hide()
    #@+node:ekr.20110605121601.18492: *4* qt_gui.panels
    def createComparePanel(self, c):
        """Create a qt color picker panel."""
        return None # This window is optional.

    def createFindTab(self, c, parentFrame):
        """Create a qt find tab in the indicated frame."""
        pass # Now done in dw.createFindTab.

    def createLeoFrame(self, c, title):
        """Create a new Leo frame."""
        gui = self
        return qt_frame.LeoQtFrame(c, title, gui)

    def createSpellTab(self, c, spellHandler, tabName):
        return qt_frame.LeoQtSpellTab(c, spellHandler, tabName)
    #@+node:ekr.20110605121601.18493: *4* qt_gui.runAboutLeoDialog
    def runAboutLeoDialog(self, c, version, theCopyright, url, email):
        """Create and run a qt About Leo dialog."""
        if g.unitTesting: return None
        b = QtWidgets.QMessageBox
        d = b(c.frame.top)
        d.setText('%s\n%s\n%s\n%s' % (
            version, theCopyright, url, email))
        d.setIcon(b.Information)
        yes = d.addButton('Ok', b.YesRole)
        d.setDefaultButton(yes)
        c.in_qt_dialog = True
        d.exec_()
        c.in_qt_dialog = False
    #@+node:ekr.20110605121601.18496: *4* qt_gui.runAskDateTimeDialog
    def runAskDateTimeDialog(self, c, title,
        message='Select Date/Time',
        init=None,
        step_min=None
    ):
        """Create and run a qt date/time selection dialog.

        init - a datetime, default now
        step_min - a dict, keys are QtWidgets.QDateTimeEdit Sections, like
          QtWidgets.QDateTimeEdit.MinuteSection, and values are integers,
          the minimum amount that section of the date/time changes
          when you roll the mouse wheel.

        E.g. (5 minute increments in minute field):

            print g.app.gui.runAskDateTimeDialog(c, 'When?',
              message="When is it?",
              step_min={QtWidgets.QDateTimeEdit.MinuteSection: 5})

        """

        class DateTimeEditStepped(QtWidgets.QDateTimeEdit):
            """QDateTimeEdit which allows you to set minimum steps on fields, e.g.
              DateTimeEditStepped(parent, {QtWidgets.QDateTimeEdit.MinuteSection: 5})
            for a minimum 5 minute increment on the minute field.
            """

            def __init__(self, parent=None, init=None, step_min=None):
                if step_min is None: step_min = {}
                self.step_min = step_min
                if init:
                    QtWidgets.QDateTimeEdit.__init__(self, init, parent)
                else:
                    QtWidgets.QDateTimeEdit.__init__(self, parent)

            def stepBy(self, step):
                cs = self.currentSection()
                if cs in self.step_min and abs(step) < self.step_min[cs]:
                    step = self.step_min[cs] if step > 0 else - self.step_min[cs]
                QtWidgets.QDateTimeEdit.stepBy(self, step)

        class Calendar(QtWidgets.QDialog):

            def __init__(self,
                parent=None,
                message='Select Date/Time',
                init=None,
                step_min=None
            ):
                if step_min is None: step_min = {}
                QtWidgets.QDialog.__init__(self, parent)
                layout = QtWidgets.QVBoxLayout()
                self.setLayout(layout)
                layout.addWidget(QtWidgets.QLabel(message))
                self.dt = DateTimeEditStepped(init=init, step_min=step_min)
                self.dt.setCalendarPopup(True)
                layout.addWidget(self.dt)
                buttonBox = QtWidgets.QDialogButtonBox(
                    QtWidgets.QDialogButtonBox.Ok |
                    QtWidgets.QDialogButtonBox.Cancel)
                layout.addWidget(buttonBox)
                buttonBox.accepted.connect(self.accept)
                buttonBox.rejected.connect(self.reject)

        if g.unitTesting: return None
        if step_min is None: step_min = {}
        b = Calendar
        if not init:
            init = datetime.datetime.now()
        d = b(c.frame.top, message=message, init=init, step_min=step_min)
        d.setStyleSheet(c.active_stylesheet)
        d.setWindowTitle(title)
        c.in_qt_dialog = True
        val = d.exec_()
        c.in_qt_dialog = False
        if val != d.Accepted:
            return None
        else:
            return d.dt.dateTime().toPyDateTime()
    #@+node:ekr.20110605121601.18494: *4* qt_gui.runAskLeoIDDialog
    def runAskLeoIDDialog(self):
        """Create and run a dialog to get g.app.LeoID."""
        if g.unitTesting: return None
        message = (
            "leoID.txt not found\n\n" +
            "Please enter an id that identifies you uniquely.\n" +
            "Your cvs/bzr login name is a good choice.\n\n" +
            "Leo uses this id to uniquely identify nodes.\n\n" +
            "Your id must contain only letters and numbers\n" +
            "and must be at least 3 characters in length.")
        parent = None
        title = 'Enter Leo id'
        s, ok = QtWidgets.QInputDialog.getText(parent, title, message)
        return g.u(s)
    #@+node:ekr.20110605121601.18491: *4* qt_gui.runAskOkCancelNumberDialog
    def runAskOkCancelNumberDialog(self, c, title, message, cancelButtonText=None, okButtonText=None):
        """Create and run askOkCancelNumber dialog ."""
        if g.unitTesting: return None
        # n,ok = QtWidgets.QInputDialog.getDouble(None,title,message)
        d = QtWidgets.QInputDialog()
        d.setStyleSheet(c.active_stylesheet)
        d.setWindowTitle(title)
        d.setLabelText(message)
        if cancelButtonText:
            d.setCancelButtonText(cancelButtonText)
        if okButtonText:
            d.setOkButtonText(okButtonText)
        self.attachLeoIcon(d)
        ok = d.exec_()
        n = d.textValue()
        try:
            n = float(n)
        except ValueError:
            n = None
        return n if ok else None
    #@+node:ekr.20110605121601.18490: *4* qt_gui.runAskOkCancelStringDialog
    def runAskOkCancelStringDialog(self, c, title, message, cancelButtonText=None,
                                   okButtonText=None, default="", wide=False):
        """Create and run askOkCancelString dialog.

        wide - edit a long string
        """
        if g.unitTesting: return None
        d = QtWidgets.QInputDialog()
        d.setStyleSheet(c.active_stylesheet)
        d.setWindowTitle(title)
        d.setLabelText(message)
        d.setTextValue(default)
        if wide:
            d.resize(int(g.windows()[0].get_window_info()[0] * .9), 100)
        if cancelButtonText:
            d.setCancelButtonText(cancelButtonText)
        if okButtonText:
            d.setOkButtonText(okButtonText)
        self.attachLeoIcon(d)
        ok = d.exec_()
        return str(d.textValue()) if ok else None
    #@+node:ekr.20110605121601.18495: *4* qt_gui.runAskOkDialog
    def runAskOkDialog(self, c, title, message=None, text="Ok"):
        """Create and run a qt askOK dialog ."""
        if g.unitTesting: return None
        b = QtWidgets.QMessageBox
        d = b(c.frame.top)
        stylesheet = getattr(c, 'active_stylesheet', None)
        if stylesheet:
<<<<<<< HEAD
            d.setStyleSheet(c.active_stylesheet)
=======
            d.setStyleSheet(stylesheet)
>>>>>>> a93f2ed3
        d.setWindowTitle(title)
        if message: d.setText(message)
        d.setIcon(b.Information)
        d.addButton(text, b.YesRole)
        c.in_qt_dialog = True
        d.exec_()
        c.in_qt_dialog = False
    #@+node:ekr.20110605121601.18497: *4* qt_gui.runAskYesNoCancelDialog
    def runAskYesNoCancelDialog(self, c, title,
        message=None,
        yesMessage="&Yes",
        noMessage="&No",
        yesToAllMessage=None,
        defaultButton="Yes",
        cancelMessage=None,
    ):
        """Create and run an askYesNo dialog."""
        if g.unitTesting:
            return None
        b = QtWidgets.QMessageBox
        d = b(c.frame.top)
        stylesheet = getattr(c, 'active_stylesheet', None)
        if stylesheet:
<<<<<<< HEAD
            d.setStyleSheet(c.active_stylesheet)
=======
            d.setStyleSheet(stylesheet)
>>>>>>> a93f2ed3
        if message: d.setText(message)
        d.setIcon(b.Warning)
        d.setWindowTitle(title)
        yes = d.addButton(yesMessage, b.YesRole)
        no = d.addButton(noMessage, b.NoRole)
        yesToAll = d.addButton(yesToAllMessage, b.YesRole) if yesToAllMessage else None
        if cancelMessage:
            cancel = d.addButton(cancelMessage, b.RejectRole)
        else:
            cancel = d.addButton(b.Cancel)
        if defaultButton == "Yes": d.setDefaultButton(yes)
        elif defaultButton == "No": d.setDefaultButton(no)
        else: d.setDefaultButton(cancel)
        c.in_qt_dialog = True
        val = d.exec_()
        c.in_qt_dialog = False
        if val == 0: val = 'yes'
        elif val == 1: val = 'no'
        elif yesToAll and val == 2: val = 'yes-to-all'
        else: val = 'cancel'
        return val
    #@+node:ekr.20110605121601.18498: *4* qt_gui.runAskYesNoDialog
    def runAskYesNoDialog(self, c, title, message=None, yes_all=False, no_all=False):
        """
        Create and run an askYesNo dialog.
        Return one of ('yes','yes-all','no','no-all')

        :Parameters:
        - `c`: commander
        - `title`: dialog title
        - `message`: dialog message
        - `yes_all`: bool - show YesToAll button
        - `no_all`: bool - show NoToAll button
        """
        if g.unitTesting: return None
        b = QtWidgets.QMessageBox
        buttons = b.Yes | b.No
        if yes_all:
            buttons |= b.YesToAll
        if no_all:
            buttons |= b.NoToAll
        d = b(c.frame.top)
        d.setStyleSheet(c.active_stylesheet)
        d.setStandardButtons(buttons)
        d.setWindowTitle(title)
        if message: d.setText(message)
        d.setIcon(b.Information)
        d.setDefaultButton(b.Yes)
        c.in_qt_dialog = True
        val = d.exec_()
        c.in_qt_dialog = False
        return {
            b.Yes: 'yes',
            b.No: 'no',
            b.YesToAll: 'yes-all',
            b.NoToAll: 'no-all'
        }.get(val, 'no')
    #@+node:ekr.20110605121601.18499: *4* qt_gui.runOpenDirectoryDialog
    def runOpenDirectoryDialog(self, title, startdir):
        """Create and run an Qt open directory dialog ."""
        parent = None
        d = QtWidgets.QFileDialog()
        self.attachLeoIcon(d)
        s = d.getExistingDirectory(parent, title, startdir)
        return g.u(s)
    #@+node:ekr.20110605121601.18500: *4* qt_gui.runOpenFileDialog
    def runOpenFileDialog(self, c, title, filetypes,
        defaultextension='',
        multiple=False,
        startpath=None,
    ):
        """Create and run an Qt open file dialog ."""
        if g.unitTesting:
            return ''
        parent = None
        filter_ = self.makeFilter(filetypes)
        dialog = QtWidgets.QFileDialog()
        dialog.setStyleSheet(c.active_stylesheet)
        self.attachLeoIcon(dialog)
        # 2018/03/14: Bug fixes:
        # - Use init_dialog_folder only if a path is not given
        # - *Never* Use os.curdir by default!
        if not startpath:
            startpath = g.init_dialog_folder(c, c.p, use_at_path=True)
                # Returns c.last_dir or os.curdir
        func = dialog.getOpenFileNames if multiple else dialog.getOpenFileName
        c.in_qt_dialog = True
        try:
            val = func(
                parent=parent,
                caption=title,
                directory=startpath,
                filter=filter_,
            )
        finally:
            c.in_qt_dialog = False
        if isQt5: # this is a *Py*Qt change rather than a Qt change
            val, junk_selected_filter = val
        if multiple:
            files = [g.os_path_normslashes(g.u(s)) for s in val]
            if files:
                c.last_dir = g.os_path_dirname(files[-1])
            return files
        else:
            s = g.os_path_normslashes(g.u(val))
            if s:
                c.last_dir = g.os_path_dirname(s)
            return s
    #@+node:ekr.20110605121601.18501: *4* qt_gui.runPropertiesDialog
    def runPropertiesDialog(self,
        title='Properties',
        data=None,
        callback=None,
        buttons=None
    ):
        """Dispay a modal TkPropertiesDialog"""
        if data is None: data = {}
        g.warning('Properties menu not supported for Qt gui')
        result = 'Cancel'
        return result, data
    #@+node:ekr.20110605121601.18502: *4* qt_gui.runSaveFileDialog
    def runSaveFileDialog(self, c, initialfile='', title='Save', filetypes=None, defaultextension=''):
        """Create and run an Qt save file dialog ."""
        if filetypes is None:
            filetypes = []
        if g.unitTesting:
            return ''
        else:
            parent = None
            filter_ = self.makeFilter(filetypes)
            d = QtWidgets.QFileDialog()
            d.setStyleSheet(c.active_stylesheet)
            self.attachLeoIcon(d)
            c.in_qt_dialog = True
            obj = d.getSaveFileName(
                parent,
                title,
                # os.curdir,
                g.init_dialog_folder(c, c.p, use_at_path=True),
                filter_)
            c.in_qt_dialog = False
            # Very bizarre: PyQt5 version can return a tuple!
            s = obj[0] if isinstance(obj, (list, tuple)) else obj
            s = g.u(s or '')
            if s:
                c.last_dir = g.os_path_dirname(s)
            return s
    #@+node:ekr.20110605121601.18503: *4* qt_gui.runScrolledMessageDialog
    def runScrolledMessageDialog(self,
        short_title='',
        title='Message',
        label='',
        msg='',
        c=None, **keys
    ):
        # pylint: disable=dangerous-default-value
        # How are we supposed to avoid **keys?
        if g.unitTesting: return None

        def send(title=title, label=label, msg=msg, c=c, keys=keys):
            return g.doHook('scrolledMessage',
                short_title=short_title, title=title,
                label=label, msg=msg, c=c, **keys)

        if not c or not c.exists:
            #@+<< no c error>>
            #@+node:ekr.20110605121601.18504: *5* << no c error>>
            g.es_print_error('%s\n%s\n\t%s' % (
                "The qt plugin requires calls to g.app.gui.scrolledMessageDialog to include 'c'",
                "as a keyword argument",
                g.callers()
            ))
            #@-<< no c error>>
        else:
            retval = send()
            if retval: return retval
            #@+<< load viewrendered plugin >>
            #@+node:ekr.20110605121601.18505: *5* << load viewrendered plugin >>
            pc = g.app.pluginsController
            # 2011/10/20: load viewrendered (and call vr.onCreate)
            # *only* if not already loaded.
            if not pc.isLoaded('viewrendered.py') and not pc.isLoaded('viewrendered2.py'):
                vr = pc.loadOnePlugin('viewrendered.py')
                if vr:
                    g.blue('viewrendered plugin loaded.')
                    vr.onCreate('tag', {'c': c})
            #@-<< load viewrendered plugin >>
            retval = send()
            if retval: return retval
            #@+<< no dialog error >>
            #@+node:ekr.20110605121601.18506: *5* << no dialog error >>
            g.es_print_error(
                'No handler for the "scrolledMessage" hook.\n\t%s' % (
                    g.callers()))
            #@-<< no dialog error >>
        #@+<< emergency fallback >>
        #@+node:ekr.20110605121601.18507: *5* << emergency fallback >>
        b = QtWidgets.QMessageBox
        d = b(None) # c.frame.top)
        d.setWindowFlags(QtCore.Qt.Dialog)
            # That is, not a fixed size dialog.
        d.setWindowTitle(title)
        if msg: d.setText(msg)
        d.setIcon(b.Information)
        d.addButton('Ok', b.YesRole)
        c.in_qt_dialog = True
        d.exec_()
        c.in_qt_dialog = False
        #@-<< emergency fallback >>
    #@+node:ekr.20110607182447.16456: *3* qt_gui.Event handlers
    #@+node:ekr.20110605121601.18481: *4* qt_gui.onDeactiveEvent
    # deactivated_name = ''
    deactivated_widget = None

    def onDeactivateEvent(self, event, c, obj, tag):
        '''
        Gracefully deactivate the Leo window.
        Called several times for each window activation.
        '''
        w = self.get_focus()
        w_name = w and w.objectName()
        if 'focus' in g.app.debug:
            g.trace(repr(w_name))
        self.active = False
            # Used only by c.idle_focus_helper.
        #
        # Careful: never save headline widgets.
        if w_name == 'headline':
            self.deactivated_widget = c.frame.tree.treeWidget
        else:
            self.deactivated_widget = w if w_name else None
        #
        # Causes problems elsewhere...
            # if c.exists and not self.deactivated_name:
                # self.deactivated_name = self.widget_name(self.get_focus())
                # self.active = False
                # c.k.keyboardQuit(setFocus=False)
        g.doHook('deactivate', c=c, p=c.p, v=c.p, event=event)
    #@+node:ekr.20110605121601.18480: *4* LeoQtGui.onActivateEvent
    # Called from eventFilter

    def onActivateEvent(self, event, c, obj, tag):
        '''
        Restore the focus when the Leo window is activated.
        Called several times for each window activation.
        '''
        trace = 'focus' in g.app.debug
        w = self.get_focus() or self.deactivated_widget
        self.deactivated_widget = None
        w_name = w and w.objectName()
        # Fix #270: Vim keys don't always work after double Alt+Tab.
        # Fix #359: Leo hangs in LeoQtEventFilter.eventFilter
        if c.exists and c.vimCommands and not self.active and not g.app.killed:
            c.vimCommands.on_activate()
        self.active = True
            # Used only by c.idle_focus_helper.
        if g.isMac:
            pass # Fix #757: MacOS: replace-then-find does not work in headlines.
        else:
            # Leo 5.6: Recover from missing focus.
            # c.idle_focus_handler can't do this.
            if w and w_name in ('log-widget', 'richTextEdit', 'treeWidget'):
                # Restore focus **only** to body or tree
                if trace: g.trace('==>', w_name)
                c.widgetWantsFocusNow(w)
            else:
                if trace: g.trace(repr(w_name), '==> BODY')
                c.bodyWantsFocusNow()
        # Cause problems elsewhere.
            # if c.exists and self.deactivated_name:
                # self.active = True
                # w_name = self.deactivated_name
                # self.deactivated_name = None
                # if c.p.v:
                    # c.p.v.restoreCursorAndScroll()
                # if w_name.startswith('tree') or w_name.startswith('head'):
                    # c.treeWantsFocusNow()
                # else:
                    # c.bodyWantsFocusNow()
        g.doHook('activate', c=c, p=c.p, v=c.p, event=event)
    #@+node:ekr.20130921043420.21175: *4* qt_gui.setFilter
    # w's type is in (DynamicWindow,QMinibufferWrapper,LeoQtLog,LeoQtTree,
    # QTextEditWrapper,LeoQTextBrowser,LeoQuickSearchWidget,cleoQtUI)

    def setFilter(self, c, obj, w, tag):
        '''
        Create an event filter in obj.
        w is a wrapper object, not necessarily a QWidget.
        '''
        # gui = self
        assert isinstance(obj, QtWidgets.QWidget), obj
        theFilter = qt_events.LeoQtEventFilter(c, w=w, tag=tag)
        obj.installEventFilter(theFilter)
        w.ev_filter = theFilter
            # Set the official ivar in w.
    #@+node:ekr.20110605121601.18508: *3* qt_gui.Focus
    def get_focus(self, c=None, raw=False, at_idle=False):
        """Returns the widget that has focus."""
        # pylint: disable=arguments-differ
        trace = 'focus' in g.app.debug
        trace_idle = False
        trace = trace and (trace_idle or not at_idle)
        app = QtWidgets.QApplication
        w = app.focusWidget()
        if w and not raw and isinstance(w, qt_text.LeoQTextBrowser):
            has_w = hasattr(w, 'leo_wrapper') and w.leo_wrapper
            if has_w:
                if trace: g.trace(w)
            elif c:
                # Kludge: DynamicWindow creates the body pane
                # with wrapper = None, so return the LeoQtBody.
                w = c.frame.body
        if trace:
            print('')
            g.trace('(LeoQtGui)', w.__class__.__name__)
            g.trace(g.callers(6))
        return w

    def set_focus(self, c, w):
        """Put the focus on the widget."""
        # pylint: disable=arguments-differ
        # gui = self
        if w:
            if hasattr(w, 'widget') and w.widget:
                w = w.widget
            if 'focus' in g.app.debug:
                print('')
                g.trace('(LeoQtGui)',  w.__class__.__name__)
                g.trace(g.callers(6))
            w.setFocus()

    def ensure_commander_visible(self, c1):
        """
        Check to see if c.frame is in a tabbed ui, and if so, make sure
        the tab is visible
        """
        # pylint: disable=arguments-differ
        #
        # START: copy from Code-->Startup & external files-->
        # @file runLeo.py -->run & helpers-->doPostPluginsInit & helpers (runLeo.py)
        # For qttabs gui, select the first-loaded tab.
        if 'focus' in g.app.debug:
            g.trace(c1)
        if hasattr(g.app.gui, 'frameFactory'):
            factory = g.app.gui.frameFactory
            if factory and hasattr(factory, 'setTabForCommander'):
                c = c1
                factory.setTabForCommander(c)
                c.bodyWantsFocusNow()
        # END: copy
    #@+node:ekr.20110605121601.18510: *3* qt_gui.getFontFromParams
    size_warnings = []

    def getFontFromParams(self, family, size, slant, weight, defaultSize=12):
        '''Required to handle syntax coloring.'''
        if g.isString(size):
            if size.endswith('pt'):
                size = size[: -2].strip()
            elif size.endswith('px'):
                if size not in self.size_warnings:
                    self.size_warnings.append(size)
                    g.es('px ignored in font setting: %s' % size)
                size = size[: -2].strip()
        try:
            size = int(size)
        except Exception:
            size = 0
        if size < 1: size = defaultSize
        d = {
            'black': QtGui.QFont.Black,
            'bold': QtGui.QFont.Bold,
            'demibold': QtGui.QFont.DemiBold,
            'light': QtGui.QFont.Light,
            'normal': QtGui.QFont.Normal,
        }
        weight_val = d.get(weight.lower(), QtGui.QFont.Normal)
        italic = slant == 'italic'
        if not family:
            family = g.app.config.defaultFontFamily
        if not family:
            family = 'DejaVu Sans Mono'
        try:
            font = QtGui.QFont(family, size, weight_val, italic)
            if sys.platform.startswith('linux'):
                font.setHintingPreference(font.PreferFullHinting)
            # g.es(font,font.hintingPreference())
            return font
        except Exception:
            g.es("exception setting font", g.callers(4))
            g.es("", "family,size,slant,weight:", "", family, "", size, "", slant, "", weight)
            # g.es_exception() # This just confuses people.
            return g.app.config.defaultFont
    #@+node:ekr.20110605121601.18511: *3* qt_gui.getFullVersion
    def getFullVersion(self, c=None):
        '''Return the PyQt version (for signon)'''
        try:
            qtLevel = 'version %s' % QtCore.QT_VERSION_STR
        except Exception:
            # g.es_exception()
            qtLevel = '<qtLevel>'
        return 'PyQt %s' % (qtLevel)
    #@+node:ekr.20110605121601.18514: *3* qt_gui.Icons
    #@+node:ekr.20110605121601.18515: *4* qt_gui.attachLeoIcon
    def attachLeoIcon(self, window):
        """Attach a Leo icon to the window."""
        #icon = self.getIconImage('leoApp.ico')
        if self.appIcon:
            window.setWindowIcon(self.appIcon)
    #@+node:ekr.20110605121601.18516: *4* qt_gui.getIconImage
    def getIconImage(self, name):
        '''Load the icon and return it.'''
        # Return the image from the cache if possible.
        if name in self.iconimages:
            image = self.iconimages.get(name)
            return image
        try:
            iconsDir = g.os_path_join(g.app.loadDir, "..", "Icons")
            homeIconsDir = g.os_path_join(g.app.homeLeoDir, "Icons")
            for theDir in (homeIconsDir, iconsDir):
                fullname = g.os_path_finalize_join(theDir, name)
                if g.os_path_exists(fullname):
                    if 0: # Not needed: use QTreeWidget.setIconsize.
                        pixmap = QtGui.QPixmap()
                        pixmap.load(fullname)
                        image = QtGui.QIcon(pixmap)
                    else:
                        image = QtGui.QIcon(fullname)
                    self.iconimages[name] = image
                    return image
            # No image found.
            return None
        except Exception:
            g.es_print("exception loading:", fullname)
            g.es_exception()
            return None
    #@+node:ekr.20110605121601.18517: *4* qt_gui.getImageImage
    def getImageImage(self, name):
        '''Load the image in file named `name` and return it.'''
        fullname = self.getImageFinder(name)
        try:
            pixmap = QtGui.QPixmap()
            pixmap.load(fullname)
            return pixmap
        except Exception:
            g.es("exception loading:", name)
            g.es_exception()
            return None
    #@+node:tbrown.20130316075512.28478: *4* qt_gui.getImageFinder
    dump_given = False

    def getImageFinder(self, name):
        '''Theme aware image (icon) path searching.'''
        trace = 'themes' in g.app.debug
        exists = g.os_path_exists
        getString = g.app.config.getString
        
        def dump(var, val):
            print('%20s: %s' % (var, val))
            
        join = g.os_path_join
        #
        # "Just works" for --theme and theme .leo files *provided* that
        # theme .leo files actually contain these settings!
        #
        theme_name1 = getString('color-theme')
        theme_name2 = getString('theme-name')
        roots = [
            g.os_path_join(g.computeHomeDir(), '.leo'),
            g.computeLeoDir(),
        ]
        theme_subs = [
            "themes/{theme}/Icons",
            "themes/{theme}",
            "Icons/{theme}",
        ]
        bare_subs = ["Icons", "."]
            # "." for icons referred to as Icons/blah/blah.png
        paths = []
        for theme_name in (theme_name1, theme_name2):
            for root in roots:
                for sub in theme_subs:
                    paths.append(join(root, sub.format(theme=theme_name)))
        for root in roots:
            for sub in bare_subs:
                paths.append(join(root, sub))
        table = [z for z in paths if exists(z)]
        if trace and not self.dump_given:
            self.dump_given = True
            getString = g.app.config.getString
            print('')
            g.trace('...')
            # dump('g.app.theme_color', g.app.theme_color)
            dump('@string color_theme', getString('color_theme'))
            # dump('g.app.theme_name', g.app.theme_name)
            dump('@string theme_name', getString('theme_name'))
            print('directory table...')
            g.printObj(table)
            print('')
        for base_dir in table:
            path = join(base_dir, name)
            if exists(path):
                if trace: g.trace('%s is  in %s\n' % (name, base_dir))
                return path
            elif trace:
                g.trace(name, 'not in', base_dir)
        g.trace('not found:', name)
        return None
    #@+node:ekr.20110605121601.18518: *4* qt_gui.getTreeImage
    def getTreeImage(self, c, path):
        image = QtGui.QPixmap(path)
        if image.height() > 0 and image.width() > 0:
            return image, image.height()
        else:
            return None, None
    #@+node:ekr.20131007055150.17608: *3* qt_gui.insertKeyEvent
    def insertKeyEvent(self, event, i):
        '''Insert the key given by event in location i of widget event.w.'''
        import leo.core.leoGui as leoGui
        assert isinstance(event, leoGui.LeoKeyEvent)
        qevent = event.event
        assert isinstance(qevent, QtGui.QKeyEvent)
        qw = getattr(event.w, 'widget', None)
        if qw and isinstance(qw, QtWidgets.QTextEdit):
            if 1:
                # Assume that qevent.text() *is* the desired text.
                # This means we don't have to hack eventFilter.
                qw.insertPlainText(qevent.text())
            else:
                # Make no such assumption.
                # We would like to use qevent to insert the character,
                # but this would invoke eventFilter again!
                # So set this flag for eventFilter, which will
                # return False, indicating that the widget must handle
                # qevent, which *presumably* is the best that can be done.
                g.app.gui.insert_char_flag = True
    #@+node:ekr.20110605121601.18528: *3* qt_gui.makeScriptButton
    def makeScriptButton(self, c,
        args=None,
        p=None, # A node containing the script.
        script=None, # The script itself.
        buttonText=None,
        balloonText='Script Button',
        shortcut=None, bg='LightSteelBlue1',
        define_g=True, define_name='__main__', silent=False, # Passed on to c.executeScript.
    ):
        '''Create a script button for the script in node p.
        The button's text defaults to p.headString'''
        k = c.k
        if p and not buttonText: buttonText = p.h.strip()
        if not buttonText: buttonText = 'Unnamed Script Button'
        #@+<< create the button b >>
        #@+node:ekr.20110605121601.18529: *4* << create the button b >>
        iconBar = c.frame.getIconBarObject()
        b = iconBar.add(text=buttonText)
        #@-<< create the button b >>
        #@+<< define the callbacks for b >>
        #@+node:ekr.20110605121601.18530: *4* << define the callbacks for b >>
        def deleteButtonCallback(event=None, b=b, c=c):
            if b: b.pack_forget()
            c.bodyWantsFocus()

        def executeScriptCallback(event=None,
            b=b,
            c=c,
            buttonText=buttonText,
            p=p and p.copy(),
            script=script
        ):
            if c.disableCommandsMessage:
                g.blue('', c.disableCommandsMessage)
            else:
                g.app.scriptDict = {'script_gnx': p.gnx}
                c.executeScript(args=args, p=p, script=script,
                define_g=define_g, define_name=define_name, silent=silent)
                # Remove the button if the script asks to be removed.
                if g.app.scriptDict.get('removeMe'):
                    g.es("removing", "'%s'" % (buttonText), "button at its request")
                    b.pack_forget()
            # Do not assume the script will want to remain in this commander.
        #@-<< define the callbacks for b >>
        b.configure(command=executeScriptCallback)
        if shortcut:
            #@+<< bind the shortcut to executeScriptCallback >>
            #@+node:ekr.20110605121601.18531: *4* << bind the shortcut to executeScriptCallback >>
            # In qt_gui.makeScriptButton.
            func = executeScriptCallback
            if shortcut:
                shortcut = g.KeyStroke(shortcut)
            ok = k.bindKey('button', shortcut, func, buttonText)
            if ok:
                g.blue('bound @button', buttonText, 'to', shortcut)
            #@-<< bind the shortcut to executeScriptCallback >>
        #@+<< create press-buttonText-button command >>
        #@+node:ekr.20110605121601.18532: *4* << create press-buttonText-button command >>
        aList = [ch if ch.isalnum() else '-' for ch in buttonText]
        buttonCommandName = ''.join(aList)
        buttonCommandName = buttonCommandName.replace('--', '-')
        buttonCommandName = 'press-%s-button' % buttonCommandName.lower()
        # This will use any shortcut defined in an @shortcuts node.
        k.registerCommand(buttonCommandName, executeScriptCallback, pane='button')
        #@-<< create press-buttonText-button command >>
    #@+node:ekr.20170612065255.1: *3* qt_gui.put_help
    def put_help(self, c, s, short_title=''):
        '''Put the help command.'''
        s = g.adjustTripleString(s.rstrip(), c.tab_width)
        if s.startswith('<') and not s.startswith('<<'):
            pass # how to do selective replace??
        pc = g.app.pluginsController
        table = (
            'viewrendered3.py',
            'viewrendered2.py',
            'viewrendered.py',
        )
        for name in table:
            if pc.isLoaded(name):
                vr = pc.loadOnePlugin(name)
                break
        else:
            vr = pc.loadOnePlugin('viewrendered.py')
        if vr:
            kw = {
                'c': c,
                'flags': 'rst',
                'kind': 'rst',
                'label': '',
                'msg': s,
                'name': 'Apropos',
                'short_title': short_title,
                'title': ''}
            vr.show_scrolled_message(tag='Apropos', kw=kw)
            c.bodyWantsFocus()
            if g.unitTesting:
                vr.close_rendering_pane(event={'c': c})
        elif g.unitTesting:
            pass
        else:
            g.es(s)
        return vr # For unit tests
    #@+node:ekr.20110605121601.18521: *3* qt_gui.runAtIdle
    def runAtIdle(self, aFunc):
        '''This can not be called in some contexts.'''
        QtCore.QTimer.singleShot(0, aFunc)
    #@+node:ekr.20110605121601.18483: *3* qt_gui.runMainLoop & runWithIpythonKernel
    #@+node:ekr.20130930062914.16000: *4* qt_gui.runMainLoop
    def runMainLoop(self):
        '''Start the Qt main loop.'''
        g.app.gui.dismiss_splash_screen()
        g.app.gui.show_tips()
        if self.script:
            log = g.app.log
            if log:
                g.pr('Start of batch script...\n')
                log.c.executeScript(script=self.script)
                g.pr('End of batch script')
            else:
                g.pr('no log, no commander for executeScript in LeoQtGui.runMainLoop')
        elif g.app.useIpython and g.app.ipython_inited:
            self.runWithIpythonKernel()
        else:
            # This can be alarming when using Python's -i option.
            sys.exit(self.qtApp.exec_())
    #@+node:ekr.20130930062914.16001: *4* qt_gui.runWithIpythonKernel (commands)
    def runWithIpythonKernel(self):
        '''Init Leo to run in an IPython shell.'''
        try:
            import leo.core.leoIPython as leoIPython
            g.app.ipk = ipk = leoIPython.InternalIPKernel()
            ipk.new_qt_console(event=None)
        except Exception:
            g.es_exception()
            print('can not init leo.core.leoIPython.py')
            sys.exit(1)

        @g.command("ipython-new")
        def qtshell_f(event):
            """ Launch new ipython shell window, associated with the same ipython kernel """
            g.app.ipk.new_qt_console(event=event)

        @g.command("ipython-exec")
        def ipython_exec_f(event):
            """ Execute script in current node in ipython namespace """
            c = event and event.get('c')
            if c:
                script = g.getScript(c, c.p, useSentinels=False)
                if script.strip():
                    g.app.ipk.run_script(file_name=c.p.h,script=script)

        ipk.kernelApp.start()
    #@+node:ekr.20180117053546.1: *3* qt_gui.show_tips & helpers
    @g.command('show-next-tip')
    def show_next_tip(self, event=None):
        g.app.gui.show_tips(force=True)
        
    class DialogWithCheckBox(QtWidgets.QMessageBox):

        def __init__(self, controller, tip):
            QtWidgets.QMessageBox.__init__(self)
            c = g.app.log.c
            self.leo_checked = True
            self.setObjectName('TipMessageBox')
            self.setIcon(self.Information)
            # self.setMinimumSize(5000, 4000)
                # Doesn't work.
                # Prevent the dialog from jumping around when
                # selecting multiple tips.
            self.setWindowTitle('Leo Tips')
            self.setText(repr(tip))
            self.next_tip_button = self.addButton('Show Next Tip', self.ActionRole)
            self.setStandardButtons(self.Ok) # | self.Close)
            self.setDefaultButton(self.Ok)
            c.styleSheetManager.set_style_sheets(w=self)
            if isQt5:
                # Workaround #693: show-next-tip display overlapped in
                # Python 2.7.12, PyQt version 4.8.7
                layout = self.layout()
                cb = QtWidgets.QCheckBox()
                cb.setObjectName('TipCheckbox')
                cb.setText('Show Tip On Startup')
                cb.setCheckState(2)
                cb.stateChanged.connect(controller.onClick)
                layout.addWidget(cb, 4, 0, -1, -1)
                if 0: # Does not work well.
                    sizePolicy = QtWidgets.QSizePolicy
                    vSpacer =QtWidgets.QSpacerItem(200, 200, sizePolicy.Minimum, sizePolicy.Expanding)
                    layout.addItem(vSpacer)
            
    def show_tips(self, force=False):
        import leo.core.leoTips as leoTips
        if g.app.unitTesting:
            return
        c = g.app.log.c
        self.show_tips_flag = c.config.getBool('show-tips', default=False)
        if not force and not self.show_tips_flag:
            return
        tm = leoTips.TipManager()
        if 1: # QMessageBox is always a modal dialog.
            while True:
                tip = tm.get_next_tip()
                m = self.DialogWithCheckBox(controller=self,tip=tip)
                c.in_qt_dialog = True
                m.exec_()
                c.in_qt_dialog = False
                b = m.clickedButton()
                self.update_tips_setting()
                if b != m.next_tip_button:
                    break
        else:
            m.buttonClicked.connect(self.onButton)
            m.setModal(False)
            m.show()
    #@+node:ekr.20180117080131.1: *4* onButton (not used)
    def onButton(self, m):
        m.hide()
    #@+node:ekr.20180117073603.1: *4* onClick
    def onClick(self, state):
        self.show_tips_flag = bool(state)
    #@+node:ekr.20180117083930.1: *5* update_tips_setting
    def update_tips_setting(self):
        c = g.app.log.c
        if c and self.show_tips_flag != c.config.getBool('show-tips', default=False):
            c.config.setUserSetting('@bool show-tips', self.show_tips_flag)
    #@+node:ekr.20180127103142.1: *4* onNext
    def onNext(self, *args, **keys):
        g.trace(args, keys)
        return True
    #@+node:ekr.20111215193352.10220: *3* qt_gui.Splash Screen
    #@+node:ekr.20110605121601.18479: *4* qt_gui.createSplashScreen
    def createSplashScreen(self):
        '''Put up a splash screen with the Leo logo.'''
        from leo.core.leoQt import QtCore
        qt = QtCore.Qt
        splash = None
        if sys.platform.startswith('win'):
            table = ('SplashScreen.jpg', 'SplashScreen.png', 'SplashScreen.ico')
        else:
            table = ('SplashScreen.xpm',)
        for name in table:
            fn = g.os_path_finalize_join(g.app.loadDir, '..', 'Icons', name)
            if g.os_path_exists(fn):
                pm = QtGui.QPixmap(fn)
                if not pm.isNull():
                    splash = QtWidgets.QSplashScreen(pm,
                        qt.WindowStaysOnTopHint)
                    splash.show()
                    # This sleep is required to do the repaint.
                    QtCore.QThread.msleep(10)
                    splash.repaint()
                    break
        return splash
    #@+node:ekr.20110613103140.16424: *4* qt_gui.dismiss_splash_screen
    def dismiss_splash_screen(self):

        gui = self
        # Warning: closing the splash screen must be done in the main thread!
        if g.unitTesting:
            return
        if gui.splashScreen:
            gui.splashScreen.hide()
            # gui.splashScreen.deleteLater()
            gui.splashScreen = None
    #@+node:ekr.20140825042850.18411: *3* qt_gui.Utils...
    #@+node:ekr.20110605121601.18522: *4* qt_gui.isTextWidget/Wrapper
    def isTextWidget(self, w):
        '''Return True if w is some kind of Qt text widget.'''
        if Qsci:
            return isinstance(w, (Qsci.QsciScintilla, QtWidgets.QTextEdit)), w
        else:
            return isinstance(w, QtWidgets.QTextEdit), w

    def isTextWrapper(self, w):
        '''Return True if w is a Text widget suitable for text-oriented commands.'''
        return w and hasattr(w, 'supportsHighLevelInterface') and w.supportsHighLevelInterface
    #@+node:ekr.20110605121601.18526: *4* qt_gui.toUnicode
    def toUnicode(self, s):
        try:
            s = g.u(s)
            return s
        except Exception:
            g.trace('*** Unicode Error: bugs possible')
            # The mass update omitted the encoding param.
            return g.toUnicode(s, reportErrors='replace')
    #@+node:ekr.20110605121601.18527: *4* qt_gui.widget_name
    def widget_name(self, w):
        # First try the widget's getName method.
        if not 'w':
            name = '<no widget>'
        elif hasattr(w, 'getName'):
            name = w.getName()
        elif hasattr(w, 'objectName'):
            name = str(w.objectName())
        elif hasattr(w, '_name'):
            name = w._name
        else:
            name = repr(w)
        return name
    #@+node:ekr.20111027083744.16532: *4* qt_gui.enableSignalDebugging
    # enableSignalDebugging(emitCall=foo) and spy your signals until you're sick to your stomach.
    if isQt5:
        pass # Not ready yet.
    else:
        _oldConnect = QtCore.QObject.connect
        _oldDisconnect = QtCore.QObject.disconnect
        _oldEmit = QtCore.QObject.emit

        def _wrapConnect(self, callableObject):
            """Returns a wrapped call to the old version of QtCore.QObject.connect"""

            @staticmethod
            def call(*args):
                callableObject(*args)
                self._oldConnect(*args)

            return call

        def _wrapDisconnect(self, callableObject):
            """Returns a wrapped call to the old version of QtCore.QObject.disconnect"""

            @staticmethod
            def call(*args):
                callableObject(*args)
                self._oldDisconnect(*args)

            return call

        def enableSignalDebugging(self, **kwargs):
            """Call this to enable Qt Signal debugging. This will trap all
            connect, and disconnect calls."""
            f = lambda * args: None
            connectCall = kwargs.get('connectCall', f)
            disconnectCall = kwargs.get('disconnectCall', f)
            emitCall = kwargs.get('emitCall', f)

            def printIt(msg):

                def call(*args):
                    print(msg, args)

                return call
            # Monkey-patch.

            QtCore.QObject.connect = self._wrapConnect(connectCall)
            QtCore.QObject.disconnect = self._wrapDisconnect(disconnectCall)

            def new_emit(self, *args):
                emitCall(self, *args)
                self._oldEmit(self, *args)

            QtCore.QObject.emit = new_emit
    #@-others
#@+node:tbrown.20150724090431.1: ** class StyleClassManager
class StyleClassManager(object):
    style_sclass_property = 'style_class' # name of QObject property for styling
    #@+others
    #@+node:tbrown.20150724090431.2: *3* update_view
    def update_view(self, w):
        """update_view - Make Qt apply w's style

        :param QWidgit w: widgit to style
        """

        w.setStyleSheet("/* */")  # forces visual update
    #@+node:tbrown.20150724090431.3: *3* add_sclass
    def add_sclass(self, w, prop):
        """Add style class or list of classes prop to QWidget w"""
        if not prop:
            return
        props = self.sclasses(w)
        if isinstance(prop, str):
            props.append(prop)
        else:
            props.extend(prop)

        self.set_sclasses(w, props)
    #@+node:tbrown.20150724090431.4: *3* clear_sclasses
    def clear_sclasses(self, w):
        """Remove all style classes from QWidget w"""
        w.setProperty(self.style_sclass_property, '')
    #@+node:tbrown.20150724090431.5: *3* has_sclass
    def has_sclass(self, w, prop):
        """Check for style class or list of classes prop on QWidget w"""
        if not prop:
            return
        props = self.sclasses(w)
        if isinstance(prop, str):
            ans = [prop in props]
        else:
            ans = [i in props for i in prop]

        return all(ans)
    #@+node:tbrown.20150724090431.6: *3* remove_sclass
    def remove_sclass(self, w, prop):
        """Remove style class or list of classes prop from QWidget w"""
        if not prop:
            return
        props = self.sclasses(w)
        if isinstance(prop, str):
            props = [i for i in props if i != prop]
        else:
            props = [i for i in props if i not in prop]

        self.set_sclasses(w, props)
    #@+node:tbrown.20150724090431.7: *3* sclass_tests
    def sclass_tests(self):
        """Test style class property manipulation functions"""

        # pylint: disable=len-as-condition

        class Test_W:
            """simple standin for QWidget for testing"""
            def __init__(self):
                self.x = ''
            def property(self, name, default=None):
                return self.x or default
            def setProperty(self, name, value):
                self.x = value

        w = Test_W()

        assert not self.has_sclass(w, 'nonesuch')
        assert not self.has_sclass(w, ['nonesuch'])
        assert not self.has_sclass(w, ['nonesuch', 'either'])
        assert len(self.sclasses(w)) == 0

        self.add_sclass(w, 'test')

        assert not self.has_sclass(w, 'nonesuch')
        assert self.has_sclass(w, 'test')
        assert self.has_sclass(w, ['test'])
        assert not self.has_sclass(w, ['test', 'either'])
        assert len(self.sclasses(w)) == 1

        self.add_sclass(w, 'test')
        assert len(self.sclasses(w)) == 1
        self.add_sclass(w, ['test', 'test', 'other'])
        assert len(self.sclasses(w)) == 2
        assert self.has_sclass(w, 'test')
        assert self.has_sclass(w, 'other')
        assert self.has_sclass(w, ['test', 'other', 'test'])
        assert not self.has_sclass(w, ['test', 'other', 'nonesuch'])

        self.remove_sclass(w, ['other', 'nothere'])
        assert self.has_sclass(w, 'test')
        assert not self.has_sclass(w, 'other')
        assert len(self.sclasses(w)) == 1

        self.toggle_sclass(w, 'third')
        assert len(self.sclasses(w)) == 2
        assert self.has_sclass(w, ['test', 'third'])
        self.toggle_sclass(w, 'third')
        assert len(self.sclasses(w)) == 1
        assert not self.has_sclass(w, ['test', 'third'])

        self.clear_sclasses(w)
        assert len(self.sclasses(w)) == 0
        assert not self.has_sclass(w, 'test')
    #@+node:tbrown.20150724090431.8: *3* sclasses
    def sclasses(self, w):
        """return list of style classes for QWidget w"""
        return str(w.property(self.style_sclass_property) or '').split()
    #@+node:tbrown.20150724090431.9: *3* set_sclasses
    def set_sclasses(self, w, classes):
        """Set style classes for QWidget w to list in classes"""
        w.setProperty(self.style_sclass_property, ' %s ' % ' '.join(set(classes)))
    #@+node:tbrown.20150724090431.10: *3* toggle_sclass
    def toggle_sclass(self, w, prop):
        """Toggle style class or list of classes prop on QWidget w"""
        if not prop:
            return
        props = set(self.sclasses(w))

        if isinstance(prop, str):
            prop = set([prop])
        else:
            prop = set(prop)

        current = props.intersection(prop)
        props.update(prop)
        props = props.difference(current)

        self.set_sclasses(w, props)
    #@-others
#@+node:ekr.20140913054442.17860: ** class StyleSheetManager
class StyleSheetManager(object):
    '''A class to manage (reload) Qt style sheets.'''
    #@+others
    #@+node:ekr.20180316091829.1: *3*  ssm.Birth
    #@+node:ekr.20140912110338.19371: *4* ssm.__init__
    def __init__(self, c, safe=False):
        '''Ctor the ReloadStyle class.'''
        self.c = c
        self.color_db = leoColor.leo_color_database
        self.safe = safe
        self.settings_p = g.findNodeAnywhere(c, '@settings')
        self.mng = StyleClassManager()
        # This warning is inappropriate in some contexts.
            # if not self.settings_p:
                # g.es("No '@settings' node found in outline.  See:")
                # g.es("http://leoeditor.com/tutorial-basics.html#configuring-leo")
    #@+node:ekr.20170222051716.1: *4* ssm.reload_settings
    def reload_settings(self, sheet=None):
        '''
        Recompute and apply the stylesheet.
        Called automatically by the reload-settings commands.
        '''
        if not sheet:
            sheet = self.get_style_sheet_from_settings()
        if sheet:
            w = self.get_master_widget()
            w.setStyleSheet(sheet)
        # self.c.redraw()

    reloadSettings = reload_settings
    #@+node:ekr.20180316091500.1: *3* ssm.Paths...
    #@+node:ekr.20180316065346.1: *4* ssm.compute_icon_directories
    def compute_icon_directories(self):
        '''
        Return a list of *existing* directories that could contain theme-related icons.
        '''
        exists = g.os_path_exists
        home = g.app.homeDir
        join = g.os_path_finalize_join
        leo = join(g.app.loadDir, '..')
        table = [
            join(home, '.leo', 'Icons'),
            # join(home, '.leo'),
            join(leo, 'themes', 'Icons'),
            join(leo, 'themes'),
            join(leo, 'Icons'),
        ]
        table = [z for z in table if exists(z)]
        for directory in self.compute_theme_directories():
            if directory not in table:
                table.append(directory)
            directory2 = join(directory, 'Icons')
            if directory2 not in table:
                table.append(directory2)
        return [g.os_path_normslashes(z) for z in table if g.os_path_exists(z)]
    #@+node:ekr.20180315101238.1: *4* ssm.compute_theme_directories
    def compute_theme_directories(self):
        '''
        Return a list of *existing* directories that could contain theme .leo files.
        '''
        lm = g.app.loadManager
        table = lm.computeThemeDirectories()[:]
        directory = g.os_path_normslashes(g.app.theme_directory)
        if directory and directory not in table:
            table.insert(0, directory)
        return table
            # All entries are known to exist and have normalized slashes.
    #@+node:ekr.20170307083738.1: *4* ssm.find_icon_path
    def find_icon_path(self, setting):
        '''Return the path to the open/close indicator icon.'''
        c = self.c
        s = c.config.getString(setting)
        if not s:
            return None # Not an error.
        for directory in self.compute_icon_directories():
            path = g.os_path_finalize_join(directory, s)
            if g.os_path_exists(path):
                return path
        g.es_print('no icon found for:', setting)
        return None
    #@+node:ekr.20180316091920.1: *3* ssm.Settings
    #@+node:ekr.20110605121601.18176: *4* ssm.default_style_sheet
    def default_style_sheet(self):
        '''Return a reasonable default style sheet.'''
        # Valid color names: http://www.w3.org/TR/SVG/types.html#ColorKeywords
        g.trace('===== using default style sheet =====')
        return '''\

    /* A QWidget: supports only background attributes.*/
    QSplitter::handle {
        background-color: #CAE1FF; /* Leo's traditional lightSteelBlue1 */
    }
    QSplitter {
        border-color: white;
        background-color: white;
        border-width: 3px;
        border-style: solid;
    }
    QTreeWidget {
        background-color: #ffffec; /* Leo's traditional tree color */
    }
    QsciScintilla {
        background-color: pink;
    }
    '''
    #@+node:ekr.20140916170549.19551: *4* ssm.get_data
    def get_data(self, setting):
        '''Return the value of the @data node for the setting.'''
        c = self.c
        return c.config.getData(setting, strip_comments=False, strip_data=False) or []
    #@+node:ekr.20140916170549.19552: *4* ssm.get_style_sheet_from_settings
    def get_style_sheet_from_settings(self):
        '''
        Scan for themes or @data qt-gui-plugin-style-sheet nodes.
        Return the text of the relevant node.
        '''
        aList1 = self.get_data('qt-gui-plugin-style-sheet')
        aList2 = self.get_data('qt-gui-user-style-sheet')
        if aList2: aList1.extend(aList2)
        sheet = ''.join(aList1)
        sheet = self.expand_css_constants(sheet)
        return sheet
    #@+node:ekr.20140915194122.19476: *4* ssm.print_style_sheet
    def print_style_sheet(self):
        '''Show the top-level style sheet.'''
        w = self.get_master_widget()
        sheet = w.styleSheet()
        print('style sheet for: %s...\n\n%s' % (w, sheet))
    #@+node:ekr.20110605121601.18175: *4* ssm.set_style_sheets
    def set_style_sheets(self, all=True, top=None, w=None):
        '''Set the master style sheet for all widgets using config settings.'''
        if g.app.loadedThemes:
            return
        c = self.c
        if top is None: top = c.frame.top
        selectors = ['qt-gui-plugin-style-sheet']
        if all:
            selectors.append('qt-gui-user-style-sheet')
        sheets = []
        for name in selectors:
            sheet = c.config.getData(name, strip_comments=False)
                # don't strip `#selector_name { ...` type syntax
            if sheet:
                if '\n' in sheet[0]:
                    sheet = ''.join(sheet)
                else:
                    sheet = '\n'.join(sheet)
            if sheet and sheet.strip():
                line0 = '\n/* ===== From %s ===== */\n\n' % (name)
                sheet = line0 + sheet
                sheets.append(sheet)
        if sheets:
            sheet = "\n".join(sheets)
            # store *before* expanding, so later expansions get new zoom
            c.active_stylesheet = sheet
            sheet = self.expand_css_constants(sheet)
            if not sheet: sheet = self.default_style_sheet()
            if w is None:
                w = self.get_master_widget(top)
            w.setStyleSheet(sheet)
    #@+node:ekr.20180316091943.1: *3* ssm.Stylesheet
    # Computations on stylesheets themeselves.
    #@+node:ekr.20140915062551.19510: *4* ssm.expand_css_constants & helpers
    css_warning_given = False

    def expand_css_constants(self, sheet, font_size_delta=None, settingsDict=None):
        '''Expand @ settings into their corresponding constants.'''
        trace_dict = False
        c = self.c
        # Warn once if the stylesheet uses old style style-sheet comment
        if settingsDict is None:
            settingsDict = c.config.settingsDict
        if trace_dict:
            g.trace('===== settingsDict.keys()...')
            g.printObj(sorted(settingsDict.keys()))
        constants, deltas = self.adjust_sizes(font_size_delta, settingsDict)
        sheet = self.replace_indicator_constants(sheet)
        for pass_n in range(10):
            to_do = self.find_constants_referenced(sheet)
            if not to_do:
                break
            old_sheet = sheet
            sheet = self.do_pass(constants, deltas, settingsDict, sheet, to_do)
            if sheet == old_sheet:
                break
        else:
           g.trace('Too many iterations')
        if to_do:
            g.trace('Unresolved @constants')
            g.printObj(to_do)
        sheet = self.resolve_urls(sheet)
        sheet = sheet.replace('\\\n', '') # join lines ending in \
        return sheet
    #@+node:ekr.20150617085045.1: *5* ssm.adjust_sizes
    def adjust_sizes(self, font_size_delta, settingsDict):
        '''Adjust constants to reflect c._style_deltas.'''
        c = self.c
        constants = {} # old: self.find_constants_defined(sheet)
        deltas = c._style_deltas
        # legacy
        if font_size_delta:
            deltas['font-size-body'] = font_size_delta
        for delta in c._style_deltas:
            # adjust @font-size-body by font_size_delta
            # easily extendable to @font-size-*
            val = c.config.getString(delta)
            passes = 10
            while passes and val and val.startswith('@'):
                key = g.app.config.canonicalizeSettingName(val[1:])
                val = settingsDict.get(key)
                if val:
                    val = val.val
                passes -= 1
            if deltas[delta] and (val is not None):
                size = ''.join(i for i in val if i in '01234567890.')
                units = ''.join(i for i in val if i not in '01234567890.')
                size = max(1, int(size) + deltas[delta])
                constants["@" + delta] = "%s%s" % (size, units)
        return constants, deltas
    #@+node:ekr.20180316093159.1: *5* ssm.do_pass
    def do_pass(self, constants, deltas, settingsDict, sheet, to_do):
        
        to_do.sort(key=len, reverse=True)
        for const in to_do:
            value = None
            if const in constants:
                # This constant is about to be removed.
                value = constants[const]
                if const[1:] not in deltas and not self.css_warning_given:
                    self.css_warning_given = True
                    g.es_print("'%s' from style-sheet comment definition, " % const)
                    g.es_print("please use regular @string / @color type @settings.")
            else:
                key = g.app.config.canonicalizeSettingName(const[1:])
                    # lowercase, without '@','-','_', etc.
                value = settingsDict.get(key)
                if value is not None:
                    # New in Leo 5.5: Do NOT add comments here.
                    # They RUIN style sheets if they appear in a nested comment!
                        # value = '%s /* %s */' % (g.u(value.val), key)
                    value = g.u(value.val)
                elif key in self.color_db:
                    # New in Leo 5.5: Do NOT add comments here.
                    # They RUIN style sheets if they appear in a nested comment!
                    value = self.color_db.get(key)
                        # value = '%s /* %s */' % (value, key)
            if value:
                # Partial fix for #780.
                try:
                    sheet = re.sub(
                        const + "(?![-A-Za-z0-9_])",
                            # don't replace shorter constants occuring in larger
                        value,
                        sheet,
                    )
                except Exception:
                    g.es_print('Exception handling style sheet')
                    g.es_print(sheet)
                    g.es_exception()
            else:
                pass
                # tricky, might be an undefined identifier, but it might
                # also be a @foo in a /* comment */, where it's harmless.
                # So rely on whoever calls .setStyleSheet() to do the right thing.
        return sheet
    #@+node:tbrown.20131120093739.27085: *5* ssm.find_constants_referenced
    def find_constants_referenced(self, text):
        """find_constants - Return a list of constants referenced in the supplied text,
        constants match::

            @[A-Za-z_][-A-Za-z0-9_]*
            i.e. @foo_1-5

        :Parameters:
        - `text`: text to search
        """
        aList = sorted(set(re.findall(r"@[A-Za-z_][-A-Za-z0-9_]*", text)))
        # Exempt references to Leo constructs.
        for s in ('@button', '@constants', '@data', '@language'):
            if s in aList:
                aList.remove(s)
        return aList
    #@+node:tbrown.20130411121812.28335: *5* ssm.find_constants_defined (no longer used)
    def find_constants_defined(self, text):
        r"""find_constants - Return a dict of constants defined in the supplied text.

        NOTE: this supports a legacy way of specifying @<identifiers>, regular
        @string and @color settings should be used instead, so calling this
        wouldn't be needed.  expand_css_constants() issues a warning when
        @<identifiers> are found in the output of this method.

        Constants match::

            ^\s*(@[A-Za-z_][-A-Za-z0-9_]*)\s*=\s*(.*)$
            i.e.
            @foo_1-5=a
                @foo_1-5 = a more here

        :Parameters:
        - `text`: text to search
        """
        pattern = re.compile(r"^\s*(@[A-Za-z_][-A-Za-z0-9_]*)\s*=\s*(.*)$")
        ans = {}
        text = text.replace('\\\n', '') # merge lines ending in \
        for line in text.split('\n'):
            test = pattern.match(line)
            if test:
                ans.update([test.groups()])
        # constants may refer to other constants, de-reference here
        change = True
        level = 0
        while change and level < 10:
            level += 1
            change = False
            for k in ans:
                # pylint: disable=unnecessary-lambda
                # process longest first so @solarized-base0 is not replaced
                # when it's part of @solarized-base03
                for o in sorted(ans, key=lambda x: len(x), reverse=True):
                    if o in ans[k]:
                        change = True
                        ans[k] = ans[k].replace(o, ans[o])
        if level == 10:
            print("Ten levels of recursion processing styles, abandoned.")
            g.es("Ten levels of recursion processing styles, abandoned.")
        return ans
    #@+node:ekr.20150617090104.1: *5* ssm.replace_indicator_constants
    def replace_indicator_constants(self, sheet):
        '''
        In the stylesheet, replace (if they exist)::

            image: @tree-image-closed
            image: @tree-image-open

        by::

            url(path/closed.png)
            url(path/open.png)

        path can be relative to ~ or to leo/Icons.

        Assuming that ~/myIcons/closed.png exists, either of these will work::

            @string tree-image-closed = nodes-dark/triangles/closed.png
            @string tree-image-closed = myIcons/closed.png

        Return the updated stylesheet.
        '''
        close_path = self.find_icon_path('tree-image-closed')
        open_path = self.find_icon_path('tree-image-open')
        # Make all substitutions in the stylesheet.
        table = (
            (open_path,  re.compile(r'\bimage:\s*@tree-image-open', re.IGNORECASE)),
            (close_path, re.compile(r'\bimage:\s*@tree-image-closed', re.IGNORECASE)),
            # (open_path,  re.compile(r'\bimage:\s*at-tree-image-open', re.IGNORECASE)),
            # (close_path, re.compile(r'\bimage:\s*at-tree-image-closed', re.IGNORECASE)),
        )
        for path, pattern in table:
            for mo in pattern.finditer(sheet):
                old = mo.group(0)
                new = 'image: url(%s)' % path
                sheet = sheet.replace(old, new)
        return sheet
    #@+node:ekr.20180320054305.1: *5* ssm.resolve_urls
    def resolve_urls(self, sheet):
        '''Resolve all relative url's so they use absolute paths.'''
        trace = 'themes' in g.app.debug
        pattern = re.compile(r'url\((.*)\)')
        join = g.os_path_finalize_join
        directories = self.compute_icon_directories()
        paths_traced = False
        if trace:
            paths_traced = True
            g.trace('Search paths...')
            g.printObj(directories)
        # Pass 1: Find all replacements without changing the sheet.
        replacements = []
        for mo in pattern.finditer(sheet):
            url = mo.group(1)
            if url.startswith(':/'):
                url = url[2:]
            elif g.os_path_isabs(url):
                if trace: g.trace('ABS:', url)
                continue
            for directory in directories:
                path = join(directory, url)
                if g.os_path_exists(path):
                    if trace: g.trace('%35s ==> %s' % (url, path))
                    old = mo.group(0)
                    new = 'url(%s)' % path
                    replacements.append((old, new),)
                    break
            else:
                g.trace('%35s ==> %s' % (url, 'NOT FOUND'))
                if not paths_traced:
                    paths_traced = True
                    g.trace('Search paths...')
                    g.printObj(directories)
        # Pass 2: Now we can safely make the replacements.
        for old, new in reversed(replacements):
            sheet = sheet.replace(old, new)
        return sheet
    #@+node:ekr.20140912110338.19372: *4* ssm.munge
    def munge(self, stylesheet):
        '''
        Return the stylesheet without extra whitespace.

        To avoid false mismatches, this should approximate what Qt does.
        To avoid false matches, this should not munge too much.
        '''
        s = ''.join([s.lstrip().replace('  ', ' ').replace(' \n', '\n')
            for s in g.splitLines(stylesheet)])
        return s.rstrip()
            # Don't care about ending newline.
    #@+node:ekr.20180317062556.1: *3* sss.Theme files
    #@+node:ekr.20180316092116.1: *3* ssm.Widgets
    #@+node:ekr.20140913054442.19390: *4* ssm.get_master_widget
    def get_master_widget(self, top=None):
        '''
        Carefully return the master widget.
        For --gui=qttabs, c.frame.top.leo_master is a LeoTabbedTopLevel.
        For --gui=qt,     c.frame.top is a DynamicWindow.
        '''
        if top is None: top = self.c.frame.top
        master = top.leo_master or top
        return master
    #@+node:ekr.20140913054442.19391: *4* ssm.set selected_style_sheet
    def set_selected_style_sheet(self):
        '''For manual testing: update the stylesheet using c.p.b.'''
        if not g.unitTesting:
            c = self.c
            sheet = c.p.b
            sheet = self.expand_css_constants(sheet)
            w = self.get_master_widget(c.frame.top)
            w.setStyleSheet(sheet)
    #@-others
#@-others
#@@language python
#@@tabwidth -4
#@@pagewidth 70
#@-leo<|MERGE_RESOLUTION|>--- conflicted
+++ resolved
@@ -448,11 +448,7 @@
         d = b(c.frame.top)
         stylesheet = getattr(c, 'active_stylesheet', None)
         if stylesheet:
-<<<<<<< HEAD
-            d.setStyleSheet(c.active_stylesheet)
-=======
             d.setStyleSheet(stylesheet)
->>>>>>> a93f2ed3
         d.setWindowTitle(title)
         if message: d.setText(message)
         d.setIcon(b.Information)
@@ -476,11 +472,7 @@
         d = b(c.frame.top)
         stylesheet = getattr(c, 'active_stylesheet', None)
         if stylesheet:
-<<<<<<< HEAD
-            d.setStyleSheet(c.active_stylesheet)
-=======
             d.setStyleSheet(stylesheet)
->>>>>>> a93f2ed3
         if message: d.setText(message)
         d.setIcon(b.Warning)
         d.setWindowTitle(title)
