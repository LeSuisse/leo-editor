--- conflicted
+++ resolved
@@ -98,13 +98,8 @@
         global init_warning_given
         if not init_warning_given:
             init_warning_given = True
-<<<<<<< HEAD
-            print(f'\n{__name__} not loaded')
-            print(f'{__name__} {message}\n')
-=======
             print(f"\n{__name__} not loaded")
             print(f"{__name__} {message}\n")
->>>>>>> 999a547b
         return False
         
     if g.app.gui.guiName() != "qt":
