#@+leo-ver=5-thin
#@+node:ekr.20170530024520.2: * @file ../plugins/importers/lua.py
"""
The @auto importer for the lua language.

Created 2017/05/30 by the `importer;;` abbreviation.
"""
from __future__ import annotations
import re
from typing import TYPE_CHECKING
from leo.plugins.importers.base_importer import Importer

if TYPE_CHECKING:
    from leo.core.leoCommands import Commands as Cmdr
    from leo.core.leoNodes import Position

delete_blank_lines = True
#@+others
#@+node:ekr.20170530024520.3: ** class Lua_Importer(Importer)
class Lua_Importer(Importer):
    """The importer for the lua lanuage."""

    language = 'lua'

<<<<<<< HEAD
    #@+others
    #@+node:ekr.20170530024520.5: *3* lua_i.compute_headline
    def compute_headline(self, s: str) -> str:
        """Return a cleaned up headline s."""
        s = s.strip()
        for tag in ('local', 'function'):
            if s.startswith(tag):
                s = s[len(tag) :]
        i = s.find('(')
        if i > -1:
            s = s[:i]
        return s.strip()
    #@+node:ekr.20220816084846.1: *3* lua_i.gen_lines_prepass
    function_pat = re.compile(r'^(\s*function\b)|^(.*?\(function\b)')
    end_pat = re.compile(r'^.*end\b.*$')
=======
    end_pat = re.compile(r'.*?\bend\b')
>>>>>>> 6787e65e

    block_patterns = (
        ('function', re.compile(r'\s*function\s+([\w\.]+)\s*\(')),
        ('function', re.compile(r'.*?([\w\.]+)\s*\(function\b\s*\(')),
    )

    #@+others
    #@+node:ekr.20230527120748.1: *3* lua_i.find_end_of_block
    def find_end_of_block(self, i: int, i2: int) -> int:
        """
        Lua_Importer.find_end_of_block.
        
        i is the index (within the *guide* lines) of the line *following* the start of the block.
        
        Return the index of end of the block.
        """
        level = 1  # The previous line starts the function.
        while i < i2:
            line = self.guide_lines[i]
            i += 1
            for (kind, pat) in self.block_patterns:
                m1 = pat.match(line)
                if m1:
                    level += 1
                    break
            else:
                m2 = self.end_pat.match(line)
                if m2:
                    level -= 1
                    if level == 0:
                        return i
        return i2
    #@-others
#@-others

def do_import(c: Cmdr, parent: Position, s: str) -> None:
    """The importer callback for lua."""
    Lua_Importer(c).import_from_string(parent, s)

importer_dict = {
    'extensions': ['.lua',],
    'func': do_import,
}
#@@language python
#@@tabwidth -4


#@-leo<|MERGE_RESOLUTION|>--- conflicted
+++ resolved
@@ -22,25 +22,7 @@
 
     language = 'lua'
 
-<<<<<<< HEAD
-    #@+others
-    #@+node:ekr.20170530024520.5: *3* lua_i.compute_headline
-    def compute_headline(self, s: str) -> str:
-        """Return a cleaned up headline s."""
-        s = s.strip()
-        for tag in ('local', 'function'):
-            if s.startswith(tag):
-                s = s[len(tag) :]
-        i = s.find('(')
-        if i > -1:
-            s = s[:i]
-        return s.strip()
-    #@+node:ekr.20220816084846.1: *3* lua_i.gen_lines_prepass
-    function_pat = re.compile(r'^(\s*function\b)|^(.*?\(function\b)')
-    end_pat = re.compile(r'^.*end\b.*$')
-=======
     end_pat = re.compile(r'.*?\bend\b')
->>>>>>> 6787e65e
 
     block_patterns = (
         ('function', re.compile(r'\s*function\s+([\w\.]+)\s*\(')),
