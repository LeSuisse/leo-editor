#@+leo-ver=5-thin
#@+node:ekr.20140723122936.18141: * @file ../plugins/importers/elisp.py
"""The @auto importer for the elisp language."""
from __future__ import annotations
import re
from typing import TYPE_CHECKING
<<<<<<< HEAD
from leo.plugins.importers.linescanner import Importer
=======
from leo.plugins.importers.base_importer import Importer
>>>>>>> 6787e65e
from leo.core import leoGlobals as g

if TYPE_CHECKING:
    from leo.core.leoCommands import Commands as Cmdr
    from leo.core.leoNodes import Position

#@+others
#@+node:ekr.20161127184128.2: ** class Elisp_Importer(Importer)
class Elisp_Importer(Importer):
    """The importer for the elisp lanuage."""

    language = 'lisp'
    level_up_ch = '('
    level_down_ch = ')'

    block_patterns = (
        # ( defun name
        ('defun', re.compile(r'\s*\(\s*\bdefun\s+([\w_-]+)')),
    )

    #@+others
    #@+node:ekr.20230516145728.1: *3* elisp_i.find_end_of_block
    def find_end_of_block(self, i: int, i2: int) -> int:
        """
        Elisp_Importer.find_end_of_block.

        i is the index (within the *guide* lines) of the line *following* the start of the block.

        Return the index of the last line of the block.
        """
        # Rescan the previous line to get an accurate count of parents.
        assert i > 0, g.callers()
        i -= 1
        level = 0
        while i < i2:
            line = self.guide_lines[i]
            i += 1
            for ch in line:
                if ch == '(':
                    level += 1
                if ch == ')':
                    level -= 1
                    if level == 0:
                        return i
        return i2
    #@-others
#@-others

def do_import(c: Cmdr, parent: Position, s: str) -> None:
    """The importer callback for elisp."""
    Elisp_Importer(c).import_from_string(parent, s)

importer_dict = {
    'extensions': ['.el', '.clj', '.cljs', '.cljc',],
    'func': do_import,  # Also clojure, clojurescript
}
#@@language python
#@@tabwidth -4
#@-leo<|MERGE_RESOLUTION|>--- conflicted
+++ resolved
@@ -4,11 +4,7 @@
 from __future__ import annotations
 import re
 from typing import TYPE_CHECKING
-<<<<<<< HEAD
-from leo.plugins.importers.linescanner import Importer
-=======
 from leo.plugins.importers.base_importer import Importer
->>>>>>> 6787e65e
 from leo.core import leoGlobals as g
 
 if TYPE_CHECKING:
