--- conflicted
+++ resolved
@@ -15,11 +15,7 @@
 class Org_Importer(Importer):
     """The importer for the org lanuage."""
 
-<<<<<<< HEAD
-    language = 'plain'  # A reasonable @language
-=======
     language = 'org'
->>>>>>> 6787e65e
 
     #@+others
     #@+node:ekr.20230529063312.1: *3* org_i.gen_block
