#@+leo-ver=5-thin
#@+node:ekr.20140723122936.18143: * @file ../plugins/importers/java.py
"""The @auto importer for the java language."""
from __future__ import annotations
import re
from typing import TYPE_CHECKING
<<<<<<< HEAD
from leo.plugins.importers.linescanner import Importer
=======
from leo.plugins.importers.base_importer import Importer
>>>>>>> 6787e65e

if TYPE_CHECKING:
    from leo.core.leoCommands import Commands as Cmdr
    from leo.core.leoNodes import Position
#@+others
#@+node:ekr.20161126161824.2: ** class Java_Importer(Importer)
class Java_Importer(Importer):
    """The importer for the java lanuage."""

    language = 'java'

    block_patterns = (
        ('class', re.compile(r'.*?\bclass\s+(\w+)')),
        ('func', re.compile(r'.*?\b(\w+)\s*\(.*?\)\s*{')),
        ('interface', re.compile(r'\w*\binterface\w*{')),
    )
<<<<<<< HEAD

    #@+others
    #@-others
=======
>>>>>>> 6787e65e
#@-others

def do_import(c: Cmdr, parent: Position, s: str) -> None:
    """The importer callback for java."""
    Java_Importer(c).import_from_string(parent, s)

importer_dict = {
    'extensions': ['.java'],
    'func': do_import,
}
#@@language python
#@@tabwidth -4
#@-leo<|MERGE_RESOLUTION|>--- conflicted
+++ resolved
@@ -4,11 +4,7 @@
 from __future__ import annotations
 import re
 from typing import TYPE_CHECKING
-<<<<<<< HEAD
-from leo.plugins.importers.linescanner import Importer
-=======
 from leo.plugins.importers.base_importer import Importer
->>>>>>> 6787e65e
 
 if TYPE_CHECKING:
     from leo.core.leoCommands import Commands as Cmdr
@@ -25,12 +21,6 @@
         ('func', re.compile(r'.*?\b(\w+)\s*\(.*?\)\s*{')),
         ('interface', re.compile(r'\w*\binterface\w*{')),
     )
-<<<<<<< HEAD
-
-    #@+others
-    #@-others
-=======
->>>>>>> 6787e65e
 #@-others
 
 def do_import(c: Cmdr, parent: Position, s: str) -> None:
