#@+leo-ver=5-thin
#@+node:ekr.20140723122936.17926: * @file ../plugins/importers/c.py
"""The @auto importer for the C language and other related languages."""
from __future__ import annotations
import re
from typing import List, TYPE_CHECKING
from leo.plugins.importers.base_importer import Block, Importer
from leo.core import leoGlobals as g

if TYPE_CHECKING:
    assert g
    from leo.core.leoCommands import Commands as Cmdr
    from leo.core.leoNodes import Position

#@+others
#@+node:ekr.20140723122936.17928: ** class C_Importer(Importer)
class C_Importer(Importer):

    language = 'c'
    string_list = ['"']  # Not single quotes.

    block_patterns = (
        ('class', re.compile(r'.*?\bclass\s+(\w+)\s*\{')),
        ('func', re.compile(r'.*?\b(\w+)\s*\(.*?\)\s*(const)?\s*{')),
        ('namespace', re.compile(r'.*?\bnamespace\s*(\w+)?\s*\{')),
        ('struct', re.compile(r'.*?\bstruct\s*(\w+)?\s*\{')),
    )

    #@+others
<<<<<<< HEAD
    #@+node:ekr.20220728055719.1: *3* c_i.find_blocks (override)
=======
    #@+node:ekr.20220728055719.1: *3* c_i.find_blocks
>>>>>>> 6787e65e
    # Pattern that matches any compound statement.
    compound_statements_s = '|'.join([
        rf"\b{z}\b" for z in (
            'case', 'catch', 'class', 'do', 'else', 'for', 'if', 'switch', 'try', 'while',
        )
    ])
    compound_statements_pat = re.compile(compound_statements_s)

    # Pattern that *might* be continued on the next line.
    multi_line_func_pat = re.compile(r'.*?\b(\w+)\s*\(.*?\)\s*(const)?')

    def find_blocks(self, i1: int, i2: int) -> List[Block]:
        """
        C_Importer.find_blocks: override Importer.find_blocks.

        Find all blocks in the given range of *guide* lines from which blanks
        and tabs have been deleted.

        Return a list of Blocks, that is, tuples(name, start, start_body, end).
        """
        lines = self.guide_lines
        i, prev_i, result = i1, i1, []
        while i < i2:
            s = lines[i]
            i += 1
            for kind, pattern in self.block_patterns:
                m = pattern.match(s)
                m2 = self.multi_line_func_pat.match(s)
                if m:
                    name = m.group(1) or ''
                    if (
                        # Don't match if the line contains a trailing '}'.
                        '}' not in s[m.end(1) :]
                        # Don't match compound statements.
                        and not self.compound_statements_pat.match(name)
                    ):
                        end = self.find_end_of_block(i, i2)
                        assert i1 + 1 <= end <= i2, (i1, end, i2)
                        result.append((kind, name, prev_i, i, end))
                        i = prev_i = end
                        break
                elif m2 and i < i2:
                    # Don't match compound statements.
                    name = m2.group(1) or ''
                    if (
                        # The next line must start with '{'
                        lines[i].strip().startswith('{')
                        # Don't match compound statements.
                        and not self.compound_statements_pat.match(name)
                    ):
                        end = self.find_end_of_block(i + 1, i2)
                        assert i1 + 1 <= end <= i2, (i1, end, i2)
                        result.append(('func', name, prev_i, i + 1, end))
                        i = prev_i = end
                        break
        return result
    #@-others
#@-others

def do_import(c: Cmdr, parent: Position, s: str) -> None:
    """The importer callback for c."""
    C_Importer(c).import_from_string(parent, s)

importer_dict = {
    'extensions': ['.c', '.cc', '.c++', '.cpp', '.cxx', '.h', '.h++',],
    'func': do_import,
}
#@@language python
#@@tabwidth -4
#@-leo<|MERGE_RESOLUTION|>--- conflicted
+++ resolved
@@ -27,11 +27,7 @@
     )
 
     #@+others
-<<<<<<< HEAD
-    #@+node:ekr.20220728055719.1: *3* c_i.find_blocks (override)
-=======
     #@+node:ekr.20220728055719.1: *3* c_i.find_blocks
->>>>>>> 6787e65e
     # Pattern that matches any compound statement.
     compound_statements_s = '|'.join([
         rf"\b{z}\b" for z in (
