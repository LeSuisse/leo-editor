--- conflicted
+++ resolved
@@ -15,11 +15,7 @@
 class Otl_Importer(Importer):
     """The importer for the otl lanuage."""
 
-<<<<<<< HEAD
-    language = 'plain'  # A reasonable @language
-=======
     language = 'otl'
->>>>>>> 6787e65e
 
     #@+others
     #@+node:ekr.20230530052911.1: *3* otl_i.check_blanks_and_tabs
