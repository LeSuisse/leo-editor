--- conflicted
+++ resolved
@@ -1,11 +1,6 @@
 #@+leo-ver=5-thin
 #@+node:ekr.20140723122936.18140: * @file ../plugins/importers/csharp.py
 """The @auto importer for the csharp language."""
-<<<<<<< HEAD
-from leo.core.leoCommands import Commands as Cmdr
-from leo.core.leoNodes import Position
-from leo.plugins.importers.c import C_Importer
-=======
 from __future__ import annotations
 from typing import TYPE_CHECKING
 from leo.plugins.importers.c import C_Importer
@@ -14,7 +9,6 @@
     from leo.core.leoCommands import Commands as Cmdr
     from leo.core.leoNodes import Position
 
->>>>>>> 6787e65e
 #@+others
 #@+node:ekr.20161121200106.3: ** class Csharp_Importer(Importer)
 class Csharp_Importer(C_Importer):
