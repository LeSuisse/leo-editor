--- conflicted
+++ resolved
@@ -16,15 +16,6 @@
     """The importer for the dart lanuage."""
 
     language = 'dart'
-<<<<<<< HEAD
-
-    #@+others
-    #@+node:ekr.20161123121021.1: *3* dart_i.compute_headline
-    dart_pattern = re.compile(r'^\s*([\w_][\w_\s]*)\(')
-
-    def compute_headline(self, s: str) -> str:
-=======
->>>>>>> 6787e65e
 
     block_patterns = (
         ('function', re.compile(r'^\s*([\w\s]+)\s*\(.*?\)\s*\{')),
