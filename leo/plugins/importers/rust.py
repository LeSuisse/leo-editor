#@+leo-ver=5-thin
#@+node:ekr.20200316100818.1: * @file ../plugins/importers/rust.py
"""The @auto importer for rust."""
from __future__ import annotations
import re
from typing import TYPE_CHECKING
from leo.plugins.importers.base_importer import Importer

if TYPE_CHECKING:
    from leo.core.leoCommands import Commands as Cmdr
    from leo.core.leoNodes import Position

#@+others
#@+node:ekr.20200316101240.2: ** class Rust_Importer(Importer)
class Rust_Importer(Importer):

    language = 'rust'
<<<<<<< HEAD

    #@+others
    #@+node:ekr.20200317114526.1: *3* rust_i.compute_headline
    func_pattern = re.compile(r'\s*(pub )?\s*(enum|fn|impl|mod|struct|trait)\b(.*)')
    arg_pat = re.compile(r'(\(.*?\))')
    type_pat = re.compile(r'(\s*->.*)')
    life_pat = re.compile(r'(\<.*\>)')
    body_pat = re.compile(r'(\{.*\})')
=======
>>>>>>> 6787e65e

    block_patterns = (
        ('fn', re.compile(r'\s*fn\s*(\w+)\s*\(')),
        ('fn', re.compile(r'\s*pub\s+fn\s*(\w+)\s*\(')),
    )
#@-others

def do_import(c: Cmdr, parent: Position, s: str) -> None:
    """The importer callback for rust."""
    Rust_Importer(c).import_from_string(parent, s)

importer_dict = {
    'extensions': ['.rs',],
    'func': do_import,
}
#@@language python
#@@tabwidth -4
#@-leo<|MERGE_RESOLUTION|>--- conflicted
+++ resolved
@@ -15,17 +15,6 @@
 class Rust_Importer(Importer):
 
     language = 'rust'
-<<<<<<< HEAD
-
-    #@+others
-    #@+node:ekr.20200317114526.1: *3* rust_i.compute_headline
-    func_pattern = re.compile(r'\s*(pub )?\s*(enum|fn|impl|mod|struct|trait)\b(.*)')
-    arg_pat = re.compile(r'(\(.*?\))')
-    type_pat = re.compile(r'(\s*->.*)')
-    life_pat = re.compile(r'(\<.*\>)')
-    body_pat = re.compile(r'(\{.*\})')
-=======
->>>>>>> 6787e65e
 
     block_patterns = (
         ('fn', re.compile(r'\s*fn\s*(\w+)\s*\(')),
