--- conflicted
+++ resolved
@@ -7575,12 +7575,6 @@
         QtCore.pyqtRemoveInputHook()
         self.qtApp.exit()
     #@+node:ekr.20111022215436.16685: *4* Borders (qtGui)
-<<<<<<< HEAD
-    def add_border(self,w):
-        
-        if not g.app.focus_border_active:
-            return
-=======
     red_border = "border: %spx solid %s;"
     white_border  = "border: 1px solid white;"
 
@@ -7594,26 +7588,11 @@
         white_border = self.white_border
         red_border = self.red_border % (
             c.focus_border_width,c.focus_border_color)
->>>>>>> 5bff73b4
 
         if hasattr(w,'viewport'):
             w = w.viewport()
         
-<<<<<<< HEAD
         s = str(w.styleSheet()).strip() or ''
-        if s and s.find(g.app.focus_border_unfocused) > -1:
-            s = s.replace(g.app.focus_border_unfocused,g.app.focus_border_focused)
-            w.setStyleSheet(s)
-        elif s and s.find(g.app.focus_border_focused) > -1:
-            pass
-        elif s:
-            if s and not s.endswith(';'): s = s + ';'
-            s = s + g.app.focus_border_focused
-            w.setStyleSheet(s)
-        elif not s:
-            s = g.app.focus_border_focused
-=======
-        s = w.styleSheet().strip() or ''
         if s and s.find(white_border) > -1:
             s = s.replace(white_border,red_border)
             w.setStyleSheet(s)
@@ -7625,7 +7604,6 @@
             w.setStyleSheet(s)
         elif not s:
             s = red_border
->>>>>>> 5bff73b4
             w.setStyleSheet(s)
         
     def remove_border(self,c,w):
@@ -7637,27 +7615,11 @@
         red_border = self.red_border % (
             c.focus_border_width,c.focus_border_color)
         
-        if not g.app.focus_border_active:
-            return
-
         if hasattr(w,'viewport'):
             w = w.viewport()
         
         s = str(w.styleSheet()).strip() or ''
         
-<<<<<<< HEAD
-        if s and s.find(g.app.focus_border_focused) > -1:
-            s = s.replace(g.app.focus_border_focused,g.app.focus_border_unfocused)
-            w.setStyleSheet(s)
-        elif s and s.find(g.app.focus_border_unfocused) > -1:
-            pass
-        elif s:
-            if s and not s.endswith(';'): s = s + ';'
-            s = s + g.app.focus_border_unfocused
-            w.setStyleSheet(s)
-        elif not s:
-            s = g.app.focus_border_unfocused
-=======
         if s and s.find(red_border) > -1:
             s = s.replace(red_border,white_border)
             w.setStyleSheet(s)
@@ -7669,7 +7631,6 @@
             w.setStyleSheet(s)
         elif not s:
             s = white_border
->>>>>>> 5bff73b4
             w.setStyleSheet(s)
     #@+node:ekr.20110605121601.18485: *4* Clipboard (qtGui)
     def replaceClipboardWith (self,s):
@@ -8576,15 +8537,6 @@
         # Support for ctagscompleter.py plugin.
         self.ctagscompleter_active = False
         self.ctagscompleter_onKey = None
-
-        # focused pane border highlighting
-        # would make more sense to do this in qtGui.__init__ but
-        # c.config is not available there
-        g.app.focus_border_active = c.config.getBool('focus_border_active') or False
-        g.app.focus_border_focused = (c.config.getString('focus_border_focused') or 
-            "border: 1px solid red;")
-        g.app.focus_border_unfocused = (c.config.getString('focus_border_unfocused') or
-            "border: 1px solid white;")
     #@+node:ekr.20110605121601.18540: *3* eventFilter
     def eventFilter(self, obj, event):
 
