--- conflicted
+++ resolved
@@ -42,17 +42,9 @@
     #@+node:ekr.20110110105526.5470: *3* __init__(pluginController, ftp.py)
     def __init__ (self,c):
         self.c = c
-<<<<<<< HEAD
-
-        # c.k.registerCommand('upload', self.upload)
-        # script = "c.k.simulateCommand('upload')"
-        # g.app.gui.makeScriptButton(c,script=script,buttonText='Upload')
-
-=======
         # c.k.registerCommand('upload',self.upload)
         # script = "c.k.simulateCommand('upload')"
         # g.app.gui.makeScriptButton(c,script=script,buttonText='Upload')
->>>>>>> 854cd40f
         ib_w = self.c.frame.iconBar.w
         action = QAction('Upload', ib_w)
         self.c.frame.iconBar.add(qaction = action, command = self.upload)
