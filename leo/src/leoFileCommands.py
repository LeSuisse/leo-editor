#@+leo-ver=4-thin
#@+node:ekr.20031218072017.3018:@thin leoFileCommands.py
#@@language python
#@@tabwidth -4
#@@pagewidth 80

#@<< imports >>
#@+node:ekr.20050405141130:<< imports >>
import leoGlobals as g

if g.app and g.app.use_psyco:
    # print "enabled psyco classes",__file__
    try: from psyco.classes import *
    except ImportError: pass

import leoNodes

import binascii
import cStringIO
import os
import pickle
import string
import sys
import zipfile
import re

try:
    # IronPython has problems with this.
    import xml.sax
    import xml.sax.saxutils
except Exception:
    pass

# The following is sometimes used.
# __pychecker__ = '--no-import'
# import time
#@nonl
#@-node:ekr.20050405141130:<< imports >>
#@nl

#@<< define exception classes >>
#@+node:ekr.20060918164811:<< define exception classes >>
class BadLeoFile(Exception):
    def __init__(self, message):
        self.message = message
        Exception.__init__(self,message) # Init the base class.
    def __str__(self):
        return "Bad Leo File:" + self.message

class invalidPaste(Exception):
    pass
#@nonl
#@-node:ekr.20060918164811:<< define exception classes >>
#@nl

if sys.platform != 'cli':
    #@    << define sax classes >>
    #@+node:ekr.20060919145406:<< define sax classes >>
    #@+others
    #@+node:ekr.20060919110638.19:class saxContentHandler (XMLGenerator)
    class saxContentHandler (xml.sax.saxutils.XMLGenerator):

        '''A sax content handler class that reads Leo files.'''

        #@    @+others
        #@+node:ekr.20060919110638.20: __init__ & helpers
        def __init__ (self,c,fileName,silent,inClipboard):

            self.c = c
            self.fileName = fileName
            self.silent = silent
            self.inClipboard = inClipboard

            # Init the base class.
            xml.sax.saxutils.XMLGenerator.__init__(self)

            #@    << define dispatch dict >>
            #@+node:ekr.20060919110638.21:<< define dispatch dict >>
            # There is no need for an 'end' method if all info is carried in attributes.

            self.dispatchDict = {
                'change_string':               (None,None),
                'find_panel_settings':         (None,None),
                'find_string':                 (None,None),
                'globals':                     (self.startGlobals,None),
                'global_log_window_position':  (None,None), # The position of the log window is no longer used.
                'global_window_position':      (self.startWinPos,None),
                'leo_file':                    (None,None),
                'leo_header':                  (self.startLeoHeader,None),
                'preferences':                 (None,None),
                't':                           (self.startTnode,self.endTnode),
                'tnodes':                      (None,None),
                'v':                           (self.startVnode,self.endVnode),
                'vh':                          (self.startVH,self.endVH),
                'vnodes':                      (self.startVnodes,None), # Causes window to appear.
            }
            #@nonl
            #@-node:ekr.20060919110638.21:<< define dispatch dict >>
            #@nl

            self.printElements = [] # 'all', 'v'

            # Global attributes of the .leo file...
            # self.body_outline_ratio = '0.5'
            self.global_window_position = {}
            self.encoding = 'utf-8' 

            # Semantics...
            self.content = None
            self.elementStack = []
            self.errors = 0
            self.tnxToListDict = {} # Keys are tnx's (strings), values are *lists* of saxNodeClass objects.
            self.level = 0
            self.node = None
            self.nodeList = [] # List of saxNodeClass objects with the present tnode.
            self.nodeStack = []
            self.rootNode = None # a sax node.
        #@nonl
        #@-node:ekr.20060919110638.20: __init__ & helpers
        #@+node:ekr.20060919110638.29: Do nothing
        def endElementNS(self,unused_name,unused_qname):
            g.trace(unused_name)

        def endDocument(self):
            pass

        def ignorableWhitespace(self,unused_whitespace):
            pass

        def skippedEntity(self,name):
            g.trace(name)

        def startElementNS(self,unused_name,unused_qname,unused_attrs):
            g.trace(unused_name)

        def startDocument(self):
            pass
        #@nonl
        #@-node:ekr.20060919110638.29: Do nothing
        #@+node:ekr.20060919134313: Utils
        #@+node:ekr.20060919110638.23:attrsToList
        def attrsToList (self,attrs):

            '''Convert the attributes to a list of g.Bunches.

            attrs: an Attributes item passed to startElement.'''

            if 0: # check for non-unicode attributes.
                for name in attrs.getNames():
                    val = attrs.getValue(name)
                    if type(val) != type(u''):
                        g.trace('Non-unicode attribute',name,val)

            # g.trace(g.listToString([repr(z) for z in attrs.getNames()]))

            return [
                g.Bunch(name=name,val=attrs.getValue(name))
                    for name in attrs.getNames()]
        #@nonl
        #@-node:ekr.20060919110638.23:attrsToList
        #@+node:ekr.20060919110638.26:error
        def error (self, message):

            print
            print
            print 'XML error: %s' % (message)
            print

            self.errors += 1
        #@nonl
        #@-node:ekr.20060919110638.26:error
        #@+node:ekr.20060919110638.27:inElement
        def inElement (self,name):

            return self.elementStack and name in self.elementStack
        #@nonl
        #@-node:ekr.20060919110638.27:inElement
        #@+node:ekr.20060919110638.28:printStartElement
        def printStartElement(self,name,attrs):

            indent = '\t' * self.level or ''

            if attrs.getLength() > 0:
                print '%s<%s %s>' % (
                    indent,
                    self.clean(name).strip(),
                    self.attrsToString(attrs,sep=' ')),
            else:
                print '%s<%s>' % (
                    indent,
                    self.clean(name).strip()),

            if name.lower() in ['v','t','vnodes','tnodes',]:
                print
        #@nonl
        #@+node:ekr.20060919110638.24:attrsToString
        def attrsToString (self,attrs,sep='\n'):

            '''Convert the attributes to a string.

            attrs: an Attributes item passed to startElement.

            sep: the separator charater between attributes.'''

            result = [
                '%s="%s"' % (bunch.name,bunch.val)
                for bunch in self.attrsToList(attrs)
            ]

            return sep.join(result)
        #@nonl
        #@-node:ekr.20060919110638.24:attrsToString
        #@+node:ekr.20060919110638.25:clean
        def clean(self,s):

            return g.toEncodedString(s,"ascii")
        #@nonl
        #@-node:ekr.20060919110638.25:clean
        #@-node:ekr.20060919110638.28:printStartElement
        #@-node:ekr.20060919134313: Utils
        #@+node:ekr.20060919110638.30:characters
        def characters(self,content):

            if content and type(content) != type(u''):
                g.trace('Non-unicode content',repr(content))

            content = content.replace('\r','')
            if not content: return

            elementName = self.elementStack and self.elementStack[-1].lower() or '<no element name>'

            if elementName in ('t','vh'):
                # if elementName == 'vh': g.trace(elementName,repr(content))
                self.content.append(content)

            elif content.strip():
                print 'unexpected content:',elementName,repr(content)
        #@nonl
        #@-node:ekr.20060919110638.30:characters
        #@+node:ekr.20060919110638.31:endElement & helpers
        def endElement(self,name):

            name = name.lower()

            if name in self.printElements or 'all' in self.printElements:
                indent = '\t' * (self.level-1) or ''
                print '%s</%s>' % (indent,self.clean(name).strip())

            data = self.dispatchDict.get(name)

            if data is None:
                if 1: g.trace('unknown end element',name)
            else:
                junk,func = data
                if func:
                    func()

            name2 = self.elementStack.pop()
            assert name == name2
        #@nonl
        #@+node:ekr.20060919110638.32:endTnode
        def endTnode (self):

            for sax_node in self.nodeList:
                sax_node.bodyString = ''.join(self.content)

            self.content = []
        #@nonl
        #@-node:ekr.20060919110638.32:endTnode
        #@+node:ekr.20060919110638.33:endVnode
        def endVnode (self):

            self.level -= 1
            self.node = self.nodeStack.pop()
        #@nonl
        #@-node:ekr.20060919110638.33:endVnode
        #@+node:ekr.20060919110638.34:endVH
        def endVH (self):

            if self.node:
                self.node.headString = ''.join(self.content)

            self.content = []
        #@nonl
        #@-node:ekr.20060919110638.34:endVH
        #@-node:ekr.20060919110638.31:endElement & helpers
        #@+node:ekr.20060919110638.45:getRootNode
        def getRootNode (self):
            return self.rootNode
        #@-node:ekr.20060919110638.45:getRootNode
        #@+node:ekr.20061004054323:processingInstruction (stylesheet)
        def processingInstruction (self,target,data):

            if target == 'xml-stylesheet':
                self.c.frame.stylesheet = data
                if False and not self.silent:
                    g.es('','%s: %s' % (target,data),color='blue')
            else:
                g.trace(target,data)
        #@nonl
        #@-node:ekr.20061004054323:processingInstruction (stylesheet)
        #@+node:ekr.20060919110638.35:startElement & helpers
        def startElement(self,name,attrs):

            name = name.lower()

            if name in self.printElements or 'all' in self.printElements:
                self.printStartElement(name,attrs)

            self.elementStack.append(name)

            data = self.dispatchDict.get(name)

            if data is None:
                if 1: g.trace('unknown start element',name)
            else:
                func,junk = data
                if func:
                    func(attrs)
        #@nonl
        #@+node:ekr.20060919110638.36:getPositionAttributes
        def getPositionAttributes (self,attrs):

            c = self.c

            if c.fixed and c.fixedWindowPosition:
                width,height,left,top = c.fixedWindowPosition
                d = {'top':top,'left':left,'width':width,'height':height}
            else:
                d = {}
                for bunch in self.attrsToList(attrs):
                    name = bunch.name ; val = bunch.val
                    if name in ('top','left','width','height'):
                        try:
                            d[name] = int(val)
                        except ValueError:
                            d[name] = 100 # A reasonable default.
                    else:
                        g.trace(name,len(val))

            return d
        #@-node:ekr.20060919110638.36:getPositionAttributes
        #@+node:ekr.20060919110638.37:startGlobals
        def startGlobals (self,attrs):

            for bunch in self.attrsToList(attrs):
                name = bunch.name ; val = bunch.val

                if name == 'body_outline_ratio':
                    # self.body_outline_ratio = val
                    if not self.inClipboard:
                        self.c.ratio = val
                    # g.trace(name,val)
                elif 0:
                    g.trace(name,len(val))
        #@nonl
        #@-node:ekr.20060919110638.37:startGlobals
        #@+node:ekr.20060919110638.38:startWinPos
        def startWinPos (self,attrs):

            self.global_window_position = self.getPositionAttributes(attrs)
        #@nonl
        #@-node:ekr.20060919110638.38:startWinPos
        #@+node:ekr.20060919110638.39:startLeoHeader
        def startLeoHeader (self,unused_attrs):

            self.tnxToListDict = {}
        #@-node:ekr.20060919110638.39:startLeoHeader
        #@+node:ekr.20060919110638.40:startVH
        def startVH (self,unused_attrs):

            self.content = []
        #@nonl
        #@-node:ekr.20060919110638.40:startVH
        #@+node:ekr.20060919112118:startVnodes
        def startVnodes (self,unused_attrs):

            # __pychecker__ = '--no-argsused'

            if self.inClipboard:
                return # No need to do anything to the main window.

            c = self.c ; d = self.global_window_position

            w = d.get('width',700)
            h = d.get('height',500)
            x = d.get('left',50)
            y = d.get('top',50)
            # g.trace(d,w,h,x,y)

            # Redraw the window before writing into it.
            c.frame.setTopGeometry(w,h,x,y)
            c.frame.deiconify()
            c.frame.lift()
            c.frame.update()

            # Causes window to appear.
            # g.trace('ratio',c.frame.ratio,c.frame.secondary_ratio)
            c.frame.resizePanesToRatio(c.frame.ratio,c.frame.secondary_ratio)
            if not self.silent and not g.unitTesting:
                g.es("reading:",self.fileName)
        #@-node:ekr.20060919112118:startVnodes
        #@+node:ekr.20060919110638.41:startTnode
        def startTnode (self,attrs):

            if not self.inElement('tnodes'):
                self.error('<t> outside <tnodes>')

            self.content = []

            self.tnodeAttributes(attrs)
        #@nonl
        #@+node:ekr.20060919110638.42:tnodeAttributes
        def tnodeAttributes (self,attrs):

            # The tnode must have a tx attribute to associate content with the proper node.

            node = self.node
            self.nodeList = []

            for bunch in self.attrsToList(attrs):
                name = bunch.name ; val = bunch.val
                if name == 'tx':
                    self.nodeList = self.tnxToListDict.get(val,[])
                    if not self.nodeList:
                        self.error('Bad leo file: no node for <t tx=%s>' % (val))
                else:
                    node.tnodeAttributes[name] = val

            if not self.nodeList:
                self.error('Bad leo file: no tx attribute for tnode')
        #@nonl
        #@-node:ekr.20060919110638.42:tnodeAttributes
        #@-node:ekr.20060919110638.41:startTnode
        #@+node:ekr.20060919110638.43:startVnode
        def startVnode (self,attrs):

            if not self.inElement('vnodes'):
                self.error('<v> outside <vnodes>')

            if self.rootNode:
                parent = self.node
            else:
                self.rootNode = parent = saxNodeClass() # The dummy parent node.
                parent.headString = 'dummyNode'

            self.node = saxNodeClass()

            parent.children.append(self.node)
            self.vnodeAttributes(attrs)
            self.nodeStack.append(parent)

            return parent
        #@nonl
        #@+node:ekr.20060919110638.44:vnodeAttributes
        # The native attributes of <v> elements are a, t, vtag, tnodeList,
        # marks, expanded and descendentTnodeUnknownAttributes.

        def vnodeAttributes (self,attrs):

            node = self.node

            for bunch in self.attrsToList(attrs):
                name = bunch.name ; val = bunch.val
                if name == 't':
                    aList = self.tnxToListDict.get(val,[])
                    aList.append(self.node)
                    self.tnxToListDict[val] = aList
                    node.tnx = str(val) # nodeIndices.toString returns a string.
                else:
                    node.attributes[name] = val
        #@nonl
        #@-node:ekr.20060919110638.44:vnodeAttributes
        #@-node:ekr.20060919110638.43:startVnode
        #@-node:ekr.20060919110638.35:startElement & helpers
        #@-others
    #@nonl
    #@-node:ekr.20060919110638.19:class saxContentHandler (XMLGenerator)
    #@+node:ekr.20060919110638.15:class saxNodeClass
    class saxNodeClass:

        '''A class representing one <v> element.

        Use getters to access the attributes, properties and rules of this mode.'''

        #@    @+others
        #@+node:ekr.20060919110638.16: node.__init__
        def __init__ (self):

            self.attributes = {}
            self.bodyString = ''
            self.headString = ''
            self.children = []
            self.tnodeAttributes = {}
            self.tnodeList = []
            self.tnx = None
        #@nonl
        #@-node:ekr.20060919110638.16: node.__init__
        #@+node:ekr.20060919110638.17: node.__str__ & __repr__
        def __str__ (self):

            return '<v: %s>' % self.headString

        __repr__ = __str__
        #@nonl
        #@-node:ekr.20060919110638.17: node.__str__ & __repr__
        #@+node:ekr.20060919110638.18:node.dump
        def dump (self):

            print
            print 'node: tnx: %s len(body): %d %s' % (
                self.tnx,len(self.bodyString),self.headString)
            print 'children:',g.listToString(self.children)
            print 'attrs:',self.attributes.values()
        #@nonl
        #@-node:ekr.20060919110638.18:node.dump
        #@-others
    #@nonl
    #@-node:ekr.20060919110638.15:class saxNodeClass
    #@-others
    #@nonl
    #@-node:ekr.20060919145406:<< define sax classes >>
    #@nl

class baseFileCommands:
    """A base class for the fileCommands subcommander."""
    #@    @+others
    #@+node:ekr.20031218072017.3019:leoFileCommands._init_
    def __init__(self,c):

        # g.trace("__init__", "fileCommands.__init__")
        self.c = c
        self.frame = c.frame

        self.nativeTnodeAttributes = ('tx',)
        self.nativeVnodeAttributes = (
            'a','descendentTnodeUnknownAttributes',
            'expanded','marks','t','tnodeList',
            # 'vtag',
        )
        self.initIvars()

    def initIvars(self):

        # General
        c = self.c
        self.mFileName = ""
        self.fileDate = -1
        self.leo_file_encoding = c.config.new_leo_file_encoding
        # For reading
        self.checking = False # True: checking only: do *not* alter the outline.
        self.descendentExpandedList = []
        self.descendentMarksList = []
        self.forbiddenTnodes = []
        self.descendentUnknownAttributesDictList = []
        self.ratio = 0.5
<<<<<<< HEAD
        if self.use_sax:
            self.currentVnode = None
            self.rootVnode = None
        else:
            self.fileBuffer = None
            self.fileIndex = 0
            self.currentVnodeStack = [] # A stack of vnodes giving the current position.
            self.topVnodeStack     = [] # A stack of vnodes giving the top position.
            self.topPosition = None

        # regular expression for parsing
        reVnodeAttributes = "|".join((
            "a=\s*\"([CDEMOTV]*)\s*\"", # group 2
            "t=\s*\"([^\"]*)\"",        # group 3
            "vtag=\s*\"V\s*(-?\d*)\s*\"", # group 4
            "tnodeList=\s*\"([^\"]*)\"", # group 5
            "descendentTnodeUnknownAttributes=\s*\"([^\"]*)\"", # group 6
            "expanded=\s*\"([^\"]*)\"", # group 7
            "marks=\s*\"([^\"]*)\"", # group 8
            ">"))
        self.reVnodeAttributesCompiled = re.compile("\s*(%s)" % reVnodeAttributes)
=======

        self.currentVnode = None
        self.rootVnode = None
>>>>>>> cd6dcbf8

        # For writing
        self.read_only = False
        self.rootPosition = None
        self.outputFile = None
        self.openDirectory = None
        self.putCount = 0
        # self.topVnode = None
        self.toString = False
        self.usingClipboard = False
        self.currentPosition = None
        # New in 3.12
        self.copiedTree = None
        self.tnodesDict = {}
            # keys are gnx strings as returned by canonicalTnodeIndex.
            # Values are gnx's.
    #@-node:ekr.20031218072017.3019:leoFileCommands._init_
    #@+node:ekr.20031218072017.3020:Reading
    #@+node:ekr.20060919104836: Top-level
    #@+node:ekr.20070919133659.1:checkLeoFile (fileCommands)
    def checkLeoFile (self,event=None):

        '''The check-leo-file command.'''

        fc = self ; c = fc.c ; p = c.currentPosition()

        # Put the body (minus the @nocolor) into the file buffer.
        s = p.bodyString() ; tag = '@nocolor\n'
        if s.startswith(tag): s = s[len(tag):]
        # self.fileBuffer = s ; self.fileBufferIndex = 0

        # Do a trial read.
        self.checking = True
        self.initReadIvars()
        c.loading = True # disable c.changed
        try:
            try:
                self.getAllLeoElements(fileName='check-leo-file',silent=False)
                g.es_print('check-leo-file passed',color='blue')
            except BadLeoFile, message:
                # g.es_exception()
                g.es_print('check-leo-file failed:',str(message),color='red')
        finally:
            self.checking = False
            c.loading = False # reenable c.changed
    #@-node:ekr.20070919133659.1:checkLeoFile (fileCommands)
    #@+node:ekr.20031218072017.1559:getLeoOutlineFromClipboard & helpers
    def getLeoOutlineFromClipboard (self,s,reassignIndices=True):

        '''Read a Leo outline from string s in clipboard format.'''

        c = self.c ; current = c.currentPosition() ; check = not reassignIndices

        # Save the hidden root's children.
        children = c.hiddenRootNode.t.children

        # Always recreate the tnodesDict
        self.tnodesDict = {}
        if not reassignIndices:
            x = g.app.nodeIndices
            for t in c.all_unique_tnodes_iter():
                index = x.toString(t.fileIndex)
                self.tnodesDict[index] = t

        self.usingClipboard = True
        try:
            # This encoding must match the encoding used in putLeoOutline.
            s = g.toEncodedString(s,self.leo_file_encoding,reportErrors=True)

            # readSaxFile modifies the hidden root.
            v = self.readSaxFile(
                theFile=None, fileName='<clipboard>',
                silent=True, # don't tell about stylesheet elements.
                inClipboard=True, reassignIndices=reassignIndices,s=s)
            if not v:
                return g.es("the clipboard is not valid ",color="blue")
        finally:
            self.usingClipboard = False

            # Restore the hidden root's children
            c.hiddenRootNode.t.children = children

        p = leoNodes.position(v)
        if current.hasChildren() and current.isExpanded():
            if check and not self.checkPaste(current,p): return None
            p._linkAsNthChild(current,0)
        else:
            if check and not self.checkPaste(current.parent(),p): return None
            p._linkAfter(current)

        if reassignIndices:
            for p2 in p.self_and_subtree_iter():
                p2.v.t.fileIndex = None

        self.initAllParents()

        if c.config.getBool('check_outline_after_read'):
            g.trace('@bool check_outline_after_read = True',color='blue')
            c.checkOutline(event=None,verbose=True,unittest=False,full=True)

        c.selectPosition(p)
        return p

    getLeoOutline = getLeoOutlineFromClipboard # for compatibility
    #@+node:ekr.20080410115129.1:checkPaste
    def checkPaste (self,parent,p):

        '''Return True if p may be pasted as a child of parent.'''

        if not parent: return True

        parents = [z.copy() for z in parent.self_and_parents_iter()]

        for p in p.self_and_subtree_iter():
            for z in parents:
                # g.trace(p.headString(),id(p.v.t),id(z.v.t))
                if p.v.t == z.v.t:
                    g.es('Invalid paste: nodes may not descend from themselves',color="blue")
                    return False

        return True
    #@-node:ekr.20080410115129.1:checkPaste
    #@-node:ekr.20031218072017.1559:getLeoOutlineFromClipboard & helpers
    #@+node:ekr.20031218072017.1553:getLeoFile
    # The caller should enclose this in begin/endUpdate.

    def getLeoFile (self,theFile,fileName,readAtFileNodesFlag=True,silent=False):

        c = self.c
        c.setChanged(False) # May be set when reading @file nodes.
        #@    << warn on read-only files >>
        #@+node:ekr.20031218072017.1554:<< warn on read-only files >>
        # os.access may not exist on all platforms.

        try:
            self.read_only = not os.access(fileName,os.W_OK)
        except AttributeError:
            self.read_only = False
        except UnicodeError:
            self.read_only = False

        if self.read_only:
            g.es("read only:",fileName,color="red")
        #@-node:ekr.20031218072017.1554:<< warn on read-only files >>
        #@nl
        self.checking = False
        self.mFileName = c.mFileName
        self.initReadIvars()
        c.loading = True # disable c.changed

        try:
            ok = True
            # t1 = time.clock()
            v = self.readSaxFile(theFile,fileName,silent,inClipboard=False,reassignIndices=False)
            if v: # v is None for minimal .leo files.
                c.setRootVnode(v)
                self.rootVnode = v
            else:
                v = leoNodes.vnode(context=c)
                v.setHeadString('created root node')
                p = leoNodes.position(v)
                p._linkAsRoot(oldRoot=None)
                self.rootVnode = v
                c.setRootPosition(p)
                c.changed = False
        except BadLeoFile, message:
            if not silent:
                g.es_exception()
                g.alert(self.mFileName + " is not a valid Leo file: " + str(message))
            ok = False

        # Do this before reading derived files.
        self.resolveTnodeLists()

        if ok and readAtFileNodesFlag:
            # Redraw before reading the @file nodes so the screen isn't blank.
            # This is important for big files like LeoPy.leo.
            c.redraw_now()
            c.atFileCommands.readAll(c.rootVnode(),partialFlag=False)

        # Do this after reading derived files.
        if readAtFileNodesFlag:
            # The descendent nodes won't exist unless we have read the @thin nodes!
            self.restoreDescendentAttributes()

        self.setPositionsFromVnodes()
        c.selectVnode(c.currentPosition()) # load body pane

        self.initAllParents()

        if c.config.getBool('check_outline_after_read'):
            g.trace('@bool check_outline_after_read = True',color='blue')
            c.checkOutline(event=None,verbose=True,unittest=False,full=True)

        c.loading = False # reenable c.changed
        c.setChanged(c.changed) # Refresh the changed marker.
        self.initReadIvars()
        return ok, self.ratio
    #@-node:ekr.20031218072017.1553:getLeoFile
    #@+node:ekr.20080428055516.3:initAllParents
    def initAllParents(self):

        '''Properly init the parents list of all vnodes.'''

        # An important point: the iter below does not depend on any parent list.

        c = self.c ; trace = False

        if trace:
            import time
            t1 = time.time()

        # This takes about 0.15 sec for this file.
        c.hiddenRootNode._computeParentsOfChildren()

        for v in c.all_unique_vnodes_iter():
            v._computeParentsOfChildren()

        if trace:
            t2 = time.time()
            g.trace(t2-t1)
    #@-node:ekr.20080428055516.3:initAllParents
    #@+node:ekr.20031218072017.2009:newTnode
    def newTnode(self,index):

        c = self.c

        if g.unified_nodes: t = leoNodes.vnode(context=c)
        else:               t = leoNodes.tnode()

        if self.tnodesDict.has_key(index):
            g.es("bad tnode index:",str(index),"using empty text.")
            return t
        else:
            # Create the tnode.  Use the _original_ index as the key in tnodesDict.
            self.tnodesDict[index] = t

            if type(index) not in (type(""),type(u"")):
                g.es("newTnode: unexpected index type:",type(index),index,color="red")

            # Convert any pre-4.1 index to a gnx.
            junk,theTime,junk = gnx = g.app.nodeIndices.scanGnx(index,0)
            if theTime != None:
                t.fileIndex = gnx

            return t
    #@-node:ekr.20031218072017.2009:newTnode
    #@+node:ekr.20031218072017.3029:readAtFileNodes (fileCommands)
    def readAtFileNodes (self):

        c = self.c ; p = c.currentPosition()

        c.beginUpdate()
        try:
            self.initReadIvars()
            c.atFileCommands.readAll(p,partialFlag=True)
        finally:
            c.endUpdate()

        # Force an update of the body pane.
        c.setBodyString(p,p.bodyString())
        c.frame.body.onBodyChanged(undoType=None)
    #@-node:ekr.20031218072017.3029:readAtFileNodes (fileCommands)
    #@+node:ekr.20031218072017.2297:open (leoFileCommands)
    def open(self,theFile,fileName,readAtFileNodesFlag=True,silent=False):

        c = self.c ; frame = c.frame

        #@    << Set the default directory >>
        #@+node:ekr.20031218072017.2298:<< Set the default directory >>
        #@+at 
        #@nonl
        # The most natural default directory is the directory containing the 
        # .leo file that we are about to open.  If the user has specified the 
        # "Default Directory" preference that will over-ride what we are about 
        # to set.
        #@-at
        #@@c

        theDir = g.os_path_dirname(fileName)

        if len(theDir) > 0:
            c.openDirectory = theDir
        #@-node:ekr.20031218072017.2298:<< Set the default directory >>
        #@nl

        ok, ratio = self.getLeoFile(
            theFile,fileName,
            readAtFileNodesFlag=readAtFileNodesFlag,
            silent=silent)
        frame.resizePanesToRatio(ratio,frame.secondary_ratio)

        return ok
    #@-node:ekr.20031218072017.2297:open (leoFileCommands)
    #@+node:ekr.20031218072017.3030:readOutlineOnly
    def readOutlineOnly (self,theFile,fileName):

        c = self.c

        #@    << Set the default directory >>
        #@+node:ekr.20071211134300:<< Set the default directory >>
        #@+at 
        #@nonl
        # The most natural default directory is the directory containing the 
        # .leo file that we are about to open.  If the user has specified the 
        # "Default Directory" preference that will over-ride what we are about 
        # to set.
        #@-at
        #@@c

        theDir = g.os_path_dirname(fileName)

        if len(theDir) > 0:
            c.openDirectory = theDir
        #@-node:ekr.20071211134300:<< Set the default directory >>
        #@nl
        c.beginUpdate()
        try:
            ok, ratio = self.getLeoFile(theFile,fileName,readAtFileNodesFlag=False)
        finally:
            c.endUpdate()
        c.frame.deiconify()
        junk,junk,secondary_ratio = self.frame.initialRatios()
        c.frame.resizePanesToRatio(ratio,secondary_ratio)

        return ok
    #@-node:ekr.20031218072017.3030:readOutlineOnly
    #@-node:ekr.20060919104836: Top-level
    #@+node:ekr.20060919133249:Common
    # Methods common to both the sax and non-sax code.
    #@nonl
    #@+node:ekr.20031218072017.2004:canonicalTnodeIndex
    def canonicalTnodeIndex(self,index):

        """Convert Tnnn to nnn, leaving gnx's unchanged."""

        # index might be Tnnn, nnn, or gnx.
        junk,theTime,junk = g.app.nodeIndices.scanGnx(index,0)
        if theTime == None: # A pre-4.1 file index.
            if index[0] == "T":
                index = index[1:]

        return index
    #@-node:ekr.20031218072017.2004:canonicalTnodeIndex
    #@+node:ekr.20040701065235.1:getDescendentAttributes
    def getDescendentAttributes (self,s,tag=""):

        '''s is a list of gnx's, separated by commas from a <v> or <t> element.
        Parses s into a list.

        This is used to record marked and expanded nodes.
        '''

        # __pychecker__ = '--no-argsused' # tag used only for debugging.

        gnxs = s.split(',')
        result = [gnx for gnx in gnxs if len(gnx) > 0]
        # g.trace(tag,result)
        return result
    #@-node:ekr.20040701065235.1:getDescendentAttributes
    #@+node:EKR.20040627114602:getDescendentUnknownAttributes
    # Only @thin vnodes have the descendentTnodeUnknownAttributes field.
    # The question is: what are we to do about this?

    def getDescendentUnknownAttributes (self,s):

        try:
            bin = binascii.unhexlify(s) # Throws a TypeError if val is not a hex string.
            val = pickle.loads(bin)
            return val

        except (TypeError,pickle.UnpicklingError,ImportError):
            g.trace('Can not unpickle',s)
            return None
    #@-node:EKR.20040627114602:getDescendentUnknownAttributes
    #@+node:ekr.20060919142200.1:initReadIvars
    def initReadIvars (self):

        self.descendentUnknownAttributesDictList = []
        self.descendentExpandedList = []
        self.descendentMarksList = []
        self.tnodesDict = {}
    #@nonl
    #@-node:ekr.20060919142200.1:initReadIvars
    #@+node:EKR.20040627120120:restoreDescendentAttributes
    def restoreDescendentAttributes (self):

        c = self.c ; verbose = False and not g.unitTesting

        for resultDict in self.descendentUnknownAttributesDictList:
            for gnx in resultDict.keys():
                tref = self.canonicalTnodeIndex(gnx)
                t = self.tnodesDict.get(tref)
                if t:
                    t.unknownAttributes = resultDict[gnx]
                    t._p_changed = 1
                elif verbose:
                    g.trace('can not find tnode (duA): gnx = %s' % gnx,color='red')
        marks = {} ; expanded = {}
        for gnx in self.descendentExpandedList:
            tref = self.canonicalTnodeIndex(gnx)
            t = self.tnodesDict.get(gnx)
            if t: expanded[t]=t
            elif verbose:
                g.trace('can not find tnode (expanded): gnx = %s, tref: %s' % (gnx,tref),color='red')

        for gnx in self.descendentMarksList:
            tref = self.canonicalTnodeIndex(gnx)
            t = self.tnodesDict.get(gnx)
            if t: marks[t]=t
            elif verbose:
                g.trace('can not find tnode (marks): gnx = %s tref: %s' % (gnx,tref),color='red')

        if marks or expanded:
            # g.trace('marks',len(marks),'expanded',len(expanded))
            for p in c.all_positions_with_unique_vnodes_iter():
                if marks.get(p.v.t):
                    p.v.initMarkedBit()
                        # This was the problem: was p.setMark.
                        # There was a big performance bug in the mark hook in the Node Navigator plugin.
                if expanded.get(p.v.t):
                    p.expand()
    #@-node:EKR.20040627120120:restoreDescendentAttributes
    #@-node:ekr.20060919133249:Common
<<<<<<< HEAD
    #@+node:ekr.20031218072017.3021:Non-sax
    #@+node:ekr.20040326052245:convertStackToPosition
    def convertStackToPosition (self,stack):

        c = self.c ; p2 = None
        if not stack: return None

        for p in c.allNodes_iter():
            if p.v == stack[0]:
                p2 = p.copy()
                for n in xrange(len(stack)):
                    if not p2: break
                    # g.trace("compare",n,p2.v,stack[n])
                    if p2.v != stack[n]:
                        p2 = None
                    elif n + 1 == len(stack):
                        break
                    else:
                        p2.moveToParent()
                if p2:
                    return p

        return None
    #@-node:ekr.20040326052245:convertStackToPosition
    #@+node:ekr.20031218072017.1243:get, match & skip (basic)
    #@+node:ekr.20031218072017.1244:get routines (basic)
    #@+node:EKR.20040526204706:getBool
    def getBool (self):

        self.skipWs() # guarantees at least one more character.
        ch = self.fileBuffer[self.fileBufferIndex]
        if ch == '0':
            self.fileBufferIndex += 1 ; return False
        elif ch == '1':
            self.fileBufferIndex += 1 ; return True
        else:
            raise BadLeoFile("expecting bool constant")
    #@-node:EKR.20040526204706:getBool
    #@+node:EKR.20040526204706.1:getDouble
    def getDouble (self):

        self.skipWs()
        i = self.fileBufferIndex ; buf = self.fileBuffer
        floatChars = 'eE.+-'
        n = len(buf)
        while i < n and (buf[i].isdigit() or buf[i] in floatChars):
            i += 1
        if i == self.fileBufferIndex:
            raise BadLeoFile("expecting float constant")
        val = float(buf[self.fileBufferIndex:i])
        self.fileBufferIndex = i
        return val
    #@-node:EKR.20040526204706.1:getDouble
    #@+node:EKR.20040526204706.2:getDqBool
    def getDqBool (self):

        self.getDquote()
        val = self.getBool()
        self.getDquote()
        return val
    #@-node:EKR.20040526204706.2:getDqBool
    #@+node:EKR.20040526204706.3:getDqString
    def getDqString (self):

        self.getDquote()
        i = self.fileBufferIndex
        self.fileBufferIndex = j = string.find(self.fileBuffer,'"',i)
        if j == -1: raise BadLeoFile("unterminated double quoted string")
        s = self.fileBuffer[i:j]
        self.getDquote()
        return s
    #@-node:EKR.20040526204706.3:getDqString
    #@+node:EKR.20040526204706.4:getDquote
    def getDquote (self):

        self.getTag('"')
    #@-node:EKR.20040526204706.4:getDquote
    #@+node:ekr.20031218072017.3024:getEscapedString
    def getEscapedString (self):

        # The next '<' begins the ending tag.
        i = self.fileBufferIndex
        self.fileBufferIndex = j = string.find(self.fileBuffer,'<',i)
        if j == -1:
            print self.fileBuffer[i:]
            raise BadLeoFile("unterminated escaped string")
        else:
            # Allocates memory
            return self.xmlUnescape(self.fileBuffer[i:j])
    #@-node:ekr.20031218072017.3024:getEscapedString
    #@+node:EKR.20040526204706.5:getIndex
    def getIndex (self):

        val = self.getLong()
        if val < 0: raise BadLeoFile("expecting index")
        return val
    #@-node:EKR.20040526204706.5:getIndex
    #@+node:EKR.20040526204706.6:getLong
    def getLong (self):

        self.skipWs() # guarantees at least one more character.
        i = self.fileBufferIndex
        if self.fileBuffer[i] == u'-':
            i += 1
        n = len(self.fileBuffer)
        while i < n and self.fileBuffer[i].isdigit():
            i += 1
        if i == self.fileBufferIndex:
            raise BadLeoFile("expecting int constant")
        val = int(self.fileBuffer[self.fileBufferIndex:i])
        self.fileBufferIndex = i
        return val
    #@-node:EKR.20040526204706.6:getLong
    #@+node:EKR.20040526204706.7:getOpenTag
    def getOpenTag (self,tag):

        """
        Look ahead for collapsed tag: tag may or may not end in ">"
        Skips tag and /> if found, otherwise does not alter index.
        Returns True if the closing part was found.
        Throws BadLeoFile if the tag does not exist.
        """

        if tag[-1] == ">":
            # Only the tag itself or a collapsed tag are valid.
            if self.matchTag(tag):
                return False # Not a collapsed tag.
            elif self.matchTag(tag[:-1]):
                # It must be a collapsed tag.
                self.skipWs()
                if self.matchTag("/>"):
                    return True
            print "getOpenTag(", tag, ") failed:"
            raise BadLeoFile("expecting" + tag)
        else:
            # The tag need not be followed by "/>"
            if self.matchTag(tag):
                old_index = self.fileBufferIndex
                self.skipWs()
                if self.matchTag("/>"):
                    return True
                else:
                    self.fileBufferIndex = old_index
                    return False
            else:
                print "getOpenTag(", tag, ") failed:"
                raise BadLeoFile("expecting" + tag)
    #@-node:EKR.20040526204706.7:getOpenTag
    #@+node:EKR.20040526204706.8:getStringToTag
    def getStringToTag (self,tag):

        buf = self.fileBuffer
        blen = len(buf) ; tlen = len(tag)
        i = j = self.fileBufferIndex
        while i < blen:
            if tag == buf[i:i+tlen]:
                self.fileBufferIndex = i
                return buf[j:i]
            else: i += 1

        raise BadLeoFile("expecting string terminated by " + tag)
    #@-node:EKR.20040526204706.8:getStringToTag
    #@+node:EKR.20040526204706.9:getTag
    def getTag (self,tag):

        """
        Look ahead for closing />
        Return True if found.
        """

        if self.matchTag(tag):
            return
        else:
            print "getTag(", tag, ") failed at %s:" % self.fileBuffer[self.fileBufferIndex:(self.fileBufferIndex+256)]
            raise BadLeoFile("expecting" + tag)
    #@-node:EKR.20040526204706.9:getTag
    #@+node:EKR.20040526204036:getUnknownTag
    def getUnknownTag(self):

        self.skipWsAndNl() # guarantees at least one more character.
        tag = self.getStringToTag('=')
        if not tag:
            print "getUnknownTag failed"
            raise BadLeoFile("unknown tag not followed by '='")

        self.fileBufferIndex += 1
        val = self.getDqString()
        # g.trace(tag,val)
        return tag,val
    #@-node:EKR.20040526204036:getUnknownTag
    #@-node:ekr.20031218072017.1244:get routines (basic)
    #@+node:ekr.20031218072017.1245:match routines
    def matchChar (self,ch):
        self.skipWs() # guarantees at least one more character.
        if ch == self.fileBuffer[self.fileBufferIndex]:
            self.fileBufferIndex += 1 ; return True
        else: return False

    # Warning: does not check for end-of-word,
    # so caller must match prefixes first.
    def matchTag (self,tag):
        self.skipWsAndNl() # guarantees at least one more character.
        i = self.fileBufferIndex
        if tag == self.fileBuffer[i:i+len(tag)]:
            self.fileBufferIndex += len(tag)
            return True
        else:
            return False

    def matchTagWordIgnoringCase (self,tag):
        self.skipWsAndNl() # guarantees at least one more character.
        i = self.fileBufferIndex
        tag = string.lower(tag)
        j = g.skip_c_id(self.fileBuffer,i)
        word = self.fileBuffer[i:j]
        word = string.lower(word)
        if tag == word:
            self.fileBufferIndex += len(tag)
            return True
        else:
            return False
    #@-node:ekr.20031218072017.1245:match routines
    #@+node:ekr.20031218072017.3027:skipWs
    def skipWs (self):

        while self.fileBufferIndex < len(self.fileBuffer):
            ch = self.fileBuffer[self.fileBufferIndex]
            if ch == ' ' or ch == '\t':
                self.fileBufferIndex += 1
            else: break

        # The caller is entitled to get the next character.
        if  self.fileBufferIndex >= len(self.fileBuffer):
            raise BadLeoFile("")
    #@-node:ekr.20031218072017.3027:skipWs
    #@+node:ekr.20031218072017.3028:skipWsAndNl
    def skipWsAndNl (self):

        while self.fileBufferIndex < len(self.fileBuffer):
            ch = self.fileBuffer[self.fileBufferIndex]
            if ch == ' ' or ch == '\t' or ch == '\r' or ch == '\n':
                self.fileBufferIndex += 1
            else: break

        # The caller is entitled to get the next character.
        if  self.fileBufferIndex >= len(self.fileBuffer):
            raise BadLeoFile("")
    #@-node:ekr.20031218072017.3028:skipWsAndNl
    #@+node:ekr.20031218072017.3031:xmlUnescape
    def xmlUnescape(self,s):

        if s:
            s = string.replace(s, '\r', '')
            s = string.replace(s, "&lt;", '<')
            s = string.replace(s, "&gt;", '>')
            s = string.replace(s, "&amp;", '&')
        return s
    #@-node:ekr.20031218072017.3031:xmlUnescape
    #@-node:ekr.20031218072017.1243:get, match & skip (basic)
    #@+node:ekr.20031218072017.1555:getAllLeoElements

    def getAllLeoElements (self,fileName,silent):
        c = self.c

        self.getXmlVersionTag()
        self.getXmlStylesheetTag()

        self.getTag("<leo_file>") # Must match exactly.
        self.getLeoHeader()
        self.getGlobals()
        self.getPrefs()
        self.getFindPanelSettings()

        # Causes window to appear.
        c.frame.resizePanesToRatio(c.frame.ratio,c.frame.secondary_ratio)
        if not silent and not g.unitTesting:
            g.es("reading:",fileName)

        self.getVnodes()
        self.getTnodes()
        self.getCloneWindows()
        self.getTag("</leo_file>")
    #@-node:ekr.20031218072017.1555:getAllLeoElements
    #@+node:ekr.20031218072017.3023:getCloneWindows
    # For compatibility with old file formats.

    def getCloneWindows (self):

        if not self.matchTag("<clone_windows>"):
            return # <clone_windows/> seen.

        while self.matchTag("<clone_window vtag=\"V"):
            self.getLong() ; self.getDquote() ; self.getTag(">")
            if not self.getOpenTag("<global_window_position"):
                self.getTag("<global_window_position")
                self.getPosition()
                self.getTag("/>")
            self.getTag("</clone_window>")
        self.getTag("</clone_windows>")
    #@-node:ekr.20031218072017.3023:getCloneWindows
    #@+node:ekr.20061209141653:getDummyElements
    def getDummyElements (self):

        # New in Leo 4.4.3: Ignore the dummy elements that allow
        # Pasted Leo outlines to be valid .leo files.
        while 1:
            for tag in ('<globals','<preferences','<find_panel_settings'):
                if self.matchTag(tag) and self.matchTag('/>'):
                    break
            else:
                break
    #@-node:ekr.20061209141653:getDummyElements
    #@+node:ekr.20031218072017.2064:getFindPanelSettings
    def getFindPanelSettings (self):

        if self.getOpenTag("<find_panel_settings"):
            return # <find_panel_settings/> seen.

        # New in 4.3: ignore all pre-4.3 find settings.
        while 1:
            if   self.matchTag("batch="):           self.getDqBool()
            elif self.matchTag("ignore_case="):     self.getDqBool()
            elif self.matchTag("mark_changes="):    self.getDqBool()
            elif self.matchTag("mark_finds="):      self.getDqBool()
            elif self.matchTag("node_only="):       self.getDqBool()
            elif self.matchTag("pattern_match="):   self.getDqBool()
            elif self.matchTag("reverse="):         self.getDqBool()
            elif self.matchTag("script_change="):   self.getDqBool()
            elif self.matchTag("script_search="):   self.getDqBool()
            elif self.matchTag("search_headline="): self.getDqBool()
            elif self.matchTag("search_body="):     self.getDqBool()
            elif self.matchTag("selection_only="):  self.getDqBool()
            elif self.matchTag("suboutline_only="): self.getDqBool()
            elif self.matchTag("whole_word="):      self.getDqBool()
            elif self.matchTag("wrap="):            self.getDqBool()
            elif self.matchTag(">"): break
            else: self.getUnknownTag() # Ignore all other tags.
        # Allow only <find_string> or <find_string/>
        if self.getOpenTag("<find_string>"): 
            pass
        else:
            self.getEscapedString() ; self.getTag("</find_string>")
        # Allow only <change_string> or <change_string/>
        if self.getOpenTag("<change_string>"): 
            pass
        else:
            self.getEscapedString() ; self.getTag("</change_string>")
        self.getTag("</find_panel_settings>")
    #@-node:ekr.20031218072017.2064:getFindPanelSettings
    #@+node:ekr.20031218072017.2306:getGlobals
    def getGlobals (self):

        if self.getOpenTag("<globals"):
            # <globals/> seen: set reasonable defaults:
            self.ratio = 0.5
            y,x,h,w = 50,50,500,700
        else:
            self.getTag("body_outline_ratio=\"")
            self.ratio = self.getDouble() ; self.getDquote() ; self.getTag(">")

            self.getTag("<global_window_position")
            y,x,h,w = self.getPosition()
            self.getTag("/>")

            self.getTag("<global_log_window_position")
            self.getPosition()
            self.getTag("/>") # no longer used.

            self.getTag("</globals>")

        # Redraw the window before writing into it.
        self.frame.setTopGeometry(w,h,x,y)
        self.frame.deiconify()
        self.frame.lift()
        self.frame.update()
    #@-node:ekr.20031218072017.2306:getGlobals
    #@+node:ekr.20031218072017.1970:getLeoHeader
    def getLeoHeader (self):

        if self.getOpenTag("<leo_header"):
            return # <leo_header/> seen.

        # New in version 1.7: attributes may appear in any order.
        while 1:
            if self.matchTag("file_format="):
                self.getDquote() ; self.getLong() ; self.getDquote()
            elif self.matchTag("tnodes="):
                self.getDquote() ; self.getLong() ; self.getDquote()
            elif self.matchTag("max_tnode_index="):
                self.getDquote() ; self.getLong() ; self.getDquote()
            elif self.matchTag("clone_windows="):
                self.getDquote() ; self.getLong() ; self.getDquote() # no longer used.
            elif self.matchTag("></leo_header>"): # new in 4.2: allow this form.
                break
            else:
                self.getTag("/>")
                break
    #@-node:ekr.20031218072017.1970:getLeoHeader
    #@+node:ekr.20031218072017.3025:getPosition
    def getPosition (self):

        top = left = height = width = 0
        # New in version 1.7: attributes may appear in any order.
        while 1:
            if self.matchTag("top=\""):
                top = self.getLong() ; self.getDquote()
            elif self.matchTag("left=\""):
                left = self.getLong() ; self.getDquote()
            elif self.matchTag("height=\""):
                height = self.getLong() ; self.getDquote()
            elif self.matchTag("width=\""):
                width = self.getLong() ; self.getDquote()
            else: break
        return top, left, height, width
    #@-node:ekr.20031218072017.3025:getPosition
    #@+node:ekr.20031218072017.2062:getPrefs
    # Note: Leo 4.3 does not write these settings to local .leo files.
    # Instead, corresponding settings are contained in leoConfig.leo files.

    def getPrefs (self):

        c = self.c

        if self.getOpenTag("<preferences"):
            return # <preferences/> seen

        table = (
            ("allow_rich_text",None,None), # Ignored.
            ("tab_width","tab_width",self.getLong),
            ("page_width","page_width",self.getLong),
            ("tangle_bat","tangle_batch_flag",self.getBool),
            ("untangle_bat","untangle_batch_flag",self.getBool),
            ("output_doc_chunks","output_doc_flag",self.getBool),
            ("noweb_flag",None,None), # Ignored.
            ("extended_noweb_flag",None,None), # Ignored.
            ("defaultTargetLanguage","target_language",self.getTargetLanguage),
            ("use_header_flag","use_header_flag",self.getBool))

        done = False
        while 1:
            found = False
            for tag,var,f in table:
                if self.matchTag("%s=" % tag):
                    if var:
                        self.getDquote() ; val = f() ; self.getDquote()
                        setattr(c,var,val)
                        # g.trace(var,val)
                    else:
                        self.getDqString()
                    found = True ; break
            if not found:
                if self.matchTag("/>"):
                    done = True ; break
                if self.matchTag(">"):
                    break
                else: # New in 4.1: ignore all other tags.
                    self.getUnknownTag()

        if not done:
            while 1:
                if self.matchTag("<defaultDirectory>"):
                    # New in version 0.16.
                    c.tangle_directory = self.getEscapedString()
                    self.getTag("</defaultDirectory>")
                    if not g.os_path_exists(c.tangle_directory):
                        g.es("default tangle directory not found:",c.tangle_directory)
                elif self.matchTag("<TSyntaxMemo_options>"):
                    self.getEscapedString() # ignored
                    self.getTag("</TSyntaxMemo_options>")
                else: break
            self.getTag("</preferences>")
    #@+node:ekr.20031218072017.2063:getTargetLanguage
    def getTargetLanguage (self):

        # Must match longer tags before short prefixes.
        for name in g.app.language_delims_dict.keys():
            if self.matchTagWordIgnoringCase(name):
                language = name.replace("/","")
                # self.getDquote()
                return language

        return "c" # default
    #@-node:ekr.20031218072017.2063:getTargetLanguage
    #@-node:ekr.20031218072017.2062:getPrefs
    #@+node:ekr.20031218072017.3026:getSize (not used!)
    def getSize (self):

        # New in version 1.7: attributes may appear in any order.
        height = 0 ; width = 0
        while 1:
            if self.matchTag("height=\""):
                height = self.getLong() ; self.getDquote()
            elif self.matchTag("width=\""):
                width = self.getLong() ; self.getDquote()
            else: break
        return height, width
    #@-node:ekr.20031218072017.3026:getSize (not used!)
    #@+node:ekr.20031218072017.1561:getTnode
    def getTnode (self):

        # we have already matched <t.
        index = -1 ; attrDict = {}

        # New in Leo 4.4: support collapsed tnodes.
        if self.matchTag('/>'): # A collapsed tnode.
            return

        # Attributes may appear in any order.
        while 1:
            if self.matchTag("tx="):
                # New for 4.1.  Read either "Tnnn" or "gnx".
                index = self.getDqString()
            elif self.matchTag("rtf=\"1\""): pass # ignored
            elif self.matchTag("rtf=\"0\""): pass # ignored
            elif self.matchTag(">"):         break
            else: # New for 4.0: allow unknown attributes.
                # New in 4.2: allow pickle'd and hexlify'ed values.
                attr,val = self.getUa("tnode")
                if attr: attrDict[attr] = val

        # index might be Tnnn, nnn, or gnx.
        junk,theTime,junk = g.app.nodeIndices.scanGnx(index,0)
        if theTime == None: # A pre-4.1 file index.
            if index[0] == "T":
                index = index[1:]

        index = self.canonicalTnodeIndex(index)
        t = self.tnodesDict.get(index)
        if t:
            #@        << handle unknown attributes >>
            #@+node:ekr.20031218072017.1564:<< handle unknown attributes >>
            keys = attrDict.keys()
            if keys:
                t.unknownAttributes = attrDict
                t._p_changed = 1
                if 0: # For debugging.
                    g.es_print("unknown attributes for tnode",color = "blue")
                    for key in keys:
                        g.es_print('',"%s = %s" % (key,attrDict.get(key)))
            #@-node:ekr.20031218072017.1564:<< handle unknown attributes >>
            #@nl
            s = self.getEscapedString()
            t.setTnodeText(s,encoding=self.leo_file_encoding)
        else:
            g.es("no tnode with index:",str(index),"the text will be discarded")
        self.getTag("</t>")
    #@-node:ekr.20031218072017.1561:getTnode
    #@+node:ekr.20031218072017.2008:getTnodeList (4.0,4.2)
    def getTnodeList (self,s):

        """Parse a list of tnode indices in string s."""

        # Remember: entries in the tnodeList correspond to @+node sentinels, _not_ to tnodes!

        fc = self

        indexList = s.split(',') # The list never ends in a comma.
        tnodeList = []
        for index in indexList:
            index = self.canonicalTnodeIndex(index)
            t = fc.tnodesDict.get(index)
            if not t:
                # Not an error: create a new tnode and put it in fc.tnodesDict.
                # g.trace("not allocated: %s" % index)
                t = self.newTnode(index)
            tnodeList.append(t)

        # if tnodeList: g.trace(len(tnodeList))
        return tnodeList
    #@-node:ekr.20031218072017.2008:getTnodeList (4.0,4.2)
    #@+node:ekr.20031218072017.1560:getTnodes
    def getTnodes (self):

        # A slight change: we require a tnodes element.  But Leo always writes this.
        if self.getOpenTag("<tnodes>"):
            return # <tnodes/> seen.

        while self.matchTag("<t"):
            self.getTnode()

        self.getTag("</tnodes>")
    #@-node:ekr.20031218072017.1560:getTnodes
    #@+node:EKR.20040526204036.1:getUa (non-sax)
    # changed for 4.3.

    def getUa(self,unused_nodeType):

        """Parse an unknown attribute in a <v> or <t> element."""

        # New in 4.2.  The unknown tag has been pickled and hexlify'd.
        attr,val = self.getUnknownTag()
        # g.trace(attr,repr(val))
        if not attr:
            return None,None

        # New in 4.3: leave string attributes starting with 'str_' alone.
        if attr.startswith('str_') and type(val) == type(''):
            # g.trace(attr,val)
            return attr,val

        # New in 4.3: convert attributes starting with 'b64_' using the base64 conversion.
        if 0: # Not ready yet.
            if attr.startswith('b64_'):
                try: pass
                except Exception: pass

        try:
            binString = binascii.unhexlify(val) # Throws a TypeError if val is not a hex string.
        except TypeError:
            # Assume that Leo 4.1 wrote the attribute.
            # g.trace('4.1 val:',val2)
            return attr,val
        try:
            # No change needed to support protocols.
            val2 = pickle.loads(binString)
            # g.trace('v.3 val:',val2)
            return attr,val2
        except (pickle.UnpicklingError,ImportError):
            return attr,val
        except Exception:
            return attr,val # New in Leo 4.4.5.
    #@-node:EKR.20040526204036.1:getUa (non-sax)
    #@+node:ekr.20031218072017.1566:getVnode & helpers
    # changed for 4.2 & 4.4
    def getVnode (self,parent,back,skip,appendToCurrentStack,appendToTopStack):

        v = None
        setCurrent = setExpanded = setMarked = setOrphan = setTop = False
        tref = -1 ; headline = '' ; tnodeList = None ; attrDict = {}

        # we have already matched <v.

        # New in Leo 4.4: support collapsed tnodes.
        if self.matchTag('/>'): # A collapsed vnode.
            v,skip2 = self.createVnode(parent,back,tref,headline,attrDict)
            if self.checking: return None
            else: return v

        while 1:
            matchobj = self.reVnodeAttributesCompiled.match(self.fileBuffer,self.fileBufferIndex)
            if matchobj:
                self.fileBufferIndex = matchobj.end()
                m=matchobj.group(1)
                if m.startswith("a="):
                    #@                << Handle vnode attribute bits >>
                    #@+node:ekr.20031218072017.1567:<< Handle vnode attribute bits  >>
                    # The a=" has already been seen.
                    for flag in matchobj.group(2):
                        if   flag == 'C': pass # Not used: clone bits are recomputed later.
                        elif flag == 'D': pass # Not used.
                        elif flag == 'E': setExpanded = True
                        elif flag == 'M': setMarked = True
                        elif flag == 'O': setOrphan = True
                        elif flag == 'T': setTop = True
                        elif flag == 'V': setCurrent = True
                    #@-node:ekr.20031218072017.1567:<< Handle vnode attribute bits  >>
                    #@nl
                elif m.startswith("t="):
                    # New for 4.1.  Read either "Tnnn" or "gnx".
                    tref = index = matchobj.group(3)
                    if self.usingClipboard:
                        #@                    << raise invalidPaste if the tnode is in self.forbiddenTnodes >>
                        #@+node:ekr.20041023110111:<< raise invalidPaste if the tnode is in self.forbiddenTnodes >>
                        # Bug fix in 4.3 a1: make sure we have valid paste.
                        junk,theTime,junk = g.app.nodeIndices.scanGnx(index,0)
                        if not theTime and index[0] == "T":
                            index = index[1:]

                        index = self.canonicalTnodeIndex(index)
                        t = self.tnodesDict.get(index)

                        if t in self.forbiddenTnodes:
                            # g.trace(t)
                            raise invalidPaste
                        #@-node:ekr.20041023110111:<< raise invalidPaste if the tnode is in self.forbiddenTnodes >>
                        #@nl
                elif m.startswith("vtag="):
                    pass # ignored
                elif m.startswith("tnodeList="):
                    s = matchobj.group(5)
                    tnodeList = self.getTnodeList(s) # New for 4.0
                elif m.startswith("descendentTnodeUnknownAttributes="):
                    # New for 4.2, deprecated for 4.3?
                    s = matchobj.group(6)
                    theDict = self.getDescendentUnknownAttributes(s)
                    if theDict:
                        self.descendentUnknownAttributesDictList.append(theDict)
                elif m.startswith("expanded="):
                    s = matchobj.group(7)
                    self.descendentExpandedList.extend(self.getDescendentAttributes(s,tag="expanded"))
                elif m.startswith("marks="):
                    s = matchobj.group(8)
                    self.descendentMarksList.extend(self.getDescendentAttributes(s,tag="marks"))
                elif m.startswith(">"):
                    break
                else:
                    print("Unexpected match: \"%s\"" % m);
                    break
            else: # New for 4.0: allow unknown attributes.
                # New in 4.2: allow pickle'd and hexlify'ed values.
                attr,val = self.getUa("vnode")
                if attr: attrDict[attr] = val

        # Headlines are optional.
        if self.matchTag("<vh>"):
            headline = self.getEscapedString() ; self.getTag("</vh>")
        # g.trace("skip:",skip,"parent:",parent,"back:",back,"headline:",headline)
        if skip:
            v = self.getExistingVnode(tref,headline)
            if v: # Bug fix: 4/18/05: The headline may change during paste as clone.
                v.initHeadString(headline,encoding=self.leo_file_encoding)
        if v is None:
            v,skip2 = self.createVnode(parent,back,tref,headline,attrDict)
            if not self.checking:
                skip = skip or skip2
                if tnodeList:
                    v.t.tnodeList = tnodeList # New for 4.0, 4.2: now in tnode.

        if not self.checking:
            #@        << Set the remembered status bits >>
            #@+node:ekr.20031218072017.1568:<< Set the remembered status bits >>
            if setCurrent:
                self.currentVnodeStack = [v]

            if setTop:
                self.topVnodeStack = [v]

            if setExpanded:
                v.initExpandedBit()

            if setMarked:
                v.initMarkedBit() # 3/25/03: Do not call setMarkedBit here!

            if setOrphan:
                v.setOrphan()
            #@-node:ekr.20031218072017.1568:<< Set the remembered status bits >>
            #@nl

        # Recursively create all nested nodes.
        parent = v ; back = None
        while self.matchTag("<v"):
            append1 = appendToCurrentStack and len(self.currentVnodeStack) == 0
            append2 = appendToTopStack and len(self.topVnodeStack) == 0
            back = self.getVnode(parent,back,skip,
                appendToCurrentStack=append1,appendToTopStack=append2)

        if not self.checking:
            #@        << Append to current or top stack >>
            #@+node:ekr.20040326055828:<< Append to current or top stack >>
            if not setCurrent and len(self.currentVnodeStack) > 0 and appendToCurrentStack:
                #g.trace("append current",v)
                self.currentVnodeStack.append(v)

            if not setTop and len(self.topVnodeStack) > 0 and appendToTopStack:
                #g.trace("append top",v)
                self.topVnodeStack.append(v)
            #@-node:ekr.20040326055828:<< Append to current or top stack >>
            #@nl

        # End this vnode.
        self.getTag("</v>")
        return v
    #@+node:ekr.20031218072017.1860:createVnode
    # (changed for 4.2) sets skip

    def createVnode (self,parent,back,tref,headline,attrDict):

        # g.trace(parent,headline)
        v = None ; c = self.c
        # Shared tnodes are placed in the file even if empty.
        if tref == -1:
            t = leoNodes.tnode()
        else:
            tref = self.canonicalTnodeIndex(tref)
            t = self.tnodesDict.get(tref)
            if not t:
                t = self.newTnode(tref)

        if self.checking: return None,False

        if back: # create v after back.
            v = back.insertAfter(t)
        elif parent: # create v as the parent's first child.
            v = parent.insertAsNthChild(0,t)
        else: # create a root vnode
            v = leoNodes.vnode(t)
            v.moveToRoot(oldRoot=None)
            c.setRootVnode(v) # New in Leo 4.4.2.

        if v not in v.t.vnodeList:
            v.t.vnodeList.append(v) # New in 4.2.

        skip = len(v.t.vnodeList) > 1
        v.initHeadString(headline,encoding=self.leo_file_encoding)
        #@    << handle unknown vnode attributes >>
        #@+node:ekr.20031218072017.1861:<< handle unknown vnode attributes >>
        keys = attrDict.keys()
        if keys:
            v.unknownAttributes = attrDict
            v._p_changed = 1

            if 0: # For debugging.
                g.es_print("unknown attributes for",v.headString(),color="blue")
                for key in keys:
                    g.es_print('',"%s = %s" % (key,attrDict.get(key)))
        #@-node:ekr.20031218072017.1861:<< handle unknown vnode attributes >>
        #@nl
        # g.trace(skip,tref,v,v.t,len(v.t.vnodeList))
        return v,skip
    #@nonl
    #@-node:ekr.20031218072017.1860:createVnode
    #@+node:ekr.20040326063413:getExistingVnode
    def getExistingVnode (self,tref,headline):

        assert(tref > -1)
        tref = self.canonicalTnodeIndex(tref)
        t = self.tnodesDict.get(tref)
        try:
            return t.vnodeList[0]
        except (IndexError,AttributeError):
            g.es("missing vnode:",headline,color="red")
            g.es("probably an outline topology error.")
            return None
    #@-node:ekr.20040326063413:getExistingVnode
    #@-node:ekr.20031218072017.1566:getVnode & helpers
    #@+node:ekr.20031218072017.1565:getVnodes
    def getVnodes (self,reassignIndices=True):

        c = self.c

        if self.getOpenTag("<vnodes>"):
            return # <vnodes/> seen.

        self.forbiddenTnodes = []
        back = parent = None # This routine _must_ work on vnodes!
        self.currentVnodeStack = []
        self.topVnodeStack = []

        if self.usingClipboard:
            oldRoot = c.rootPosition()
            oldCurrent = c.currentPosition()
            if not reassignIndices:
                #@            << set self.forbiddenTnodes to tnodes than must not be pasted >>
                #@+node:ekr.20041023105832:<< set self.forbiddenTnodes to tnodes than must not be pasted >>
                self.forbiddenTnodes = []

                for p in oldCurrent.self_and_parents_iter():
                    if p.v.t not in self.forbiddenTnodes:
                        self.forbiddenTnodes.append(p.v.t)

                # g.trace("forbiddenTnodes",self.forbiddenTnodes)
                #@-node:ekr.20041023105832:<< set self.forbiddenTnodes to tnodes than must not be pasted >>
                #@nl

        while self.matchTag("<v"):
            append1 = not self.usingClipboard and len(self.currentVnodeStack) == 0
            append2 = not self.usingClipboard and len(self.topVnodeStack) == 0
            back = self.getVnode(parent,back,skip=False,
                appendToCurrentStack=append1,appendToTopStack=append2)

        if self.usingClipboard and not self.checking:
            # Link in the pasted nodes after the current position.
            newRoot = c.rootPosition()
            c.setRootPosition(oldRoot)
            newRoot.v.linkAfter(oldCurrent.v)
            newCurrent = oldCurrent.copy()
            newCurrent.v = newRoot.v
            c.setCurrentPosition(newCurrent)

        self.getTag("</vnodes>")
    #@-node:ekr.20031218072017.1565:getVnodes
    #@+node:ekr.20031218072017.1249:getXmlStylesheetTag
    def getXmlStylesheetTag (self):

        """Parses the optional xml stylesheet string, and sets the corresponding config option.

        For example, given: <?xml_stylesheet s?> the config option is s."""

        c = self.c
        tag = "<?xml-stylesheet "

        if self.matchTag(tag):
            s = self.getStringToTag("?>")
            # print "reading:", tag + s + "?>"
            c.frame.stylesheet = s
            self.getTag("?>")
    #@-node:ekr.20031218072017.1249:getXmlStylesheetTag
    #@+node:ekr.20031218072017.1468:getXmlVersionTag
    # Parses the encoding string, and sets self.leo_file_encoding.

    def getXmlVersionTag (self):

        self.getTag(g.app.prolog_prefix_string)
        encoding = self.getDqString()
        self.getTag(g.app.prolog_postfix_string)

        if g.isValidEncoding(encoding):
            self.leo_file_encoding = encoding
            # g.trace('self.leo_file_encoding:',encoding, color="blue")
        else:
            g.es("invalid encoding in .leo file:",encoding,color="red")
    #@-node:ekr.20031218072017.1468:getXmlVersionTag
    #@+node:ekr.20040326054052:setPositionsFromStacks (silly)
    def setPositionsFromStacks (self):

        c = self.c

        current = self.convertStackToPosition(self.currentVnodeStack)

        if current:
            # g.trace('using convertStackToPosition',current)
            c.setCurrentPosition(current)
        else:
            # g.trace(self.currentVnodeStack)
            c.setCurrentPosition(c.rootPosition())

        # At present this is useless: the drawing code doesn't set the top position properly.
        if 0:
            top = self.convertStackToPosition(self.topVnodeStack)
            if top:
                c.setTopPosition(top)
    #@nonl
    #@-node:ekr.20040326054052:setPositionsFromStacks (silly)
    #@-node:ekr.20031218072017.3021:Non-sax
    #@+node:ekr.20060919104530:Sax
=======
    #@+node:ekr.20060919104530:Sax (reading)
>>>>>>> cd6dcbf8
    #@+node:ekr.20060919110638.4:createSaxVnodes & helpers
    def createSaxVnodes (self,saxRoot,reassignIndices):

        '''**Important**: this method and its helpers are low-level code
        corresponding to link/unlink methods in leoNodes.py.
        Modify this with extreme care.'''


        parent_v = self.c.hiddenRootNode

        children = self.createSaxChildren(saxRoot,parent_v=parent_v)

        return children
    #@+node:ekr.20060919110638.5:createSaxChildren
    def createSaxChildren (self, sax_node, parent_v):

        children = []

        for child in sax_node.children:
            tnx = child.tnx
            t = self.tnodesDict.get(tnx)
            if t:
                # A clone.  Create a new clone vnode, but share the subtree, i.e., the tnode.
                # g.trace('**clone',v)
                v = self.createSaxVnode(child,parent_v,t=t)
            else:
                v = self.createSaxVnodeTree(child,parent_v)

            # Add all items in v.t.vnodeList to parents of grandchildren.
            v._computeParentsOfChildren()

            children.append(v)

        self._linkParentAndChildren(parent_v,children)

        return children
    #@-node:ekr.20060919110638.5:createSaxChildren
    #@+node:ekr.20060919110638.6:createSaxVnodeTree
    def createSaxVnodeTree (self,sax_node,parent_v):

        v = self.createSaxVnode(sax_node,parent_v)

        self.createSaxChildren(sax_node,v)

        return v
    #@nonl
    #@-node:ekr.20060919110638.6:createSaxVnodeTree
    #@+node:ekr.20060919110638.7:createSaxVnode
    def createSaxVnode (self,sax_node,parent_v,t=None):

        c = self.c
        h = sax_node.headString
        b = sax_node.bodyString

        if not t:
            if g.unified_nodes:
                t = leoNodes.vnode(context=c)
                t.setBodyString(b)
                t.setHeadString(h)
            else:
                t = leoNodes.tnode(bodyString=b,headString=h)

            if sax_node.tnx:
                t.fileIndex = g.app.nodeIndices.scanGnx(sax_node.tnx,0)

        if g.unified_nodes:
            v = t
        else:
            v = leoNodes.vnode(context=c,t=t)

        v.t.vnodeList.append(v)
        v._parent = parent_v

        index = self.canonicalTnodeIndex(sax_node.tnx)
        self.tnodesDict [index] = t

        # g.trace('tnx','%-22s' % (index),'v',id(v),'v.t',id(v.t),'body','%-4d' % (len(b)),h)

        self.handleVnodeSaxAttributes(sax_node,v)
        self.handleTnodeSaxAttributes(sax_node,t)

        return v

    #@+node:ekr.20060919110638.8:handleTnodeSaxAttributes
    def handleTnodeSaxAttributes (self,sax_node,t):

        d = sax_node.tnodeAttributes

        aDict = {}
        for key in d.keys():
            val = d.get(key)
            val2 = self.getSaxUa(key,val)
            aDict[key] = val2

        if aDict:
            # g.trace('uA',aDict)
            t.unknownAttributes = aDict
    #@nonl
    #@-node:ekr.20060919110638.8:handleTnodeSaxAttributes
    #@+node:ekr.20061004053644:handleVnodeSaxAttributes
    # The native attributes of <v> elements are a, t, vtag, tnodeList,
    # marks, expanded and descendentTnodeUnknownAttributes.

    def handleVnodeSaxAttributes (self,sax_node,v):

        d = sax_node.attributes
        s = d.get('a')
        if s:
            # g.trace('%s a=%s %s' % (id(sax_node),s,v.headString()))
            # 'C' (clone) and 'D' bits are not used.
            if 'M' in s: v.setMarked()
            if 'E' in s: v.expand()
            if 'O' in s: v.setOrphan()
            # if 'T' in s: self.topVnode = v
            if 'V' in s:
                # g.trace('setting currentVnode',v,color='red')
                self.currentVnode = v

        s = d.get('tnodeList','')
        tnodeList = s and s.split(',')
        if tnodeList:
            # This tnode list will be resolved later.
            # g.trace('found tnodeList',v.headString(),tnodeList)
            v.tempTnodeList = tnodeList

        s = d.get('descendentTnodeUnknownAttributes') # Correct: only tnode have descendent uA's.
        if s: 
            aDict = self.getDescendentUnknownAttributes(s)
            if aDict:
                # g.trace('descendentUaDictList',aDict)
                self.descendentUnknownAttributesDictList.append(aDict)

        s = d.get('expanded')
        if s:
            aList = self.getDescendentAttributes(s,tag="expanded")
            # g.trace('expanded list',len(aList))
            self.descendentExpandedList.extend(aList)

        s = d.get('marks')
        if s:
            aList = self.getDescendentAttributes(s,tag="marks")
            # g.trace('marks list',len(aList))
            self.descendentMarksList.extend(aList)

        aDict = {}
        for key in d.keys():
            if key in self.nativeVnodeAttributes:
                if 0: g.trace('****ignoring***',key,d.get(key))
            else:
                val = d.get(key)
                val2 = self.getSaxUa(key,val)
                aDict[key] = val2
                # g.trace(key,val,val2)
        if aDict:
            # g.trace('uA',aDict)
            v.unknownAttributes = aDict
    #@nonl
    #@-node:ekr.20061004053644:handleVnodeSaxAttributes
    #@-node:ekr.20060919110638.7:createSaxVnode
    #@+node:ekr.20060919110638.9:p._linkParentAndChildren
    def _linkParentAndChildren (self, parent_v, children):

        # if children: g.trace(parent_v,len(children))

        # Add parent_v to it's tnode's vnodeList.
        if parent_v not in parent_v.t.vnodeList:
            parent_v.t.vnodeList.append(parent_v)

        # Set parent_v's children.
        parent_v.t.children = children

        # Make parent_v a parent of each child.
        parent_v._computeParentsOfChildren()

    #@-node:ekr.20060919110638.9:p._linkParentAndChildren
    #@-node:ekr.20060919110638.4:createSaxVnodes & helpers
    #@+node:ekr.20060919110638.2:dumpSaxTree
    def dumpSaxTree (self,root,dummy):

        if not root:
            print 'dumpSaxTree: empty tree'
            return
        if not dummy:
            root.dump()
        for child in root.children:
            self.dumpSaxTree(child,dummy=False)
    #@nonl
    #@-node:ekr.20060919110638.2:dumpSaxTree
    #@+node:ekr.20061003093021:getSaxUa
    def getSaxUa(self,attr,val):

        """Parse an unknown attribute in a <v> or <t> element.
        The unknown tag has been pickled and hexlify'd.
        """

        try:
            val = str(val)
        except UnicodeError:
            g.es_print('unexpected exception converting hexlified string to string')
            g.es_exception()

        # g.trace(attr,repr(val))

        # New in 4.3: leave string attributes starting with 'str_' alone.
        if attr.startswith('str_') and type(val) == type(''):
            # g.trace(attr,val)
            return val

        # New in 4.3: convert attributes starting with 'b64_' using the base64 conversion.
        if 0: # Not ready yet.
            if attr.startswith('b64_'):
                try: pass
                except Exception: pass

        try:
            binString = binascii.unhexlify(val) # Throws a TypeError if val is not a hex string.
        except TypeError:
            # Assume that Leo 4.1 wrote the attribute.
            g.trace('can not unhexlify',val)
            return val
        try:
            # No change needed to support protocols.
            val2 = pickle.loads(binString)
            # g.trace('v.3 val:',val2)
            return val2
        except (pickle.UnpicklingError,ImportError):
            g.trace('can not unpickle',val)
            return val
    #@-node:ekr.20061003093021:getSaxUa
    #@+node:ekr.20060919110638.14:parse_leo_file
    def parse_leo_file (self,theFile,inputFileName,silent,inClipboard,s=None):

        c = self.c
        # g.trace('hiddenRootNode',c.hiddenRootNode)

        try:
            # Use cStringIo to avoid a crash in sax when inputFileName has unicode characters.
            if theFile:
                s = theFile.read()
            theFile = cStringIO.StringIO(s)
            # g.trace(repr(inputFileName))
            node = None
            parser = xml.sax.make_parser()
            parser.setFeature(xml.sax.handler.feature_external_ges,1)
                # Include external general entities, esp. xml-stylesheet lines.
            if 0: # Expat does not read external features.
                parser.setFeature(xml.sax.handler.feature_external_pes,1)
                    # Include all external parameter entities
                    # Hopefully the parser can figure out the encoding from the <?xml> element.
            handler = saxContentHandler(c,inputFileName,silent,inClipboard)
            parser.setContentHandler(handler)
            parser.parse(theFile) # expat does not support parseString
            sax_node = handler.getRootNode()
        except xml.sax.SAXParseException:
            g.es_print('error parsing',inputFileName,color='red')
            g.es_exception()
        except Exception:
            g.es_print('unexpected exception parsing',inputFileName,color='red')
            g.es_exception()

        return sax_node
    #@nonl
    #@-node:ekr.20060919110638.14:parse_leo_file
    #@+node:ekr.20060919110638.3:readSaxFile
    def readSaxFile (self,theFile,fileName,silent,inClipboard,reassignIndices,s=None):

        # Pass one: create the intermediate nodes.
        saxRoot = self.parse_leo_file(theFile,fileName,
            silent=silent,inClipboard=inClipboard,s=s)

        # self.dumpSaxTree(saxRoot,dummy=True)

        # Pass two: create the tree of vnodes and tnodes from the intermediate nodes.
        if saxRoot:
            children = self.createSaxVnodes(saxRoot,reassignIndices=reassignIndices)
            # g.trace('children',children)
            self.c.hiddenRootNode.t.children = children
            v = children and children[0] or None
            return v
        else:
            return None
    #@-node:ekr.20060919110638.3:readSaxFile
    #@+node:ekr.20060919110638.11:resolveTnodeLists
    def resolveTnodeLists (self):

        c = self.c

        for p in c.all_positions_with_unique_vnodes_iter():
            if hasattr(p.v,'tempTnodeList'):
                # g.trace(p.v.headString())
                result = []
                for tnx in p.v.tempTnodeList:
                    index = self.canonicalTnodeIndex(tnx)
                    t = self.tnodesDict.get(index)
                    if t:
                        # g.trace(tnx,t)
                        result.append(t)
                    else:
                        g.trace('No tnode for %s' % tnx)
                p.v.t.tnodeList = result
                delattr(p.v,'tempTnodeList')
    #@nonl
    #@-node:ekr.20060919110638.11:resolveTnodeLists
    #@+node:ekr.20060919110638.13:setPositionsFromVnodes & helper
    def setPositionsFromVnodes (self):

        c = self.c ; p = c.rootPosition()

        current = None
        d = hasattr(p.v,'unknownAttributes') and p.v.unknownAttributes
        if d:
            s = d.get('str_leo_pos')
            if s:
                current = self.archivedPositionToPosition(s)

        c.setCurrentPosition(current or c.rootPosition())
    #@nonl
    #@+node:ekr.20061006104837.1:archivedPositionToPosition
    def archivedPositionToPosition (self,s):

        c = self.c
        aList = s.split(',')
        try:
            aList = [int(z) for z in aList]
        except Exception:
            # g.trace('oops: bad archived position. not an int:',aList,c)
            aList = None
        if not aList: return None
        p = c.rootPosition() ; level = 0
        while level < len(aList):
            i = aList[level]
            while i > 0:
                if p.hasNext():
                    p.moveToNext()
                    i -= 1
                else:
                    # g.trace('oops: bad archived position. no sibling:',aList,p.headString(),c)
                    return None
            level += 1
            if level < len(aList):
                p.moveToFirstChild()
                # g.trace('level',level,'index',aList[level],p.headString())
        return p
    #@nonl
    #@-node:ekr.20061006104837.1:archivedPositionToPosition
    #@-node:ekr.20060919110638.13:setPositionsFromVnodes & helper
    #@-node:ekr.20060919104530:Sax (reading)
    #@-node:ekr.20031218072017.3020:Reading
    #@+node:ekr.20031218072017.3032:Writing
    #@+node:ekr.20070413045221.2: Top-level  (leoFileCommands)
    #@+node:ekr.20031218072017.1720:save (fileCommands)
    def save(self,fileName):

        c = self.c ; v = c.currentVnode()

        # New in 4.2.  Return ok flag so shutdown logic knows if all went well.
        ok = g.doHook("save1",c=c,p=v,v=v,fileName=fileName)
        # redraw_flag = g.app.gui.guiName() == 'tkinter'
        if ok is None:
            c.beginUpdate()
            try:
                c.endEditing()# Set the current headline text.
                self.setDefaultDirectoryForNewFiles(fileName)
                ok = self.write_Leo_file(fileName,False) # outlineOnlyFlag
                self.putSavedMessage(fileName)
                if ok:
                    c.setChanged(False) # Clears all dirty bits.
                    if c.config.save_clears_undo_buffer:
                        g.es("clearing undo")
                        c.undoer.clearUndoState()
            finally:
                c.endUpdate() # We must redraw in order to clear dirty node icons.
        g.doHook("save2",c=c,p=v,v=v,fileName=fileName)
        return ok
    #@-node:ekr.20031218072017.1720:save (fileCommands)
    #@+node:ekr.20031218072017.3043:saveAs
    def saveAs(self,fileName):

        c = self.c ; v = c.currentVnode()

        if not g.doHook("save1",c=c,p=v,v=v,fileName=fileName):
            c.beginUpdate()
            try:
                c.endEditing() # Set the current headline text.
                self.setDefaultDirectoryForNewFiles(fileName)
                if self.write_Leo_file(fileName,False): # outlineOnlyFlag
                    c.setChanged(False) # Clears all dirty bits.
                    self.putSavedMessage(fileName)
            finally:
                c.endUpdate() # We must redraw in order to clear dirty node icons.
        g.doHook("save2",c=c,p=v,v=v,fileName=fileName)
    #@-node:ekr.20031218072017.3043:saveAs
    #@+node:ekr.20031218072017.3044:saveTo
    def saveTo (self,fileName):

        c = self.c ; v = c.currentVnode()

        if not g.doHook("save1",c=c,p=v,v=v,fileName=fileName):
            c.beginUpdate()
            try:
                c.endEditing()# Set the current headline text.
                self.setDefaultDirectoryForNewFiles(fileName)
                self.write_Leo_file(fileName,False) # outlineOnlyFlag
                self.putSavedMessage(fileName)
            finally:
                c.endUpdate() # We must redraw in order to clear dirty node icons.
        g.doHook("save2",c=c,p=v,v=v,fileName=fileName)
    #@-node:ekr.20031218072017.3044:saveTo
    #@+node:ekr.20070413061552:putSavedMessage
    def putSavedMessage (self,fileName):

        c = self.c

        zipMark = g.choose(c.isZipped,'[zipped] ','')

        g.es("saved:","%s%s" % (zipMark,g.shortFileName(fileName)))
    #@nonl
    #@-node:ekr.20070413061552:putSavedMessage
    #@-node:ekr.20070413045221.2: Top-level  (leoFileCommands)
    #@+node:ekr.20031218072017.1570:assignFileIndices & compactFileIndices
    def assignFileIndices (self):

        """Assign a file index to all tnodes"""

        pass # No longer needed: we assign indices as needed.

    # Indices are now immutable, so there is no longer any difference between these two routines.
    compactFileIndices = assignFileIndices
    #@-node:ekr.20031218072017.1570:assignFileIndices & compactFileIndices
    #@+node:ekr.20050404190914.2:deleteFileWithMessage
    def deleteFileWithMessage(self,fileName,unused_kind):

        try:
            os.remove(fileName)

        except Exception:
            if self.read_only:
                g.es("read only",color="red")
            if not g.unitTesting:
                g.es("exception deleting backup file:",fileName)
                g.es_exception(full=False)
            return False
    #@-node:ekr.20050404190914.2:deleteFileWithMessage
    #@+node:ekr.20031218072017.1470:put
    def put (self,s):

        '''Put string s to self.outputFile. All output eventually comes here.'''

        # Improved code: self.outputFile (a cStringIO object) always exists.
        if s:
            self.putCount += 1
            s = g.toEncodedString(s,self.leo_file_encoding,reportErrors=True)
            self.outputFile.write(s)

    def put_dquote (self):
        self.put('"')

    def put_dquoted_bool (self,b):
        if b: self.put('"1"')
        else: self.put('"0"')

    def put_flag (self,a,b):
        if a:
            self.put(" ") ; self.put(b) ; self.put('="1"')

    def put_in_dquotes (self,a):
        self.put('"')
        if a: self.put(a) # will always be True if we use backquotes.
        else: self.put('0')
        self.put('"')

    def put_nl (self):
        self.put("\n")

    def put_tab (self):
        self.put("\t")

    def put_tabs (self,n):
        while n > 0:
            self.put("\t")
            n -= 1
    #@nonl
    #@-node:ekr.20031218072017.1470:put
    #@+node:ekr.20040324080819.1:putLeoFile & helpers
    def putLeoFile (self):

        self.updateFixedStatus()
        self.putProlog()
        self.putHeader()
        self.putGlobals()
        self.putPrefs()
        self.putFindSettings()
        #start = g.getTime()
        self.putVnodes()
        #start = g.printDiffTime("vnodes ",start)
        self.putTnodes()
        #start = g.printDiffTime("tnodes ",start)
        self.putPostlog()
    #@+node:ekr.20031218072017.3035:putFindSettings
    def putFindSettings (self):

        # New in 4.3:  These settings never get written to the .leo file.
        self.put("<find_panel_settings/>")
        self.put_nl()
    #@-node:ekr.20031218072017.3035:putFindSettings
    #@+node:ekr.20031218072017.3037:putGlobals
    # Changed for Leo 4.0.

    def putGlobals (self):

        c = self.c
        self.put("<globals")
        #@    << put the body/outline ratio >>
        #@+node:ekr.20031218072017.3038:<< put the body/outline ratio >>
        # Puts an innumerate number of digits

        self.put(" body_outline_ratio=")

        # New in Leo 4.5: support fixed .leo files.
        self.put_in_dquotes(
            str(g.choose(c.fixed,0.5,c.frame.ratio)))
        #@-node:ekr.20031218072017.3038:<< put the body/outline ratio >>
        #@nl
        self.put(">") ; self.put_nl()
        #@    << put the position of this frame >>
        #@+node:ekr.20031218072017.3039:<< put the position of this frame >>
        # New in Leo 4.5: support fixed .leo files.

        if c.fixed:
            width,height,left,top = 700,500,50,50
                # Put fixed, immutable, reasonable defaults.
                # Leo 4.5 and later will ignore these when reading.
                # These should be reasonable defaults so that the
                # file will be opened properly by older versions
                # of Leo that do not support fixed .leo files.
        else:
            width,height,left,top = c.frame.get_window_info()

        # g.trace(width,height,left,top)

        self.put_tab()
        self.put("<global_window_position")
        self.put(" top=") ; self.put_in_dquotes(str(top))
        self.put(" left=") ; self.put_in_dquotes(str(left))
        self.put(" height=") ; self.put_in_dquotes(str(height))
        self.put(" width=") ; self.put_in_dquotes(str(width))
        self.put("/>") ; self.put_nl()
        #@-node:ekr.20031218072017.3039:<< put the position of this frame >>
        #@nl
        #@    << put the position of the log window >>
        #@+node:ekr.20031218072017.3040:<< put the position of the log window >>
        top = left = height = width = 0 # no longer used

        self.put_tab()
        self.put("<global_log_window_position")
        self.put(" top=") ; self.put_in_dquotes(str(top))
        self.put(" left=") ; self.put_in_dquotes(str(left))
        self.put(" height=") ; self.put_in_dquotes(str(height))
        self.put(" width=") ; self.put_in_dquotes(str(width))
        self.put("/>") ; self.put_nl()
        #@-node:ekr.20031218072017.3040:<< put the position of the log window >>
        #@nl
        self.put("</globals>") ; self.put_nl()
    #@-node:ekr.20031218072017.3037:putGlobals
    #@+node:ekr.20031218072017.3041:putHeader
    def putHeader (self):

        tnodes = 0 ; clone_windows = 0 # Always zero in Leo2.

        if 1: # For compatibility with versions before Leo 4.5.
            self.put("<leo_header")
            self.put(" file_format=") ; self.put_in_dquotes("2")
            self.put(" tnodes=") ; self.put_in_dquotes(str(tnodes))
            self.put(" max_tnode_index=") ; self.put_in_dquotes(str(0))
            self.put(" clone_windows=") ; self.put_in_dquotes(str(clone_windows))
            self.put("/>") ; self.put_nl()

        else:
            self.put('<leo_header file_format="2"/>\n')
    #@-node:ekr.20031218072017.3041:putHeader
    #@+node:ekr.20031218072017.3042:putPostlog
    def putPostlog (self):

        self.put("</leo_file>") ; self.put_nl()
    #@-node:ekr.20031218072017.3042:putPostlog
    #@+node:ekr.20031218072017.2066:putPrefs
    def putPrefs (self):

        # New in 4.3:  These settings never get written to the .leo file.
        self.put("<preferences/>")
        self.put_nl()
    #@-node:ekr.20031218072017.2066:putPrefs
    #@+node:ekr.20031218072017.1246:putProlog & helpers
    def putProlog (self):

        c = self.c

        self.putXMLLine()

        if c.config.stylesheet or c.frame.stylesheet:
            self.putStyleSheetLine()

        self.put("<leo_file>") ; self.put_nl()
    #@+node:ekr.20031218072017.1247:putXMLLine
    def putXMLLine (self):

        '''Put the **properly encoded** <?xml> element.'''

        # Use self.leo_file_encoding encoding.
        self.put('%s"%s"%s\n' % (
            g.app.prolog_prefix_string,
            self.leo_file_encoding,
            g.app.prolog_postfix_string))
    #@nonl
    #@-node:ekr.20031218072017.1247:putXMLLine
    #@+node:ekr.20031218072017.1248:putStyleSheetLine
    def putStyleSheetLine (self):

        c = self.c

        # The stylesheet in the .leo file takes precedence over the default stylesheet.
        self.put("<?xml-stylesheet ")
        self.put(c.frame.stylesheet or c.config.stylesheet)
        self.put("?>")
        self.put_nl()
    #@nonl
    #@-node:ekr.20031218072017.1248:putStyleSheetLine
    #@-node:ekr.20031218072017.1246:putProlog & helpers
    #@+node:ekr.20031218072017.1577:putTnode
    def putTnode (self,t):

        # New in Leo 4.4.8.  Assign v.t.fileIndex here as needed.
        if not t.fileIndex:
            g.trace('can not happen: no index for tnode',t)
            t.fileIndex = g.app.nodeIndices.getNewIndex()

        # New in Leo 4.4.2 b2: call put just once.
        gnx = g.app.nodeIndices.toString(t.fileIndex)
        ua = hasattr(t,'unknownAttributes') and self.putUnknownAttributes(t) or ''
        body = t._bodyString and xml.sax.saxutils.escape(t._bodyString) or ''
        self.put('<t tx="%s"%s>%s</t>\n' % (gnx,ua,body))
    #@-node:ekr.20031218072017.1577:putTnode
    #@+node:ekr.20031218072017.1575:putTnodes
    def putTnodes (self):

        """Puts all tnodes as required for copy or save commands"""

        c = self.c

        self.put("<tnodes>\n")
        #@    << write only those tnodes that were referenced >>
        #@+node:ekr.20031218072017.1576:<< write only those tnodes that were referenced >>
        if self.usingClipboard: # write the current tree.
            theIter = c.currentPosition().self_and_subtree_iter()
        else: # write everything
            theIter = c.all_positions_with_unique_tnodes_iter()

        # Populate tnodes
        tnodes = {}
        nodeIndices = g.app.nodeIndices
        for p in theIter:
            # New in Leo 4.4.8: assign file indices here.
            if not p.v.t.fileIndex:
                p.v.t.fileIndex = nodeIndices.getNewIndex()
            tnodes[p.v.t.fileIndex] = p.v.t

        # Put all tnodes in index order.
        keys = tnodes.keys() ; keys.sort()
        for index in keys:
            # g.trace(index)
            t = tnodes.get(index)
            if not t:
                g.trace('can not happen: no tnode for',index)
            # Write only those tnodes whose vnodes were written.
            if t.isWriteBit():
                self.putTnode(t)
        #@nonl
        #@-node:ekr.20031218072017.1576:<< write only those tnodes that were referenced >>
        #@nl
        self.put("</tnodes>\n")
    #@-node:ekr.20031218072017.1575:putTnodes
    #@+node:EKR.20040526202501:putUnknownAttributes & helper
    def putUnknownAttributes (self,torv):

        """Put pickleable values for all keys in torv.unknownAttributes dictionary."""

        attrDict = torv.unknownAttributes
        if type(attrDict) != type({}):
            g.es("ignoring non-dictionary unknownAttributes for",torv,color="blue")
            return ''
        else:

            val = ''.join([self.putUaHelper(torv,key,val) for key,val in attrDict.items()])
            # g.trace(torv,attrDict,g.callers())
            return val
    #@+node:ekr.20050418161620.2:putUaHelper
    def putUaHelper (self,torv,key,val):

        '''Put attribute whose name is key and value is val to the output stream.'''

        # g.trace(key,repr(val),g.callers())

        # New in 4.3: leave string attributes starting with 'str_' alone.
        if key.startswith('str_'):
            if type(val) == type(''):
                attr = ' %s="%s"' % (key,xml.sax.saxutils.escape(val))
                return attr
            else:
                g.es("ignoring non-string attribute",key,"in",torv,color="blue")
                return ''
        try:
            version = '.'.join([str(sys.version_info[i]) for i in (0,1)])
            python23 = g.CheckVersion(version,'2.3')
            try:
                if python23:
                    # Protocol argument is new in Python 2.3
                    # Use protocol 1 for compatibility with bin.
                    s = pickle.dumps(val,protocol=1)
                else:
                    s = pickle.dumps(val,bin=True)
                attr = ' %s="%s"' % (key,binascii.hexlify(s))
                return attr
            except Exception:
                g.es('putUaHelper: unexpected pickling exception',color='red')
                g.es_exception()
                return ''
        except pickle.PicklingError:
            # New in 4.2 beta 1: keep going after error.
            g.es("ignoring non-pickleable attribute",key,"in",torv,color="blue")
            return ''
    #@-node:ekr.20050418161620.2:putUaHelper
    #@-node:EKR.20040526202501:putUnknownAttributes & helper
    #@+node:ekr.20031218072017.1579:putVnodes & helpers
    def putVnodes (self):

        """Puts all <v> elements in the order in which they appear in the outline."""

        c = self.c
        c.clearAllVisited()

        self.put("<vnodes>\n")

        # Make only one copy for all calls.
        self.currentPosition = c.currentPosition() 
        self.rootPosition    = c.rootPosition()
        # self.topPosition     = c.topPosition()

        if self.usingClipboard:
            self.putVnode(self.currentPosition) # Write only current tree.
        else:
            for p in c.rootPosition().self_and_siblings_iter():
                # New in Leo 4.4.2 b2 An optimization:
                self.putVnode(p,isIgnore=p.isAtIgnoreNode()) # Write the next top-level node.

        self.put("</vnodes>\n")
    #@nonl
    #@+node:ekr.20031218072017.1863:putVnode (3.x and 4.x)
    def putVnode (self,p,isIgnore=False):

        """Write a <v> element corresponding to a vnode."""

        fc = self ; c = fc.c ; v = p.v
        # Not writing @auto nodes is way too dangerous.
        isAuto = p.isAtAutoNode() and p.atAutoNodeName().strip()
        isThin = p.isAtThinFileNode()
        isOrphan = p.isOrphan()
        if not isIgnore: isIgnore = p.isAtIgnoreNode()

        # forceWrite = isIgnore or not isThin or (isThin and isOrphan)
        if isIgnore: forceWrite = True      # Always write full @ignore trees.
        elif isAuto: forceWrite = False     # Never write non-ignored @auto trees.
        elif isThin: forceWrite = isOrphan  # Only write orphan @thin trees.
        else:        forceWrite = True      # Write all other @file trees.

        #@    << Set gnx = tnode index >>
        #@+node:ekr.20031218072017.1864:<< Set gnx = tnode index >>
        # New in Leo 4.4.8.  Assign v.t.fileIndex here as needed.
        if not v.t.fileIndex:
            v.t.fileIndex = g.app.nodeIndices.getNewIndex()

        gnx = g.app.nodeIndices.toString(v.t.fileIndex)

        if forceWrite or self.usingClipboard:
            v.t.setWriteBit() # 4.2: Indicate we wrote the body text.
        #@-node:ekr.20031218072017.1864:<< Set gnx = tnode index >>
        #@nl
        attrs = []
        #@    << Append attribute bits to attrs >>
        #@+node:ekr.20031218072017.1865:<< Append attribute bits to attrs >>
        # These string catenations are benign because they rarely happen.
        attr = ""
        # New in Leo 4.5: support fixed .leo files.
        if not c.fixed:
            if v.isExpanded() and v.hasChildren(): attr += "E"
            if v.isMarked():   attr += "M"
            if v.isOrphan():   attr += "O"

            # No longer a bottleneck now that we use p.equal rather than p.__cmp__
            # Almost 30% of the entire writing time came from here!!!
            # if not self.use_sax:
                # if p.equal(self.topPosition):     attr += "T" # was a bottleneck
                # if p.equal(self.currentPosition): attr += "V" # was a bottleneck

            if attr:
                attrs.append(' a="%s"' % attr)

        # Put the archived *current* position in the *root* positions <v> element.
        if p == self.rootPosition:
            aList = [str(z) for z in self.currentPosition.archivedPosition()]
            d = hasattr(v,'unKnownAttributes') and v.unknownAttributes or {}
            if not c.fixed:
                d['str_leo_pos'] = ','.join(aList)
            # g.trace(aList,d)
            v.unknownAttributes = d
        elif hasattr(v,"unknownAttributes"):
            d = v.unknownAttributes
            if d and not c.fixed and d.get('str_leo_pos'):
                # g.trace("clearing str_leo_pos",v)
                del d['str_leo_pos']
                v.unknownAttributes = d
        #@-node:ekr.20031218072017.1865:<< Append attribute bits to attrs >>
        #@nl
        #@    << Append tnodeList and unKnownAttributes to attrs >>
        #@+node:ekr.20040324082713:<< Append tnodeList and unKnownAttributes to attrs>>
        # Write the tnodeList only for @file nodes.
        # New in 4.2: tnode list is in tnode.

        if hasattr(v.t,"tnodeList") and len(v.t.tnodeList) > 0 and v.isAnyAtFileNode():
            if isThin:
                if g.app.unitTesting:
                    g.app.unitTestDict["warning"] = True
                g.es("deleting tnode list for",p.headString(),color="blue")
                # This is safe: cloning can't change the type of this node!
                delattr(v.t,"tnodeList")
            else:
                attrs.append(fc.putTnodeList(v)) # New in 4.0

        if hasattr(v,"unknownAttributes"): # New in 4.0
            attrs.append(self.putUnknownAttributes(v))

        if p.hasChildren() and not forceWrite and not self.usingClipboard:
            # We put the entire tree when using the clipboard, so no need for this.
            attrs.append(self.putDescendentUnknownAttributes(p))
            attrs.append(self.putDescendentAttributes(p))
        #@nonl
        #@-node:ekr.20040324082713:<< Append tnodeList and unKnownAttributes to attrs>>
        #@nl
        attrs = ''.join(attrs)
        v_head = '<v t="%s"%s><vh>%s</vh>' % (gnx,attrs,xml.sax.saxutils.escape(p.v.headString()or''))
        # The string catentation is faster than repeated calls to fc.put.
        if not self.usingClipboard:
            #@        << issue informational messages >>
            #@+node:ekr.20040702085529:<< issue informational messages >>
            if isOrphan and isThin:
                g.es("writing erroneous:",p.headString(),color="blue")
                p.clearOrphan()
            #@-node:ekr.20040702085529:<< issue informational messages >>
            #@nl
        # New in 4.2: don't write child nodes of @file-thin trees (except when writing to clipboard)
        if p.hasChildren() and (forceWrite or self.usingClipboard):
            fc.put('%s\n' % v_head)
            # This optimization eliminates all "recursive" copies.
            p.moveToFirstChild()
            while 1:
                fc.putVnode(p,isIgnore)
                if p.hasNext(): p.moveToNext()
                else:           break
            p.moveToParent() # Restore p in the caller.
            fc.put('</v>\n')
        else:
            fc.put('%s</v>\n' % v_head) # Call put only once.
    #@-node:ekr.20031218072017.1863:putVnode (3.x and 4.x)
    #@+node:ekr.20031218072017.2002:putTnodeList (4.0,4.2)
    def putTnodeList (self,v):

        """Put the tnodeList attribute of a tnode."""

        # Remember: entries in the tnodeList correspond to @+node sentinels, _not_ to tnodes!
        nodeIndices = g.app.nodeIndices
        tnodeList = v.t.tnodeList

        if tnodeList:
            # g.trace("%4d" % len(tnodeList),v)
            for t in tnodeList:
                try: # Will fail for None or any pre 4.1 file index.
                    junk,junk,junk = t.fileIndex
                except Exception:
                    gnx = nodeIndices.getNewIndex()
                    # Apparent bug fix: Leo 4.4.8, 2008-3-8: use t, not v.t here!
                    # t.setFileIndex(gnx) # Don't convert to string until the actual write.
                    t.fileIndex = gnx
            s = ','.join([nodeIndices.toString(t.fileIndex) for t in tnodeList])
            return ' tnodeList="%s"' % (s)
        else:
            return ''
    #@nonl
    #@-node:ekr.20031218072017.2002:putTnodeList (4.0,4.2)
    #@+node:ekr.20040701065235.2:putDescendentAttributes
    def putDescendentAttributes (self,p):

        nodeIndices = g.app.nodeIndices

        # Create lists of all tnodes whose vnodes are marked or expanded.
        marks = [] ; expanded = []
        for p in p.subtree_iter():
            t = p.v.t
            if p.isMarked() and p.v.t not in marks:
                marks.append(t)
            if p.hasChildren() and p.isExpanded() and t not in expanded:
                expanded.append(t)

        result = []
        for theList,tag in ((marks,"marks"),(expanded,"expanded")):
            if theList:
                sList = []
                for t in theList:
                    # New in Leo 4.4.8.  Assign t.fileIndex here as needed.
                    if not t.fileIndex:
                        t.fileIndex = g.app.nodeIndices.getNewIndex()
                    gnx = t.fileIndex
                    sList.append("%s," % nodeIndices.toString(gnx))
                s = string.join(sList,'')
                # g.trace(tag,[str(p.headString()) for p in theList])
                result.append('\n%s="%s"' % (tag,s))

        return ''.join(result)
    #@-node:ekr.20040701065235.2:putDescendentAttributes
    #@+node:EKR.20040627113418:putDescendentUnknownAttributes
    def putDescendentUnknownAttributes (self,p):

        # pychecker complains about dumps.

        # The bin param doesn't exist in Python 2.3;
        # the protocol param doesn't exist in earlier versions of Python.
        version = '.'.join([str(sys.version_info[i]) for i in (0,1)])
        python23 = g.CheckVersion(version,'2.3')

        # Create a list of all tnodes having a valid unknownAttributes dict.
        tnodes = []
        tnodesData = []
        for p2 in p.subtree_iter():
            t = p2.v.t
            if hasattr(t,"unknownAttributes"):
                if t not in tnodes :
                    # g.trace(p2.headString(),t)
                    tnodes.append(t) # Bug fix: 10/4/06.
                    tnodesData.append((p2,t),)

        # Create a list of pairs (t,d) where d contains only pickleable entries.
        data = []
        for p,t in tnodesData:
            if type(t.unknownAttributes) != type({}):
                g.es("ignoring non-dictionary unknownAttributes for",p,color="blue")
            else:
                # Create a new dict containing only entries that can be pickled.
                d = dict(t.unknownAttributes) # Copy the dict.

                for key in d.keys():
                    try:
                        # We don't actually save the pickled values here.
                        if python23:
                            pickle.dumps(d[key],protocol=1) # Requires Python 2.3
                        else:
                            pickle.dumps(d[key],bin=True) # Requires earlier versions of Python.
                    except pickle.PicklingError:
                        del d[key]
                        g.es("ignoring bad unknownAttributes key",key,"in",p,color="blue")
                    except Exception:
                        del d[key]
                        g.es('putDescendentUnknownAttributes: unexpected pickling exception',color='red')
                        g.es_exception()
                data.append((t,d),)

        # Create resultDict, an enclosing dict to hold all the data.
        resultDict = {}
        nodeIndices = g.app.nodeIndices
        for t,d in data:
            # New in Leo 4.4.8.  Assign v.t.fileIndex here as needed.
            if not t.fileIndex:
                t.fileIndex = g.app.nodeIndices.getNewIndex()
            gnx = nodeIndices.toString(t.fileIndex)
            resultDict[gnx]=d

        if 0:
            print "resultDict..."
            for key in resultDict:
                print repr(key),repr(resultDict.get(key))

        # Pickle and hexlify resultDict.
        if resultDict:
            try:
                tag = "descendentTnodeUnknownAttributes"
                if python23:
                    s = pickle.dumps(resultDict,protocol=1) # Requires Python 2.3
                    # g.trace('protocol=1')
                else:
                    s = pickle.dumps(resultDict,bin=True) # Requires Earlier version of Python.
                    # g.trace('bin=True')
                field = ' %s="%s"' % (tag,binascii.hexlify(s))
                return field
            except pickle.PicklingError:
                g.trace("putDescendentUnknownAttributes can't happen 1",color="red")
            except Exception:
                g.es("putDescendentUnknownAttributes can't happen 2",color='red')
                g.es_exception()
        return ''
    #@-node:EKR.20040627113418:putDescendentUnknownAttributes
    #@-node:ekr.20031218072017.1579:putVnodes & helpers
    #@-node:ekr.20040324080819.1:putLeoFile & helpers
    #@+node:ekr.20031218072017.1573:putLeoOutline (to clipboard) & helper
    def putLeoOutline (self):

        '''Return a string, *not unicode*, encoded with self.leo_file_encoding,
        suitable for pasting to the clipboard.'''

        self.outputFile = g.fileLikeObject()
        self.usingClipboard = True

        self.putProlog()
        self.putClipboardHeader()
        self.putVnodes()
        self.putTnodes()
        self.putPostlog()

        s = self.outputFile.getvalue()
        self.outputFile = None
        self.usingClipboard = False
        return s
    #@+node:ekr.20031218072017.1971:putClipboardHeader
    def putClipboardHeader (self):

        c = self.c ; tnodes = 0

        if 1: # Put the minimum header for sax.
            self.put('<leo_header file_format="2"/>\n')

        else: # Put the header for the old read code.
            #@        << count the number of tnodes >>
            #@+node:ekr.20031218072017.1972:<< count the number of tnodes >>
            c.clearAllVisited()

            for p in c.currentPosition().self_and_subtree_iter():
                t = p.v.t
                if t and not t.isWriteBit():
                    t.setWriteBit()
                    tnodes += 1
            #@-node:ekr.20031218072017.1972:<< count the number of tnodes >>
            #@nl
            self.put('<leo_header file_format="1" tnodes=')
            self.put_in_dquotes(str(tnodes))
            self.put(" max_tnode_index=")
            self.put_in_dquotes(str(tnodes))
            self.put("/>") ; self.put_nl()

            # New in Leo 4.4.3: Add dummy elements so copied nodes form a valid .leo file.
            self.put('<globals/>\n')
            self.put('<preferences/>\n')
            self.put('<find_panel_settings/>\n')
    #@-node:ekr.20031218072017.1971:putClipboardHeader
    #@-node:ekr.20031218072017.1573:putLeoOutline (to clipboard) & helper
    #@+node:ekr.20060919064401:putToOPML
    # All elements and attributes prefixed by ':' are leo-specific.
    # All other elements and attributes are specified by the OPML 1 spec.

    def putToOPML (self):

        '''Should be overridden by the opml plugin.'''

        return None
    #@nonl
    #@-node:ekr.20060919064401:putToOPML
    #@+node:ekr.20031218072017.3045:setDefaultDirectoryForNewFiles
    def setDefaultDirectoryForNewFiles (self,fileName):

        """Set c.openDirectory for new files for the benefit of leoAtFile.scanAllDirectives."""

        c = self.c

        if not c.openDirectory or len(c.openDirectory) == 0:
            theDir = g.os_path_dirname(fileName)

            if len(theDir) > 0 and g.os_path_isabs(theDir) and g.os_path_exists(theDir):
                c.openDirectory = theDir
    #@-node:ekr.20031218072017.3045:setDefaultDirectoryForNewFiles
    #@+node:ekr.20080412172151.2:updateFixedStatus
    def updateFixedStatus (self):

        c = self.c
        p = g.app.config.findSettingsPosition(c,'@bool fixedWindow')
        if p:
            import leoConfig
            parser = leoConfig.settingsTreeParser(c)
            kind,name,val = parser.parseHeadline(p.headString())
            if val and val.lower() in ('true','1'):
                val = True
            else:
                val = False
            c.fixed = val

        # g.trace('c.fixed',c.fixed)
    #@-node:ekr.20080412172151.2:updateFixedStatus
    #@+node:ekr.20031218072017.3046:write_Leo_file
    def write_Leo_file(self,fileName,outlineOnlyFlag,toString=False,toOPML=False):

        c = self.c
        self.putCount = 0
        self.toString = toString
        theActualFile = None
        toZip = False
        atOk = True

        if c.config.getBool('check_outline_before_save'):
            g.trace('@bool check_outline_before_save = True',color='blue')
            errors = c.checkOutline(event=None,verbose=True,unittest=False,full=True)
            if errors > 0:
                g.es_print('outline not written',color='red')
                return False

        if not outlineOnlyFlag or toOPML:
            # Update .leoRecentFiles.txt if possible.
            g.app.config.writeRecentFilesFile(c)
            #@        << write all @file nodes >>
            #@+node:ekr.20040324080359:<< write all @file nodes >>
            try:
                # Write all @file nodes and set orphan bits.
                # An important optimization: we have already assign the file indices.
                changedFiles,atOk = c.atFileCommands.writeAll()
            except Exception:
                g.es_error("exception writing derived files")
                g.es_exception()
                return False
            #@-node:ekr.20040324080359:<< write all @file nodes >>
            #@nl
        #@    << return if the .leo file is read-only >>
        #@+node:ekr.20040324080359.1:<< return if the .leo file is read-only >>
        # self.read_only is not valid for Save As and Save To commands.

        if g.os_path_exists(fileName):
            try:
                if not os.access(fileName,os.W_OK):
                    g.es("can not write: read only:",fileName,color="red")
                    return False
            except Exception:
                pass # os.access() may not exist on all platforms.
        #@-node:ekr.20040324080359.1:<< return if the .leo file is read-only >>
        #@nl
        try:
            #@        << create backup file >>
            #@+node:ekr.20031218072017.3047:<< create backup file >>
            backupName = None

            # rename fileName to fileName.bak if fileName exists.
            if not toString and g.os_path_exists(fileName):
                backupName = g.os_path_join(g.app.loadDir,fileName)
                backupName = fileName + ".bak"
                if g.os_path_exists(backupName):
                    g.utils_remove(backupName)
                ok = g.utils_rename(c,fileName,backupName)
                if not ok:
                    if self.read_only:
                        g.es("read only",color="red")
                    return False
            #@nonl
            #@-node:ekr.20031218072017.3047:<< create backup file >>
            #@nl
            self.mFileName = fileName
            if toOPML:
                #@            << ensure that filename ends with .opml >>
                #@+node:ekr.20060919070145:<< ensure that filename ends with .opml >>
                if not self.mFileName.endswith('opml'):
                    self.mFileName = self.mFileName + '.opml'
                fileName = self.mFileName
                #@nonl
                #@-node:ekr.20060919070145:<< ensure that filename ends with .opml >>
                #@nl
            self.outputFile = cStringIO.StringIO()
            #@        << create theActualFile >>
            #@+node:ekr.20060929103258:<< create theActualFile >>
            if toString:
                theActualFile = None
            elif c.isZipped:
                self.toString = toString = True
                theActualFile = None
                toZip = True
            else:
                theActualFile = open(fileName, 'wb')
            #@-node:ekr.20060929103258:<< create theActualFile >>
            #@nl
            # t1 = time.clock()
            if toOPML:
                self.putToOPML()
            else:
                # An important optimization: we have already assign the file indices.
                self.putLeoFile()
            # t2 = time.clock()
            s = self.outputFile.getvalue()
            # g.trace(self.leo_file_encoding)
            if toZip:
                self.writeZipFile(s)
            elif toString:
                # For support of chapters plugin.
                g.app.write_Leo_file_string = s
            else:
                theActualFile.write(s)
                theActualFile.close()
                #@            << delete backup file >>
                #@+node:ekr.20031218072017.3048:<< delete backup file >>
                if backupName and g.os_path_exists(backupName):

                    self.deleteFileWithMessage(backupName,'backup')
                #@-node:ekr.20031218072017.3048:<< delete backup file >>
                #@nl
                # t3 = time.clock()
                # g.es_print('len',len(s),'putCount',self.putCount) # 'put',t2-t1,'write&close',t3-t2)
            self.outputFile = None
            self.toString = False
            return atOk
        except Exception:
            g.es("exception writing:",fileName)
            g.es_exception(full=True)
            if theActualFile: theActualFile.close()
            self.outputFile = None
            if backupName:
                #@            << delete fileName >>
                #@+node:ekr.20050405103712:<< delete fileName >>
                if fileName and g.os_path_exists(fileName):

                    self.deleteFileWithMessage(fileName,'')
                #@-node:ekr.20050405103712:<< delete fileName >>
                #@nl
                #@            << rename backupName to fileName >>
                #@+node:ekr.20050405103712.1:<< rename backupName to fileName >>
                if backupName:
                    g.es("restoring",fileName,"from",backupName)
                    g.utils_rename(c,backupName,fileName)
                #@-node:ekr.20050405103712.1:<< rename backupName to fileName >>
                #@nl
            self.toString = False
            return False

    write_LEO_file = write_Leo_file # For compatibility with old plugins.
    #@+node:ekr.20070412095520:writeZipFile
    def writeZipFile (self,s):

        # The name of the file in the archive.
        contentsName = g.toEncodedString(
            g.shortFileName(self.mFileName),
            self.leo_file_encoding,reportErrors=True)

        # The name of the archive itself.
        fileName = g.toEncodedString(
            self.mFileName,
            self.leo_file_encoding,reportErrors=True)

        # Write the archive.
        theFile = zipfile.ZipFile(fileName,'w',zipfile.ZIP_DEFLATED)
        theFile.writestr(contentsName,s)
        theFile.close()
    #@-node:ekr.20070412095520:writeZipFile
    #@-node:ekr.20031218072017.3046:write_Leo_file
    #@+node:ekr.20031218072017.2012:writeAtFileNodes
    def writeAtFileNodes (self,event=None):

        '''Write all @file nodes in the selected outline.'''

        c = self.c

        changedFiles,atOk = c.atFileCommands.writeAll(writeAtFileNodesFlag=True)

        if changedFiles:
            g.es("auto-saving outline",color="blue")
            c.save() # Must be done to set or clear tnodeList.
    #@-node:ekr.20031218072017.2012:writeAtFileNodes
    #@+node:ekr.20031218072017.1666:writeDirtyAtFileNodes
    def writeDirtyAtFileNodes (self,event=None):

        '''Write all changed @file Nodes.'''

        c = self.c

        changedFiles,atOk = c.atFileCommands.writeAll(writeDirtyAtFileNodesFlag=True)

        if changedFiles:
            g.es("auto-saving outline",color="blue")
            c.save() # Must be done to set or clear tnodeList.
    #@-node:ekr.20031218072017.1666:writeDirtyAtFileNodes
    #@+node:ekr.20031218072017.2013:writeMissingAtFileNodes
    def writeMissingAtFileNodes (self,event=None):

        '''Write all missing @file nodes.'''

        c = self.c ; at = c.atFileCommands ; p = c.currentPosition()

        if p:
            changedFiles = at.writeMissing(p)
            if changedFiles:
                g.es("auto-saving outline",color="blue")
                c.save() # Must be done to set or clear tnodeList.
    #@-node:ekr.20031218072017.2013:writeMissingAtFileNodes
    #@+node:ekr.20031218072017.3050:writeOutlineOnly
    def writeOutlineOnly (self,event=None):

        '''Write the entire outline without writing any derived files.'''

        c = self.c
        c.endEditing()
        self.write_Leo_file(self.mFileName,outlineOnlyFlag=True)
        g.es('done',color='blue')
    #@-node:ekr.20031218072017.3050:writeOutlineOnly
    #@-node:ekr.20031218072017.3032:Writing
    #@-others

class fileCommands (baseFileCommands):
    """A class creating the fileCommands subcommander."""
    pass
#@nonl
#@-node:ekr.20031218072017.3018:@thin leoFileCommands.py
#@-leo<|MERGE_RESOLUTION|>--- conflicted
+++ resolved
@@ -554,33 +554,9 @@
         self.forbiddenTnodes = []
         self.descendentUnknownAttributesDictList = []
         self.ratio = 0.5
-<<<<<<< HEAD
-        if self.use_sax:
-            self.currentVnode = None
-            self.rootVnode = None
-        else:
-            self.fileBuffer = None
-            self.fileIndex = 0
-            self.currentVnodeStack = [] # A stack of vnodes giving the current position.
-            self.topVnodeStack     = [] # A stack of vnodes giving the top position.
-            self.topPosition = None
-
-        # regular expression for parsing
-        reVnodeAttributes = "|".join((
-            "a=\s*\"([CDEMOTV]*)\s*\"", # group 2
-            "t=\s*\"([^\"]*)\"",        # group 3
-            "vtag=\s*\"V\s*(-?\d*)\s*\"", # group 4
-            "tnodeList=\s*\"([^\"]*)\"", # group 5
-            "descendentTnodeUnknownAttributes=\s*\"([^\"]*)\"", # group 6
-            "expanded=\s*\"([^\"]*)\"", # group 7
-            "marks=\s*\"([^\"]*)\"", # group 8
-            ">"))
-        self.reVnodeAttributesCompiled = re.compile("\s*(%s)" % reVnodeAttributes)
-=======
 
         self.currentVnode = None
         self.rootVnode = None
->>>>>>> cd6dcbf8
 
         # For writing
         self.read_only = False
@@ -835,7 +811,6 @@
 
         c.beginUpdate()
         try:
-            self.initReadIvars()
             c.atFileCommands.readAll(p,partialFlag=True)
         finally:
             c.endUpdate()
@@ -1005,935 +980,7 @@
                     p.expand()
     #@-node:EKR.20040627120120:restoreDescendentAttributes
     #@-node:ekr.20060919133249:Common
-<<<<<<< HEAD
-    #@+node:ekr.20031218072017.3021:Non-sax
-    #@+node:ekr.20040326052245:convertStackToPosition
-    def convertStackToPosition (self,stack):
-
-        c = self.c ; p2 = None
-        if not stack: return None
-
-        for p in c.allNodes_iter():
-            if p.v == stack[0]:
-                p2 = p.copy()
-                for n in xrange(len(stack)):
-                    if not p2: break
-                    # g.trace("compare",n,p2.v,stack[n])
-                    if p2.v != stack[n]:
-                        p2 = None
-                    elif n + 1 == len(stack):
-                        break
-                    else:
-                        p2.moveToParent()
-                if p2:
-                    return p
-
-        return None
-    #@-node:ekr.20040326052245:convertStackToPosition
-    #@+node:ekr.20031218072017.1243:get, match & skip (basic)
-    #@+node:ekr.20031218072017.1244:get routines (basic)
-    #@+node:EKR.20040526204706:getBool
-    def getBool (self):
-
-        self.skipWs() # guarantees at least one more character.
-        ch = self.fileBuffer[self.fileBufferIndex]
-        if ch == '0':
-            self.fileBufferIndex += 1 ; return False
-        elif ch == '1':
-            self.fileBufferIndex += 1 ; return True
-        else:
-            raise BadLeoFile("expecting bool constant")
-    #@-node:EKR.20040526204706:getBool
-    #@+node:EKR.20040526204706.1:getDouble
-    def getDouble (self):
-
-        self.skipWs()
-        i = self.fileBufferIndex ; buf = self.fileBuffer
-        floatChars = 'eE.+-'
-        n = len(buf)
-        while i < n and (buf[i].isdigit() or buf[i] in floatChars):
-            i += 1
-        if i == self.fileBufferIndex:
-            raise BadLeoFile("expecting float constant")
-        val = float(buf[self.fileBufferIndex:i])
-        self.fileBufferIndex = i
-        return val
-    #@-node:EKR.20040526204706.1:getDouble
-    #@+node:EKR.20040526204706.2:getDqBool
-    def getDqBool (self):
-
-        self.getDquote()
-        val = self.getBool()
-        self.getDquote()
-        return val
-    #@-node:EKR.20040526204706.2:getDqBool
-    #@+node:EKR.20040526204706.3:getDqString
-    def getDqString (self):
-
-        self.getDquote()
-        i = self.fileBufferIndex
-        self.fileBufferIndex = j = string.find(self.fileBuffer,'"',i)
-        if j == -1: raise BadLeoFile("unterminated double quoted string")
-        s = self.fileBuffer[i:j]
-        self.getDquote()
-        return s
-    #@-node:EKR.20040526204706.3:getDqString
-    #@+node:EKR.20040526204706.4:getDquote
-    def getDquote (self):
-
-        self.getTag('"')
-    #@-node:EKR.20040526204706.4:getDquote
-    #@+node:ekr.20031218072017.3024:getEscapedString
-    def getEscapedString (self):
-
-        # The next '<' begins the ending tag.
-        i = self.fileBufferIndex
-        self.fileBufferIndex = j = string.find(self.fileBuffer,'<',i)
-        if j == -1:
-            print self.fileBuffer[i:]
-            raise BadLeoFile("unterminated escaped string")
-        else:
-            # Allocates memory
-            return self.xmlUnescape(self.fileBuffer[i:j])
-    #@-node:ekr.20031218072017.3024:getEscapedString
-    #@+node:EKR.20040526204706.5:getIndex
-    def getIndex (self):
-
-        val = self.getLong()
-        if val < 0: raise BadLeoFile("expecting index")
-        return val
-    #@-node:EKR.20040526204706.5:getIndex
-    #@+node:EKR.20040526204706.6:getLong
-    def getLong (self):
-
-        self.skipWs() # guarantees at least one more character.
-        i = self.fileBufferIndex
-        if self.fileBuffer[i] == u'-':
-            i += 1
-        n = len(self.fileBuffer)
-        while i < n and self.fileBuffer[i].isdigit():
-            i += 1
-        if i == self.fileBufferIndex:
-            raise BadLeoFile("expecting int constant")
-        val = int(self.fileBuffer[self.fileBufferIndex:i])
-        self.fileBufferIndex = i
-        return val
-    #@-node:EKR.20040526204706.6:getLong
-    #@+node:EKR.20040526204706.7:getOpenTag
-    def getOpenTag (self,tag):
-
-        """
-        Look ahead for collapsed tag: tag may or may not end in ">"
-        Skips tag and /> if found, otherwise does not alter index.
-        Returns True if the closing part was found.
-        Throws BadLeoFile if the tag does not exist.
-        """
-
-        if tag[-1] == ">":
-            # Only the tag itself or a collapsed tag are valid.
-            if self.matchTag(tag):
-                return False # Not a collapsed tag.
-            elif self.matchTag(tag[:-1]):
-                # It must be a collapsed tag.
-                self.skipWs()
-                if self.matchTag("/>"):
-                    return True
-            print "getOpenTag(", tag, ") failed:"
-            raise BadLeoFile("expecting" + tag)
-        else:
-            # The tag need not be followed by "/>"
-            if self.matchTag(tag):
-                old_index = self.fileBufferIndex
-                self.skipWs()
-                if self.matchTag("/>"):
-                    return True
-                else:
-                    self.fileBufferIndex = old_index
-                    return False
-            else:
-                print "getOpenTag(", tag, ") failed:"
-                raise BadLeoFile("expecting" + tag)
-    #@-node:EKR.20040526204706.7:getOpenTag
-    #@+node:EKR.20040526204706.8:getStringToTag
-    def getStringToTag (self,tag):
-
-        buf = self.fileBuffer
-        blen = len(buf) ; tlen = len(tag)
-        i = j = self.fileBufferIndex
-        while i < blen:
-            if tag == buf[i:i+tlen]:
-                self.fileBufferIndex = i
-                return buf[j:i]
-            else: i += 1
-
-        raise BadLeoFile("expecting string terminated by " + tag)
-    #@-node:EKR.20040526204706.8:getStringToTag
-    #@+node:EKR.20040526204706.9:getTag
-    def getTag (self,tag):
-
-        """
-        Look ahead for closing />
-        Return True if found.
-        """
-
-        if self.matchTag(tag):
-            return
-        else:
-            print "getTag(", tag, ") failed at %s:" % self.fileBuffer[self.fileBufferIndex:(self.fileBufferIndex+256)]
-            raise BadLeoFile("expecting" + tag)
-    #@-node:EKR.20040526204706.9:getTag
-    #@+node:EKR.20040526204036:getUnknownTag
-    def getUnknownTag(self):
-
-        self.skipWsAndNl() # guarantees at least one more character.
-        tag = self.getStringToTag('=')
-        if not tag:
-            print "getUnknownTag failed"
-            raise BadLeoFile("unknown tag not followed by '='")
-
-        self.fileBufferIndex += 1
-        val = self.getDqString()
-        # g.trace(tag,val)
-        return tag,val
-    #@-node:EKR.20040526204036:getUnknownTag
-    #@-node:ekr.20031218072017.1244:get routines (basic)
-    #@+node:ekr.20031218072017.1245:match routines
-    def matchChar (self,ch):
-        self.skipWs() # guarantees at least one more character.
-        if ch == self.fileBuffer[self.fileBufferIndex]:
-            self.fileBufferIndex += 1 ; return True
-        else: return False
-
-    # Warning: does not check for end-of-word,
-    # so caller must match prefixes first.
-    def matchTag (self,tag):
-        self.skipWsAndNl() # guarantees at least one more character.
-        i = self.fileBufferIndex
-        if tag == self.fileBuffer[i:i+len(tag)]:
-            self.fileBufferIndex += len(tag)
-            return True
-        else:
-            return False
-
-    def matchTagWordIgnoringCase (self,tag):
-        self.skipWsAndNl() # guarantees at least one more character.
-        i = self.fileBufferIndex
-        tag = string.lower(tag)
-        j = g.skip_c_id(self.fileBuffer,i)
-        word = self.fileBuffer[i:j]
-        word = string.lower(word)
-        if tag == word:
-            self.fileBufferIndex += len(tag)
-            return True
-        else:
-            return False
-    #@-node:ekr.20031218072017.1245:match routines
-    #@+node:ekr.20031218072017.3027:skipWs
-    def skipWs (self):
-
-        while self.fileBufferIndex < len(self.fileBuffer):
-            ch = self.fileBuffer[self.fileBufferIndex]
-            if ch == ' ' or ch == '\t':
-                self.fileBufferIndex += 1
-            else: break
-
-        # The caller is entitled to get the next character.
-        if  self.fileBufferIndex >= len(self.fileBuffer):
-            raise BadLeoFile("")
-    #@-node:ekr.20031218072017.3027:skipWs
-    #@+node:ekr.20031218072017.3028:skipWsAndNl
-    def skipWsAndNl (self):
-
-        while self.fileBufferIndex < len(self.fileBuffer):
-            ch = self.fileBuffer[self.fileBufferIndex]
-            if ch == ' ' or ch == '\t' or ch == '\r' or ch == '\n':
-                self.fileBufferIndex += 1
-            else: break
-
-        # The caller is entitled to get the next character.
-        if  self.fileBufferIndex >= len(self.fileBuffer):
-            raise BadLeoFile("")
-    #@-node:ekr.20031218072017.3028:skipWsAndNl
-    #@+node:ekr.20031218072017.3031:xmlUnescape
-    def xmlUnescape(self,s):
-
-        if s:
-            s = string.replace(s, '\r', '')
-            s = string.replace(s, "&lt;", '<')
-            s = string.replace(s, "&gt;", '>')
-            s = string.replace(s, "&amp;", '&')
-        return s
-    #@-node:ekr.20031218072017.3031:xmlUnescape
-    #@-node:ekr.20031218072017.1243:get, match & skip (basic)
-    #@+node:ekr.20031218072017.1555:getAllLeoElements
-
-    def getAllLeoElements (self,fileName,silent):
-        c = self.c
-
-        self.getXmlVersionTag()
-        self.getXmlStylesheetTag()
-
-        self.getTag("<leo_file>") # Must match exactly.
-        self.getLeoHeader()
-        self.getGlobals()
-        self.getPrefs()
-        self.getFindPanelSettings()
-
-        # Causes window to appear.
-        c.frame.resizePanesToRatio(c.frame.ratio,c.frame.secondary_ratio)
-        if not silent and not g.unitTesting:
-            g.es("reading:",fileName)
-
-        self.getVnodes()
-        self.getTnodes()
-        self.getCloneWindows()
-        self.getTag("</leo_file>")
-    #@-node:ekr.20031218072017.1555:getAllLeoElements
-    #@+node:ekr.20031218072017.3023:getCloneWindows
-    # For compatibility with old file formats.
-
-    def getCloneWindows (self):
-
-        if not self.matchTag("<clone_windows>"):
-            return # <clone_windows/> seen.
-
-        while self.matchTag("<clone_window vtag=\"V"):
-            self.getLong() ; self.getDquote() ; self.getTag(">")
-            if not self.getOpenTag("<global_window_position"):
-                self.getTag("<global_window_position")
-                self.getPosition()
-                self.getTag("/>")
-            self.getTag("</clone_window>")
-        self.getTag("</clone_windows>")
-    #@-node:ekr.20031218072017.3023:getCloneWindows
-    #@+node:ekr.20061209141653:getDummyElements
-    def getDummyElements (self):
-
-        # New in Leo 4.4.3: Ignore the dummy elements that allow
-        # Pasted Leo outlines to be valid .leo files.
-        while 1:
-            for tag in ('<globals','<preferences','<find_panel_settings'):
-                if self.matchTag(tag) and self.matchTag('/>'):
-                    break
-            else:
-                break
-    #@-node:ekr.20061209141653:getDummyElements
-    #@+node:ekr.20031218072017.2064:getFindPanelSettings
-    def getFindPanelSettings (self):
-
-        if self.getOpenTag("<find_panel_settings"):
-            return # <find_panel_settings/> seen.
-
-        # New in 4.3: ignore all pre-4.3 find settings.
-        while 1:
-            if   self.matchTag("batch="):           self.getDqBool()
-            elif self.matchTag("ignore_case="):     self.getDqBool()
-            elif self.matchTag("mark_changes="):    self.getDqBool()
-            elif self.matchTag("mark_finds="):      self.getDqBool()
-            elif self.matchTag("node_only="):       self.getDqBool()
-            elif self.matchTag("pattern_match="):   self.getDqBool()
-            elif self.matchTag("reverse="):         self.getDqBool()
-            elif self.matchTag("script_change="):   self.getDqBool()
-            elif self.matchTag("script_search="):   self.getDqBool()
-            elif self.matchTag("search_headline="): self.getDqBool()
-            elif self.matchTag("search_body="):     self.getDqBool()
-            elif self.matchTag("selection_only="):  self.getDqBool()
-            elif self.matchTag("suboutline_only="): self.getDqBool()
-            elif self.matchTag("whole_word="):      self.getDqBool()
-            elif self.matchTag("wrap="):            self.getDqBool()
-            elif self.matchTag(">"): break
-            else: self.getUnknownTag() # Ignore all other tags.
-        # Allow only <find_string> or <find_string/>
-        if self.getOpenTag("<find_string>"): 
-            pass
-        else:
-            self.getEscapedString() ; self.getTag("</find_string>")
-        # Allow only <change_string> or <change_string/>
-        if self.getOpenTag("<change_string>"): 
-            pass
-        else:
-            self.getEscapedString() ; self.getTag("</change_string>")
-        self.getTag("</find_panel_settings>")
-    #@-node:ekr.20031218072017.2064:getFindPanelSettings
-    #@+node:ekr.20031218072017.2306:getGlobals
-    def getGlobals (self):
-
-        if self.getOpenTag("<globals"):
-            # <globals/> seen: set reasonable defaults:
-            self.ratio = 0.5
-            y,x,h,w = 50,50,500,700
-        else:
-            self.getTag("body_outline_ratio=\"")
-            self.ratio = self.getDouble() ; self.getDquote() ; self.getTag(">")
-
-            self.getTag("<global_window_position")
-            y,x,h,w = self.getPosition()
-            self.getTag("/>")
-
-            self.getTag("<global_log_window_position")
-            self.getPosition()
-            self.getTag("/>") # no longer used.
-
-            self.getTag("</globals>")
-
-        # Redraw the window before writing into it.
-        self.frame.setTopGeometry(w,h,x,y)
-        self.frame.deiconify()
-        self.frame.lift()
-        self.frame.update()
-    #@-node:ekr.20031218072017.2306:getGlobals
-    #@+node:ekr.20031218072017.1970:getLeoHeader
-    def getLeoHeader (self):
-
-        if self.getOpenTag("<leo_header"):
-            return # <leo_header/> seen.
-
-        # New in version 1.7: attributes may appear in any order.
-        while 1:
-            if self.matchTag("file_format="):
-                self.getDquote() ; self.getLong() ; self.getDquote()
-            elif self.matchTag("tnodes="):
-                self.getDquote() ; self.getLong() ; self.getDquote()
-            elif self.matchTag("max_tnode_index="):
-                self.getDquote() ; self.getLong() ; self.getDquote()
-            elif self.matchTag("clone_windows="):
-                self.getDquote() ; self.getLong() ; self.getDquote() # no longer used.
-            elif self.matchTag("></leo_header>"): # new in 4.2: allow this form.
-                break
-            else:
-                self.getTag("/>")
-                break
-    #@-node:ekr.20031218072017.1970:getLeoHeader
-    #@+node:ekr.20031218072017.3025:getPosition
-    def getPosition (self):
-
-        top = left = height = width = 0
-        # New in version 1.7: attributes may appear in any order.
-        while 1:
-            if self.matchTag("top=\""):
-                top = self.getLong() ; self.getDquote()
-            elif self.matchTag("left=\""):
-                left = self.getLong() ; self.getDquote()
-            elif self.matchTag("height=\""):
-                height = self.getLong() ; self.getDquote()
-            elif self.matchTag("width=\""):
-                width = self.getLong() ; self.getDquote()
-            else: break
-        return top, left, height, width
-    #@-node:ekr.20031218072017.3025:getPosition
-    #@+node:ekr.20031218072017.2062:getPrefs
-    # Note: Leo 4.3 does not write these settings to local .leo files.
-    # Instead, corresponding settings are contained in leoConfig.leo files.
-
-    def getPrefs (self):
-
-        c = self.c
-
-        if self.getOpenTag("<preferences"):
-            return # <preferences/> seen
-
-        table = (
-            ("allow_rich_text",None,None), # Ignored.
-            ("tab_width","tab_width",self.getLong),
-            ("page_width","page_width",self.getLong),
-            ("tangle_bat","tangle_batch_flag",self.getBool),
-            ("untangle_bat","untangle_batch_flag",self.getBool),
-            ("output_doc_chunks","output_doc_flag",self.getBool),
-            ("noweb_flag",None,None), # Ignored.
-            ("extended_noweb_flag",None,None), # Ignored.
-            ("defaultTargetLanguage","target_language",self.getTargetLanguage),
-            ("use_header_flag","use_header_flag",self.getBool))
-
-        done = False
-        while 1:
-            found = False
-            for tag,var,f in table:
-                if self.matchTag("%s=" % tag):
-                    if var:
-                        self.getDquote() ; val = f() ; self.getDquote()
-                        setattr(c,var,val)
-                        # g.trace(var,val)
-                    else:
-                        self.getDqString()
-                    found = True ; break
-            if not found:
-                if self.matchTag("/>"):
-                    done = True ; break
-                if self.matchTag(">"):
-                    break
-                else: # New in 4.1: ignore all other tags.
-                    self.getUnknownTag()
-
-        if not done:
-            while 1:
-                if self.matchTag("<defaultDirectory>"):
-                    # New in version 0.16.
-                    c.tangle_directory = self.getEscapedString()
-                    self.getTag("</defaultDirectory>")
-                    if not g.os_path_exists(c.tangle_directory):
-                        g.es("default tangle directory not found:",c.tangle_directory)
-                elif self.matchTag("<TSyntaxMemo_options>"):
-                    self.getEscapedString() # ignored
-                    self.getTag("</TSyntaxMemo_options>")
-                else: break
-            self.getTag("</preferences>")
-    #@+node:ekr.20031218072017.2063:getTargetLanguage
-    def getTargetLanguage (self):
-
-        # Must match longer tags before short prefixes.
-        for name in g.app.language_delims_dict.keys():
-            if self.matchTagWordIgnoringCase(name):
-                language = name.replace("/","")
-                # self.getDquote()
-                return language
-
-        return "c" # default
-    #@-node:ekr.20031218072017.2063:getTargetLanguage
-    #@-node:ekr.20031218072017.2062:getPrefs
-    #@+node:ekr.20031218072017.3026:getSize (not used!)
-    def getSize (self):
-
-        # New in version 1.7: attributes may appear in any order.
-        height = 0 ; width = 0
-        while 1:
-            if self.matchTag("height=\""):
-                height = self.getLong() ; self.getDquote()
-            elif self.matchTag("width=\""):
-                width = self.getLong() ; self.getDquote()
-            else: break
-        return height, width
-    #@-node:ekr.20031218072017.3026:getSize (not used!)
-    #@+node:ekr.20031218072017.1561:getTnode
-    def getTnode (self):
-
-        # we have already matched <t.
-        index = -1 ; attrDict = {}
-
-        # New in Leo 4.4: support collapsed tnodes.
-        if self.matchTag('/>'): # A collapsed tnode.
-            return
-
-        # Attributes may appear in any order.
-        while 1:
-            if self.matchTag("tx="):
-                # New for 4.1.  Read either "Tnnn" or "gnx".
-                index = self.getDqString()
-            elif self.matchTag("rtf=\"1\""): pass # ignored
-            elif self.matchTag("rtf=\"0\""): pass # ignored
-            elif self.matchTag(">"):         break
-            else: # New for 4.0: allow unknown attributes.
-                # New in 4.2: allow pickle'd and hexlify'ed values.
-                attr,val = self.getUa("tnode")
-                if attr: attrDict[attr] = val
-
-        # index might be Tnnn, nnn, or gnx.
-        junk,theTime,junk = g.app.nodeIndices.scanGnx(index,0)
-        if theTime == None: # A pre-4.1 file index.
-            if index[0] == "T":
-                index = index[1:]
-
-        index = self.canonicalTnodeIndex(index)
-        t = self.tnodesDict.get(index)
-        if t:
-            #@        << handle unknown attributes >>
-            #@+node:ekr.20031218072017.1564:<< handle unknown attributes >>
-            keys = attrDict.keys()
-            if keys:
-                t.unknownAttributes = attrDict
-                t._p_changed = 1
-                if 0: # For debugging.
-                    g.es_print("unknown attributes for tnode",color = "blue")
-                    for key in keys:
-                        g.es_print('',"%s = %s" % (key,attrDict.get(key)))
-            #@-node:ekr.20031218072017.1564:<< handle unknown attributes >>
-            #@nl
-            s = self.getEscapedString()
-            t.setTnodeText(s,encoding=self.leo_file_encoding)
-        else:
-            g.es("no tnode with index:",str(index),"the text will be discarded")
-        self.getTag("</t>")
-    #@-node:ekr.20031218072017.1561:getTnode
-    #@+node:ekr.20031218072017.2008:getTnodeList (4.0,4.2)
-    def getTnodeList (self,s):
-
-        """Parse a list of tnode indices in string s."""
-
-        # Remember: entries in the tnodeList correspond to @+node sentinels, _not_ to tnodes!
-
-        fc = self
-
-        indexList = s.split(',') # The list never ends in a comma.
-        tnodeList = []
-        for index in indexList:
-            index = self.canonicalTnodeIndex(index)
-            t = fc.tnodesDict.get(index)
-            if not t:
-                # Not an error: create a new tnode and put it in fc.tnodesDict.
-                # g.trace("not allocated: %s" % index)
-                t = self.newTnode(index)
-            tnodeList.append(t)
-
-        # if tnodeList: g.trace(len(tnodeList))
-        return tnodeList
-    #@-node:ekr.20031218072017.2008:getTnodeList (4.0,4.2)
-    #@+node:ekr.20031218072017.1560:getTnodes
-    def getTnodes (self):
-
-        # A slight change: we require a tnodes element.  But Leo always writes this.
-        if self.getOpenTag("<tnodes>"):
-            return # <tnodes/> seen.
-
-        while self.matchTag("<t"):
-            self.getTnode()
-
-        self.getTag("</tnodes>")
-    #@-node:ekr.20031218072017.1560:getTnodes
-    #@+node:EKR.20040526204036.1:getUa (non-sax)
-    # changed for 4.3.
-
-    def getUa(self,unused_nodeType):
-
-        """Parse an unknown attribute in a <v> or <t> element."""
-
-        # New in 4.2.  The unknown tag has been pickled and hexlify'd.
-        attr,val = self.getUnknownTag()
-        # g.trace(attr,repr(val))
-        if not attr:
-            return None,None
-
-        # New in 4.3: leave string attributes starting with 'str_' alone.
-        if attr.startswith('str_') and type(val) == type(''):
-            # g.trace(attr,val)
-            return attr,val
-
-        # New in 4.3: convert attributes starting with 'b64_' using the base64 conversion.
-        if 0: # Not ready yet.
-            if attr.startswith('b64_'):
-                try: pass
-                except Exception: pass
-
-        try:
-            binString = binascii.unhexlify(val) # Throws a TypeError if val is not a hex string.
-        except TypeError:
-            # Assume that Leo 4.1 wrote the attribute.
-            # g.trace('4.1 val:',val2)
-            return attr,val
-        try:
-            # No change needed to support protocols.
-            val2 = pickle.loads(binString)
-            # g.trace('v.3 val:',val2)
-            return attr,val2
-        except (pickle.UnpicklingError,ImportError):
-            return attr,val
-        except Exception:
-            return attr,val # New in Leo 4.4.5.
-    #@-node:EKR.20040526204036.1:getUa (non-sax)
-    #@+node:ekr.20031218072017.1566:getVnode & helpers
-    # changed for 4.2 & 4.4
-    def getVnode (self,parent,back,skip,appendToCurrentStack,appendToTopStack):
-
-        v = None
-        setCurrent = setExpanded = setMarked = setOrphan = setTop = False
-        tref = -1 ; headline = '' ; tnodeList = None ; attrDict = {}
-
-        # we have already matched <v.
-
-        # New in Leo 4.4: support collapsed tnodes.
-        if self.matchTag('/>'): # A collapsed vnode.
-            v,skip2 = self.createVnode(parent,back,tref,headline,attrDict)
-            if self.checking: return None
-            else: return v
-
-        while 1:
-            matchobj = self.reVnodeAttributesCompiled.match(self.fileBuffer,self.fileBufferIndex)
-            if matchobj:
-                self.fileBufferIndex = matchobj.end()
-                m=matchobj.group(1)
-                if m.startswith("a="):
-                    #@                << Handle vnode attribute bits >>
-                    #@+node:ekr.20031218072017.1567:<< Handle vnode attribute bits  >>
-                    # The a=" has already been seen.
-                    for flag in matchobj.group(2):
-                        if   flag == 'C': pass # Not used: clone bits are recomputed later.
-                        elif flag == 'D': pass # Not used.
-                        elif flag == 'E': setExpanded = True
-                        elif flag == 'M': setMarked = True
-                        elif flag == 'O': setOrphan = True
-                        elif flag == 'T': setTop = True
-                        elif flag == 'V': setCurrent = True
-                    #@-node:ekr.20031218072017.1567:<< Handle vnode attribute bits  >>
-                    #@nl
-                elif m.startswith("t="):
-                    # New for 4.1.  Read either "Tnnn" or "gnx".
-                    tref = index = matchobj.group(3)
-                    if self.usingClipboard:
-                        #@                    << raise invalidPaste if the tnode is in self.forbiddenTnodes >>
-                        #@+node:ekr.20041023110111:<< raise invalidPaste if the tnode is in self.forbiddenTnodes >>
-                        # Bug fix in 4.3 a1: make sure we have valid paste.
-                        junk,theTime,junk = g.app.nodeIndices.scanGnx(index,0)
-                        if not theTime and index[0] == "T":
-                            index = index[1:]
-
-                        index = self.canonicalTnodeIndex(index)
-                        t = self.tnodesDict.get(index)
-
-                        if t in self.forbiddenTnodes:
-                            # g.trace(t)
-                            raise invalidPaste
-                        #@-node:ekr.20041023110111:<< raise invalidPaste if the tnode is in self.forbiddenTnodes >>
-                        #@nl
-                elif m.startswith("vtag="):
-                    pass # ignored
-                elif m.startswith("tnodeList="):
-                    s = matchobj.group(5)
-                    tnodeList = self.getTnodeList(s) # New for 4.0
-                elif m.startswith("descendentTnodeUnknownAttributes="):
-                    # New for 4.2, deprecated for 4.3?
-                    s = matchobj.group(6)
-                    theDict = self.getDescendentUnknownAttributes(s)
-                    if theDict:
-                        self.descendentUnknownAttributesDictList.append(theDict)
-                elif m.startswith("expanded="):
-                    s = matchobj.group(7)
-                    self.descendentExpandedList.extend(self.getDescendentAttributes(s,tag="expanded"))
-                elif m.startswith("marks="):
-                    s = matchobj.group(8)
-                    self.descendentMarksList.extend(self.getDescendentAttributes(s,tag="marks"))
-                elif m.startswith(">"):
-                    break
-                else:
-                    print("Unexpected match: \"%s\"" % m);
-                    break
-            else: # New for 4.0: allow unknown attributes.
-                # New in 4.2: allow pickle'd and hexlify'ed values.
-                attr,val = self.getUa("vnode")
-                if attr: attrDict[attr] = val
-
-        # Headlines are optional.
-        if self.matchTag("<vh>"):
-            headline = self.getEscapedString() ; self.getTag("</vh>")
-        # g.trace("skip:",skip,"parent:",parent,"back:",back,"headline:",headline)
-        if skip:
-            v = self.getExistingVnode(tref,headline)
-            if v: # Bug fix: 4/18/05: The headline may change during paste as clone.
-                v.initHeadString(headline,encoding=self.leo_file_encoding)
-        if v is None:
-            v,skip2 = self.createVnode(parent,back,tref,headline,attrDict)
-            if not self.checking:
-                skip = skip or skip2
-                if tnodeList:
-                    v.t.tnodeList = tnodeList # New for 4.0, 4.2: now in tnode.
-
-        if not self.checking:
-            #@        << Set the remembered status bits >>
-            #@+node:ekr.20031218072017.1568:<< Set the remembered status bits >>
-            if setCurrent:
-                self.currentVnodeStack = [v]
-
-            if setTop:
-                self.topVnodeStack = [v]
-
-            if setExpanded:
-                v.initExpandedBit()
-
-            if setMarked:
-                v.initMarkedBit() # 3/25/03: Do not call setMarkedBit here!
-
-            if setOrphan:
-                v.setOrphan()
-            #@-node:ekr.20031218072017.1568:<< Set the remembered status bits >>
-            #@nl
-
-        # Recursively create all nested nodes.
-        parent = v ; back = None
-        while self.matchTag("<v"):
-            append1 = appendToCurrentStack and len(self.currentVnodeStack) == 0
-            append2 = appendToTopStack and len(self.topVnodeStack) == 0
-            back = self.getVnode(parent,back,skip,
-                appendToCurrentStack=append1,appendToTopStack=append2)
-
-        if not self.checking:
-            #@        << Append to current or top stack >>
-            #@+node:ekr.20040326055828:<< Append to current or top stack >>
-            if not setCurrent and len(self.currentVnodeStack) > 0 and appendToCurrentStack:
-                #g.trace("append current",v)
-                self.currentVnodeStack.append(v)
-
-            if not setTop and len(self.topVnodeStack) > 0 and appendToTopStack:
-                #g.trace("append top",v)
-                self.topVnodeStack.append(v)
-            #@-node:ekr.20040326055828:<< Append to current or top stack >>
-            #@nl
-
-        # End this vnode.
-        self.getTag("</v>")
-        return v
-    #@+node:ekr.20031218072017.1860:createVnode
-    # (changed for 4.2) sets skip
-
-    def createVnode (self,parent,back,tref,headline,attrDict):
-
-        # g.trace(parent,headline)
-        v = None ; c = self.c
-        # Shared tnodes are placed in the file even if empty.
-        if tref == -1:
-            t = leoNodes.tnode()
-        else:
-            tref = self.canonicalTnodeIndex(tref)
-            t = self.tnodesDict.get(tref)
-            if not t:
-                t = self.newTnode(tref)
-
-        if self.checking: return None,False
-
-        if back: # create v after back.
-            v = back.insertAfter(t)
-        elif parent: # create v as the parent's first child.
-            v = parent.insertAsNthChild(0,t)
-        else: # create a root vnode
-            v = leoNodes.vnode(t)
-            v.moveToRoot(oldRoot=None)
-            c.setRootVnode(v) # New in Leo 4.4.2.
-
-        if v not in v.t.vnodeList:
-            v.t.vnodeList.append(v) # New in 4.2.
-
-        skip = len(v.t.vnodeList) > 1
-        v.initHeadString(headline,encoding=self.leo_file_encoding)
-        #@    << handle unknown vnode attributes >>
-        #@+node:ekr.20031218072017.1861:<< handle unknown vnode attributes >>
-        keys = attrDict.keys()
-        if keys:
-            v.unknownAttributes = attrDict
-            v._p_changed = 1
-
-            if 0: # For debugging.
-                g.es_print("unknown attributes for",v.headString(),color="blue")
-                for key in keys:
-                    g.es_print('',"%s = %s" % (key,attrDict.get(key)))
-        #@-node:ekr.20031218072017.1861:<< handle unknown vnode attributes >>
-        #@nl
-        # g.trace(skip,tref,v,v.t,len(v.t.vnodeList))
-        return v,skip
-    #@nonl
-    #@-node:ekr.20031218072017.1860:createVnode
-    #@+node:ekr.20040326063413:getExistingVnode
-    def getExistingVnode (self,tref,headline):
-
-        assert(tref > -1)
-        tref = self.canonicalTnodeIndex(tref)
-        t = self.tnodesDict.get(tref)
-        try:
-            return t.vnodeList[0]
-        except (IndexError,AttributeError):
-            g.es("missing vnode:",headline,color="red")
-            g.es("probably an outline topology error.")
-            return None
-    #@-node:ekr.20040326063413:getExistingVnode
-    #@-node:ekr.20031218072017.1566:getVnode & helpers
-    #@+node:ekr.20031218072017.1565:getVnodes
-    def getVnodes (self,reassignIndices=True):
-
-        c = self.c
-
-        if self.getOpenTag("<vnodes>"):
-            return # <vnodes/> seen.
-
-        self.forbiddenTnodes = []
-        back = parent = None # This routine _must_ work on vnodes!
-        self.currentVnodeStack = []
-        self.topVnodeStack = []
-
-        if self.usingClipboard:
-            oldRoot = c.rootPosition()
-            oldCurrent = c.currentPosition()
-            if not reassignIndices:
-                #@            << set self.forbiddenTnodes to tnodes than must not be pasted >>
-                #@+node:ekr.20041023105832:<< set self.forbiddenTnodes to tnodes than must not be pasted >>
-                self.forbiddenTnodes = []
-
-                for p in oldCurrent.self_and_parents_iter():
-                    if p.v.t not in self.forbiddenTnodes:
-                        self.forbiddenTnodes.append(p.v.t)
-
-                # g.trace("forbiddenTnodes",self.forbiddenTnodes)
-                #@-node:ekr.20041023105832:<< set self.forbiddenTnodes to tnodes than must not be pasted >>
-                #@nl
-
-        while self.matchTag("<v"):
-            append1 = not self.usingClipboard and len(self.currentVnodeStack) == 0
-            append2 = not self.usingClipboard and len(self.topVnodeStack) == 0
-            back = self.getVnode(parent,back,skip=False,
-                appendToCurrentStack=append1,appendToTopStack=append2)
-
-        if self.usingClipboard and not self.checking:
-            # Link in the pasted nodes after the current position.
-            newRoot = c.rootPosition()
-            c.setRootPosition(oldRoot)
-            newRoot.v.linkAfter(oldCurrent.v)
-            newCurrent = oldCurrent.copy()
-            newCurrent.v = newRoot.v
-            c.setCurrentPosition(newCurrent)
-
-        self.getTag("</vnodes>")
-    #@-node:ekr.20031218072017.1565:getVnodes
-    #@+node:ekr.20031218072017.1249:getXmlStylesheetTag
-    def getXmlStylesheetTag (self):
-
-        """Parses the optional xml stylesheet string, and sets the corresponding config option.
-
-        For example, given: <?xml_stylesheet s?> the config option is s."""
-
-        c = self.c
-        tag = "<?xml-stylesheet "
-
-        if self.matchTag(tag):
-            s = self.getStringToTag("?>")
-            # print "reading:", tag + s + "?>"
-            c.frame.stylesheet = s
-            self.getTag("?>")
-    #@-node:ekr.20031218072017.1249:getXmlStylesheetTag
-    #@+node:ekr.20031218072017.1468:getXmlVersionTag
-    # Parses the encoding string, and sets self.leo_file_encoding.
-
-    def getXmlVersionTag (self):
-
-        self.getTag(g.app.prolog_prefix_string)
-        encoding = self.getDqString()
-        self.getTag(g.app.prolog_postfix_string)
-
-        if g.isValidEncoding(encoding):
-            self.leo_file_encoding = encoding
-            # g.trace('self.leo_file_encoding:',encoding, color="blue")
-        else:
-            g.es("invalid encoding in .leo file:",encoding,color="red")
-    #@-node:ekr.20031218072017.1468:getXmlVersionTag
-    #@+node:ekr.20040326054052:setPositionsFromStacks (silly)
-    def setPositionsFromStacks (self):
-
-        c = self.c
-
-        current = self.convertStackToPosition(self.currentVnodeStack)
-
-        if current:
-            # g.trace('using convertStackToPosition',current)
-            c.setCurrentPosition(current)
-        else:
-            # g.trace(self.currentVnodeStack)
-            c.setCurrentPosition(c.rootPosition())
-
-        # At present this is useless: the drawing code doesn't set the top position properly.
-        if 0:
-            top = self.convertStackToPosition(self.topVnodeStack)
-            if top:
-                c.setTopPosition(top)
-    #@nonl
-    #@-node:ekr.20040326054052:setPositionsFromStacks (silly)
-    #@-node:ekr.20031218072017.3021:Non-sax
-    #@+node:ekr.20060919104530:Sax
-=======
     #@+node:ekr.20060919104530:Sax (reading)
->>>>>>> cd6dcbf8
     #@+node:ekr.20060919110638.4:createSaxVnodes & helpers
     def createSaxVnodes (self,saxRoot,reassignIndices):
 
@@ -2190,9 +1237,11 @@
         except xml.sax.SAXParseException:
             g.es_print('error parsing',inputFileName,color='red')
             g.es_exception()
+            sax_node = None
         except Exception:
             g.es_print('unexpected exception parsing',inputFileName,color='red')
             g.es_exception()
+            sax_node = None
 
         return sax_node
     #@nonl
