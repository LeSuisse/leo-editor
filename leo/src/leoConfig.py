#@+leo-ver=4-thin
#@+node:ekr.20041117062700:@thin leoConfig.py
#@@language python
#@@tabwidth -4
#@@pagewidth 80

#@<< imports >>
#@+node:ekr.20041227063801:<< imports >>
import leoGlobals as g
import leoGui

import sys
#@-node:ekr.20041227063801:<< imports >>
#@nl

#@<< class parserBaseClass >>
#@+node:ekr.20041119203941.2:<< class parserBaseClass >>
class parserBaseClass:

    """The base class for settings parsers."""

    #@    << parserBaseClass data >>
    #@+node:ekr.20041121130043:<< parserBaseClass data >>
    # These are the canonicalized names.  Case is ignored, as are '_' and '-' characters.

    basic_types = [
        # Headlines have the form @kind name = var
        'bool','color','directory','int','ints',
        'float','path','ratio','shortcut','string','strings']

    control_types = [
        'abbrev','buttons','commands','data','enabledplugins','font',
        'if','ifgui','ifhostname','ifplatform','ignore','mode',
        'openwith','page','settings','shortcuts',
        'buttons','menus', # New in Leo 4.4.4.
        'popup', # New in Leo 4.4.8.
        ]

    # Keys are settings names, values are (type,value) tuples.
    settingsDict = {}
    #@-node:ekr.20041121130043:<< parserBaseClass data >>
    #@nl

    #@    @+others
    #@+node:ekr.20041119204700: ctor (parserBaseClass)
    def __init__ (self,c):

        self.c = c
        self.recentFiles = [] # List of recent files.
        self.shortcutsDict = {}
            # Keys are cononicalized shortcut names, values are bunches.
        self.openWithList = []
            # A list of dicts containing 'name','shortcut','command' keys.

        # Keys are canonicalized names.
        self.dispatchDict = {
            'abbrev':       self.doAbbrev, # New in 4.4.1 b2.
            'bool':         self.doBool,
            'buttons':      self.doButtons, # New in 4.4.4
            'color':        self.doColor,
            'commands':     self.doCommands, # New in 4.4.8.
            'data':         self.doData, # New in 4.4.6
            'directory':    self.doDirectory,
            'enabledplugins': self.doEnabledPlugins,
            'font':         self.doFont,
            'if':           self.doIf,
            # 'ifgui':        self.doIfGui,  # Removed in 4.4 b3.
            'ifhostname':   self.doIfHostname,
            'ifplatform':   self.doIfPlatform,
            'ignore':       self.doIgnore,
            'int':          self.doInt,
            'ints':         self.doInts,
            'float':        self.doFloat,
            'menus':        self.doMenus, # New in 4.4.4

            'popup': self.doPopup, # New in 4.4.8

            'mode':         self.doMode, # New in 4.4b1.
            'openwith':     self.doOpenWith, # New in 4.4.3 b1.
            'path':         self.doPath,
            'page':         self.doPage,
            'ratio':        self.doRatio,
            # 'shortcut':     self.doShortcut, # Removed in 4.4.1 b1.
            'shortcuts':    self.doShortcuts,
            'string':       self.doString,
            'strings':      self.doStrings,
        }
    #@-node:ekr.20041119204700: ctor (parserBaseClass)
    #@+node:ekr.20060102103625:createModeCommand
    def createModeCommand (self,name,modeDict):

        commandName = 'enter-' + name
        commandName = commandName.replace(' ','-')

        # g.trace(name,len(modeDict.keys()))

        # Save the info for k.finishCreate and k.makeAllBindings.
        d = g.app.config.modeCommandsDict

        # New in 4.4.1 b2: silently allow redefinitions of modes.
        d [commandName] = modeDict
    #@-node:ekr.20060102103625:createModeCommand
    #@+node:ekr.20041120103012:error
    def error (self,s):

        print s

        # Does not work at present because we are using a null Gui.
        g.es(s,color="blue")
    #@-node:ekr.20041120103012:error
    #@+node:ekr.20041120094940:kind handlers (parserBaseClass)
    #@+node:ekr.20060608221203:doAbbrev
    def doAbbrev (self,p,kind,name,val):

        d = {}
        s = p.bodyString()
        lines = g.splitLines(s)
        for line in lines:
            line = line.strip()
            if line and not g.match(line,0,'#'):
                name,val = self.parseAbbrevLine(line)
                if name: d [val] = name

        self.set (p,'abbrev','abbrev',d)
    #@-node:ekr.20060608221203:doAbbrev
    #@+node:ekr.20041120094940.1:doBool
    def doBool (self,p,kind,name,val):

        if val in ('True','true','1'):
            self.set(p,kind,name,True)
        elif val in ('False','false','0'):
            self.set(p,kind,name,False)
        else:
            self.valueError(p,kind,name,val)
    #@-node:ekr.20041120094940.1:doBool
    #@+node:ekr.20070925144337:doButtons
    def doButtons (self,p,kind,name,val):

        '''Handle an @buttons tree.'''

        # __pychecker__ = '--no-argsused' # kind,name,val not used.

        aList = [] ; c = self.c ; tag = '@button'
        for p in p.subtree_with_unique_tnodes_iter():
            h = p.headString()
            if g.match_word(h,0,tag):
                # We can not assume that p will be valid when it is used.
                script = g.getScript(c,p,useSelectedText=False,forcePythonSentinels=True,useSentinels=True)
                aList.append((p.headString(),script),)

        # g.trace(g.listToString([h for h,script in aList]))

        # This setting is handled differently from most other settings,
        # because the last setting must be retrieved before any commander exists.
        g.app.config.atCommonButtonsList = aList
        g.app.config.buttonsFileName = c and c.shortFileName() or '<no settings file>'

    #@-node:ekr.20070925144337:doButtons
    #@+node:ekr.20080312071248.6:doCommands
    def doCommands (self,p,kind,name,val):

        '''Handle an @commands tree.'''

        # __pychecker__ = '--no-argsused' # kind,name,val not used.

        aList = [] ; c = self.c ; tag = '@command'
        for p in p.subtree_iter():
            h = p.headString()
            if g.match_word(h,0,tag):
                # We can not assume that p will be valid when it is used.
                script = g.getScript(c,p,useSelectedText=False,forcePythonSentinels=True,useSentinels=True)
                aList.append((p.headString(),script),)

        # g.trace(g.listToString(aList))

        # This setting is handled differently from most other settings,
        # because the last setting must be retrieved before any commander exists.
        g.app.config.atCommonCommandsList = aList


    #@-node:ekr.20080312071248.6:doCommands
    #@+node:ekr.20041120094940.2:doColor
    def doColor (self,p,kind,name,val):

        # At present no checking is done.
        val = val.lstrip('"').rstrip('"')
        val = val.lstrip("'").rstrip("'")

        self.set(p,kind,name,val)
    #@-node:ekr.20041120094940.2:doColor
    #@+node:ekr.20071214140900:doData
    def doData (self,p,kind,name,val):

        s = p.bodyString()
        lines = g.splitLines(s)
        data = [z.strip() for z in lines if z.strip() and not z.startswith('#')]

        self.set(p,kind,name,data)
    #@-node:ekr.20071214140900:doData
    #@+node:ekr.20041120094940.3:doDirectory & doPath
    def doDirectory (self,p,kind,name,val):

        # At present no checking is done.
        self.set(p,kind,name,val)

    doPath = doDirectory
    #@-node:ekr.20041120094940.3:doDirectory & doPath
    #@+node:ekr.20070224075914:doEnabledPlugins
    def doEnabledPlugins (self,p,kind,name,val):

        # __pychecker__ = '--no-argsused' # kind,name,val not used.

        c = self.c
        s = p.bodyString()

        # This setting is handled differently from all other settings,
        # because the last setting must be retrieved before any commander exists.

        # g.trace('len(s)',len(s))

        # Set the global config ivars.
        g.app.config.enabledPluginsString = s
        g.app.config.enabledPluginsFileName = c and c.shortFileName() or '<no settings file>'
    #@-node:ekr.20070224075914:doEnabledPlugins
    #@+node:ekr.20041120094940.6:doFloat
    def doFloat (self,p,kind,name,val):

        try:
            val = float(val)
            self.set(p,kind,name,val)
        except ValueError:
            self.valueError(p,kind,name,val)
    #@-node:ekr.20041120094940.6:doFloat
    #@+node:ekr.20041120094940.4:doFont
    def doFont (self,p,kind,name,val):

        # __pychecker__ = '--no-argsused' # kind not used.

        d = self.parseFont(p)

        # Set individual settings.
        for key in ('family','size','slant','weight'):
            data = d.get(key)
            if data is not None:
                name,val = data
                setKind = key
                self.set(p,setKind,name,val)
    #@-node:ekr.20041120094940.4:doFont
    #@+node:ekr.20041120103933:doIf
    def doIf(self,p,kind,name,val):

        # __pychecker__ = '--no-argsused' # args not used.

        g.trace("'if' not supported yet")
        return None
    #@-node:ekr.20041120103933:doIf
    #@+node:ekr.20041121125416:doIfGui
    #@+at 
    #@nonl
    # Alas, @if-gui can't be made to work. The problem is that plugins can set
    # g.app.gui, but plugins need settings so the leoSettings.leo files must 
    # be parsed
    # before g.app.gui.guiName() is known.
    #@-at
    #@@c

    if 0:

        def doIfGui (self,p,kind,name,val):

            # __pychecker__ = '--no-argsused' # args not used.

            # g.trace(repr(name))

            if not g.app.gui or not g.app.gui.guiName():
                s = '@if-gui has no effect: g.app.gui not defined yet'
                g.es_print(s,color='blue')
                return "skip"
            elif g.app.gui.guiName().lower() == name.lower():
                return None
            else:
                return "skip"
    #@-node:ekr.20041121125416:doIfGui
    #@+node:dan.20080410121257.2:doIfHostname
    def doIfHostname (self,p,kind,name,val):
        """headline: @ifhostname bob,!harry,joe

        Logical AND with the comma-separated list of host names, NO SPACES.

        descends this node iff:
            h = os.environ('HOSTNAME')
            h == 'bob' and h != 'harry' and h == 'joe'"""

        __pychecker__ = '--no-argsused' # args not used.

        h = g.computeMachineName()
        names = name.split(',')

        for n in names:
            if (n[0] == '!' and h == n[1:]) or (h != n):
                # g.trace('skipping', name)
                return 'skip'

        return None

    #@-node:dan.20080410121257.2:doIfHostname
    #@+node:ekr.20041120104215:doIfPlatform
    def doIfPlatform (self,p,kind,name,val):

        # __pychecker__ = '--no-argsused' # args not used.

        # g.trace(sys.platform,repr(name))

        if sys.platform.lower() == name.lower():
            return None
        else:
            return "skip"
    #@-node:ekr.20041120104215:doIfPlatform
    #@+node:ekr.20041120104215.1:doIgnore
    def doIgnore(self,p,kind,name,val):

        return "skip"
    #@-node:ekr.20041120104215.1:doIgnore
    #@+node:ekr.20041120094940.5:doInt
    def doInt (self,p,kind,name,val):

        try:
            val = int(val)
            self.set(p,kind,name,val)
        except ValueError:
            self.valueError(p,kind,name,val)
    #@-node:ekr.20041120094940.5:doInt
    #@+node:ekr.20041217132253:doInts
    def doInts (self,p,kind,name,val):

        '''We expect either:
        @ints [val1,val2,...]aName=val
        @ints aName[val1,val2,...]=val'''

        name = name.strip() # The name indicates the valid values.
        i = name.find('[')
        j = name.find(']')

        # g.trace(kind,name,val)

        if -1 < i < j:
            items = name[i+1:j]
            items = items.split(',')
            name = name[:i]+name[j+1:].strip()
            # g.trace(name,items)
            try:
                items = [int(item.strip()) for item in items]
            except ValueError:
                items = []
                self.valueError(p,'ints[]',name,val)
                return
            kind = "ints[%s]" % (','.join([str(item) for item in items]))
            try:
                val = int(val)
            except ValueError:
                self.valueError(p,'int',name,val)
                return
            if val not in items:
                self.error("%d is not in %s in %s" % (val,kind,name))
                return

            # g.trace(repr(kind),repr(name),val)

            # At present no checking is done.
            self.set(p,kind,name,val)
    #@-node:ekr.20041217132253:doInts
    #@+node:ekr.20070925144337.2:doMenus & helper
    def doMenus (self,p,kind,name,val):

        # __pychecker__ = '--no-argsused' # kind,name,val not used.

        c = self.c ; aList = [] ; tag = '@menu'
        p = p.copy() ; after = p.nodeAfterTree()
        while p and p != after:
            h = p.headString()
            if g.match_word(h,0,tag):
                name = h[len(tag):].strip()
                if name:
                    for z in aList:
                        name2,junk,junk = z
                        if name2 == name:
                            self.error('Replacing previous @menu %s' % (name))
                            break
                    aList2 = []
                    kind = '%s %s' % (tag,name)
                    self.doItems(p,aList2)
                    aList.append((kind,aList2,None),)
                    p.moveToNodeAfterTree()
                else:
                    p.moveToThreadNext()
            else:
                p.moveToThreadNext()

        # This setting is handled differently from most other settings,
        # because the last setting must be retrieved before any commander exists.
        # self.dumpMenuList(aList)
        # g.trace(g.listToString(aList))
        # g.es_print('creating menu from',c.shortFileName(),color='blue')
        g.app.config.menusList = aList
        g.app.config.menusFileName = c and c.shortFileName() or '<no settings file>'
    #@+node:ekr.20070926141716:doItems
    def doItems (self,p,aList):

        p = p.copy() ; after = p.nodeAfterTree()
        p.moveToThreadNext()
        while p and p != after:
            h = p.headString()
            for tag in ('@menu','@item'):
                if g.match_word(h,0,tag):
                    itemName = h[len(tag):].strip()
                    if itemName:
                        if tag == '@menu':
                            aList2 = []
                            kind = '%s %s' % (tag,itemName)
                            self.doItems(p,aList2)
                            aList.append((kind,aList2,None),)
                            p.moveToNodeAfterTree()
                            break
                        else:
                            kind = tag
                            head = itemName
                            body = p.bodyString()
                            aList.append((kind,head,body),)
                            p.moveToThreadNext()
                            break
            else:
                # g.trace('***skipping***',p.headString())
                p.moveToThreadNext()
    #@nonl
    #@-node:ekr.20070926141716:doItems
    #@+node:ekr.20070926142312:dumpMenuList
    def dumpMenuList (self,aList,level=0):

        for z in aList:
            kind,val,val2 = z
            if kind == '@item':
                g.trace(level,kind,val,val2)
            else:
                print
                g.trace(level,kind,'...')
                self.dumpMenuList(val,level+1)
    #@nonl
    #@-node:ekr.20070926142312:dumpMenuList
    #@-node:ekr.20070925144337.2:doMenus & helper
    #@+node:ekr.20060102103625.1:doMode (ParserBaseClass)
    def doMode(self,p,kind,name,val):

        '''Parse an @mode node and create the enter-<name>-mode command.'''

        # __pychecker__ = '--no-argsused' # val not used.

        c = self.c ; k = c.k

        # g.trace('%20s' % (name),c.fileName())
        #@    << Compute modeName >>
        #@+node:ekr.20060618110649:<< Compute modeName >>
        name = name.strip().lower()
        j = name.find(' ')
        if j > -1: name = name[:j]
        if name.endswith('mode'):
            name = name[:-4].strip()
        if name.endswith('-'):
            name = name[:-1]
        modeName = name + '-mode'
        #@-node:ekr.20060618110649:<< Compute modeName >>
        #@nl

        # Create a local shortcutsDict.
        old_d = self.shortcutsDict
        d = self.shortcutsDict = {}

        s = p.bodyString()
        lines = g.splitLines(s)
        for line in lines:
            line = line.strip()
            if line and not g.match(line,0,'#'):
                name,bunch = self.parseShortcutLine(line)
                if not name:
                    # An entry command: put it in the special *entry-commands* key.
                    aList = d.get('*entry-commands*',[])
                    aList.append(bunch.entryCommandName)
                    d ['*entry-commands*'] = aList
                elif bunch is not None:
                    # A regular shortcut.
                    bunch.val = k.strokeFromSetting(bunch.val)
                    bunch.pane = modeName
                    bunchList = d.get(name,[])
                    # Important: use previous bindings if possible.
                    key2,bunchList2 = c.config.getShortcut(name)
                    bunchList3 = [b for b in bunchList2 if b.pane != modeName]
                    if bunchList3:
                        # g.trace('inheriting',[b.val for b in bunchList3])
                        bunchList.extend(bunchList3)
                    bunchList.append(bunch)
                    d [name] = bunchList
                    self.set(p,"shortcut",name,bunchList)
                    self.setShortcut(name,bunchList)

        # Restore the global shortcutsDict.
        self.shortcutsDict = old_d

        # Create the command, but not any bindings to it.
        self.createModeCommand(modeName,d)
    #@-node:ekr.20060102103625.1:doMode (ParserBaseClass)
    #@+node:ekr.20070411101643.1:doOpenWith (ParserBaseClass)
    def doOpenWith (self,p,kind,name,val):

        # g.trace('kind',kind,'name',name,'val',val,'c',self.c)

        d = self.parseOpenWith(p)
        d['name']=name
        d['shortcut']=val
        name = kind = 'openwithtable'
        self.openWithList.append(d)
        self.set(p,kind,name,self.openWithList)
    #@-node:ekr.20070411101643.1:doOpenWith (ParserBaseClass)
    #@+node:ekr.20041120104215.2:doPage
    def doPage(self,p,kind,name,val):

        pass # Ignore @page this while parsing settings.
    #@-node:ekr.20041120104215.2:doPage
    #@+node:ekr.20041121125741:doRatio
    def doRatio (self,p,kind,name,val):

        try:
            val = float(val)
            if 0.0 <= val <= 1.0:
                self.set(p,kind,name,val)
            else:
                self.valueError(p,kind,name,val)
        except ValueError:
            self.valueError(p,kind,name,val)
    #@-node:ekr.20041121125741:doRatio
    #@+node:ekr.20041120105609:doShortcuts (ParserBaseClass)
    def doShortcuts(self,p,kind,name,val,s=None):

        # __pychecker__ = '--no-argsused' # kind,val.

        # g.trace(self.c.fileName(),name)

        c = self.c ; d = self.shortcutsDict
        if s is None: s = p.bodyString()
        lines = g.splitLines(s)
        for line in lines:
            line = line.strip()
            if line and not g.match(line,0,'#'):
                name,bunch = self.parseShortcutLine(line)
                if bunch is not None:
                    # A regular shortcut.
                    bunchList = d.get(name,[])
                    bunchList.append(bunch)
                    d [name] = bunchList
                    self.set(p,"shortcut",name,bunchList)
                    self.setShortcut(name,bunchList)
    #@-node:ekr.20041120105609:doShortcuts (ParserBaseClass)
    #@+node:ekr.20041217132028:doString
    def doString (self,p,kind,name,val):

        # At present no checking is done.
        self.set(p,kind,name,val)
    #@-node:ekr.20041217132028:doString
    #@+node:ekr.20041120094940.8:doStrings
    def doStrings (self,p,kind,name,val):

        '''We expect one of the following:
        @strings aName[val1,val2...]=val
        @strings [val1,val2,...]aName=val'''

        name = name.strip()
        i = name.find('[')
        j = name.find(']')

        if -1 < i < j:
            items = name[i+1:j]
            items = items.split(',')
            items = [item.strip() for item in items]
            name = name[:i]+name[j+1:].strip()
            kind = "strings[%s]" % (','.join(items))
            # g.trace(repr(kind),repr(name),val)

            # At present no checking is done.
            self.set(p,kind,name,val)
    #@-node:ekr.20041120094940.8:doStrings
    #@+node:bobjack.20080324141020.4:doPopup & helper
    def doPopup (self,p,kind,name,val):

        """
        Handle @popup menu items in @settings trees.
        """

        # __pychecker__ = '--no-argsused' # kind, not used.

        popupName = name
        popupType = val

        c = self.c ; aList = [] ; tag = '@menu'

        #g.trace(p, kind, name, val, c)

        aList = []
        p = p.copy()
        self.doPopupItems(p,aList)


        if not hasattr(g.app.config, 'context_menus'):
            g.app.config.context_menus = {}

        if popupName in g.app.config.context_menus:
            print '*** duplicate popup ***', popupName

        g.app.config.context_menus[popupName] = aList
    #@+node:bobjack.20080324141020.5:doPopupItems
    def doPopupItems (self,p,aList):

        p = p.copy() ; after = p.nodeAfterTree()
        p.moveToThreadNext()
        while p and p != after:
            h = p.headString()
            for tag in ('@menu','@item'):
                if g.match_word(h,0,tag):
                    itemName = h[len(tag):].strip()
                    if itemName:
                        if tag == '@menu':
                            aList2 = []
                            kind = '%s' % itemName
                            self.doPopupItems(p,aList2)
                            aList.append((kind,aList2),)
                            p.moveToNodeAfterTree()
                            break
                        else:
                            kind = tag
                            head = itemName
                            body = p.bodyString()
                            aList.append((head,body),)
                            p.moveToThreadNext()
                            break
            else:
                # g.trace('***skipping***',p.headString())
                p.moveToThreadNext()
    #@nonl
    #@-node:bobjack.20080324141020.5:doPopupItems
    #@-node:bobjack.20080324141020.4:doPopup & helper
    #@-node:ekr.20041120094940:kind handlers (parserBaseClass)
    #@+node:ekr.20041124063257:munge
    def munge(self,s):

        return g.app.config.canonicalizeSettingName(s)
    #@-node:ekr.20041124063257:munge
    #@+node:ekr.20041119204700.2:oops
    def oops (self):
        print ("parserBaseClass oops:",
            g.callers(),
            "must be overridden in subclass")
    #@-node:ekr.20041119204700.2:oops
    #@+node:ekr.20041213082558:parsers
    #@+node:ekr.20041213083651:fontSettingNameToFontKind
    def fontSettingNameToFontKind (self,name):

        s = name.strip()
        if s:
            for tag in ('_family','_size','_slant','_weight'):
                if s.endswith(tag):
                    return tag[1:]

        return None
    #@-node:ekr.20041213083651:fontSettingNameToFontKind
    #@+node:ekr.20041213082558.1:parseFont & helper
    def parseFont (self,p):

        d = {
            'comments': [],
            'family': None,
            'size': None,
            'slant': None,
            'weight': None,
        }

        s = p.bodyString()
        lines = g.splitLines(s)

        for line in lines:
            self.parseFontLine(line,d)

        comments = d.get('comments')
        d['comments'] = '\n'.join(comments)

        return d
    #@+node:ekr.20041213082558.2:parseFontLine
    def parseFontLine (self,line,d):

        s = line.strip()
        if not s: return

        try:
            s = str(s)
        except UnicodeError:
            pass

        if g.match(s,0,'#'):
            s = s[1:].strip()
            comments = d.get('comments')
            comments.append(s)
            d['comments'] = comments
        else:
            # name is everything up to '='
            i = s.find('=')
            if i == -1:
                name = s ; val = None
            else:
                name = s[:i].strip()
                val = s[i+1:].strip()
                val = val.lstrip('"').rstrip('"')
                val = val.lstrip("'").rstrip("'")

            fontKind = self.fontSettingNameToFontKind(name)
            if fontKind:
                d[fontKind] = name,val # Used only by doFont.
    #@-node:ekr.20041213082558.2:parseFontLine
    #@-node:ekr.20041213082558.1:parseFont & helper
    #@+node:ekr.20041119205148:parseHeadline
    def parseHeadline (self,s):

        """Parse a headline of the form @kind:name=val
        Return (kind,name,val)."""

        kind = name = val = None

        if g.match(s,0,'@'):
            i = g.skip_id(s,1,chars='-')
            kind = s[1:i].strip()
            if kind:
                # name is everything up to '='
                j = s.find('=',i)
                if j == -1:
                    name = s[i:].strip()
                else:
                    name = s[i:j].strip()
                    # val is everything after the '='
                    val = s[j+1:].strip()

        # g.trace("%50s %10s %s" %(name,kind,val))
        return kind,name,val
    #@-node:ekr.20041119205148:parseHeadline
    #@+node:ekr.20070411101643.2:parseOpenWith & helper
    def parseOpenWith (self,p):

        d = {'command': None,}

        s = p.bodyString()
        lines = g.splitLines(s)

        for line in lines:
            self.parseOpenWithLine(line,d)

        return d
    #@+node:ekr.20070411101643.4:parseOpenWithLine
    def parseOpenWithLine (self,line,d):

        s = line.strip()
        if not s: return

        try:
            s = str(s)
        except UnicodeError:
            pass

        if not g.match(s,0,'#'):
            d['command'] = s
    #@-node:ekr.20070411101643.4:parseOpenWithLine
    #@-node:ekr.20070411101643.2:parseOpenWith & helper
    #@+node:ekr.20041120112043:parseShortcutLine (g.app.config)
    def parseShortcutLine (self,s):

        '''Parse a shortcut line.  Valid forms:

        --> entry-command
        settingName = shortcut
        settingName ! paneName = shortcut
        command-name -> mode-name = binding
        command-name -> same = binding
        '''

        name = val = nextMode = None ; nextMode = 'none'
        i = g.skip_ws(s,0)

        if g.match(s,i,'-->'): # New in 4.4.1 b1: allow mode-entry commands.
            j = g.skip_ws(s,i+3)
            i = g.skip_id(s,j,'-')
            entryCommandName = s[j:i]
            return None,g.Bunch(entryCommandName=entryCommandName)

        j = i
        i = g.skip_id(s,j,'-') # New in 4.4: allow Emacs-style shortcut names.
        name = s[j:i]
        if not name: return None,None

        # New in Leo 4.4b2.
        i = g.skip_ws(s,i)
        if g.match(s,i,'->'): # New in 4.4: allow pane-specific shortcuts.
            j = g.skip_ws(s,i+2)
            i = g.skip_id(s,j)
            nextMode = s[j:i]

        i = g.skip_ws(s,i)
        if g.match(s,i,'!'): # New in 4.4: allow pane-specific shortcuts.
            j = g.skip_ws(s,i+1)
            i = g.skip_id(s,j)
            pane = s[j:i]
            if not pane.strip(): pane = 'all'
        else: pane = 'all'

        i = g.skip_ws(s,i)
        if g.match(s,i,'='):
            i = g.skip_ws(s,i+1)
            val = s[i:]

        # New in 4.4: Allow comments after the shortcut.
        # Comments must be preceded by whitespace.
        comment = ''
        if val:
            i = val.find('#')
            if i > 0 and val[i-1] in (' ','\t'):
                # comment = val[i:].strip()
                val = val[:i].strip()

        # g.trace(pane,name,val,s)
        return name,g.bunch(nextMode=nextMode,pane=pane,val=val)
    #@-node:ekr.20041120112043:parseShortcutLine (g.app.config)
    #@+node:ekr.20060608222828:parseAbbrevLine (g.app.config)
    def parseAbbrevLine (self,s):

        '''Parse an abbreviation line:
        command-name = abbreviation
        return (command-name,abbreviation)
        '''

        i = j = g.skip_ws(s,0)
        i = g.skip_id(s,i,'-') # New in 4.4: allow Emacs-style shortcut names.
        name = s[j:i]
        if not name: return None,None

        i = g.skip_ws(s,i)
        if not g.match(s,i,'='): return None,None

        i = g.skip_ws(s,i+1)
        val = s[i:].strip()
        # Ignore comments after the shortcut.
        i = val.find('#')
        if i > -1: val = val[:i].strip()

        if val: return name,val
        else:   return None,None
    #@-node:ekr.20060608222828:parseAbbrevLine (g.app.config)
    #@-node:ekr.20041213082558:parsers
    #@+node:ekr.20041120094940.9:set (parseBaseClass)
    def set (self,p,kind,name,val):

        """Init the setting for name to val."""

        # __pychecker__ = '--no-argsused' # p used in subclasses, not here.

        c = self.c ; key = self.munge(name)
        # if kind and kind.startswith('setting'): g.trace("settingsParser %10s %15s %s" %(kind,val,name))
        d = self.settingsDict
        bunch = d.get(key)
        if bunch:
            # g.trace(key,bunch.val,bunch.path)
            path = bunch.path
            if g.os_path_abspath(c.mFileName) != g.os_path_abspath(path):
                g.es("over-riding setting:",name,"from",path)

        # N.B.  We can't use c here: it may be destroyed!
        d [key] = g.Bunch(path=c.mFileName,kind=kind,val=val,tag='setting')

    #@-node:ekr.20041120094940.9:set (parseBaseClass)
    #@+node:ekr.20041227071423:setShortcut (ParserBaseClass)
    def setShortcut (self,name,bunch):

        c = self.c

        # None is a valid value for val.
        key = c.frame.menu.canonicalizeMenuName(name)
        rawKey = key.replace('&','')
        self.set(c,rawKey,"shortcut",bunch)

        # g.trace(bunch.pane,rawKey,bunch.val)
    #@-node:ekr.20041227071423:setShortcut (ParserBaseClass)
    #@+node:ekr.20041119204700.1:traverse (parserBaseClass)
    def traverse (self):

        c = self.c

        p = g.app.config.settingsRoot(c)
        if not p:
            # g.trace('no settings tree for %s' % c)
            return None

        self.settingsDict = {}
        self.shortcutsDict = {}
        after = p.nodeAfterTree()
        while p and p != after:
            result = self.visitNode(p)
            # g.trace(result,p.headString())
            if result == "skip":
                # g.es_print('skipping settings in',p.headString(),color='blue')
                p.moveToNodeAfterTree()
            else:
                p.moveToThreadNext()

        return self.settingsDict
    #@-node:ekr.20041119204700.1:traverse (parserBaseClass)
    #@+node:ekr.20041120094940.10:valueError
    def valueError (self,p,kind,name,val):

        """Give an error: val is not valid for kind."""

        # __pychecker__ = '--no-argsused' # p not used, but needed.

        self.error("%s is not a valid %s for %s" % (val,kind,name))
    #@-node:ekr.20041120094940.10:valueError
    #@+node:ekr.20041119204700.3:visitNode (must be overwritten in subclasses)
    def visitNode (self,p):

        # __pychecker__ = '--no-argsused' # p not used, but needed.

        self.oops()
    #@-node:ekr.20041119204700.3:visitNode (must be overwritten in subclasses)
    #@-others
#@-node:ekr.20041119203941.2:<< class parserBaseClass >>
#@nl

#@+others
#@+node:ekr.20041119203941:class configClass
class configClass:
    """A class to manage configuration settings."""
    #@    << class data >>
    #@+node:ekr.20041122094813:<<  class data >>
    #@+others
    #@+node:ekr.20041117062717.1:defaultsDict
    #@+at 
    #@nonl
    # This contains only the "interesting" defaults.
    # Ints and bools default to 0, floats to 0.0 and strings to "".
    #@-at
    #@@c

    defaultBodyFontSize = g.choose(sys.platform=="win32",9,12)
    defaultLogFontSize  = g.choose(sys.platform=="win32",8,12)
    defaultMenuFontSize = g.choose(sys.platform=="win32",9,12)
    defaultTreeFontSize = g.choose(sys.platform=="win32",9,12)

    defaultsDict = {'_hash':'defaultsDict'}

    defaultsData = (
        # compare options...
        ("ignore_blank_lines","bool",True),
        ("limit_count","int",9),
        ("print_mismatching_lines","bool",True),
        ("print_trailing_lines","bool",True),
        # find/change options...
        ("search_body","bool",True),
        ("whole_word","bool",True),
        # Prefs panel.
        # ("default_target_language","language","python"),
        ("target_language","language","python"), # Bug fix: 6/20,2005.
        ("tab_width","int",-4),
        ("page_width","int",132),
        ("output_doc_chunks","bool",True),
        ("tangle_outputs_header","bool",True),
        # Syntax coloring options...
        # Defaults for colors are handled by leoColor.py.
        ("color_directives_in_plain_text","bool",True),
        ("underline_undefined_section_names","bool",True),
        # Window options...
        ("allow_clone_drags","bool",True),
        ("body_pane_wraps","bool",True),
        ("body_text_font_family","family","Courier"),
        ("body_text_font_size","size",defaultBodyFontSize),
        ("body_text_font_slant","slant","roman"),
        ("body_text_font_weight","weight","normal"),
        ("enable_drag_messages","bool",True),
        ("headline_text_font_family","string",None),
        ("headline_text_font_size","size",defaultLogFontSize),
        ("headline_text_font_slant","slant","roman"),
        ("headline_text_font_weight","weight","normal"),
        ("log_text_font_family","string",None),
        ("log_text_font_size","size",defaultLogFontSize),
        ("log_text_font_slant","slant","roman"),
        ("log_text_font_weight","weight","normal"),
        ("initial_window_height","int",600),
        ("initial_window_width","int",800),
        ("initial_window_left","int",10),
        ("initial_window_top","int",10),
        ("initial_splitter_orientation","string","vertical"),
        ("initial_vertical_ratio","ratio",0.5),
        ("initial_horizontal_ratio","ratio",0.3),
        ("initial_horizontal_secondary_ratio","ratio",0.5),
        ("initial_vertical_secondary_ratio","ratio",0.7),
        ("outline_pane_scrolls_horizontally","bool",False),
        ("split_bar_color","color","LightSteelBlue2"),
        ("split_bar_relief","relief","groove"),
        ("split_bar_width","int",7),
    )
    #@-node:ekr.20041117062717.1:defaultsDict
    #@+node:ekr.20041118062709:define encodingIvarsDict
    encodingIvarsDict = {'_hash':'encodingIvarsDict'}

    encodingIvarsData = (
        ("default_at_auto_file_encoding","string","utf-8"),
        ("default_derived_file_encoding","string","utf-8"),
        ("new_leo_file_encoding","string","UTF-8"),
            # Upper case for compatibility with previous versions.
        ("tkEncoding","string",None),
            # Defaults to None so it doesn't override better defaults.
    )
    #@-node:ekr.20041118062709:define encodingIvarsDict
    #@+node:ekr.20041117072055:ivarsDict
    # Each of these settings sets the corresponding ivar.
    # Also, the c.configSettings settings class inits the corresponding commander ivar.
    ivarsDict = {'_hash':'ivarsDict'}

    ivarsData = (
        ("at_root_bodies_start_in_doc_mode","bool",True),
            # For compatibility with previous versions.
        ("create_nonexistent_directories","bool",False),
        ("output_initial_comment","string",""),
            # "" for compatibility with previous versions.
        ("output_newline","string","nl"),
        ("page_width","int","132"),
        ("read_only","bool",True),
            # Make sure we don't alter an illegal leoConfig.txt file!
        ("redirect_execute_script_output_to_log_pane","bool",False),
        ("relative_path_base_directory","string","!"),
        ("remove_sentinels_extension","string",".txt"),
        ("save_clears_undo_buffer","bool",False),
        ("stylesheet","string",None),
        ("tab_width","int",-4),
        ("target_language","language","python"), # Bug fix: added: 6/20/2005.
        ("trailing_body_newlines","string","asis"),
        ("use_plugins","bool",True),
            # New in 4.3: use_plugins = True by default.
        # use_pysco can not be set by 4.3:  config processing happens too late.
            # ("use_psyco","bool",False),
        ("undo_granularity","string","word"),
            # "char","word","line","node"
        ("write_strips_blank_lines","bool",False),
    )
    #@-node:ekr.20041117072055:ivarsDict
    #@-others

    # List of dictionaries to search.  Order not too important.
    dictList = [ivarsDict,encodingIvarsDict,defaultsDict]

    # Keys are commanders.  Values are optionsDicts.
    localOptionsDict = {}

    localOptionsList = []

    # Keys are setting names, values are type names.
    warningsDict = {} # Used by get() or allies.
    #@-node:ekr.20041122094813:<<  class data >>
    #@nl
    #@    @+others
    #@+node:ekr.20041117083202:Birth... (g.app.config)
    #@+node:ekr.20041117062717.2:ctor (configClass)
    def __init__ (self):

        self.atCommonButtonsList = [] # List of info for common @buttons nodes.
        self.atCommonCommandsList = [] # List of info for common @commands nodes.
        self.buttonsFileName = ''
        self.configsExist = False # True when we successfully open a setting file.
        self.defaultFont = None # Set in gui.getDefaultConfigFont.
        self.defaultFontFamily = None # Set in gui.getDefaultConfigFont.
        self.enabledPluginsFileName = None
        self.enabledPluginsString = '' 
        self.globalConfigFile = None # Set in initSettingsFiles
        self.homeFile = None # Set in initSettingsFiles
        self.inited = False
        self.menusList = []
        self.menusFileName = ''
        self.modeCommandsDict = {} # For use by @mode logic. Keys are command names, values are g.Bunches.
        self.myGlobalConfigFile = None
        self.myHomeConfigFile = None
        self.machineConfigFile = None
        self.recentFilesFiles = [] # List of g.Bunches describing .leoRecentFiles.txt files.
        self.write_recent_files_as_needed = False # Will be set later.
        self.silent = g.app.silentMode
        # g.trace('c.config.silent',self.silent)

        # Inited later...
        self.panes = None
        self.sc = None
        self.tree = None

        self.initDicts()
        self.initIvarsFromSettings()
        self.initSettingsFiles()
        self.initRecentFiles()
    #@-node:ekr.20041117062717.2:ctor (configClass)
    #@+node:ekr.20041227063801.2:initDicts
    def initDicts (self):

        # Only the settings parser needs to search all dicts.
        self.dictList = [self.defaultsDict]

        for key,kind,val in self.defaultsData:
            self.defaultsDict[self.munge(key)] = g.Bunch(
                setting=key,kind=kind,val=val,tag='defaults')

        for key,kind,val in self.ivarsData:
            self.ivarsDict[self.munge(key)] = g.Bunch(
                ivar=key,kind=kind,val=val,tag='ivars')

        for key,kind,val in self.encodingIvarsData:
            self.encodingIvarsDict[self.munge(key)] = g.Bunch(
                ivar=key,kind=kind,encoding=val,tag='encodings')
    #@-node:ekr.20041227063801.2:initDicts
    #@+node:ekr.20041117065611.2:initIvarsFromSettings & helpers
    def initIvarsFromSettings (self):

        for ivar in self.encodingIvarsDict.keys():
            if ivar != '_hash':
                self.initEncoding(ivar)

        for ivar in self.ivarsDict.keys():
            if ivar != '_hash':
                self.initIvar(ivar)
    #@+node:ekr.20041117065611.1:initEncoding
    def initEncoding (self,key):

        '''Init g.app.config encoding ivars during initialization.'''

        # N.B. The key is munged.
        bunch = self.encodingIvarsDict.get(key)
        encoding = bunch.encoding
        ivar = bunch.ivar
        # g.trace('g.app.config',ivar,encoding)
        setattr(self,ivar,encoding)

        if encoding and not g.isValidEncoding(encoding):
            g.es("g.app.config: bad encoding:","%s: %s" % (ivar,encoding))
    #@-node:ekr.20041117065611.1:initEncoding
    #@+node:ekr.20041117065611:initIvar
    def initIvar(self,key):

        '''Init g.app.config ivars during initialization.

        This does NOT init the corresponding commander ivars.

        Such initing must be done in setIvarsFromSettings.'''

        # N.B. The key is munged.
        bunch = self.ivarsDict.get(key)
        ivar = bunch.ivar # The actual name of the ivar.
        val = bunch.val

        # g.trace('g.app.config',ivar,key,val)
        setattr(self,ivar,val)
    #@-node:ekr.20041117065611:initIvar
    #@-node:ekr.20041117065611.2:initIvarsFromSettings & helpers
    #@+node:ekr.20041117083202.2:initRecentFiles
    def initRecentFiles (self):

        self.recentFiles = []
    #@-node:ekr.20041117083202.2:initRecentFiles
    #@+node:ekr.20041117083857:initSettingsFiles
    def initSettingsFiles (self):

        """Set self.globalConfigFile, self.homeFile, self.myGlobalConfigFile,
        self.myHomeConfigFile, and self.machineConfigFile."""

        settingsFile = 'leoSettings.leo'
        mySettingsFile = 'myLeoSettings.leo'
        machineConfigFile = g.computeMachineName() + 'LeoSettings.leo'

        for ivar,theDir,fileName in (
            ('globalConfigFile',    g.app.globalConfigDir,  settingsFile),
            ('homeFile',            g.app.homeDir,          settingsFile),
            ('myGlobalConfigFile',  g.app.globalConfigDir,  mySettingsFile),
            #non-prefixed names take priority over prefixed names
            ('myHomeConfigFile',    g.app.homeDir,          g.app.homeSettingsPrefix + mySettingsFile),
            ('myHomeConfigFile',    g.app.homeDir,          mySettingsFile),
            ('machineConfigFile',   g.app.homeDir,          g.app.homeSettingsPrefix + machineConfigFile),
            ('machineConfigFile',   g.app.homeDir,          machineConfigFile),
        ):
            # The same file may be assigned to multiple ivars:
            # readSettingsFiles checks for such duplications.
            path = g.os_path_join(theDir,fileName)
            if g.os_path_exists(path):
                setattr(self,ivar,path)
            #else:
                #if the path does not exist, only set to None if the ivar isn't already set.
                #dan: IMO, it's better to set the defaults to None in configClass.__init__().
                #     This avoids the creation of ivars in odd (non __init__) places.
                #setattr(self,ivar, getattr(self,ivar,None))
        if 0:
            g.trace('global file:',self.globalConfigFile)
            g.trace('home file:',self.homeFile)
            g.trace('myGlobal file:',self.myGlobalConfigFile)
            g.trace('myHome file:',self.myHomeConfigFile)
    #@nonl
    #@-node:ekr.20041117083857:initSettingsFiles
    #@-node:ekr.20041117083202:Birth... (g.app.config)
    #@+node:ekr.20041117081009:Getters... (g.app.config)
    #@+node:ekr.20041123070429:canonicalizeSettingName (munge)
    def canonicalizeSettingName (self,name):

        if name is None:
            return None

        name = name.lower()
        for ch in ('-','_',' ','\n'):
            name = name.replace(ch,'')

        return g.choose(name,name,None)

    munge = canonicalizeSettingName
    #@-node:ekr.20041123070429:canonicalizeSettingName (munge)
    #@+node:ekr.20041123092357:config.findSettingsPosition
    # This was not used prior to Leo 4.5.

    def findSettingsPosition (self,c,setting):

        """Return the position for the setting in the @settings tree for c."""

        munge = self.munge

        root = self.settingsRoot(c)
        if not root:
            return c.nullPosition()

        setting = munge(setting)

        for p in root.subtree_iter():
            h = munge(p.headString())
            if h.startswith(setting):
                return p.copy()

        return c.nullPosition()
    #@-node:ekr.20041123092357:config.findSettingsPosition
    #@+node:ekr.20041117083141:get & allies (g.app.config)
    def get (self,c,setting,kind):

        """Get the setting and make sure its type matches the expected type."""

        if c:
            d = self.localOptionsDict.get(c.hash())
            if d:
                val,junk = self.getValFromDict(d,setting,kind)
                if val is not None:
                    # if setting == 'targetlanguage':
                        # g.trace(c.shortFileName(),setting,val,g.callers())
                    return val

        for d in self.localOptionsList:
            val,junk = self.getValFromDict(d,setting,kind)
            if val is not None:
                kind = d.get('_hash','<no hash>')
                # if setting == 'targetlanguage':
                    # g.trace(kind,setting,val,g.callers())
                return val

        for d in self.dictList:
            val,junk = self.getValFromDict(d,setting,kind)
            if val is not None:
                kind = d.get('_hash','<no hash>')
                # if setting == 'targetlanguage':
                    # g.trace(kind,setting,val,g.callers())
                return val

        return None
    #@+node:ekr.20041121143823:getValFromDict
    def getValFromDict (self,d,setting,requestedType,warn=True):

        '''Look up the setting in d. If warn is True, warn if the requested type
        does not (loosely) match the actual type.
        returns (val,exists)'''

        bunch = d.get(self.munge(setting))
        if not bunch: return None,False

        # g.trace(setting,requestedType,bunch.toString())
        val = bunch.val
        if not self.typesMatch(bunch.kind,requestedType):
            # New in 4.4: make sure the types match.
            # A serious warning: one setting may have destroyed another!
            # Important: this is not a complete test of conflicting settings:
            # The warning is given only if the code tries to access the setting.
            if warn:
                g.es_print('warning: ignoring',bunch.kind,'',setting,'is not',requestedType,color='red')
                g.es_print('there may be conflicting settings!',color='red')
            return None, False
        elif val in (u'None',u'none','None','none','',None):
            return None, True # Exists, but is None
        else:
            # g.trace(setting,val)
            return val, True
    #@-node:ekr.20041121143823:getValFromDict
    #@+node:ekr.20051015093141:typesMatch
    def typesMatch (self,type1,type2):

        '''
        Return True if type1, the actual type, matches type2, the requeseted type.

        The following equivalences are allowed:

        - None matches anything.
        - An actual type of string or strings matches anything.
        - Shortcut matches shortcuts.
        '''

        shortcuts = ('shortcut','shortcuts',)

        return (
            type1 == None or type2 == None or
            type1.startswith('string') or
            type1 == 'int' and type2 == 'size' or
            (type1 in shortcuts and type2 in shortcuts) or
            type1 == type2
        )
    #@-node:ekr.20051015093141:typesMatch
    #@-node:ekr.20041117083141:get & allies (g.app.config)
    #@+node:ekr.20051011105014:exists (g.app.config)
    def exists (self,c,setting,kind):

        '''Return true if a setting of the given kind exists, even if it is None.'''

        if c:
            d = self.localOptionsDict.get(c.hash())
            if d:
                junk,found = self.getValFromDict(d,setting,kind)
                if found: return True

        for d in self.localOptionsList:
            junk,found = self.getValFromDict(d,setting,kind)
            if found: return True

        for d in self.dictList:
            junk,found = self.getValFromDict(d,setting,kind)
            if found: return True

        # g.trace('does not exist',setting,kind)
        return False
    #@-node:ekr.20051011105014:exists (g.app.config)
    #@+node:ekr.20060608224112:getAbbrevDict
    def getAbbrevDict (self,c):

        """Search all dictionaries for the setting & check it's type"""

        d = self.get(c,'abbrev','abbrev')
        return d or {}
    #@-node:ekr.20060608224112:getAbbrevDict
    #@+node:ekr.20041117081009.3:getBool
    def getBool (self,c,setting,default=None):

        '''Return the value of @bool setting, or the default if the setting is not found.'''

        val = self.get(c,setting,"bool")

        if val in (True,False):
            return val
        else:
            return default
    #@-node:ekr.20041117081009.3:getBool
    #@+node:ekr.20070926082018:getButtons
    def getButtons (self):

        '''Return a list of tuples (x,y) for common @button nodes.'''

        return g.app.config.atCommonButtonsList
    #@-node:ekr.20070926082018:getButtons
    #@+node:ekr.20080312071248.7:getCommonCommands
    def getCommonAtCommands (self):

        '''Return the list of tuples (headline,script) for common @command nodes.'''

        return g.app.config.atCommonCommandsList
    #@-node:ekr.20080312071248.7:getCommonCommands
    #@+node:ekr.20041122070339:getColor
    def getColor (self,c,setting):

        '''Return the value of @color setting.'''

        return self.get(c,setting,"color")
    #@-node:ekr.20041122070339:getColor
    #@+node:ekr.20071214140900.1:getData
    def getData (self,c,setting):

        '''Return a list of non-comment strings in the body text of @data setting.'''

        return self.get(c,setting,"data")
    #@-node:ekr.20071214140900.1:getData
    #@+node:ekr.20041117093009.1:getDirectory
    def getDirectory (self,c,setting):

        '''Return the value of @directory setting, or None if the directory does not exist.'''

        theDir = self.getString(c,setting)

        if g.os_path_exists(theDir) and g.os_path_isdir(theDir):
             return theDir
        else:
            return None
    #@-node:ekr.20041117093009.1:getDirectory
    #@+node:ekr.20070224075914.1:getEnabledPlugins
    def getEnabledPlugins (self):

        '''Return the body text of the @enabled-plugins node.'''

        return g.app.config.enabledPluginsString
    #@-node:ekr.20070224075914.1:getEnabledPlugins
    #@+node:ekr.20041117082135:getFloat
    def getFloat (self,c,setting):

        '''Return the value of @float setting.'''

        val = self.get(c,setting,"float")
        try:
            val = float(val)
            return val
        except TypeError:
            return None
    #@-node:ekr.20041117082135:getFloat
    #@+node:ekr.20041117062717.13:getFontFromParams (config)
    def getFontFromParams(self,c,family,size,slant,weight,defaultSize=12):

        """Compute a font from font parameters.

        Arguments are the names of settings to be use.
        Default to size=12, slant="roman", weight="normal".

        Return None if there is no family setting so we can use system default fonts."""

        family = self.get(c,family,"family")
        if family in (None,""):
            family = self.defaultFontFamily

        size = self.get(c,size,"size")
        if size in (None,0): size = defaultSize

        slant = self.get(c,slant,"slant")
        if slant in (None,""): slant = "roman"

        weight = self.get(c,weight,"weight")
        if weight in (None,""): weight = "normal"

        # g.trace(g.callers(3),family,size,slant,weight,g.shortFileName(c.mFileName))

        return g.app.gui.getFontFromParams(family,size,slant,weight)
    #@-node:ekr.20041117062717.13:getFontFromParams (config)
    #@+node:ekr.20041117081513:getInt
    def getInt (self,c,setting):

        '''Return the value of @int setting.'''

        val = self.get(c,setting,"int")
        try:
            val = int(val)
            return val
        except TypeError:
            return None
    #@-node:ekr.20041117081513:getInt
    #@+node:ekr.20041117093009.2:getLanguage
    def getLanguage (self,c,setting):

        '''Return the setting whose value should be a language known to Leo.'''

        language = self.getString(c,setting)
        # g.trace(setting,language)

        return language
    #@-node:ekr.20041117093009.2:getLanguage
    #@+node:ekr.20070926070412:getMenusDict
    def getMenusList (self):

        '''Return the list of entries for the @menus tree.'''

        return g.app.config.menusList
    #@-node:ekr.20070926070412:getMenusDict
    #@+node:ekr.20070411101643:getOpenWith
    def getOpenWith (self,c):

        '''Return a list of dictionaries corresponding to @openwith nodes.'''

        val = self.get(c,'openwithtable','openwithtable')

        return val
    #@-node:ekr.20070411101643:getOpenWith
    #@+node:ekr.20041122070752:getRatio
    def getRatio (self,c,setting):

        '''Return the value of @float setting.

        Warn if the value is less than 0.0 or greater than 1.0.'''

        val = self.get(c,setting,"ratio")
        try:
            val = float(val)
            if 0.0 <= val <= 1.0:
                return val
            else:
                return None
        except TypeError:
            return None
    #@-node:ekr.20041122070752:getRatio
    #@+node:ekr.20041117062717.11:getRecentFiles
    def getRecentFiles (self):

        '''Return the list of recently opened files.'''

        return self.recentFiles
    #@-node:ekr.20041117062717.11:getRecentFiles
    #@+node:ekr.20041117062717.14:getShortcut (config)
    def getShortcut (self,c,shortcutName):

        '''Return rawKey,accel for shortcutName'''

        key = c.frame.menu.canonicalizeMenuName(shortcutName)
        key = key.replace('&','') # Allow '&' in names.

        bunchList = self.get(c,key,"shortcut")
        if bunchList:
            bunchList = [bunch for bunch in bunchList
                if bunch.val and bunch.val.lower() != 'none']
            return key,bunchList
        else:
            return key,[]
    #@-node:ekr.20041117062717.14:getShortcut (config)
    #@+node:ekr.20041117081009.4:getString
    def getString (self,c,setting):

        '''Return the value of @string setting.'''

        return self.get(c,setting,"string")
    #@-node:ekr.20041117081009.4:getString
    #@+node:ekr.20041117062717.17:setCommandsIvars (not used) (leoConfig.py: configClass)
    #@-node:ekr.20041117062717.17:setCommandsIvars (not used) (leoConfig.py: configClass)
    #@+node:ekr.20041120074536:settingsRoot
    def settingsRoot (self,c):

        '''Return the position of the @settings tree.'''

        # g.trace(c,c.rootPosition())

<<<<<<< HEAD
        for p in c.allNodes_iter():
            # g.trace(c.shortFileName(),p.headString())
=======
        for p in c.all_positions_with_unique_tnodes_iter():
>>>>>>> f8c79ffd
            if p.headString().rstrip() == "@settings":
                # g.trace('**found**',p.headString())
                return p.copy()
        else:
            # g.trace('***no @settings found')
            return c.nullPosition()
    #@-node:ekr.20041120074536:settingsRoot
    #@-node:ekr.20041117081009:Getters... (g.app.config)
    #@+node:ekr.20041118084146:Setters (g.app.config)
    #@+node:ekr.20041118084146.1:set (g.app.config)
    def set (self,c,setting,kind,val):

        '''Set the setting.  Not called during initialization.'''

        # if kind.startswith('setting'): g.trace(val)

        found = False ;  key = self.munge(setting)
        if c:
            d = self.localOptionsDict.get(c.hash())
            if d: found = True

        if not found:
            theHash = c.hash()
            for d in self.localOptionsList:
                hash2 = d.get('_hash')
                if theHash == hash2:
                    found = True ; break

        if not found:
            d = self.dictList [0]

        d[key] = g.Bunch(setting=setting,kind=kind,val=val,tag='setting')

        if 0:
            dkind = d.get('_hash','<no hash: %s>' % c.hash())
            g.trace(dkind,setting,kind,val)
    #@-node:ekr.20041118084146.1:set (g.app.config)
    #@+node:ekr.20041118084241:setString
    def setString (self,c,setting,val):

        self.set(c,setting,"string",val)
    #@-node:ekr.20041118084241:setString
    #@+node:ekr.20041228042224:setIvarsFromSettings (g.app.config)
    def setIvarsFromSettings (self,c):

        '''Init g.app.config ivars or c's ivars from settings.

        - Called from readSettingsFiles with c = None to init g.app.config ivars.
        - Called from c.__init__ to init corresponding commmander ivars.'''

        # Ingore temporary commanders created by readSettingsFiles.
        if not self.inited: return

        # g.trace(c)
        d = self.ivarsDict
        for key in d:
            if key != '_hash':
                bunch = d.get(key)
                if bunch:
                    ivar = bunch.ivar # The actual name of the ivar.
                    kind = bunch.kind
                    val = self.get(c,key,kind) # Don't use bunch.val!
                    if c:
                        # g.trace("%20s %s = %s" % (g.shortFileName(c.mFileName),ivar,val))
                        setattr(c,ivar,val)
                    else:
                        # g.trace("%20s %s = %s" % ('g.app.config',ivar,val))
                        setattr(self,ivar,val)
    #@-node:ekr.20041228042224:setIvarsFromSettings (g.app.config)
    #@+node:ekr.20041201080436:appendToRecentFiles (g.app.config)
    def appendToRecentFiles (self,files):

        files = [theFile.strip() for theFile in files]

        # g.trace(files)

        def munge(name):
            name = name or ''
            return g.os_path_normpath(name).lower()

        for name in files:
            # Remove all variants of name.
            for name2 in self.recentFiles:
                if munge(name) == munge(name2):
                    self.recentFiles.remove(name2)

            self.recentFiles.append(name)
    #@-node:ekr.20041201080436:appendToRecentFiles (g.app.config)
    #@-node:ekr.20041118084146:Setters (g.app.config)
    #@+node:ekr.20041117093246:Scanning @settings (g.app.config)
    #@+node:ekr.20041120064303:g.app.config.readSettingsFiles & helpers
    def readSettingsFiles (self,fileName,verbose=True):

        seen = []
        self.write_recent_files_as_needed = False # Will be set later.
        #@    << define localDirectory, localConfigFile & myLocalConfigFile >>
        #@+node:ekr.20061028082834:<< define localDirectory, localConfigFile & myLocalConfigFile >>
        # This can't be done in initSettingsFiles because the local directory does not exits.
        localDirectory = g.os_path_dirname(fileName)

        #  Set the local leoSettings.leo file.
        localConfigFile = g.os_path_join(localDirectory,'leoSettings.leo')
        if not g.os_path_exists(localConfigFile):
            localConfigFile = None

        # Set the local myLeoSetting.leo file.
        myLocalConfigFile = g.os_path_join(localDirectory,'myLeoSettings.leo')
        if not g.os_path_exists(myLocalConfigFile):
            myLocalConfigFile = None
        #@nonl
        #@-node:ekr.20061028082834:<< define localDirectory, localConfigFile & myLocalConfigFile >>
        #@nl

        # Init settings from leoSettings.leo and myLeoSettings.leo files.
        for path,localFlag in (
            (self.globalConfigFile,False),
            (self.homeFile,False),
            (localConfigFile,False),
            (self.myGlobalConfigFile,False),
            (self.myHomeConfigFile,False),
            (self.machineConfigFile,False),
            (myLocalConfigFile,False),
            (fileName,True),
        ):
            if path and path.lower() not in seen:
                seen.append(path.lower())
                if verbose and not g.app.unitTesting and not self.silent and not g.app.batchMode:
                    s = 'reading settings in %s' % path
                    # This occurs early in startup, so use the following instead of g.es_print.
                    s = g.toEncodedString(s,'ascii')
                    print s
                    g.app.logWaiting.append((s+'\n','blue'),)

                c = self.openSettingsFile(path)
                if c:
                    self.updateSettings(c,localFlag)
                    g.app.destroyWindow(c.frame)
                    self.write_recent_files_as_needed = c.config.getBool('write_recent_files_as_needed')
                    self.setIvarsFromSettings(c)
        self.readRecentFiles(localConfigFile)
        self.inited = True
        self.setIvarsFromSettings(None)
    #@+node:ekr.20041117085625:g.app.config.openSettingsFile
    def openSettingsFile (self,path):

        theFile,isZipped = g.openLeoOrZipFile(path)
        if not theFile: return None

        # Similar to g.openWithFileName except it uses a null gui.
        # Changing g.app.gui here is a major hack.
        oldGui = g.app.gui
        g.app.gui = leoGui.nullGui("nullGui")
        c,frame = g.app.newLeoCommanderAndFrame(
            fileName=path,relativeFileName=None,
            initEditCommanders=False,updateRecentFiles=False)
        frame.log.enable(False)
        c.setLog()
        g.app.lockLog()
        ok = frame.c.fileCommands.open(
            theFile,path,readAtFileNodesFlag=False,silent=True) # closes theFile.
        g.app.unlockLog()
        frame.openDirectory = g.os_path_dirname(path)
        g.app.gui = oldGui
        return ok and c
    #@-node:ekr.20041117085625:g.app.config.openSettingsFile
    #@+node:ekr.20051013161232:g.app.config.updateSettings
    def updateSettings (self,c,localFlag):

        d = self.readSettings(c)

        if d:
            d['_hash'] = theHash = c.hash()
            if localFlag:
                self.localOptionsDict[theHash] = d
            else:
                self.localOptionsList.insert(0,d)

        if 0: # Good trace.
            if localFlag:
                g.trace(c.fileName())
                g.trace(d and d.keys())
    #@-node:ekr.20051013161232:g.app.config.updateSettings
    #@-node:ekr.20041120064303:g.app.config.readSettingsFiles & helpers
    #@+node:ekr.20041117083857.1:g.app.config.readSettings
    # Called to read all leoSettings.leo files.
    # Also called when opening an .leo file to read @settings tree.

    def readSettings (self,c):

        """Read settings from a file that may contain an @settings tree."""

        # g.trace(c.fileName())

        # Create a settings dict for c for set()
        if c and self.localOptionsDict.get(c.hash()) is None:
            self.localOptionsDict[c.hash()] = {}

        parser = settingsTreeParser(c)
        d = parser.traverse()

        return d
    #@-node:ekr.20041117083857.1:g.app.config.readSettings
    #@-node:ekr.20041117093246:Scanning @settings (g.app.config)
    #@+node:ekr.20050424114937.1:Reading and writing .leoRecentFiles.txt (g.app.config)
    #@+node:ekr.20070224115832:readRecentFiles & helpers
    def readRecentFiles (self,localConfigFile):

        '''Read all .leoRecentFiles.txt files.'''

        # The order of files in this list affects the order of the recent files list.
        seen = [] 
        localConfigPath = g.os_path_dirname(localConfigFile)
        for path in (
            g.app.homeDir,
            g.app.globalConfigDir,
            localConfigPath,
        ):
            if path and path not in seen:
                ok = self.readRecentFilesFile(path)
                if ok: seen.append(path)
        if not seen and self.write_recent_files_as_needed:
            self.createRecentFiles()
    #@nonl
    #@+node:ekr.20061010121944:createRecentFiles
    def createRecentFiles (self):

        '''Trye to reate .leoRecentFiles.txt in
        - the users home directory first,
        - Leo's config directory second.'''

        for theDir in (g.app.homeDir,g.app.globalConfigDir):
            if theDir:
                try:
                    fileName = g.os_path_join(theDir,'.leoRecentFiles.txt')
                    f = file(fileName,'w')
                    f.close()
                    g.es_print('created',fileName,color='red')
                    return
                except Exception:
                    g.es_print('can not create',fileName,color='red')
                    g.es_exception()
    #@nonl
    #@-node:ekr.20061010121944:createRecentFiles
    #@+node:ekr.20050424115658:readRecentFilesFile
    def readRecentFilesFile (self,path):

        fileName = g.os_path_join(path,'.leoRecentFiles.txt')
        ok = g.os_path_exists(fileName)
        if ok:
            if not g.unitTesting and not self.silent:
                print ('reading %s' % fileName)
            lines = file(fileName).readlines()
            if lines and self.munge(lines[0])=='readonly':
                lines = lines[1:]
            if lines:
                lines = [g.toUnicode(g.os_path_normpath(line),'utf-8') for line in lines]
                self.appendToRecentFiles(lines)

        return ok
    #@nonl
    #@-node:ekr.20050424115658:readRecentFilesFile
    #@-node:ekr.20070224115832:readRecentFiles & helpers
    #@+node:ekr.20050424114937.2:writeRecentFilesFile & helper
    recentFileMessageWritten = False

    def writeRecentFilesFile (self,c):

        '''Write the appropriate .leoRecentFiles.txt file.'''

        tag = '.leoRecentFiles.txt'

        if g.app.unitTesting:
            return

        localFileName = c.fileName()
        if localFileName:
            localPath,junk = g.os_path_split(localFileName)
        else:
            localPath = None

        written = False
        for path in (localPath,g.app.globalConfigDir,g.app.homeDir):
            if path:
                fileName = g.os_path_join(path,tag)
                if g.os_path_exists(fileName):
                    if not self.recentFileMessageWritten:
                        print ('wrote recent file: %s' % fileName)
                        written = True
                    self.writeRecentFilesFileHelper(fileName)
                    # Bug fix: Leo 4.4.6: write *all* recent files.

        if written:
            self.recentFileMessageWritten = True
        else:
            pass # g.trace('----- not found: %s' % g.os_path_join(localPath,tag))
    #@+node:ekr.20050424131051:writeRecentFilesFileHelper
    def writeRecentFilesFileHelper (self,fileName):
        # g.trace(fileName)

        # Don't update the file if it begins with read-only.
        theFile = None
        try:
            theFile = file(fileName)
            lines = theFile.readlines()
            if lines and self.munge(lines[0])=='readonly':
                # g.trace('read-only: %s' %fileName)
                return
        except IOError:
            # The user may have erased a file.  Not an error.
            if theFile: theFile.close()

        theFile = None
        try:
            # g.trace('writing',fileName)
            theFile = file(fileName,'w')
            if self.recentFiles:
                lines = [g.toEncodedString(line,'utf-8') for line in self.recentFiles]
                theFile.write('\n'.join(lines))
                # g.trace(fileName,'lines\n%s' % lines)
            else:
                theFile.write('\n')

        except IOError:
            # The user may have erased a file.  Not an error.
            pass

        except Exception:
            g.es('unexpected exception writing',fileName,color='red')
            g.es_exception()

        if theFile:
            theFile.close()
    #@-node:ekr.20050424131051:writeRecentFilesFileHelper
    #@-node:ekr.20050424114937.2:writeRecentFilesFile & helper
    #@-node:ekr.20050424114937.1:Reading and writing .leoRecentFiles.txt (g.app.config)
    #@+node:ekr.20070418073400:g.app.config.printSettings & helper
    def printSettings (self,c):

        '''Prints the value of every setting, except key bindings and commands and open-with tables.
        The following letters indicate where the active setting came from:

        - D indicates default settings.
        - F indicates the file being loaded,
        - L indicates leoSettings.leo,
        - M indicates myLeoSettings.leo,
        '''

        settings = {} # Keys are setting names, values are (letter,val)

        if c:
            d = self.localOptionsDict.get(c.hash())
            self.printSettingsHelper(settings,d,letter='[F]')

        for d in self.localOptionsList:
            self.printSettingsHelper(settings,d)

        for d in self.dictList:
            self.printSettingsHelper(settings,d)

        keys = settings.keys() ; keys.sort()
        for key in keys:
            data = settings.get(key)
            letter,val = data
            print '%45s = %s %s' % (key,letter,val)
            g.es('','%s %s = %s' % (letter,key,val))
    #@nonl
    #@+node:ekr.20070418075804:printSettingsHelper
    def printSettingsHelper(self,settings,d,letter=None):

        suppressKind = ('shortcut','shortcuts','openwithtable')
        suppressKeys = (None,'_hash','shortcut')

        if d:
            #@        << set letter >>
            #@+node:ekr.20070418084502:<< set letter >>
            theHash = d.get('_hash').lower()

            if letter:
                pass
            elif theHash.endswith('myleosettings.leo'):
                letter = '[M]'
            elif theHash.endswith('leosettings.leo'):
                letter = ' ' * 3
            else:
                letter = '[D]'

            # g.trace(letter,theHash)
            #@nonl
            #@-node:ekr.20070418084502:<< set letter >>
            #@nl
            for key in d.keys():
                if key not in suppressKeys and key not in settings.keys():
                    bunch = d.get(key)
                    if bunch.kind not in suppressKind:
                        settings[key] = (letter,bunch.val)
    #@nonl
    #@-node:ekr.20070418075804:printSettingsHelper
    #@-node:ekr.20070418073400:g.app.config.printSettings & helper
    #@-others
#@-node:ekr.20041119203941:class configClass
#@+node:ekr.20041119203941.3:class settingsTreeParser (parserBaseClass)
class settingsTreeParser (parserBaseClass):

    '''A class that inits settings found in an @settings tree.

    Used by read settings logic.'''

    #@    @+others
    #@+node:ekr.20041119204103:ctor
    def __init__ (self,c):

        # Init the base class.
        parserBaseClass.__init__(self,c)
    #@-node:ekr.20041119204103:ctor
    #@+node:ekr.20041119204714:visitNode (settingsTreeParser)
    def visitNode (self,p):

        """Init any settings found in node p."""

        # g.trace(p.headString())

        munge = g.app.config.munge

        kind,name,val = self.parseHeadline(p.headString())
        kind = munge(kind)

        if kind is None: # Not an @x node. (New in Leo 4.4.4)
            pass
        if kind == "settings":
            pass
        elif kind in self.basic_types and val in (u'None',u'none','None','none','',None):
            # None is valid for all basic types.
            self.set(p,kind,name,None)
        elif kind in self.control_types or kind in self.basic_types:
            f = self.dispatchDict.get(kind)
            if f:
                try:
                    return f(p,kind,name,val)
                except Exception:
                    g.es_exception()
            else:
                print "*** no handler",kind

        return None
    #@-node:ekr.20041119204714:visitNode (settingsTreeParser)
    #@-others
#@-node:ekr.20041119203941.3:class settingsTreeParser (parserBaseClass)
#@-others
#@-node:ekr.20041117062700:@thin leoConfig.py
#@-leo<|MERGE_RESOLUTION|>--- conflicted
+++ resolved
@@ -628,8 +628,9 @@
                         if tag == '@menu':
                             aList2 = []
                             kind = '%s' % itemName
+                            body = p.bodyString()
                             self.doPopupItems(p,aList2)
-                            aList.append((kind,aList2),)
+                            aList.append((kind + '\n' + body, aList2),)
                             p.moveToNodeAfterTree()
                             break
                         else:
@@ -1547,17 +1548,10 @@
 
         # g.trace(c,c.rootPosition())
 
-<<<<<<< HEAD
-        for p in c.allNodes_iter():
-            # g.trace(c.shortFileName(),p.headString())
-=======
         for p in c.all_positions_with_unique_tnodes_iter():
->>>>>>> f8c79ffd
             if p.headString().rstrip() == "@settings":
-                # g.trace('**found**',p.headString())
                 return p.copy()
         else:
-            # g.trace('***no @settings found')
             return c.nullPosition()
     #@-node:ekr.20041120074536:settingsRoot
     #@-node:ekr.20041117081009:Getters... (g.app.config)
