--- conflicted
+++ resolved
@@ -1732,17 +1732,10 @@
                 self.d[u(p)]=True
 
                 # First, try to find an unmarked child
-<<<<<<< HEAD
-                if p.v.t._firstChild:
-                    p.moveToFirstChild()
-                    while p and self.d.get(u(p)):
-                        if p.v._next:
-=======
                 if p.v.t.children:
                     p.moveToFirstChild()
                     while p and self.d.get(u(p)):
                         if p.hasNext():
->>>>>>> cd6dcbf8
                             p.moveToNext()
                         else:
                             p.moveToParent()
@@ -1750,11 +1743,7 @@
                 # If we didn't find an unmarked child,
                 # try to find an unmarked sibling
                 if p and self.d.get(u(p)):
-<<<<<<< HEAD
-                    while p.v._next:
-=======
                     while p.hasNext():
->>>>>>> cd6dcbf8
                         p.moveToNext()
                         if not self.d.get(u(p)):
                             break
@@ -1764,11 +1753,7 @@
                 if p and self.d.get(u(p)):
                     p.moveToParent()
                     while p:
-<<<<<<< HEAD
-                        while p.v._next:
-=======
                         while p.hasNext():
->>>>>>> cd6dcbf8
                             p.moveToNext()
                             if not self.d.get(u(p)):
                                 break
@@ -1898,20 +1883,12 @@
                 self.d[u(p)]=True
 
                 # First, try to find an unmarked child
-<<<<<<< HEAD
-                if p.v.t._firstChild:
-=======
                 if p.v.t.children:
->>>>>>> cd6dcbf8
                     p.moveToFirstChild()
                     if p.equal(self.after):
                         raise StopIteration
                     while p and self.d.get(u(p)):
-<<<<<<< HEAD
-                        if p.v._next:
-=======
                         if p.hasNext():
->>>>>>> cd6dcbf8
                             p.moveToNext()
                         else:
                             p.moveToParent()
@@ -1921,11 +1898,7 @@
                 # If we didn't find an unmarked child,
                 # try to find an unmarked sibling
                 if p and self.d.get(u(p)):
-<<<<<<< HEAD
-                    while p.v._next:
-=======
                     while p.hasNext():
->>>>>>> cd6dcbf8
                         p.moveToNext()
                         if p.equal(self.after):
                             raise StopIteration
@@ -1939,11 +1912,7 @@
                     if p.equal(self.after):
                         raise StopIteration
                     while p:
-<<<<<<< HEAD
-                        while p.v._next:
-=======
                         while p.hasNext():
->>>>>>> cd6dcbf8
                             p.moveToNext()
                             if p.equal(self.after):
                                 raise StopIteration
