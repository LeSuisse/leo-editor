--- conflicted
+++ resolved
@@ -2,7 +2,6 @@
 :: Save path to reindent.py to a file .leo\reindent-path.txt
 py %~dp0\find-reindent.py
 
-<<<<<<< HEAD
 set PATH_FILE=%USERPROFILE%\.leo\reindent-path.txt
 set /P "REINDENT_PATH="< %PATH_FILE%
 
@@ -15,10 +14,9 @@
 echo Cannot find reindent.py, skipping reindentation
 
 :done
-=======
+
 echo reindent-leo leo/core
 call reindent leo/core
 
 echo reindent-leo leo/commands
-call reindent leo/commands
->>>>>>> 7d819a21
+call reindent leo/commands