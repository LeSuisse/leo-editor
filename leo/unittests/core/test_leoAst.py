--- conflicted
+++ resolved
@@ -1305,11 +1305,7 @@
                 """a[1:2:3]""",
                 # * and **, inside and outside function calls.
                 """a = b * c""",
-<<<<<<< HEAD
-                # """a = b ** c""",  # Black: 3.9: b ** c, 3.10: b**c.
-=======
                 # """a = b ** c""",  # Black has changed recently.
->>>>>>> 0ade1a66
                 """f(*args)""",
                 """f(**kwargs)""",
                 """f(*args, **kwargs)""",
@@ -1343,18 +1339,21 @@
                 # Returns...
                 """return -1""",
             )
+        fails = 0
         for i, contents in enumerate(table):
             description = f"{tag} part {i}"
             contents, tokens, tree = self.make_data(contents, description)
             expected = self.blacken(contents)
             results = self.beautify(contents, tokens, tree, filename=description)
-            if results != expected:
-                print(
-                    f"\n"
-                    f"  contents: {contents.rstrip()}\n"
-                    f"     black: {expected.rstrip()}\n"
-                    f"    orange: {results.rstrip()}")
-                self.fail()
+            message = (
+                f"\n"
+                f"  contents: {contents.rstrip()}\n"
+                f"     black: {expected.rstrip()}\n"
+                f"    orange: {results.rstrip()}")
+            if results != expected:  # pragma: no cover
+                fails += 1
+                print(f"Fail: {fails}\n{message}")
+        self.assertEqual(fails, 0)
     #@+node:ekr.20200210050646.1: *4* TestOrange.test_return
     def test_return(self):
 
@@ -2296,22 +2295,6 @@
 
         # Coverage test for spaces
         contents = """f = lambda x: x"""
-        self.make_data(contents)
-    #@+node:ekr.20220329095904.1: *5* test_Match
-    def test_match(self):
-
-    # import ast
-    # BinOp = ast.BinOp
-    # node = BinOp()
-    # case BinOp("+", a, BinOp("*", b, c)):
-        # pass # Handle a + b*c
-        contents = r"""\
-    match node:
-        case 1:
-            pass
-    """
-        self.debug_list.append('tree')
-        # self.debug_list.append('full-traceback')
         self.make_data(contents)
     #@+node:ekr.20200111200640.1: *5* test_Nonlocal
     def test_Nonlocal(self):
