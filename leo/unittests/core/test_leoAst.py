--- conflicted
+++ resolved
@@ -805,96 +805,6 @@
         except TypeError:  # pragma: no cover
             self.skipTest('old version of black')
         return black.format_str(contents, mode=mode)
-    #@+node:ekr.20200219114415.1: *4* TestOrange.test_at_doc_part
-    def test_at_doc_part(self):
-
-        line_length = 40  # For testing.
-        contents = """\
-    #@+at Line 1
-    # Line 2
-    #@@c
-
-    print('hi')
-    """
-        contents, tokens, tree = self.make_data(contents)
-        expected = contents.rstrip() + '\n'
-        results = self.beautify(contents, tokens, tree,
-            max_join_line_length=line_length,
-            max_split_line_length=line_length,
-        )
-        self.assertEqual(results, expected)
-    #@+node:ekr.20200116102345.1: *4* TestOrange.test_backslash_newline
-    def test_backslash_newline(self):
-        """
-        This test is necessarily different from black, because orange doesn't
-        delete semicolon tokens.
-        """
-        contents = r"""
-    print(a);\
-    print(b)
-    print(c); \
-    print(d)
-    """
-        contents, tokens, tree = self.make_data(contents)
-        expected = contents.rstrip() + '\n'
-        # expected = self.blacken(contents).rstrip() + '\n'
-        results = self.beautify(contents, tokens, tree)
-        self.assertEqual(results, expected)
-    #@+node:ekr.20200219145639.1: *4* TestOrange.test_blank_lines_after_function
-    def test_blank_lines_after_function(self):
-
-        contents = """\
-    # Comment line 1.
-    # Comment line 2.
-
-    def spam():
-        pass
-        # Properly indented comment.
-
-    # Comment line3.
-    # Comment line4.
-    a = 2
-    """
-        contents, tokens, tree = self.make_data(contents)
-        expected = contents
-        results = self.beautify(contents, tokens, tree)
-        self.assertEqual(results, expected)
-    #@+node:ekr.20200220050758.1: *4* TestOrange.test_blank_lines_after_function_2
-    def test_blank_lines_after_function_2(self):
-
-        contents = """\
-    # Leading comment line 1.
-    # Leading comment lines 2.
-
-    def spam():
-        pass
-
-    # Trailing comment line.
-    a = 2
-    """
-        contents, tokens, tree = self.make_data(contents)
-        expected = contents
-        results = self.beautify(contents, tokens, tree)
-        self.assertEqual(results, expected)
-    #@+node:ekr.20200220053212.1: *4* TestOrange.test_blank_lines_after_function_3
-    def test_blank_lines_after_function_3(self):
-
-        # From leoAtFile.py.
-        contents = r"""\
-    def writeAsisNode(self, p):
-        print('1')
-
-        def put(s):
-            print('2')
-
-        # Trailing comment 1.
-        # Trailing comment 2.
-        print('3')
-    """
-        contents, tokens, tree = self.make_data(contents)
-        expected = contents
-        results = self.beautify(contents, tokens, tree)
-        self.assertEqual(results, expected)
     #@+node:ekr.20200228074455.1: *4* TestOrange.test_bug_1429
     def test_bug_1429(self):
 
@@ -930,6 +840,96 @@
         expected = contents.rstrip() + '\n'
         results = self.beautify(contents, tokens, tree,
             max_join_line_length=0, max_split_line_length=0)
+        self.assertEqual(results, expected)
+    #@+node:ekr.20200219114415.1: *4* TestOrange.test_at_doc_part
+    def test_at_doc_part(self):
+
+        line_length = 40  # For testing.
+        contents = """\
+    #@+at Line 1
+    # Line 2
+    #@@c
+
+    print('hi')
+    """
+        contents, tokens, tree = self.make_data(contents)
+        expected = contents.rstrip() + '\n'
+        results = self.beautify(contents, tokens, tree,
+            max_join_line_length=line_length,
+            max_split_line_length=line_length,
+        )
+        self.assertEqual(results, expected)
+    #@+node:ekr.20200116102345.1: *4* TestOrange.test_backslash_newline
+    def test_backslash_newline(self):
+        """
+        This test is necessarily different from black, because orange doesn't
+        delete semicolon tokens.
+        """
+        contents = r"""
+    print(a);\
+    print(b)
+    print(c); \
+    print(d)
+    """
+        contents, tokens, tree = self.make_data(contents)
+        expected = contents.rstrip() + '\n'
+        # expected = self.blacken(contents).rstrip() + '\n'
+        results = self.beautify(contents, tokens, tree)
+        self.assertEqual(results, expected)
+    #@+node:ekr.20200219145639.1: *4* TestOrange.test_blank_lines_after_function
+    def test_blank_lines_after_function(self):
+
+        contents = """\
+    # Comment line 1.
+    # Comment line 2.
+
+    def spam():
+        pass
+        # Properly indented comment.
+
+    # Comment line3.
+    # Comment line4.
+    a = 2
+    """
+        contents, tokens, tree = self.make_data(contents)
+        expected = contents
+        results = self.beautify(contents, tokens, tree)
+        self.assertEqual(results, expected)
+    #@+node:ekr.20200220050758.1: *4* TestOrange.test_blank_lines_after_function_2
+    def test_blank_lines_after_function_2(self):
+
+        contents = """\
+    # Leading comment line 1.
+    # Leading comment lines 2.
+
+    def spam():
+        pass
+
+    # Trailing comment line.
+    a = 2
+    """
+        contents, tokens, tree = self.make_data(contents)
+        expected = contents
+        results = self.beautify(contents, tokens, tree)
+        self.assertEqual(results, expected)
+    #@+node:ekr.20200220053212.1: *4* TestOrange.test_blank_lines_after_function_3
+    def test_blank_lines_after_function_3(self):
+
+        # From leoAtFile.py.
+        contents = r"""\
+    def writeAsisNode(self, p):
+        print('1')
+
+        def put(s):
+            print('2')
+
+        # Trailing comment 1.
+        # Trailing comment 2.
+        print('3')
+    """
+        contents, tokens, tree = self.make_data(contents)
+        expected = contents
+        results = self.beautify(contents, tokens, tree)
         self.assertEqual(results, expected)
     #@+node:ekr.20200210120455.1: *4* TestOrange.test_decorator
     def test_decorator(self):
@@ -1190,25 +1190,6 @@
                 fails += 1
                 print(f"Fail: {fails}\n{message}")
         assert not fails, fails
-    #@+node:ekr.20220327131225.1: *4* TestOrange.test_leading_stars
-    def test_leading_stars(self):
-
-        # #2533.
-        contents = """\
-            def f(
-                arg1,
-                *args,
-                **kwargs
-            ):
-                pass
-    """
-        expected = textwrap.dedent("""\
-            def f(arg1, *args, **kwargs):
-                pass
-    """)
-        contents, tokens, tree = self.make_data(contents)
-        results = self.beautify(contents, tokens, tree)
-        self.assertEqual(expected, results)
     #@+node:ekr.20200108075541.1: *4* TestOrange.test_leo_sentinels
     def test_leo_sentinels_1(self):
 
@@ -1366,44 +1347,6 @@
             contents, tokens, tree = self.make_data(contents, description)
             expected = self.blacken(contents)
             results = self.beautify(contents, tokens, tree, filename=description)
-<<<<<<< HEAD
-            message = (
-                f"\n"
-                f"  contents: {contents.rstrip()}\n"
-                f"     black: {expected.rstrip()}\n"
-                f"    orange: {results.rstrip()}")
-            if results != expected:  # pragma: no cover
-                fails += 1
-                print(f"Fail: {fails}\n{message}")
-        self.assertEqual(fails, 0)
-    #@+node:ekr.20220327135448.1: *4* TestOrange.test_relative_imports
-    def test_relative_imports(self):
-
-        # #2533.
-        contents = """\
-            from .module1 import w
-            from . module2 import x
-            from ..module1 import y
-            from .. module2 import z
-            from . import a
-            from.import b
-            from leo.core import leoExternalFiles
-            import leo.core.leoGlobals as g
-    """
-        expected = textwrap.dedent("""\
-            from .module1 import w
-            from .module2 import x
-            from ..module1 import y
-            from ..module2 import z
-            from . import a
-            from . import b
-            from leo.core import leoExternalFiles
-            import leo.core.leoGlobals as g
-    """)
-        contents, tokens, tree = self.make_data(contents)
-        results = self.beautify(contents, tokens, tree)
-        self.assertEqual(expected, results)
-=======
             if results != expected:
                 print(
                     f"\n"
@@ -1411,7 +1354,6 @@
                     f"     black: {expected.rstrip()}\n"
                     f"    orange: {results.rstrip()}")
                 self.fail()
->>>>>>> c5b44258
     #@+node:ekr.20200210050646.1: *4* TestOrange.test_return
     def test_return(self):
 
@@ -1579,6 +1521,21 @@
             max_split_line_length=line_length,
         )
         self.assertEqual(results, expected, msg=contents)
+    #@+node:ekr.20200729083027.1: *4* TestOrange.verbatim2
+    def test_verbatim2(self):
+
+        contents = """\
+    #@@beautify
+    #@@nobeautify
+    #@+at Starts doc part
+    # More doc part.
+    # The @c ends the doc part.
+    #@@c
+    """
+        contents, tokens, tree = self.make_data(contents)
+        expected = contents
+        results = self.beautify(contents, tokens, tree)
+        self.assertEqual(results, expected, msg=contents)
     #@+node:ekr.20200211094209.1: *4* TestOrange.test_verbatim_with_pragma
     def test_verbatim_with_pragma(self):
 
@@ -1610,21 +1567,6 @@
             max_join_line_length=line_length,
             max_split_line_length=line_length,
         )
-        self.assertEqual(results, expected, msg=contents)
-    #@+node:ekr.20200729083027.1: *4* TestOrange.verbatim2
-    def test_verbatim2(self):
-
-        contents = """\
-    #@@beautify
-    #@@nobeautify
-    #@+at Starts doc part
-    # More doc part.
-    # The @c ends the doc part.
-    #@@c
-    """
-        contents, tokens, tree = self.make_data(contents)
-        expected = contents
-        results = self.beautify(contents, tokens, tree)
         self.assertEqual(results, expected, msg=contents)
     #@-others
 #@+node:ekr.20191231130208.1: *3* class TestReassignTokens (BaseTest)
