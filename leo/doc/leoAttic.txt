--- conflicted
+++ resolved
@@ -1198,6 +1198,176 @@
         for cmd in query['cmd']:
             ans = c.evalController.eval_text(cmd)
     return ans  # the last answer, if multiple commands run
+#@+node:ekr.20240206030539.1: ** retire setup.py
+#@+node:maphew.20180224170853.1: *3* leo-editor/setup.py
+"""
+setup.py for leo.
+
+Run with `python -m build` from the leo-editor directory.
+"""
+<< imports >>
+<< define classifiers >>
+<< define install_requires >>
+@others  # Define helpers
+production = True
+testing = False
+# Dashes are not allowed.
+version = '6.7.7'  ##version Should match version in leoVersion.py
+entry_points = define_entry_points()
+long_description = get_readme_contents()
+assert is_valid_version(version), version
+if testing:
+    dump_entry_points()
+    test_is_valid_version()
+if production:
+    setuptools.setup(
+        name='leo',  # Add username?.
+        version=version,
+        author='Edward K. Ream',
+        author_email='edreamleo@gmail.com',
+        url='https://leo-editor.github.io/leo-editor',
+        license='MIT License',
+        description='An IDE, PIM and Outliner',  # becomes 'Summary' in pkg-info
+        long_description=long_description,
+        long_description_content_type="text/markdown",  # PEP566
+        platforms=['Linux', 'Windows', 'MacOS'],
+        download_url='https://leo-editor.github.io/leo-editor/download.html',
+        classifiers=classifiers,
+        packages=setuptools.find_packages(),
+        include_package_data=True,  # also include MANIFEST files in wheels
+        setup_requires=[],  # No longer needed with PEP-518 and pip >v10.
+        install_requires=install_requires,
+        entry_points=entry_points,
+        python_requires='>=3.9',
+    )
+print('setup.py: done')
+@language python
+@tabwidth -4
+#@+node:maphew.20180305124637.1: *4* << imports >>
+import platform
+import re
+import sys
+import traceback
+# Third-part tools.
+import setuptools  # Prefer setuptools over distutils.
+#@+node:maphew.20141126230535.4: *4* << define classifiers >>
+classifiers = [
+    'Development Status :: 6 - Mature',
+    'Intended Audience :: End Users/Desktop',
+    'Intended Audience :: Developers',
+    'License :: OSI Approved :: MIT License',
+    'Natural Language :: English',
+    'Operating System :: MacOS',
+    'Operating System :: Microsoft :: Windows',
+    'Operating System :: POSIX :: Linux',
+    'Programming Language :: Python :: 3 :: Only',
+    'Topic :: Software Development',
+    'Topic :: Text Editors',
+    'Topic :: Text Processing',
+]
+#@+node:maphew.20171120133429.1: *4* << define install_requires >>
+install_requires = [
+    
+    'PyQt5 >= 5.15',  # #2884: require v5.15. #1217: require v5.12+.
+    'PyQtWebEngine',
+    'build >= 0.6.0',  # simple PEP 517 package builder
+    'docutils',  # used by Sphinx, rST plugin
+    'flexx',  # for LeoWapp browser gui
+    'meta',  # for livecode.py plugin, which is enabled by default
+    'nbformat',  # for Jupyter notebook integration
+    'pylint', 'pyflakes',
+    'pyenchant',  # The spell tab.
+    'pyshortcuts >= 1.7',  # desktop integration (#1243)
+    'sphinx',  # rST plugin
+    'tk',  # tkinter.
+
+    # For leoAst.py and leoTokens.py.
+    'asttokens',  # abstract syntax tree text parsing
+    'black',  # coding syntax standards
+
+    # #3603: windows-curses doesn't work with Python 3.12.
+    # This issue has now been fixed.
+    'windows-curses; platform_system=="Windows"',  # for console mode on Windows
+]
+#@+node:maphew.20190207205714.1: *4* define_entry_points
+def define_entry_points(entry_points=None):
+    """
+    Return a dict defining scripts that get installed to PYTHONHOME/Scripts.
+    """
+    entry_points = {
+        'console_scripts': [
+            'leo-c = leo.core.runLeo:run_console',
+            'leo-console = leo.core.runLeo:run_console',
+        ],
+        'gui_scripts': ['leo = leo.core.runLeo:run'],
+    }
+    # Add leo-messages wrapper for windows platform
+    if platform.system() == 'Windows':
+        x = entry_points['console_scripts']
+        x.append('leo-m = leo.core.runLeo:run')
+        x.append('leo-messages = leo.core.runLeo:run')
+        entry_points.update({'console_scripts': x})
+    return entry_points
+#@+node:ekr.20210813135632.1: *4* dump_entry_points
+def dump_entry_points():
+    """Dump the entry_points list."""
+    global entry_points
+    print(f"setup.py: entry_points. OS = {platform.os.name}, system = {platform.system()}")
+    for key in entry_points:
+        aList = entry_points.get(key)
+        list_s = '\n    '.join(aList)
+        print(f"  {key}: [\n    {list_s}\n  ]")
+#@+node:ekr.20210813100609.1: *4* get_readme_contents
+def get_readme_contents():
+    """Return the contents of README.md."""
+    with open('README.md') as f:
+        return f.read()
+#@+node:ekr.20210814041052.1: *4* is_valid_version
+pattern = re.compile(r'[0-9]+\.[0-9]+(\.[0-9]+)?((b|rc)[0-9]+)?')
+
+def is_valid_version(version):
+    """"
+    Return True if version has the form '5.7b2', 'v4.3', etc.
+
+    See PEP 440: https://www.python.org/dev/peps/pep-0440/
+
+    For Leo, valid versions shall have the form: `N1.N2(.N3)?(bN|rcN)?`
+    where N is any integer.
+
+    In particular, neither alternative spellings nor alpha releases are valid.
+    """
+    m = pattern.match(version)
+    return bool(m and len(m.group(0)) == len(version))
+#@+node:ekr.20210813103317.1: *4* print_exception
+def print_exception():
+    """Like g.es_exception."""
+    typ, val, tb = sys.exc_info()
+    # val is the second argument to the raise statement.
+    lines = traceback.format_exception(typ, val, tb)
+    for line in lines:
+        print(line)
+#@+node:ekr.20210814043248.1: *4* test is_valid_version
+def test_is_valid_version():
+    """
+    A unit test for is_valid_version.
+
+    However, `python -m setup` won't work :-)
+    """
+    table = (
+        '1.2', '3.4.5', '6.7b1', '8.9rc3',  # good.
+        'v1.2', '3.4a1', '5.6-b1',  # bad
+    )
+    for s in table:
+        ok = is_valid_version(s)
+        print(f"{ok!s:5} {s}")
+#@+node:ekr.20210901140645.22: *3* TestSyntax.test_syntax_of_setup_py
+def test_syntax_of_setup_py(self):
+    fn = g.finalize_join(g.app.loadDir, '..', '..', 'setup.py')
+    # Only run this test if setup.py exists: it may not in the actual distribution.
+    if not g.os_path_exists(fn):
+        self.skipTest('setup.py not found')  # pragma: no cover
+    s, e = g.readFileIntoString(fn)
+    assert self.check_syntax(fn, s)
 #@+node:ekr.20240129094501.1: ** unused from leoTokens.py
 #@+node:ekr.20240105145241.41: *3* tbo: Parser
 # Parsers pre-scan input tokens, adding context to tokens that need help.
@@ -2486,178 +2656,6 @@
     expected = contents
     results = self.beautify(contents, tokens)
     self.assertEqual(results, expected)
-<<<<<<< HEAD
-#@+node:maphew.20180224170853.1: ** leo-editor/setup.py
-"""
-setup.py for leo.
-
-Run with `python -m build` from the leo-editor directory.
-"""
-<< imports >>
-<< define classifiers >>
-<< define install_requires >>
-@others  # Define helpers
-production = True
-testing = False
-# Dashes are not allowed.
-version = '6.7.7'  ##version Should match version in leoVersion.py
-entry_points = define_entry_points()
-long_description = get_readme_contents()
-assert is_valid_version(version), version
-if testing:
-    dump_entry_points()
-    test_is_valid_version()
-if production:
-    setuptools.setup(
-        name='leo',  # Add username?.
-        version=version,
-        author='Edward K. Ream',
-        author_email='edreamleo@gmail.com',
-        url='https://leo-editor.github.io/leo-editor',
-        license='MIT License',
-        description='An IDE, PIM and Outliner',  # becomes 'Summary' in pkg-info
-        long_description=long_description,
-        long_description_content_type="text/markdown",  # PEP566
-        platforms=['Linux', 'Windows', 'MacOS'],
-        download_url='https://leo-editor.github.io/leo-editor/download.html',
-        classifiers=classifiers,
-        packages=setuptools.find_packages(),
-        include_package_data=True,  # also include MANIFEST files in wheels
-        setup_requires=[],  # No longer needed with PEP-518 and pip >v10.
-        install_requires=install_requires,
-        entry_points=entry_points,
-        python_requires='>=3.9',
-    )
-print('setup.py: done')
-@language python
-@tabwidth -4
-#@+node:maphew.20180305124637.1: *3* << imports >>
-import platform
-import re
-import sys
-import traceback
-# Third-part tools.
-import setuptools  # Prefer setuptools over distutils.
-#@+node:maphew.20141126230535.4: *3* << define classifiers >>
-classifiers = [
-    'Development Status :: 6 - Mature',
-    'Intended Audience :: End Users/Desktop',
-    'Intended Audience :: Developers',
-    'License :: OSI Approved :: MIT License',
-    'Natural Language :: English',
-    'Operating System :: MacOS',
-    'Operating System :: Microsoft :: Windows',
-    'Operating System :: POSIX :: Linux',
-    'Programming Language :: Python :: 3 :: Only',
-    'Topic :: Software Development',
-    'Topic :: Text Editors',
-    'Topic :: Text Processing',
-]
-#@+node:maphew.20171120133429.1: *3* << define install_requires >>
-install_requires = [
-    
-    'PyQt5 >= 5.15',  # #2884: require v5.15. #1217: require v5.12+.
-    'PyQtWebEngine',
-    'build >= 0.6.0',  # simple PEP 517 package builder
-    'docutils',  # used by Sphinx, rST plugin
-    'flexx',  # for LeoWapp browser gui
-    'meta',  # for livecode.py plugin, which is enabled by default
-    'nbformat',  # for Jupyter notebook integration
-    'pylint', 'pyflakes',
-    'pyenchant',  # The spell tab.
-    'pyshortcuts >= 1.7',  # desktop integration (#1243)
-    'sphinx',  # rST plugin
-    'tk',  # tkinter.
-
-    # For leoAst.py and leoTokens.py.
-    'asttokens',  # abstract syntax tree text parsing
-    'black',  # coding syntax standards
-
-    # #3603: windows-curses doesn't work with Python 3.12.
-    # This issue has now been fixed.
-    'windows-curses; platform_system=="Windows"',  # for console mode on Windows
-]
-#@+node:maphew.20190207205714.1: *3* define_entry_points
-def define_entry_points(entry_points=None):
-    """
-    Return a dict defining scripts that get installed to PYTHONHOME/Scripts.
-    """
-    entry_points = {
-        'console_scripts': [
-            'leo-c = leo.core.runLeo:run_console',
-            'leo-console = leo.core.runLeo:run_console',
-        ],
-        'gui_scripts': ['leo = leo.core.runLeo:run'],
-    }
-    # Add leo-messages wrapper for windows platform
-    if platform.system() == 'Windows':
-        x = entry_points['console_scripts']
-        x.append('leo-m = leo.core.runLeo:run')
-        x.append('leo-messages = leo.core.runLeo:run')
-        entry_points.update({'console_scripts': x})
-    return entry_points
-#@+node:ekr.20210813135632.1: *3* dump_entry_points
-def dump_entry_points():
-    """Dump the entry_points list."""
-    global entry_points
-    print(f"setup.py: entry_points. OS = {platform.os.name}, system = {platform.system()}")
-    for key in entry_points:
-        aList = entry_points.get(key)
-        list_s = '\n    '.join(aList)
-        print(f"  {key}: [\n    {list_s}\n  ]")
-#@+node:ekr.20210813100609.1: *3* get_readme_contents
-def get_readme_contents():
-    """Return the contents of README.md."""
-    with open('README.md') as f:
-        return f.read()
-#@+node:ekr.20210814041052.1: *3* is_valid_version
-pattern = re.compile(r'[0-9]+\.[0-9]+(\.[0-9]+)?((b|rc)[0-9]+)?')
-
-def is_valid_version(version):
-    """"
-    Return True if version has the form '5.7b2', 'v4.3', etc.
-
-    See PEP 440: https://www.python.org/dev/peps/pep-0440/
-
-    For Leo, valid versions shall have the form: `N1.N2(.N3)?(bN|rcN)?`
-    where N is any integer.
-
-    In particular, neither alternative spellings nor alpha releases are valid.
-    """
-    m = pattern.match(version)
-    return bool(m and len(m.group(0)) == len(version))
-#@+node:ekr.20210813103317.1: *3* print_exception
-def print_exception():
-    """Like g.es_exception."""
-    typ, val, tb = sys.exc_info()
-    # val is the second argument to the raise statement.
-    lines = traceback.format_exception(typ, val, tb)
-    for line in lines:
-        print(line)
-#@+node:ekr.20210814043248.1: *3* test is_valid_version
-def test_is_valid_version():
-    """
-    A unit test for is_valid_version.
-
-    However, `python -m setup` won't work :-)
-    """
-    table = (
-        '1.2', '3.4.5', '6.7b1', '8.9rc3',  # good.
-        'v1.2', '3.4a1', '5.6-b1',  # bad
-    )
-    for s in table:
-        ok = is_valid_version(s)
-        print(f"{ok!s:5} {s}")
-=======
-#@+node:ekr.20210901140645.22: ** TestSyntax.test_syntax_of_setup_py
-def test_syntax_of_setup_py(self):
-    fn = g.finalize_join(g.app.loadDir, '..', '..', 'setup.py')
-    # Only run this test if setup.py exists: it may not in the actual distribution.
-    if not g.os_path_exists(fn):
-        self.skipTest('setup.py not found')  # pragma: no cover
-    s, e = g.readFileIntoString(fn)
-    assert self.check_syntax(fn, s)
->>>>>>> 62a15e0e
 #@-all
 #@@nosearch
 #@-leo