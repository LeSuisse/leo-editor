#@+leo-ver=5-thin
#@+node:ekr.20170302123956.1: * @file ../doc/leoAttic.txt
# This is Leo's final resting place for dead code.
# Much easier to access than a git repo.

#@@language python
#@@killbeautify
#@+all
#@+node:ekr.20190412154439.1: **  Abandoned projects
#@+node:ekr.20170203080350.1: *3* Abandoned #396: Show images in Leo's body pane
https://github.com/leo-editor/leo-editor/issues/396

#@+node:ekr.20170302151109.1: *4* ** Notes
@language rest
@wrap

Unicode 'object replacement character': u+FFFC

QTextDocument may be helpful: http://doc.qt.io/qt-5/qtextdocument.html
See QTextDocument.MetaInformation: http://doc.qt.io/qt-5/qtextdocument.html#MetaInformation-enum

http://stackoverflow.com/questions/3254652/
several-ways-of-placing-an-image-in-a-qtextedit

http://doc.qt.io/qt-5/qtextdocument.html#resource

QVariant QTextDocument::resource(int type, const QUrl &name) const

Returns data of the specified type from the resource with the given name.

This function is called by the rich text engine to request data that isn't directly stored by QTextDocument, but still associated with it. For example, images are referenced indirectly by the name attribute of a QTextImageFormat object.

Resources are cached internally in the document. If a resource can not be found in the cache, loadResource is called to try to load the resource. loadResource should then use addResource to add the resource to the cache.
#@+node:ekr.20170203105538.1: *4* Test inserting picture (new)
# https://github.com/leo-editor/leo-editor/issues/396
g.cls()
images = [i for i in range(len(p.b)) if ord(p.b[i]) > 128]
if images:
    print('images at', images)
else:
    table = (
        'application-x-leo-outline.png',
        'LeoDoc.ico',
    )    
    for image in table:
        path = g.os_path_finalize_join(g.app.loadDir, '..', 'Icons', image)
        assert g.os_path_exists(path), repr(path)
        c.frame.body.wrapper.setInsertPoint(len(p.b))
        if 0:
            format = QtGui.QTextImageFormat()
            format.setName(path)
            cursor = cursor = body.widget.textCursor()
            cursor.insertImage(format)
        c.frame.body.widget.insertHtml('<img src="%s">' % path)
            # style="width:40px;height:80px;"
    for i, ch in enumerate(p.b):
        if ord(ch) > 128: print('new', i, ord(ch))
#
#￼￼
#@+node:ekr.20170204110006.1: *4* test3 insert an image
g.cls()
from leo.core.leoQt import QtGui
body = c.frame.body
table = ('box01.bmp','box02.bmp','box03.bmp',)
d = g.app.permanentScriptDict
images = d.get('images', [])
for image in table:
    path = g.os_path_finalize_join(g.app.loadDir, '..', 'Icons', image)
    assert g.os_path_exists(path), repr(path)
    image = QtGui.QImage(path)
    images.append(image)
    body.wrapper.setInsertPoint(len(p.b))
    cursor = body.widget.textCursor()
    cursor.insertImage(image)
for i, ch in enumerate(p.b):
    if ord(ch) > 128: print('new', i, ord(ch))
d ['images'] = images
#
#
#@+node:ekr.20170204140521.1: *4* clear g.app.permanentScriptDict
g.printDict(g.app.permanentScriptDict)
g.app.permanentScriptDict = {}
#@+node:ekr.20170204135338.1: *4* @@button show-images
from leo.core.leoQt import QtCore
d = g.app.permanentScriptDict
name_index = d.get('name_index', 0)
names = ['leo_image%s' % (i) for i in range(name_index)]
# print('image names', names)
widget = c.frame.body.widget
doc = widget.document()
for i, name in enumerate(names):
    image = doc.resource(doc.ImageResource, QtCore.QUrl(name))
    print(name, image)
#@+node:ekr.20170204105958.1: *4* test2 insert an image
g.cls()
from leo.core.leoQt import QtGui
body = c.frame.body
table = (
    'application-x-leo-outline.png',
    'LeoDoc.ico',
)
g.app.permanentScriptDict = {}
d = g.app.permanentScriptDict
images = d.get('images', [])
cursors = d.get('cursors', [])
name_index = d.get('name_index', 0)
for image in table:
    path = g.os_path_finalize_join(g.app.loadDir, '..', 'Icons', image)
    assert g.os_path_exists(path), repr(path)
    image = QtGui.QImage(path)
    print(image.format().name())
    images.append(image)
    body.wrapper.setInsertPoint(len(p.b))
    cursor = body.widget.textCursor()
    #name = 'leo_image%s' % name_index
    #name_index += 1
    cursor.insertImage(image)
    cursors.append(cursor)
for i, ch in enumerate(p.b):
    if ord(ch) > 128: print('new', i, ord(ch))
d ['images'] = images
d ['cursors'] = cursors
d ['name_index'] = name_index
g.app.permanentScriptDict = d
g.printDict(d)
#
#￼￼￼
#￼
#@+node:ekr.20190910020834.1: *3* black
#@+node:ekr.20190910023018.1: *4* imports
try:
    # pylint: disable=import-error
        # We can't assume the user has this.
    import black
except Exception:
    black = None
#@+node:ekr.20150531042746.1: *4* munging leo directives
#@+node:ekr.20150529084212.1: *5* comment_leo_lines (leoBeautifier.py)
def comment_leo_lines(p):
    '''Replace lines with Leonine syntax with special comments.'''
    # Choose the comment string so it appears nowhere in s.
    s0 = p.b
    n = 5
    while s0.find('#' + ('!' * n)) > -1:
        n += 1
    comment = '#' + ('!' * n)
    # Create a dict of directives.
    d = {}
    for z in g.globalDirectiveList:
        d[z] = True
    # Convert all Leonine lines to special comments.
    i, lines, result = 0, g.splitLines(s0), []
    while i < len(lines):
        progress = i
        s = lines[i]
        # Comment out any containing a section reference.
        j = s.find('<<')
        k = s.find('>>') if j > -1 else -1
        if -1 < j < k:
            result.append(comment + s)
            # Generate a properly-indented pass line.
            j2 = g.skip_ws(s, 0)
            result.append('%spass\n' % (' ' * j2))
        elif s.lstrip().startswith('@'):
            # Comment out all other Leonine constructs.
            if starts_doc_part(s):
                # Comment the entire doc part, until @c or @code.
                result.append(comment + s)
                i += 1
                while i < len(lines):
                    s = lines[i]
                    result.append(comment + s)
                    i += 1
                    if ends_doc_part(s):
                        break
            else:
                j = g.skip_ws(s, 0)
                assert s[j] == '@'
                j += 1
                k = g.skip_id(s, j, chars='-')
                if k > j:
                    word = s[j: k]
                    if word == 'others':
                        # Remember the original @others line.
                        result.append(comment + s)
                        # Generate a properly-indented pass line.
                        result.append('%spass\n' % (' ' * (j - 1)))
                    else:
                        # Comment only Leo directives, not decorators.
                        result.append(comment + s if word in d else s)
                else:
                    result.append(s)
        else:
            # A plain line.
            result.append(s)
        if i == progress:
            i += 1
    return comment, ''.join(result)
#@+node:ekr.20150531042830.1: *5* starts_doc_part & ends_doc_part
def starts_doc_part(s):
    '''Return True if s word matches @ or @doc.'''
    for delim in ('@\n', '@doc\n', '@ ', '@doc '):
        if s.startswith(delim):
            return True
    return False

def ends_doc_part(s):
    '''Return True if s word matches @c or @code.'''
    for delim in ('@c\n', '@code\n', '@c ', '@code '):
        if s.startswith(delim):
            return True
    return False
#@+node:ekr.20150529095117.1: *5* uncomment_leo_lines
def uncomment_leo_lines(comment, p, s0):
    '''Reverse the effect of comment_leo_lines.'''
    lines = g.splitLines(s0)
    i, result = 0, []
    while i < len(lines):
        progress = i
        s = lines[i]
        i += 1
        if s.find(comment) == -1:
            # A regular line.
            result.append(s)
        else:
            # One or more special lines.
            i = uncomment_special_lines(comment, i, lines, p, result, s)
        assert progress < i
    return ''.join(result).rstrip() + '\n'
#@+node:ekr.20150531041720.1: *5* uncomment_special_line & helpers
def uncomment_special_lines(comment, i, lines, p, result, s):
    '''
    s is a line containing the comment delim.
    i points at the *next* line.
    Handle one or more lines, appending stripped lines to result.
    '''
    s = s.lstrip().lstrip(comment)
    if starts_doc_part(s):
        result.append(s)
        while i < len(lines):
            s = lines[i].lstrip().lstrip(comment)
            i += 1
            result.append(s)
            if ends_doc_part(s):
                break
        return i
    j = s.find('<<')
    k = s.find('>>') if j > -1 else -1
    if -1 < j < k or s.find('@others') > -1:
        # A section reference line or an @others line.
        # Such lines are followed by a pass line.
        # The beautifier may insert blank lines before the pass line.
        kind = 'section ref' if -1 < j < k else '@others'
        # Restore the original line, including leading whitespace.
        result.append(s)
        # Skip blank lines.
        while i < len(lines) and not lines[i].strip():
            i += 1
        # Skip the pass line.
        if i < len(lines) and lines[i].lstrip().startswith('pass'):
            i += 1
        else:
            g.trace('*** no pass after %s: %s' % (kind, p.h))
    else:
        # A directive line.
        result.append(s)
    return i
#@+node:ekr.20180328065332.1: *3* Check conventions stuff
#@+node:ekr.20171208042251.1: *4* @@button check-conventions (no longer used)
g.cls()
if c.changed: c.save()

import imp
import leo.core.leoCheck as leoCheck
imp.reload(leoCheck)

do_all = True
do_string = True

fails = []
    # All of Leo's core files pass!
fn = g.os_path_finalize_join(g.app.loadDir, '..', 'core', 'leoTest.py')
<< define s >>
<< old tests >>
if do_all:
    utils = leoCheck.ProjectUtils()
    aList = utils.project_files('leo', force_all=False)
    # g.printList(aList)
    for fn in aList:
        sfn = g.shortFileName(fn)
        if sfn in fails:
            print('===== skipping', sfn)
        else:
            print('==== fn', sfn)
            leoCheck.ConventionChecker(c).check(fn=fn)
elif do_string: # Test string s.
    leoCheck.ConventionChecker(c).check(s=s)
else: # Test an actual file.
    leoCheck.ConventionChecker(c).check(fn=fn)
#@+node:ekr.20171208105236.1: *5* << define s >>
s = '''\
class T:
    
    def __init__(self, tempNode):
        self.tempNode = tempNode.copy()
    
    def setUp(self):
        tempNode = self.tempNode
        while tempNode.firstChild():
            tempNode.firstChild().doDelete()
'''

s_ok2 = '''
class Context(object):
    def __init__ (self, parent_context):
        self.parent_context = parent_context
        if parent_context:
            parent_context.inner_contexts_list.append(self)
'''

s_ok= '''
class TC:
    def __init__(self, c):
        c.tc = self
    def add_tag(self, p):
        print(p.v) # AttributeError if p is a vnode.

class Test:
    def __init__(self,c):
        self.c = c
        self.tc = self.c.tc
    def add_tag(self):
        p = self.c.p
        self.tc.add_tag(p.v) # WRONG: arg should be p.
'''

#@+node:ekr.20171210062719.1: *5* << old tests >>
s_passes_1 = '''\
class C1:
        
    def f1(self, p):
        print(p.v)
        
    def f2(self, p):
        self.f1(p.v) # WRONG

'''


s_1 = '''\
class C1:

    def __init__(self, c):
        self.c = c
        c.theTagController = self
        
    def add_tag(self, p):
        pass

class C2:

    def oops(self, p):
        c.tagController.add_tag(p.v,tag)
            # WRONG: should be p.

'''


s_2 = '''\
class TagController:

    def __init__(self, c):
        self.c = c
        c.theTagController = self

    def add_tag(self, p, tag):
        # Will fail if p is a vnode
        tags = set(p.v.u.get('__node_tags', set([])))

class LeoTagWidget(QtWidgets.QWidget):

    def __init__(self,c,parent=None):
        self.c = c
        self.tc = self.c.theTagController

    def add_tag(self, event=None):
        p = self.c.p
        self.tc.add_tag(p.v,tag) # WRONG: should be p.

'''
#@+node:ekr.20160109150703.1: *4* class Stats (old & stupid, from leoCheck.py)
class Stats(object):
    '''A class containing global statistics & other data'''
    @others
#@+node:ekr.20160109150703.2: *5*  sd.ctor
def __init__ (self):

    # Files...
    # self.completed_files = [] # Files handled by do_files.
    # self.failed_files = [] # Files that could not be opened.
    # self.files_list = [] # Files given by user or by import statements.
    # self.module_names = [] # Module names corresponding to file names.

    # Contexts.
    # self.context_list = {}
        # Keys are fully qualified context names; values are contexts.
    # self.modules_dict = {}
        # Keys are full file names; values are ModuleContext's.

    # Statistics...
    # self.n_chains = 0
    self.n_contexts = 0
    # self.n_errors = 0
    self.n_lambdas = 0
    self.n_modules = 0
    # self.n_relinked_pointers = 0
    # self.n_resolvable_names = 0
    # self.n_resolved_contexts = 0
    # self.n_relinked_names = 0

    # Names...
    self.n_attributes = 0
    self.n_expressions = 0
    self.n_ivars = 0
    self.n_names = 0        # Number of symbol table entries.
    self.n_del_names = 0
    self.n_load_names = 0
    self.n_param_names = 0
    self.n_param_refs = 0
    self.n_store_names = 0

    # Statements...
    self.n_assignments = 0
    self.n_calls = 0
    self.n_classes = 0
    self.n_defs = 0
    self.n_fors = 0
    self.n_globals = 0
    self.n_imports = 0
    self.n_lambdas = 0
    self.n_list_comps = 0
    self.n_returns = 0
    self.n_withs = 0

    # Times...
    self.parse_time = 0.0
    self.pass1_time = 0.0
    self.pass2_time = 0.0
    self.total_time = 0.0
#@+node:ekr.20160109150703.6: *5* sd.print_times
def print_times (self):

    sd = self
    times = (
        'parse_time',
        'pass1_time',
        # 'pass2_time', # the resolve_names pass is no longer used.
        'total_time',
    )
    max_n = 5
    for s in times:
        max_n = max(max_n,len(s))
    print('\nScan times...\n')
    for s in times:
        pad = ' ' * (max_n - len(s))
        print('%s%s: %2.2f' % (pad,s,getattr(sd,s)))
    print('')
#@+node:ekr.20160109150703.7: *5* sd.print_stats
def print_stats (self):

    sd = self
    table = (
        '*', 'errors',

        '*Contexts',
        'classes','contexts','defs','modules',

        '*Statements',
        'assignments','calls','fors','globals','imports',
        'lambdas','list_comps','returns','withs',

        '*Names',
        'attributes','del_names','load_names','names',
        'param_names','param_refs','store_names',
        #'resolvable_names','relinked_names','relinked_pointers',
        # 'ivars',
        # 'resolved_contexts',
    )
    max_n = 5
    for s in table:
        max_n = max(max_n,len(s))
    print('\nStatistics...\n')
    for s in table:
        var = 'n_%s' % s
        pad = ' ' * (max_n - len(s))
        if s.startswith('*'):
            if s[1:].strip():
                print('\n%s\n' % s[1:])
            else:
                pass # print('')
        else:
            pad = ' ' * (max_n - len(s))
            print('%s%s: %s' % (pad,s,getattr(sd,var)))
    print('')
#@+node:ekr.20171211054600.1: *4* OLD checkConventions (leoCheck.py)
def checkConventions(c):
    '''
    A stand-alone version of the @button node that tested the
    ConventionChecker class.
    
    The check-conventions command in checkerCommands.py saves c and reloads
    the leoCheck module before calling this function.
    '''
    g.cls()
    kind = 'all'
    project_name = 'leo'  # 'coverage', 'leo', 'lib2to3', 'pylint', 'rope'
    assert kind in ('all', 'file', 'production', 'string'), repr(kind)
    fn = g.os_path_finalize_join(g.app.loadDir, '..', 'plugins', 'qt_tree.py')
    report_stats = True # and kind != 'production'
    trace_fn = True
    trace_skipped = False
    fails_dict = {
        'coverage': ['cmdline.py',],
        'lib2to3': ['fixer_util.py', 'fix_dict.py', 'patcomp.py', 'refactor.py'],
        'leo': [], # All of Leo's core files pass.
        'pylint': [
            'base.py', 'classes.py', 'format.py',
            'logging.py', 'python3.py', 'stdlib.py', 
            'docparams.py', 'lint.py',
        ],
        'rope': ['objectinfo.py', 'objectdb.py', 'runmod.py',],
    }
    fails = fails_dict.get(project_name, [])
    << define s >>
    s = g.adjustTripleString(s, c.tab_width)
    << old tests >>
    stats = Stats()
    if kind == 'production':
        for p in g.findRootsWithPredicate(c, c.p, predicate=None):
            x = ConventionChecker(c, stats)
            x.check(fn=g.fullPath(c, p), trace_fn=trace_fn)
    elif kind == 'all':
        utils = ProjectUtils()
        aList = utils.project_files(project_name, force_all=False)
        if aList:
            t1 = time.clock()
            for fn in aList:
                sfn = g.shortFileName(fn)
                if sfn in fails or fn in fails:
                    if trace_skipped: print('===== skipping', sfn)
                else:
                    ConventionChecker(c, stats).check(fn=fn, trace_fn=trace_fn)
            t2 = time.clock()
            print('%s files in %4.2f sec.' % (len(aList), (t2-t1)))
        else:
            print('no files for project: %s' % (project_name))
    elif kind == 'string':
        ConventionChecker(c, stats).check(s=s)
    else:
        assert kind == 'file', repr(kind)
        ConventionChecker(c, stats).check(fn=fn)
    if report_stats:
        stats.report()
#@+node:ekr.20171211054736.2: *5* << define s >>
s = '''\
class T:
    
    def __init__(self, tempNode):
        self.tempNode = tempNode.copy()
    
    def setUp(self):
        tempNode = self.tempNode
        while tempNode.firstChild():
            tempNode.firstChild().doDelete()
'''

s_ok2 = '''
class Context(object):
    def __init__ (self, parent_context):
        self.parent_context = parent_context
        if parent_context:
            parent_context.inner_contexts_list.append(self)
'''
assert s_ok2

s_ok= '''
class TC:
    def __init__(self, c):
        c.tc = self
    def add_tag(self, p):
        print(p.v) # AttributeError if p is a vnode.

class Test:
    def __init__(self,c):
        self.c = c
        self.tc = self.c.tc
    def add_tag(self):
        p = self.c.p
        self.tc.add_tag(p.v) # WRONG: arg should be p.
'''
assert s_ok

#@+node:ekr.20171211054736.3: *5* << old tests >>
s_passes_1 = '''\
class C1:
        
    def f1(self, p):
        print(p.v)
        
    def f2(self, p):
        self.f1(p.v) # WRONG

'''
assert s_passes_1

s_1 = '''\
class C1:

    def __init__(self, c):
        self.c = c
        c.theTagController = self
        
    def add_tag(self, p):
        pass

class C2:

    def oops(self, p):
        c.tagController.add_tag(p.v,tag)
            # WRONG: should be p.

'''
assert s_1


s_2 = '''\
class TagController:

    def __init__(self, c):
        self.c = c
        c.theTagController = self

    def add_tag(self, p, tag):
        # Will fail if p is a vnode
        tags = set(p.v.u.get('__node_tags', set([])))

class LeoTagWidget(QtWidgets.QWidget):

    def __init__(self,c,parent=None):
        self.c = c
        self.tc = self.c.theTagController

    def add_tag(self, event=None):
        p = self.c.p
        self.tc.add_tag(p.v,tag) # WRONG: should be p.

'''
assert s_2
#@+node:ekr.20180813063846.1: *3* Fast-draw branches
#@+node:ekr.20180808075509.1: *4* qtree.partialDraw & helpers (never used)
def partialDraw(self, p):

    trace = True and not g.unitTesting
    c = self.c
    if 1:
        self.drawVisible()
    else:
        first_p = c.hoistStack[-1].p if c.hoistStack else c.rootPosition()
        aList1 = self.countVisible(first_p=first_p, target_p=p)
        aList2 = self.countVisible(first_p=p, target_p=None)
        if trace:
            n1, n2 = len(aList1), len(aList2)
            g.trace('%s + %s = %s' % (n1, n2, n1+n2))
        if 1:
            # Draw everything.
            self.drawList(aList1 + aList2)
        else:
            aList = self.computeVisiblePositions(aList1, aList2, p)
            self.drawList(aList)
#@+node:ekr.20180809110957.1: *5* qtree.computeVisiblePositions
def computeVisiblePositions(self, aList1, aList2, p):
    '''
    Compute the list of *visible* positions to be drawn.
    
    This is tricky.  We don't want to scroll the screen unnecessarily.
    '''
    # Show everything if possible.
    if len(aList1) + len(aList2) <= self.size:
        return aList1 + aList2
    c = self.c
    while p.hasParent():
        p.moveToParent()
    aList = []
    for i in range(self.size):
        aList.append(p.copy())
        p.moveToVisNext(c)
        if not p:
            break
    return aList
#@+node:ekr.20180809123937.1: *5* qtree.countVisible
def countVisible(self, first_p, target_p):
    """
    Return the number of visible positions from first_p to target_p.
    """
    c = self.c
    aList, p = [first_p.copy()], first_p.copy()
    while p:
        if p == target_p:
            return aList[:-1]
        v = p.v
        # if v.isExpanded() and v.hasChildren():
        if (v.statusBits & v.expandedBit) != 0 and v.children:
            # p.moveToFirstChild()
            p.stack.append((v, p._childIndex),)
            p.v = v.children[0]
            p._childIndex = 0
            aList.append(p.copy())
            continue
        # if p.hasNext():
        parent_v = p.stack[-1][0] if p.stack else c.hiddenRootNode
        if p._childIndex + 1 < len(parent_v.children):
            # p.moveToNext()
            p._childIndex += 1
            p.v = parent_v.children[p._childIndex]
            aList.append(p.copy())
            continue
        #
        # A fast version of p.moveToThreadNext().
        # We look for a parent with a following sibling.
        while p.stack:
            # p.moveToParent()
            p.v, p._childIndex = p.stack.pop()
            # if p.hasNext():
            parent_v = p.stack[-1][0] if p.stack else c.hiddenRootNode
            if p._childIndex + 1 < len(parent_v.children):
                # p.moveToNext()
                p._childIndex += 1
                p.v = parent_v.children[p._childIndex]
                break # Found: moveToThreadNext()
        else:
            break # Not found.
        # Found moveToThreadNext()
        aList.append(p.copy())
        continue
    if target_p:
        g.trace('NOT FOUND:', target_p.h)
    return aList
#@+node:ekr.20180809115019.1: *5* qtree.drawList
def drawList(self, aList):
    
    trace = False
    c = self.c
    parents = []
    # Clear the widget.
    w = self.treeWidget
    w.clear()
    # Clear the dicts.
    self.initData()
    for p in aList:
        level = p.level()
        parent_item = w if level == 0 else parents[level-1]
        item = QtWidgets.QTreeWidgetItem(parent_item)
        item.setFlags(item.flags() | QtCore.Qt.ItemIsEditable)
        item.setChildIndicatorPolicy(
            item.ShowIndicator if p.hasChildren()
            else item.DontShowIndicator)
        item.setExpanded(bool(p.hasChildren() and p.isExpanded()))
        self.items.append(item)
        if trace:
            print('')
            g.trace('===== level', level, p.h)
            g.trace('parent', id(parent_item), parent_item.__class__.__name__)
            g.trace('item  ', id(item), item.__class__.__name__)
            self.print_parents(parents, 1)
        # Update parents.
        if level == 0:
            parents = []
        else:
            parents = parents[:level]
        parents.append(item)
        if trace:
            self.print_parents(parents, 2)
        # Update the dicts.  Like rememberItem.
        itemHash = self.itemHash(item)
        self.item2positionDict[itemHash] = p.copy()
        self.item2vnodeDict[itemHash] = p.v
        self.position2itemDict[p.key()] = item
        d = self.vnode2itemsDict
        v = p.v
        aList = d.get(v, [])
        aList.append(item)
        d[v] = aList
        # Enter the headline.
        item.setText(0, p.h)
        # Set current item.
        if p == c.p:
            w.setCurrentItem(item)
#@+node:ekr.20180809111725.1: *5* qtree.printParents
def print_parents(self, parents, tag):
    print(tag)
    g.printObj([
        '%10s %s' % (id(z), z.__class__.__name__)
            for z in parents])
#@+node:ekr.20180810060655.1: *4* test vieldVisible
g.cls()
import time
tree = c.frame.tree
if 1: # works
    for p in c.all_positions():
        p.expand()
elif 1:
    for p in c.all_positions():
        p.v.expandedPositions = []
    for p in c.all_positions():
        p.v.expand()
        p.v.expandedPositions.append(p.copy())
else: # Doesn't work
    for v in c.all_nodes():
        v.expand()
    c.redraw() # This would be wrong.
if 1:
    t1 = time.clock()
    for i in range(1):
        aList1 = [z.copy() for z in tree.slowYieldVisible(c.rootPosition())]
    t2 = time.clock()
    print('slow: %6.3f' % (t2-t1))
if 1:
    t1 = time.clock()
    for i in range(1):
        aList2 = [z.copy() for z in tree.yieldVisible(c.rootPosition())]
    t2 = time.clock()
    print('fast: %6.3f' % (t2-t1))
v1 = [z.v for z in aList1]
v2 = [z.v for z in aList2]
try:
    i = 0
    while i < min(len(aList1), len(aList2)) and aList1[i] == aList2[i]:
        # print(i, aList1[i].h)
        i += 1
    if i == len(aList1) == len(aList2):
        print('OK')
    else:
        print('FAIL', i, len(aList1), len(aList2))
    assert aList1 == aList2, (len(aList1), len(aList2))
    assert v1 == v2, (len(v1), len(v2))
finally:
    for v in c.all_nodes():
        v.contract()
    c.redraw()
#@+node:ekr.20180810111515.1: *4* benchmark
import time
t1 = time.clock()
c.expandAllHeadlines()
t2 = time.clock()
print('expand: %5.2f sec' % (t2-t1))
t3 = time.clock()
tree = c.frame.tree
w = tree.treeWidget
n = 0
for p in tree.yieldVisible(c.rootPosition()):
    n += 1
    # c.selectPosition(p)
    item = tree.position2itemDict.get(c.p.key())
    if item:
        w.setCurrentItem(item)
t4 = time.clock()
print('%s nodes in %5.2f sec' % (n, t4-t3))
#@+node:ekr.20110605121601.17879: *4* qtree.rememberItem
def rememberItem(self, p, item):

    v = p.v
    # Update position dicts.
    itemHash = self.itemHash(item)
    self.position2itemDict[p.key()] = item
    self.item2positionDict[itemHash] = p.copy() # was item
    # Update item2vnodeDict.
    self.item2vnodeDict[itemHash] = v # was item
    # Update vnode2itemsDict.
    d = self.vnode2itemsDict
    aList = d.get(v, [])
    if item in aList:
        g.trace('*** ERROR *** item already in list: %s, %s' % (item, aList))
    else:
        aList.append(item)
    d[v] = aList
#@+node:ekr.20120219154958.10488: *4* LM.initFocusAndDraw (not used)
def initFocusAndDraw(self, c, fileName):

    def init_focus_handler(timer, c=c, p=c.p):
        '''Idle-time handler for initFocusAndDraw'''
        c.initialFocusHelper()
        c.outerUpdate()
        timer.stop()

    # This must happen after the code in getLeoFile.
    timer = g.IdleTime(init_focus_handler, delay=0.1, tag='getLeoFile')
    if timer:
        timer.start()
    else:
        # Default code.
        c.selectPosition(c.p)
        c.initialFocusHelper()
        c.k.showStateAndMode()
        c.outerUpdate()
#@+node:ekr.20150312225028.29: *3* leoViews project
This was a major project, now abandoned.
#@+node:ekr.20150312225028.31: *4* class OrganizerData
class OrganizerData:
    '''A class containing all data for a particular organizer node.'''
    def __init__ (self,h,unl,unls):
        self.anchor = None # The anchor position of this od node.
        self.children = [] # The direct child od nodes of this od node.
        self.closed = False # True: this od node no longer accepts new child od nodes.
        self.drop = True # Drop the unl for this od node when associating positions with unls.
        self.descendants = None # The descendant od nodes of this od node.
        self.exists = False # True: this od was created by @existing-organizer:
        self.h = h # The headline of this od node.
        self.moved = False # True: the od node has been moved to a global move list.
        self.opened = False # True: the od node has been opened.
        self.organized_nodes = [] # The list of positions organized by this od node.
        self.parent_od = None # The parent od node of this od node. (None is valid.)
        self.p = None # The position of this od node.
        self.parent = None # The original parent position of all nodes organized by this od node.
            # If parent_od is None, this will be the parent position of the od node.
        self.source_unl = None # The unl of self.parent.
        self.unl = unl # The unl of this od node.
        self.unls = unls # The unls contained in this od node.
        self.visited = False # True: demote_helper has already handled this od node.
    def __repr__(self):
        return 'OrganizerData: %s' % (self.h or '<no headline>')
    __str__ = __repr__
#@+node:ekr.20150312225028.32: *4* class ViewController
class ViewController:
    << docstring >>
    @others
#@+node:ekr.20150312225028.33: *5*  << docstring >> (class ViewController)
'''
A class to handle @views trees and related operations.
Such trees have the following structure:

- @views
  - @auto-view <unl of @auto node>
    - @organizers
      - @organizer <headline>
    - @clones
    
The body text of @organizer and @clones consists of unl's, one per line.
'''
#@+node:ekr.20150312225028.34: *5*  vc.ctor & vc.init
def __init__ (self,c):
    '''Ctor for ViewController class.'''
    self.c = c
    self.headline_ivar = '_imported_headline'
    self.init()
    
def init(self):
    '''
    Init all ivars of this class.
    Unit tests may call this method to ensure that this class is re-inited properly.
    '''
    self.all_ods = []
        # List of all od nodes.
    self.anchors_d = {}
        # Keys are anchoring positions, values are sorted lists of ods.
    self.anchor_offset_d = {}
        # Keys are anchoring positions, values are ints.
    self.existing_ods = []
        # List of od instances corresponding to @existing-organizer: nodes.
    self.global_bare_organizer_node_list = []
        # List of organizers that have no parent organizer node.
        # This list excludes existing organizer nodes.
    self.headlines_dict = {}
        # Keys are vnodes; values are list of child headlines.
    self.imported_organizers_list = []
        # The list of nodes that have children on entry, such as class nodes.
    self.n_nodes_scanned = 0
        # Number of nodes scanned by demote.
    self.organizer_ods = []
        # List of od instances corresponding to @organizer: nodes.
    self.organizer_unls = []
        # The list of od.unl for all od instances in self.organizer_ods.
    self.root = None
        # The position of the @auto node.
    self.pending = []
        # The list of nodes pending to be added to an organizer.
    self.stack = []
        # The stack containing real and virtual parent nodes during the main loop.
    self.temp_node = None
        # The parent position of all holding cells.
    self.trail_write_1 = None
        # The trial write on entry.
    self.views_node = None
        # The position of the @views node.
    self.work_list = []
        # A gloal list of (parent,child) tuples for all nodes that are
        # to be moved to **non-existing** organizer nodes.
        # **Important**: Nodes are moved in the order they appear in this list:
        # the tuples contain no childIndex component!
        # This list is the "backbone" of this class:
        # - The front end (demote and its helpers) adds items to this list.
        # - The back end (move_nodes and its helpers) moves nodes using this list.
#@+node:ekr.20150312225028.35: *5* vc.Entry points
#@+node:ekr.20150312225028.36: *6* vc.convert_at_file_to_at_auto
def convert_at_file_to_at_auto(self,root):
    # Define class ConvertController.
    @others
    vc = self
    c = vc.c
    if root.isAtFileNode():
        ConvertController(c,root).run()
    else:
        g.es_print('not an @file node:',root.h)
#@+node:ekr.20150312225028.37: *7* class ConvertController
class ConvertController:
    def __init__ (self,c,p):
        self.c = c
        # self.ic = c.importCommands
        self.vc = c.viewController
        self.root = p.copy()
    @others
#@+node:ekr.20150312225028.38: *8* cc.delete_at_auto_view_nodes
def delete_at_auto_view_nodes(self,root):
    '''Delete all @auto-view nodes pertaining to root.'''
    cc = self
    vc = cc.vc
    while True:
        p = vc.has_at_auto_view_node(root)
        if not p: break
        p.doDelete()
#@+node:ekr.20150312225028.39: *8* cc.import_from_string
def import_from_string(self,s):
    '''Import from s into a temp outline.'''
    cc = self # (ConvertController)
    c = cc.c
    ic = c.importCommands
    root = cc.root
    language = g.scanForAtLanguage(c,root) 
    ext = '.'+g.app.language_extension_dict.get(language)
    scanner = ic.scanner_for_ext(ext)
    # g.trace(language,ext,scanner.__name__)
    p = root.insertAfter()
    ok = scanner(atAuto=True,parent=p,s=s)
    p.h = root.h.replace('@file','@auto' if ok else '@@auto')
    return ok,p
#@+node:ekr.20150312225028.40: *8* cc.run
def run(self):
    '''Convert an @file tree to @auto tree.'''
    trace = True and not g.unitTesting
    trace_s = False
    cc = self
    c = cc.c
    root,vc = cc.root,c.viewController
    # set the headline_ivar for all vnodes.
    t1 = time.clock()
    cc.set_expected_imported_headlines(root)
    t2 = time.clock()
    # Delete all previous @auto-view nodes for this tree.
    cc.delete_at_auto_view_nodes(root)
    t3 = time.clock()
    # Ensure that all nodes of the tree are regularized.
    ok = vc.prepass(root)
    t4 = time.clock()
    if not ok:
        g.es_print('Can not convert',root.h,color='red')
        if trace: g.trace(
            '\n  set_expected_imported_headlines: %4.2f sec' % (t2-t1),
            # '\n  delete_at_auto_view_nodes:     %4.2f sec' % (t3-t2),
            '\n  prepass:                         %4.2f sec' % (t4-t3),
            '\n  total:                           %4.2f sec' % (t4-t1))
        return
    # Create the appropriate @auto-view node.
    at_auto_view = vc.update_before_write_at_auto_file(root)
    t5 = time.clock()
    # Write the @file node as if it were an @auto node.
    s = cc.strip_sentinels()
    t6 = time.clock()
    if trace and trace_s:
        g.trace('source file...\n',s)
    # Import the @auto string.
    ok,p = cc.import_from_string(s)
    t7 = time.clock()
    if ok:
        # Change at_auto_view.b so it matches p.gnx.
        at_auto_view.b = vc.at_auto_view_body(p)
        # Recreate the organizer nodes, headlines, etc.
        ok = vc.update_after_read_at_auto_file(p)
        t8 = time.clock()
        if not ok:
            p.h = '@@' + p.h
            g.trace('restoring original @auto file')
            ok,p = cc.import_from_string(s)
            if ok:
                p.h = '@@' + p.h + ' (restored)'
                if p.next():
                    p.moveAfter(p.next())
        t9 = time.clock()
    else:
        t8 = t9 = time.clock()
    if trace: g.trace(
        '\n  set_expected_imported_headlines: %4.2f sec' % (t2-t1),
        # '\n  delete_at_auto_view_nodes:     %4.2f sec' % (t3-t2),
        '\n  prepass:                         %4.2f sec' % (t4-t3),
        '\n  update_before_write_at_auto_file:%4.2f sec' % (t5-t4),
        '\n  strip_sentinels:                 %4.2f sec' % (t6-t5),
        '\n  import_from_string:              %4.2f sec' % (t7-t6),
        '\n  update_after_read_at_auto_file   %4.2f sec' % (t8-t7),
        '\n  import_from_string (restore)     %4.2f sec' % (t9-t8),
        '\n  total:                           %4.2f sec' % (t9-t1))
    if p:
        c.selectPosition(p)
    c.redraw()
#@+node:ekr.20150312225028.41: *8* cc.set_expected_imported_headlines
def set_expected_imported_headlines(self,root):
    '''Set the headline_ivar for all vnodes.'''
    trace = False and not g.unitTesting
    cc = self
    c = cc.c
    ic = cc.c.importCommands
    language = g.scanForAtLanguage(c,root) 
    ext = '.'+g.app.language_extension_dict.get(language)
    aClass = ic.classDispatchDict.get(ext)
    scanner = aClass(importCommands=ic,atAuto=True)
    # Duplicate the fn logic from ic.createOutline.
    theDir = g.setDefaultDirectory(c,root,importing=True)
    fn = c.os_path_finalize_join(theDir,root.h)
    fn = root.h.replace('\\','/')
    junk,fn = g.os_path_split(fn)
    fn,junk = g.os_path_splitext(fn)
    if aClass and hasattr(scanner,'headlineForNode'):
        ivar = cc.vc.headline_ivar
        for p in root.subtree():
            if not hasattr(p.v,ivar):
                h = scanner.headlineForNode(fn,p)
                setattr(p.v,ivar,h)
                if trace and h != p.h:
                    g.trace('==>',h) # p.h,'==>',h
#@+node:ekr.20150312225028.42: *8* cc.strip_sentinels
def strip_sentinels(self):
    '''Write the file to a string without headlines or sentinels.'''
    trace = False and not g.unitTesting
    cc = self
    at = cc.c.atFileCommands
    # ok = at.writeOneAtAutoNode(cc.root,
        # toString=True,force=True,trialWrite=True)
    at.errors = 0
    at.write(cc.root,
        kind = '@file',
        nosentinels = True,
        perfectImportFlag = False,
        scriptWrite = False,
        thinFile = True,
        toString = True)
    ok = at.errors == 0
    s = at.stringOutput
    if trace: g.trace('ok:',ok,'s:...\n'+s)
    return s
#@+node:ekr.20150312225028.43: *6* vc.pack & helper
def pack(self):
    '''
    Undoably convert c.p to a packed @view node, replacing all cloned
    children of c.p by unl lines in c.p.b.
    '''
    vc = self
    c,u = vc.c,vc.c.undoer
    vc.init()
    changed = False
    root = c.p
    # Create an undo group to handle changes to root and @views nodes.
    # Important: creating the @views node does *not* invalidate any positions.'''
    u.beforeChangeGroup(root,'view-pack')
    if not vc.has_at_views_node():
        changed = True
        bunch = u.beforeInsertNode(c.rootPosition())
        views = vc.find_at_views_node()
            # Creates the @views node as the *last* top-level node
            # so that no positions become invalid as a result.
        u.afterInsertNode(views,'create-views-node',bunch)
    # Prepend @view if need.
    if not root.h.strip().startswith('@'):
        changed = True
        bunch = u.beforeChangeNodeContents(root)
        root.h = '@view ' + root.h.strip()
        u.afterChangeNodeContents(root,'view-pack-update-headline',bunch)
    # Create an @view node as a clone of the @views node.
    bunch = u.beforeInsertNode(c.rootPosition())
    new_clone = vc.create_view_node(root)
    if new_clone:
        changed = True
        u.afterInsertNode(new_clone,'create-view-node',bunch)
    # Create a list of clones that have a representative node
    # outside of the root's tree.
    reps = [vc.find_representative_node(root,p)
        for p in root.children()
            if vc.is_cloned_outside_parent_tree(p)]
    reps = [z for z in reps if z is not None]
    if reps:
        changed = True
        bunch = u.beforeChangeTree(root)
        c.setChanged(True)
        # Prepend a unl: line for each cloned child.
        unls = ['unl: %s\n' % (vc.unl(p)) for p in reps]
        root.b = ''.join(unls) + root.b
        # Delete all child clones in the reps list.
        v_reps = set([p.v for p in reps])
        while True:
            for child in root.children():
                if child.v in v_reps:
                    child.doDelete()
                    break
            else: break
        u.afterChangeTree(root,'view-pack-tree',bunch)
    if changed:
        u.afterChangeGroup(root,'view-pack')
        c.selectPosition(root)
        c.redraw()
#@+node:ekr.20150312225028.44: *7* vc.create_view_node
def create_view_node(self,root):
    '''
    Create a clone of root as a child of the @views node.
    Return the *newly* cloned node, or None if it already exists.
    '''
    vc = self
    c = vc.c
    # Create a cloned child of the @views node if it doesn't exist.
    views = vc.find_at_views_node()
    for p in views.children():
        if p.v == c.p.v:
            return None
    p = root.clone()
    p.moveToLastChildOf(views)
    return p
#@+node:ekr.20150312225028.45: *6* vc.unpack
def unpack(self):
    '''
    Undoably unpack nodes corresponding to leading unl lines in c.p to child clones.
    Return True if the outline has, in fact, been changed.
    '''
    vc = self
    c,root,u = vc.c,vc.c.p,vc.c.undoer
    vc.init()
    # Find the leading unl: lines.
    i,lines,tag = 0,g.splitLines(root.b),'unl:'
    for s in lines:
        if s.startswith(tag): i += 1
        else: break
    changed = i > 0
    if changed:
        bunch = u.beforeChangeTree(root)
        # Restore the body
        root.b = ''.join(lines[i:])
        # Create clones for each unique unl.
        unls = list(set([s[len(tag):].strip() for s in lines[:i]]))
        for unl in unls:
            p = vc.find_absolute_unl_node(unl)
            if p: p.clone().moveToLastChildOf(root)
            else: g.trace('not found: %s' % (unl))
        c.setChanged(True)
        c.undoer.afterChangeTree(root,'view-unpack',bunch)
        c.redraw()
    return changed
#@+node:ekr.20150312225028.46: *6* vc.update_before_write_at_auto_file
def update_before_write_at_auto_file(self,root):
    '''
    Update the @auto-view node for root, an @auto node. Create @organizer,
    @existing-organizer, @clones and @headlines nodes as needed.
    This *must not* be called for trial writes.
    '''
    trace = False and not g.unitTesting
    vc = self
    c = vc.c
    changed = False
    t1 = time.clock()
    # Create lists of cloned and organizer nodes.
    clones,existing_organizers,organizers = \
        vc.find_special_nodes(root)
    # Delete all children of the @auto-view node for this @auto node.
    at_auto_view = vc.find_at_auto_view_node(root)
    if at_auto_view.hasChildren():
        changed = True
        at_auto_view.deleteAllChildren()
    # Create the single @clones node.
    if clones:
        at_clones = vc.find_at_clones_node(root)
        at_clones.b = ''.join(
            ['gnx: %s\nunl: %s\n' % (z[0],z[1]) for z in clones])
    # Create the single @organizers node.
    if organizers or existing_organizers:
        at_organizers = vc.find_at_organizers_node(root)
    # Create one @organizers: node for each organizer node.
    for p in organizers:
        # g.trace('organizer',p.h)
        at_organizer = at_organizers.insertAsLastChild()
        at_organizer.h = '@organizer: %s' % p.h
        # The organizer node's unl is implicit in each child's unl.
        at_organizer.b = '\n'.join([
            'unl: '+vc.relative_unl(z,root) for z in p.children()])
    # Create one @existing-organizer node for each existing organizer.
    ivar = vc.headline_ivar
    for p in existing_organizers:
        at_organizer = at_organizers.insertAsLastChild()
        h = getattr(p.v,ivar,p.h)
        if trace and h != p.h: g.trace('==>',h) # p.h,'==>',h
        at_organizer.h = '@existing-organizer: %s' % h
        # The organizer node's unl is implicit in each child's unl.
        at_organizer.b = '\n'.join([
            'unl: '+vc.relative_unl(z,root) for z in p.children()])
    # Create the single @headlines node.
    vc.create_at_headlines(root)
    if changed and not g.unitTesting:
        g.es_print('updated @views node in %4.2f sec.' % (
            time.clock()-t1))
    if changed:
        c.redraw()
    return at_auto_view # For at-file-to-at-auto command.
#@+node:ekr.20150312225028.47: *7* vc.create_at_headlines
def create_at_headlines(self,root):
    '''Create the @headlines node for root, an @auto file.'''
    vc = self
    c = vc.c
    result = []
    ivar = vc.headline_ivar
    for p in root.subtree():
        h = getattr(p.v,ivar,None)
        if h is not None and p.h != h:
            # g.trace('custom:',p.h,'imported:',h)
            unl = vc.relative_unl(p,root)
            aList = unl.split('-->')
            aList[-1] = h
            unl = '-->'.join(aList)
            result.append('imported unl: %s\nhead: %s\n' % (
                unl,p.h))
            delattr(p.v,ivar)
    if result:
        p = vc.find_at_headlines_node(root)
        p.b = ''.join(result)
#@+node:ekr.20150312225028.48: *7* vc.find_special_nodes
def find_special_nodes(self,root):
    '''
    Scan root's tree, looking for organizer and cloned nodes.
    Exclude organizers on imported organizers list.
    '''
    trace = False and not g.unitTesting
    verbose = False
    vc = self
    clones,existing_organizers,organizers = [],[],[]
    if trace: g.trace('imported existing',
        [v.h for v in vc.imported_organizers_list])
    for p in root.subtree():
        if p.isCloned():
            rep = vc.find_representative_node(root,p)
            if rep:
                unl = vc.relative_unl(p,root)
                gnx = rep.v.gnx
                clones.append((gnx,unl),)
        if p.v in vc.imported_organizers_list:
            # The node had children created by the importer.
            if trace and verbose: g.trace('ignore imported existing',p.h)
        elif vc.is_organizer_node(p,root):
            # p.hasChildren and p.b is empty, except for comments.
            if trace and verbose: g.trace('organizer',p.h)
            organizers.append(p.copy())
        elif p.hasChildren():
            if trace and verbose: g.trace('existing',p.h)
            existing_organizers.append(p.copy())
    return clones,existing_organizers,organizers
#@+node:ekr.20150312225028.49: *6* vc.update_after_read_at_auto_file & helpers
def update_after_read_at_auto_file(self,root):
    '''
    Recreate all organizer nodes and clones for a single @auto node
    using the corresponding @organizer: and @clones nodes.
    '''
    trace = True and not g.unitTesting
    vc = self
    c = vc.c
    if not vc.is_at_auto_node(root):
        return # Not an error: it might be and @auto-rst node.
    old_changed = c.isChanged()
    try:
        vc.init()
        vc.root = root.copy()
        t1 = time.clock()
        vc.trial_write_1 = vc.trial_write(root)
        t2 = time.clock()
        at_organizers = vc.has_at_organizers_node(root)
        t3 = time.clock()
        if at_organizers:
            vc.create_organizer_nodes(at_organizers,root)
        t4 = time.clock()
        at_clones = vc.has_at_clones_node(root)
        if at_clones:
            vc.create_clone_links(at_clones,root)
        t5 = time.clock()
        n = len(vc.work_list)
        ok = vc.check(root)
        t6 = time.clock()
        if ok:
            vc.update_headlines_after_read(root)
        t7 = time.clock()
        c.setChanged(old_changed if ok else False)
            # To do: revert if not ok.
    except Exception:
        g.es_exception()
        n = 0
        ok = False
    if trace:
        if t7-t1 > 0.5: g.trace(
            '\n  trial_write:                 %4.2f sec' % (t2-t1),
            # '\n  has_at_organizers_node:    %4.2f sec' % (t3-t2),
            '\n  create_organizer_nodes:      %4.2f sec' % (t4-t3),
            '\n  create_clone_links:          %4.2f sec' % (t5-t4),
            '\n  check:                       %4.2f sec' % (t6-t5),
            '\n  update_headlines_after_read: %4.2f sec' % (t7-t6),
            '\n  total:                       %4.2f sec' % (t7-t1))
            # '\n  file:',root.h)
        # else: g.trace('total: %4.2f sec' % (t7-t1),root.h)
    if ok and n > 0:
        g.es('rearragned: %s' % (root.h),color='blue')
        g.es('moved %s nodes in %4.2f sec.' % (n,t7-t1))
        g.trace('@auto-view moved %s nodes in %4.2f sec. for' % (
            n,t2),root.h,noname=True)
    c.selectPosition(root)
    c.redraw()
    return ok
#@+node:ekr.20150312225028.50: *7* vc.check
def check (self,root):
    '''
    Compare a trial write or root with the vc.trail_write_1.
    Unlike the perfect-import checks done by the importer,
    we expecct an *exact* match, regardless of language.
    '''
    trace = True # and not g.unitTesting
    vc = self
    trial1 = vc.trial_write_1
    trial2 = vc.trial_write(root)
    if trial1 != trial2:
        g.pr('') # Don't use print: it does not appear with the traces.
        g.es_print('perfect import check failed for:',color='red')
        g.es_print(root.h,color='red')
        if trace:
            vc.compare_trial_writes(trial1,trial2)
            g.pr('')
    return trial1 == trial2
#@+node:ekr.20150312225028.51: *7* vc.create_clone_link
def create_clone_link(self,gnx,root,unl):
    '''
    Replace the node in the @auto tree with the given unl by a
    clone of the node outside the @auto tree with the given gnx.
    '''
    trace = False and not g.unitTesting
    vc = self
    p1 = vc.find_position_for_relative_unl(root,unl)
    p2 = vc.find_gnx_node(gnx)
    if p1 and p2:
        if trace: g.trace('relink',gnx,p2.h,'->',p1.h)
        if p1.b == p2.b:
            p2._relinkAsCloneOf(p1)
            return True
        else:
            g.es('body text mismatch in relinked node',p1.h)
            return False
    else:
        if trace: g.trace('relink failed',gnx,root.h,unl)
        return False
#@+node:ekr.20150312225028.52: *7* vc.create_clone_links
def create_clone_links(self,at_clones,root):
    '''
    Recreate clone links from an @clones node.
    @clones nodes contain pairs of lines (gnx,unl)
    '''
    vc = self
    lines = g.splitLines(at_clones.b)
    gnxs = [s[4:].strip() for s in lines if s.startswith('gnx:')]
    unls = [s[4:].strip() for s in lines if s.startswith('unl:')]
    # g.trace('at_clones.b',at_clones.b)
    if len(gnxs) == len(unls):
        vc.headlines_dict = {} # May be out of date.
        ok = True
        for gnx,unl in zip(gnxs,unls):
            ok = ok and vc.create_clone_link(gnx,root,unl)
        return ok
    else:
        g.trace('bad @clones contents',gnxs,unls)
        return False
#@+node:ekr.20150312225028.53: *7* vc.create_organizer_nodes & helpers
def create_organizer_nodes(self,at_organizers,root):
    '''
    root is an @auto node. Create an organizer node in root's tree for each
    child @organizer: node of the given @organizers node.
    '''
    vc = self
    c = vc.c
    trace = False and not g.unitTesting
    t1 = time.clock()
    vc.pre_move_comments(root)
        # Merge comment nodes with the next node.
    t2 = time.clock()
    vc.precompute_all_data(at_organizers,root)
        # Init all data required for reading.
    t3 = time.clock()
    vc.demote(root)
        # Traverse root's tree, adding nodes to vc.work_list.
    t4 = time.clock()
    vc.move_nodes()
        # Move nodes on vc.work_list to their final locations.
    t5 = time.clock()
    vc.post_move_comments(root)
        # Move merged comments to parent organizer nodes.
    t6 = time.clock()
    if trace: g.trace(
        '\n  pre_move_comments:   %4.2f sec' % (t2-t1),
        '\n  precompute_all_data: %4.2f sec' % (t3-t2),
        '\n  demote:              %4.2f sec' % (t4-t3),
        '\n  move_nodes:          %4.2f sec' % (t5-t4),
        '\n  post_move_comments:  %4.2f sec' % (t6-t5))
#@+node:ekr.20150312225028.54: *7* vc.update_headlines_after_read
def update_headlines_after_read(self,root):
    '''Handle custom headlines for all imported nodes.'''
    trace = False and not g.unitTesting
    vc = self
    # Remember the original imported headlines.
    ivar = vc.headline_ivar
    for p in root.subtree():
        if not hasattr(p.v,ivar):
            setattr(p.v,ivar,p.h)
    # Update headlines from @headlines nodes.
    at_headlines = vc.has_at_headlines_node(root)
    tag1,tag2 = 'imported unl: ','head: '
    n1,n2 = len(tag1),len(tag2)
    if at_headlines:
        lines = g.splitLines(at_headlines.b)
        unls  = [s[n1:].strip() for s in lines if s.startswith(tag1)]
        heads = [s[n2:].strip() for s in lines if s.startswith(tag2)]
    else:
        unls,heads = [],[]
    if len(unls) == len(heads):
        vc.headlines_dict = {} # May be out of date.
        for unl,head in zip(unls,heads):
            p = vc.find_position_for_relative_unl(root,unl)
            if p:
                if trace: g.trace('unl:',unl,p.h,'==>',head)
                p.h = head
    else:
        g.trace('bad @headlines body',at_headlines.b)
#@+node:ekr.20150312225028.55: *5* vc.Main Lines
#@+node:ekr.20150312225028.56: *6* vc.precompute_all_data & helpers
def precompute_all_data(self,at_organizers,root):
    '''Precompute all data needed to reorganize nodes.'''
    trace = False and not g.unitTesting
    vc = self
    t1 = time.clock() 
    vc.find_imported_organizer_nodes(root)
        # Put all nodes with children on vc.imported_organizer_node_list
    t2 = time.clock()
    vc.create_organizer_data(at_organizers,root)
        # Create OrganizerData objects for all @organizer:
        # and @existing-organizer: nodes.
    t3 = time.clock()
    vc.create_actual_organizer_nodes()
        # Create the organizer nodes in holding cells so positions remain valid.
    t4 = time.clock()
    vc.create_tree_structure(root)
        # Set od.parent_od, od.children & od.descendants for all ods.
    t5 = time.clock()
    vc.compute_all_organized_positions(root)
        # Compute the positions organized by each organizer.
        # ** Most of the time is spent here **.
    t6 = time.clock()
    vc.create_anchors_d()
        # Create the dictionary that associates positions with ods.
    t7 = time.clock()
    if trace: g.trace(
        '\n  find_imported_organizer_nodes:   %4.2f sec' % (t2-t1),
        '\n  create_organizer_data:           %4.2f sec' % (t3-t2),
        '\n  create_actual_organizer_nodes:   %4.2f sec' % (t4-t3),
        '\n  create_tree_structure:           %4.2f sec' % (t5-t4),
        '\n  compute_all_organized_positions: %4.2f sec' % (t6-t5),
        '\n  create_anchors_d:                %4.2f sec' % (t7-t6))
#@+node:ekr.20150312225028.57: *7* 1: vc.find_imported_organizer_nodes
def find_imported_organizer_nodes(self,root):
    '''
    Put the VNode of all imported nodes with children on
    vc.imported_organizers_list.
    '''
    trace = False # and not g.unitTesting
    vc = self
    aList = []
    for p in root.subtree():
        if p.hasChildren():
            aList.append(p.v)
    vc.imported_organizers_list = list(set(aList))
    if trace: g.trace([z.h for z in vc.imported_organizers_list])
#@+node:ekr.20150312225028.58: *7* 2: vc.create_organizer_data (od.p & od.parent)
def create_organizer_data(self,at_organizers,root):
    '''
    Create OrganizerData nodes for all @organizer: and @existing-organizer:
    nodes in the given @organizers node.
    '''
    vc = self
    vc.create_ods(at_organizers)
    vc.finish_create_organizers(root)
    vc.finish_create_existing_organizers(root)
    for od in vc.all_ods:
        assert od.parent,(od.exists,od.h)
#@+node:ekr.20150312225028.59: *8* vc.create_ods
def create_ods(self,at_organizers):
    '''Create all organizer nodes and the associated lists.'''
    # Important: we must completely reinit all data here.
    vc = self
    tag1 = '@organizer:'
    tag2 = '@existing-organizer:'
    vc.all_ods,vc.existing_ods,vc.organizer_ods = [],[],[]
    for at_organizer in at_organizers.children():
        h = at_organizer.h
        for tag in (tag1,tag2):
            if h.startswith(tag):
                unls = vc.get_at_organizer_unls(at_organizer)
                if unls:
                    organizer_unl = vc.drop_unl_tail(unls[0])
                    h = h[len(tag):].strip()
                    od = OrganizerData(h,organizer_unl,unls)
                    vc.all_ods.append(od)
                    if tag == tag1:
                        vc.organizer_ods.append(od)
                        vc.organizer_unls.append(organizer_unl)
                    else:
                        vc.existing_ods.append(od)
                        # Do *not* append organizer_unl to the unl list.
                else:
                    g.trace('===== no unls:',at_organizer.h)
#@+node:ekr.20150312225028.60: *8* vc.finish_create_organizers
def finish_create_organizers(self,root):
    '''Finish creating all organizers.'''
    trace = False # and not g.unitTesting
    vc = self
    # Careful: we may delete items from this list.
    for od in vc.organizer_ods[:]: 
        od.source_unl = vc.source_unl(vc.organizer_unls,od.unl)
        od.parent = vc.find_position_for_relative_unl(root,od.source_unl)
        if od.parent:
            od.anchor = od.parent
            if trace: g.trace(od.h,
                # '\n  exists:',od.exists,
                # '\n  unl:',od.unl,
                # '\n  source (unl):',od.source_unl or repr(''),
                # '\n  anchor (pos):',od.anchor.h,
                # '\n  parent (pos):',od.parent.h,
            )
        else:
            # This is, most likely, a true error.
            g.trace('===== removing od:',od.h)
            vc.organizer_ods.remove(od)
            vc.all_ods.remove(od)
            assert od not in vc.existing_ods
            assert od not in vc.all_ods
#@+node:ekr.20150312225028.61: *8* vc.finish_create_existing_organizers
def finish_create_existing_organizers(self,root):
    '''Finish creating existing organizer nodes.'''
    trace = False # and not g.unitTesting
    vc = self
    # Careful: we may delete items from this list.
    for od in vc.existing_ods[:]:
        od.exists = True
        assert od.unl not in vc.organizer_unls
        od.source_unl = vc.source_unl(vc.organizer_unls,od.unl)
        od.p = vc.find_position_for_relative_unl(root,od.source_unl)
        if od.p:
            od.anchor = od.p
            assert od.p.h == od.h,(od.p.h,od.h)  
            od.parent = od.p # Here, od.parent represents the "source" p.
            if trace: g.trace(od.h,
                # '\n  exists:',od.exists,
                # '\n  unl:',od.unl,
                # '\n  source (unl):',od.source_unl or repr(''),
                # '\n  anchor (pos):',od.anchor.h,
                # '\n  parent (pos):',od.parent.h,
            )
        else:
            # This arises when the imported node name doesn't match.
            g.trace('===== removing existing organizer:',od.h)
            vc.existing_ods.remove(od)
            vc.all_ods.remove(od)
            assert od not in vc.existing_ods
            assert od not in vc.all_ods

#@+node:ekr.20150312225028.62: *7* 3: vc.create_actual_organizer_nodes
def create_actual_organizer_nodes(self):
    '''
    Create all organizer nodes as children of holding cells. These holding
    cells ensure that moving an organizer node leaves all other positions
    unchanged.
    '''
    vc = self
    c = vc.c
    last = c.lastTopLevel()
    temp = vc.temp_node = last.insertAfter()
    temp.h = 'ViewController.temp_node'
    for od in vc.organizer_ods:
        holding_cell = temp.insertAsLastChild()
        holding_cell.h = 'holding cell for ' + od.h
        od.p = holding_cell.insertAsLastChild()
        od.p.h = od.h
#@+node:ekr.20150312225028.63: *7* 4: vc.create_tree_structure & helper
def create_tree_structure(self,root):
    '''Set od.parent_od, od.children & od.descendants for all ods.'''
    trace = False and not g.unitTesting
    vc = self
    # if trace: g.trace([z.h for z in data_list],g.callers())
    organizer_unls = [z.unl for z in vc.all_ods]
    for od in vc.all_ods:
        for unl in od.unls:
            if unl in organizer_unls:
                i = organizer_unls.index(unl)
                d2 = vc.all_ods[i]
                # if trace: g.trace('found organizer unl:',od.h,'==>',d2.h)
                od.children.append(d2)
                d2.parent_od = od
    # create_organizer_data now ensures od.parent is set.
    for od in vc.all_ods:
        assert od.parent,od.h
    # Extend the descendant lists.
    for od in vc.all_ods:
        vc.compute_descendants(od)
        assert od.descendants is not None
    if trace:
        def tail(head,unl):
            return str(unl[len(head):]) if unl.startswith(head) else str(unl)
        for od in vc.all_ods:
            g.trace(
                '\n  od:',od.h,
                '\n  unl:',od.unl,
                '\n  unls:', [tail(od.unl,z) for z in od.unls],
                '\n  source (unl):',od.source_unl or repr(''),
                '\n  parent (pos):', od.parent.h,
                '\n  children:',[z.h for z in od.children],
                '\n  descendants:',[str(z.h) for z in od.descendants])
#@+node:ekr.20150312225028.64: *8* vc.compute_descendants
def compute_descendants(self,od,level=0,result=None):
    '''Compute the descendant od nodes of od.'''
    trace = False # and not g.unitTesting
    vc = self
    if level == 0:
        result = []
    if od.descendants is None:
        for child in od.children:
            result.append(child)
            result.extend(vc.compute_descendants(child,level+1,result))
            result = list(set(result))
        if level == 0:
            od.descendants = result
            if trace: g.trace(od.h,[z.h for z in result])
        return result
    else:
        if trace: g.trace('cached',od.h,[z.h for z in od.descendants])
        return od.descendants
#@+node:ekr.20150312225028.65: *7* 5: vc.compute_all_organized_positions
def compute_all_organized_positions(self,root):
    '''Compute the list of positions organized by every od.'''
    trace = False and not g.unitTesting
    vc = self
    for od in vc.all_ods:
        if od.unls:
            # Do a full search only for the first unl.
            # parent = vc.find_position_for_relative_unl(root,od.unls[0])
            if True: # parent:
                for unl in od.unls:
                    p = vc.find_position_for_relative_unl(root,unl)
                    # p = vc.find_position_for_relative_unl(parent,vc.unl_tail(unl))
                    if p:
                        od.organized_nodes.append(p.copy())
                    if trace: g.trace('exists:',od.exists,
                        'od:',od.h,'unl:',unl,
                        'p:',p and p.h or '===== None')
            else:
                g.trace('fail',od.unls[0])
#@+node:ekr.20150312225028.66: *7* 6: vc.create_anchors_d
def create_anchors_d (self):
    '''
    Create vc.anchors_d.
    Keys are positions, values are lists of ods having that anchor.
    '''
    trace = False # and not g.unitTesting
    vc = self
    d = {}
    if trace: g.trace('all_ods',[z.h for z in vc.all_ods])
    for od in vc.all_ods:
        # Compute the anchor if it does not yet exists.
        # Valid now that p.__hash__ exists.
        key = od.anchor
        # key = '.'.join([str(z) for z in od.anchor.sort_key(od.anchor)])
        # key = '%s (%s)' % (key,od.anchor.h)
        aList = d.get(key,[])
        # g.trace(od.h,od.anchor.h,key,aList)
        aList.append(od)
        d[key] = aList
    if trace:
        for key in sorted(d.keys()):
            g.trace('od.anchor: %s ods: [%s]' % (key.h,','.join(z.h for z in d.get(key))))
    vc.anchors_d = d
#@+node:ekr.20150312225028.67: *6* vc.demote & helpers
def demote(self,root):
    '''
    The main line of the @auto-view algorithm. Traverse root's entire tree,
    placing items on the global work list.
    '''
    trace = False # and not g.unitTesting
    trace_loop = True
    vc = self
    active = None # The active od.
    vc.pending = [] # Lists of pending demotions.
    d = vc.anchor_offset_d # For traces.
    for p in root.subtree():
        parent = p.parent()
        if trace and trace_loop:
            if 1:
                g.trace('-----',p.childIndex(),p.h)
            else:
                g.trace(
                    '=====\np:',p.h,
                    'childIndex',p.childIndex(),
                    '\nparent:',parent.h,
                    'parent:offset',d.get(parent,0))
        vc.n_nodes_scanned += 1
        vc.terminate_organizers(active,parent)
        found = vc.find_organizer(parent,p)
        if found:
            pass # vc.enter_organizers(found,p)
        else:
            pass # vc.terminate_all_open_organizers()
        if trace and trace_loop:
            g.trace(
                'active:',active and active.h or 'None',
                'found:',found and found.h or 'None')
        # The main case statement...
        if found is None and active:
            vc.add_to_pending(active,p)
        elif found is None and not active:
            # Pending nodes will *not* be organized.
            vc.clear_pending(None,p)
        elif found and found == active:
            # Pending nodes *will* be organized.
            for z in vc.pending:
                active2,child2 = z
                vc.add(active2,child2,'found==active:pending')
            vc.pending = []
            vc.add(active,p,'found==active')
        elif found and found != active:
            # Pending nodes will *not* be organized.
            vc.clear_pending(found,p)
            active = found
            vc.enter_organizers(found,p)
            vc.add(active,p,'found!=active')
        else: assert False,'can not happen'
#@+node:ekr.20150312225028.68: *7* vc.add
def add(self,active,p,tag):
    '''
    Add p, an existing (imported) node to the global work list.
    Subtract 1 from the vc.anchor_offset_d entry for p.parent().
    
    Exception: do *nothing* if p is a child of an existing organizer node.
    '''
    trace = False # and not g.unitTesting
    verbose = False
    vc = self
    # g.trace(active,g.callers())
    if active.p == p.parent() and active.exists:
        if trace and verbose: g.trace('===== do nothing',active.h,p.h)
    else:
        data = active.p,p.copy()
        vc.add_to_work_list(data,tag)
        vc.anchor_decr(anchor=p.parent(),p=p)
        
#@+node:ekr.20150312225028.69: *7* vc.add_organizer_node
def add_organizer_node (self,od,p):
    '''
    Add od to the appropriate move list.
    p is the existing node that caused od to be added.
    '''
    trace = True # and not g.unitTesting
    verbose = False
    vc = self
    # g.trace(od.h,'parent',od.parent_od and od.parent_od.h or 'None')
    if od.parent_od:
        # Not a bare organizer: a child of another organizer node.
        # If this is an existing organizer, it's *position* may have
        # been moved without active.moved being set.
        data = od.parent_od.p,od.p
        if data in vc.work_list:
            if trace and verbose: g.trace(
                '**** duplicate 1: setting moved bit.',od.h)
            od.moved = True
        elif od.parent_od.exists:    
            anchor = od.parent_od.p
            n = vc.anchor_incr(anchor,p) + p.childIndex()
            data = anchor,od.p,n
            # g.trace('anchor:',anchor.h,'p:',p.h,'childIndex',p.childIndex())
            vc.add_to_bare_list(data,'non-bare existing')
        else:
            vc.add_to_work_list(data,'non-bare')
    elif od.p == od.anchor:
        if trace and verbose: g.trace(
            '***** existing organizer: do not move:',od.h)
    else:
        # This can be pre-computed?
        bare_list = [p for parent,p,n in vc.global_bare_organizer_node_list]
        if od.p in bare_list:
            if trace and verbose: g.trace(
                '**** duplicate 2: setting moved bit.',od.h)
            od.moved = True
        else:
            # A bare organizer node: a child of an *ordinary* node.
            anchor = p.parent()
            n = vc.anchor_incr(anchor,p) + p.childIndex()
            data = anchor,od.p,n
            vc.add_to_bare_list(data,'bare')
#@+node:ekr.20150312225028.70: *7* vc.add_to_bare_list
def add_to_bare_list(self,data,tag):
    '''Add data to the bare organizer list, with tracing.'''
    trace = False # and not g.unitTesting
    vc = self
    # Prevent duplicagtes.
    anchor,p,n = data
    for data2 in vc.global_bare_organizer_node_list:
        a2,p2,n2 = data2
        if p == p2:
            if trace: g.trace('ignore duplicate',
                'n:',n,anchor.h,'==>',p.h)
            return
    vc.global_bare_organizer_node_list.append(data)
    if trace:
        anchor,p,n = data
        g.trace('=====',tag,'n:',n,anchor.h,'==>',p.h)
            # '\n  anchor:',anchor.h,
            # '\n  p:',p.h)
#@+node:ekr.20150312225028.71: *7* vc.add_to_pending
def add_to_pending(self,active,p):
    trace = False # and not g.unitTesting
    vc = self
    if trace: g.trace(active.p.h,'==>',p.h)
    vc.pending.append((active,p.copy()),)
#@+node:ekr.20150312225028.72: *7* vc.add_to_work_list
def add_to_work_list(self,data,tag):
    '''Append the data to the work list, with tracing.'''
    trace = False # and not g.unitTesting
    vc = self
    vc.work_list.append(data)
    if trace:
        active,p = data
        g.trace('=====',tag,active.h,'==>',p.h)
#@+node:ekr.20150312225028.73: *7* vc.anchor_decr
def anchor_decr(self,anchor,p): # p is only for traces.
    '''
    Decrement the anchor dict for the given anchor node.
    Return the *previous* value.
    '''
    trace = False # and not g.unitTesting
    vc = self
    d = vc.anchor_offset_d
    n = d.get(anchor,0)
    d[anchor] = n - 1
    if trace: g.trace(n-1,anchor.h,'==>',p.h)
    return n
#@+node:ekr.20150312225028.74: *7* vc.anchor_incr
def anchor_incr(self,anchor,p): # p is only for traces.
    '''
    Increment the anchor dict for the given anchor node.
    Return the *previous* value.
    '''
    trace = False # and not g.unitTesting
    vc = self
    d = vc.anchor_offset_d
    n = d.get(anchor,0)
    d[anchor] = n + 1
    if trace: g.trace(n+1,anchor.h,'==>',p.h)
    return n
#@+node:ekr.20150312225028.75: *7* vc.clear_pending
def clear_pending(self,active,p):
    '''Clear the appropriate entries from the pending list.'''
    trace = False # and not g.unitTesting
    vc = self
    if trace: g.trace('===== clear pending',len(vc.pending))
    if False: # active and active.parent_od:
        for data in vc.pending:
            data = active.parent_od.p,data[1]
            vc.add_to_work_list(data,'clear-pending-to-active')
    vc.pending = []
#@+node:ekr.20150312225028.76: *7* vc.enter_organizers
def enter_organizers(self,od,p):
    '''Enter all organizers whose anchors are p.'''
    vc = self
    ods = []
    while od:
        ods.append(od)
        od = od.parent_od
    if ods:
        for od in reversed(ods):
            vc.add_organizer_node(od,p)
#@+node:ekr.20150312225028.77: *7* vc.find_organizer
def find_organizer(self,parent,p):
    '''Return the organizer that organizers p, if any.'''
    trace = False # and not g.unitTesting
    vc = self
    anchor = parent
    ods = vc.anchors_d.get(anchor,[])
    for od in ods:
        if p in od.organized_nodes:
            if trace: g.trace('found:',od.h,'for',p.h)
            return od
    return None
#@+node:ekr.20150312225028.78: *7* vc.terminate_organizers
def terminate_organizers(self,active,p):
    '''Terminate all organizers whose anchors are not ancestors of p.'''
    trace = False # and not g.unitTesting
    od = active
    while od and od.anchor != p and od.anchor.isAncestorOf(p):
        if not od.closed:
            if trace: g.trace('===== closing',od.h)
            od.closed = True
        od = od.parent_od
#@+node:ekr.20150312225028.79: *7* vc.terminate_all_open_organizers
def terminate_all_open_organizers(self):
    '''Terminate all open organizers.'''
    trace = True # and not g.unitTesting
    if 0:
        g.trace()
        for od in self.all_ods:
            if od.opened and not od.closed:
                if trace: g.trace('===== closing',od.h)
                od.closed = True
#@+node:ekr.20150312225028.80: *6* vc.move_nodes & helpers
def move_nodes(self):
    '''Move nodes to their final location and delete the temp node.'''
    trace = False # and not g.unitTesting
    vc = self
    vc.move_nodes_to_organizers(trace)
    vc.move_bare_organizers(trace)
    vc.temp_node.doDelete()
#@+node:ekr.20150312225028.81: *7* vc.move_nodes_to_organizers
def move_nodes_to_organizers(self,trace):
    '''Move all nodes in the work_list.'''
    trace = False # and not g.unitTesting
    trace_dict = False
    trace_moves = False
    trace_deletes = False
    vc = self
    if trace: # A highly useful trace!
        g.trace('\n\nunsorted_list...\n%s' % (
            '\n'.join(['%40s ==> %s' % (parent.h,p.h)
                for parent,p in vc.work_list])))
    # Create a dictionary of each organizers children.
    d = {}
    for parent,p in vc.work_list:
        # This key must remain stable if parent moves.
        key = parent
        aList = d.get(key,[])
        aList.append(p)
        # g.trace(key,[z.h for z in aList])
        d[key] = aList
    if trace and trace_dict:
        # g.trace('d...',sorted([z.h for z in d.keys()]))
        g.trace('d{}...')
        for key in sorted(d.keys()):
            aList = [z.h for z in d.get(key)]
            g.trace('%s %-20s %s' % (id(key),key.h,vc.dump_list(aList,indent=29)))
    # Move *copies* of non-organizer nodes to each organizer.
    organizers = list(d.keys())
    existing_organizers = [z.p.copy() for z in vc.existing_ods]
    moved_existing_organizers = {} # Keys are vnodes, values are positions.
    for parent in organizers:
        aList = d.get(parent,[])
        if trace and trace_moves:
            g.trace('===== moving/copying:',parent.h,
                'with %s children:' % (len(aList)),
                '\n  '+'\n  '.join([z.h for z in aList]))
        for p in aList:
            if p in existing_organizers:
                if trace and trace_moves:
                    g.trace('copying existing organizer:',p.h)
                    g.trace('children:',
                    '\n  '+'\n  '.join([z.h for z in p.children()]))
                copy = vc.copy_tree_to_last_child_of(p,parent)
                old = moved_existing_organizers.get(p.v)
                if old and trace_moves:
                    g.trace('*********** overwrite',p.h)
                moved_existing_organizers[p.v] = copy
            elif p in organizers:
                if trace and trace_moves:
                    g.trace('moving organizer:',p.h)
                aList = d.get(p)
                if aList:
                    if trace and trace_moves: g.trace('**** relocating',
                        p.h,'children:',
                        '\n  '+'\n  '.join([z.h for z in p.children()]))
                    del d[p]
                p.moveToLastChildOf(parent)
                if aList:
                    d[p] = aList
            else:
                parent2 = moved_existing_organizers.get(parent.v)
                if parent2:
                    if trace and trace_moves:
                        g.trace('***** copying to relocated parent:',p.h)
                    vc.copy_tree_to_last_child_of(p,parent2)
                else:
                    if trace and trace_moves: g.trace('copying:',p.h)
                    vc.copy_tree_to_last_child_of(p,parent)
    # Finally, delete all the non-organizer nodes, in reverse outline order.
    def sort_key(od):
        parent,p = od
        return p.sort_key(p)
    sorted_list = sorted(vc.work_list,key=sort_key)
    if trace and trace_deletes:
        g.trace('===== deleting nodes in reverse outline order...')
    for parent,p in reversed(sorted_list):
        if p.v in moved_existing_organizers:
            if trace and trace_deletes:
                g.trace('deleting moved existing organizer:',p.h)
            p.doDelete()
        elif p not in organizers:
            if trace and trace_deletes:
                g.trace('deleting non-organizer:',p.h)
            p.doDelete()
#@+node:ekr.20150312225028.82: *7* vc.move_bare_organizers
def move_bare_organizers(self,trace):
    '''Move all nodes in global_bare_organizer_node_list.'''
    trace = False # and not g.unitTesting
    trace_data = True
    trace_move = True
    vc = self
    # For each parent, sort nodes on n.
    d = {} # Keys are vnodes, values are lists of tuples (n,parent,p)
    existing_organizers = [od.p for od in vc.existing_ods]
    if trace: g.trace('ignoring existing organizers:',
        [p.h for p in existing_organizers])
    for parent,p,n in vc.global_bare_organizer_node_list:
        if p not in existing_organizers:
            key = parent.v
            aList = d.get(key,[])
            if (parent,p,n) not in aList:
                aList.append((parent,p,n),)
                d[key] = aList
    # For each parent, add nodes in childIndex order.
    def key_func(obj):
        return obj[0]
    for key in d.keys():
        aList = d.get(key)
        for data in sorted(aList,key=key_func):
            parent,p,n = data
            n2 = parent.numberOfChildren()
            if trace and trace_data:
                g.trace(n,parent.h,'==>',p.h)
            if trace and trace_move: g.trace(
                'move: %-20s:' % (p.h),
                'to child: %2s' % (n),
                'of: %-20s' % (parent.h),
                'with:',n2,'children')
            p.moveToNthChildOf(parent,n)
#@+node:ekr.20150312225028.83: *7* vc.copy_tree_to_last_child_of
def copy_tree_to_last_child_of(self,p,parent):
    '''Copy p's tree to the last child of parent.'''
    vc = self
    assert p != parent,p
        # A failed assert leads to unbounded recursion.
    # print('copy_tree_to_last_child_of',p.h,parent.h)
    root = parent.insertAsLastChild()
    root.b,root.h = p.b,p.h
    root.v.u = copy.deepcopy(p.v.u)
    for child in p.children():
        vc.copy_tree_to_last_child_of(child,root)
    return root
#@+node:ekr.20150312225028.84: *5* vc.Helpers
#@+node:ekr.20150312225028.85: *6* vc.at_auto_view_body and match_at_auto_body
def at_auto_view_body(self,p):
    '''Return the body text for the @auto-view node for p.'''
    # Note: the unl of p relative to p is simply p.h,
    # so it is pointless to add that to the @auto-view node.
    return 'gnx: %s\n' % p.v.gnx

def match_at_auto_body(self,p,auto_view):
    '''Return True if any line of auto_view.b matches the expected gnx line.'''
    if 0: g.trace(p.b == 'gnx: %s\n' % auto_view.v.gnx,
        g.shortFileName(p.h),auto_view.v.gnx,p.b.strip())
    return p.b == 'gnx: %s\n' % auto_view.v.gnx
#@+node:ekr.20150312225028.86: *6* vc.clean_nodes (not used)
def clean_nodes(self):
    '''Delete @auto-view nodes with no corresponding @auto nodes.'''
    vc = self
    c = vc.c
    views = vc.has_at_views_node()
    if not views:
        return
    # Remember the gnx of all @auto nodes.
    d = {}
    for p in c.all_unique_positions():
        if vc.is_at_auto_node(p):
            d[p.v.gnx] = True
    # Remember all unused @auto-view nodes.
    delete = []
    for child in views.children():
        s = child.b and g.splitlines(child.b)
        gnx = s[len('gnx'):].strip()
        if gnx not in d:
            g.trace(child.h,gnx)
            delete.append(child.copy())
    for p in reversed(delete):
        p.doDelete()
    c.selectPosition(views)
#@+node:ekr.20150312225028.87: *6* vc.comments...
#@+node:ekr.20150312225028.88: *7* vc.comment_delims
def comment_delims(self,p):
    '''Return the comment delimiter in effect at p, an @auto node.'''
    vc = self
    c = vc.c
    d = g.get_directives_dict(p)
    s = d.get('language') or c.target_language
    language,single,start,end = g.set_language(s,0)
    return single,start,end
#@+node:ekr.20150312225028.89: *7* vc.delete_leading_comments
def delete_leading_comments(self,delims,p):
    '''
    Scan for leading comments from p and return them.
    At present, this only works for single-line comments.
    '''
    single,start,end = delims
    if single:
        lines = g.splitLines(p.b)
        result = []
        for s in lines:
            if s.strip().startswith(single):
                result.append(s)
            else: break
        if result:
            p.b = ''.join(lines[len(result):])
            # g.trace('len(result)',len(result),p.h)
            return ''.join(result)
    return None
#@+node:ekr.20150312225028.90: *7* vc.is_comment_node
def is_comment_node(self,p,root,delims=None):
    '''Return True if p.b contains nothing but comments or blank lines.'''
    vc = self
    if not delims:
        delims = vc.comment_delims(root)
    # pylint: disable=unpacking-non-sequence
    single,start,end = delims
    assert single or start and end,'bad delims: %r %r %r' % (single,start,end)
    if single:
        for s in g.splitLines(p.b):
            s = s.strip()
            if s and not s.startswith(single) and not g.isDirective(s):
                return False
        return True
    else:
        def check_comment(s):
            done,in_comment = False,True
            i = s.find(end)
            if i > -1:
                tail = s[i+len(end):].strip()
                if tail: done = True
                else: in_comment = False
            return done,in_comment
        
        done,in_comment = False,False
        for s in g.splitLines(p.b):
            s = s.strip()
            if not s:
                pass
            elif in_comment:
                done,in_comment = check_comment(s)
            elif g.isDirective(s):
                pass
            elif s.startswith(start):
                done,in_comment = check_comment(s[len(start):])
            else:
                # g.trace('fail 1: %r %r %r...\n%s' % (single,start,end,s)
                return False
            if done:
                return False
        # All lines pass.
        return True
#@+node:ekr.20150312225028.91: *7* vc.is_comment_organizer_node
# def is_comment_organizer_node(self,p,root):
    # '''
    # Return True if p is an organizer node in the given @auto tree.
    # '''
    # return p.hasChildren() and vc.is_comment_node(p,root)
#@+node:ekr.20150312225028.92: *7* vc.post_move_comments
def post_move_comments(self,root):
    '''Move comments from the start of nodes to their parent organizer node.'''
    vc = self
    c = vc.c
    delims = vc.comment_delims(root)
    for p in root.subtree():
        if p.hasChildren() and not p.b:
            s = vc.delete_leading_comments(delims,p.firstChild())
            if s:
                p.b = s
                # g.trace(p.h)
#@+node:ekr.20150312225028.93: *7* vc.pre_move_comments
def pre_move_comments(self,root):
    '''
    Move comments from comment nodes to the next node.
    This must be done before any other processing.
    '''
    vc = self
    c = vc.c
    delims = vc.comment_delims(root)
    aList = []
    for p in root.subtree():
        if p.hasNext() and vc.is_comment_node(p,root,delims=delims):
            aList.append(p.copy())
            next = p.next()
            if p.b: next.b = p.b + next.b
    # g.trace([z.h for z in aList])
    c.deletePositionsInList(aList)
        # This sets c.changed.
#@+node:ekr.20150312225028.94: *6* vc.find...
# The find commands create the node if not found.
#@+node:ekr.20150312225028.95: *7* vc.find_absolute_unl_node
def find_absolute_unl_node(self,unl,priority_header=False):
    '''Return a node matching the given absolute unl.
    If priority_header == True and the node is not found, it will return the longest matching UNL starting from the tail
    '''
    import re
    pos_pattern = re.compile(r':(\d+),?(\d+)?$')
    vc = self
    aList = unl.split('-->')
    if aList:
        first,rest = aList[0],'-->'.join(aList[1:])
        count = 0
        pos = re.findall(pos_pattern,first)
        nth_sib,pos = pos[0] if pos else (0,0)
        pos = int(pos) if pos else 0
        nth_sib = int(nth_sib)
        first = re.sub(pos_pattern,"",first).replace('--%3E','-->')
        for parent in vc.c.rootPosition().self_and_siblings():
            if parent.h.strip() == first.strip():
                if pos == count:
                    if rest:
                        return vc.find_position_for_relative_unl(parent,rest,priority_header=priority_header)
                    else:
                        return parent
                count = count+1
        #Here we could find and return the nth_sib if an exact header match was not found
    return None
#@+node:ekr.20150312225028.96: *7* vc.find_at_auto_view_node & helper
def find_at_auto_view_node (self,root):
    '''
    Return the @auto-view node for root, an @auto node.
    Create the node if it does not exist.
    '''
    vc = self
    views = vc.find_at_views_node()
    p = vc.has_at_auto_view_node(root)
    if not p:
        p = views.insertAsLastChild()
        p.h = '@auto-view:' + root.h[len('@auto'):].strip()
        p.b = vc.at_auto_view_body(root)
    return p
#@+node:ekr.20150312225028.97: *7* vc.find_clones_node
def find_at_clones_node(self,root):
    '''
    Find the @clones node for root, an @auto node.
    Create the @clones node if it does not exist.
    '''
    vc = self
    c = vc.c
    h = '@clones'
    auto_view = vc.find_at_auto_view_node(root)
    p = g.findNodeInTree(c,auto_view,h)
    if not p:
        p = auto_view.insertAsLastChild()
        p.h = h
    return p
#@+node:ekr.20150312225028.98: *7* vc.find_at_headlines_node
def find_at_headlines_node(self,root):
    '''
    Find the @headlines node for root, an @auto node.
    Create the @headlines node if it does not exist.
    '''
    vc = self
    c = vc.c
    h = '@headlines'
    auto_view = vc.find_at_auto_view_node(root)
    p = g.findNodeInTree(c,auto_view,h)
    if not p:
        p = auto_view.insertAsLastChild()
        p.h = h
    return p
#@+node:ekr.20150312225028.99: *7* vc.find_gnx_node
def find_gnx_node(self,gnx):
    '''Return the first position having the given gnx.'''
    # This is part of the read logic, so newly-imported
    # nodes will never have the given gnx.
    vc = self
    for p in vc.c.all_unique_positions():
        if p.v.gnx == gnx:
            return p
    return None
#@+node:ekr.20150312225028.100: *7* vc.find_organizers_node
def find_at_organizers_node(self,root):
    '''
    Find the @organizers node for root, and @auto node.
    Create the @organizers node if it doesn't exist.
    '''
    vc = self
    c = vc.c
    h = '@organizers'
    auto_view = vc.find_at_auto_view_node(root)
    p = g.findNodeInTree(c,auto_view,h)
    if not p:
        p = auto_view.insertAsLastChild()
        p.h = h
    return p
#@+node:ekr.20150312225028.101: *7* vc.find_position_for_relative_unl
def find_position_for_relative_unl(self,parent,unl,priority_header=False):
    '''
    Return the node in parent's subtree matching the given unl.
    The unl is relative to the parent position.
    If priority_header == True and the node is not found, it will return the longest matching UNL starting from the tail
    '''
    # This is called from finish_create_organizers & compute_all_organized_positions.
    trace = False # and not g.unitTesting
    trace_loop = True
    trace_success = False
    vc = self
    if not unl:
        if trace and trace_success:
            g.trace('return parent for empty unl:',parent.h)
        return parent
    # The new, simpler way: drop components of the unl automatically.
    drop,p = [],parent # for debugging.
    # if trace: g.trace('p:',p.h,'unl:',unl)
    import re
    pos_pattern = re.compile(r':(\d+),?(\d+)?$')
    for s in unl.split('-->'):
        found = False # The last part must match.
        if 1:
            # Create the list of children on the fly.
            aList = vc.headlines_dict.get(p.v)
            if aList is None:
                aList = [z.h for z in p.children()]
                vc.headlines_dict[p.v] = aList
            try:
                pos = re.findall(pos_pattern,s)
                nth_sib,pos = pos[0] if pos else (0,0)
                pos = int(pos) if pos else 0
                nth_sib = int(nth_sib)
                s = re.sub(pos_pattern,"",s).replace('--%3E','-->')
                indices = [i for i, x in enumerate(aList) if x == s]
                if len(indices)>pos:
                    #First we try the nth node with same header
                    n = indices[pos]
                    p = p.nthChild(n)
                    found = True
                elif len(indices)>0:
                    #Then we try any node with same header
                    n = indices[-1]
                    p = p.nthChild(n)
                    found = True
                elif not priority_header:
                    #Then we go for the child index if return_pos is true
                    if len(aList)>nth_sib:
                        n = nth_sib
                    else:
                        n = len(aList)-1
                    if n>-1:
                        p = p.nthChild(n)
                    else:
                        g.es('Partial UNL match: Referenced level is higher than '+str(p.level()))
                    found = True
                if trace and trace_loop: g.trace('match:',s)
            except ValueError: # s not in aList.
                if trace and trace_loop: g.trace('drop:',s)
                drop.append(s)
        else: # old code.
            for child in p.children():
                if child.h == s:
                    p = child
                    found = True
                    if trace and trace_loop: g.trace('match:',s)
                    break
                # elif trace and trace_loop: g.trace('no match:',child.h)
            else:
                if trace and trace_loop: g.trace('drop:',s)
                drop.append(s)
    if not found and priority_header:
        aList = []
        for p in vc.c.all_unique_positions():
            if p.h.replace('--%3E','-->') in unl:
                aList.append((p.copy(),p.get_UNL(False,False,True)))
        unl_list = [re.sub(pos_pattern,"",x).replace('--%3E','-->') for x in unl.split('-->')]
        for iter_unl in aList:
            maxcount = 0
            count = 0
            compare_list = unl_list[:]
            for header in reversed(iter_unl[1].split('-->')):
                if re.sub(pos_pattern,"",header).replace('--%3E','-->') == compare_list[-1]:
                    count = count+1
                    compare_list.pop(-1)
                else:
                    break
            if count > maxcount:
                p = iter_unl[0]
                found = True
    if found:
        if trace and trace_success:
            g.trace('found unl:',unl,'parent:',p.h,'drop',drop)
    else:
        if trace: g.trace('===== unl not found:',unl,'parent:',p.h,'drop',drop)
    return p if found else None
#@+node:ekr.20150312225028.102: *7* vc.find_representative_node
def find_representative_node (self,root,target):
    '''
    root is an @auto node. target is a clones node within root's tree.
    Return a node *outside* of root's tree that is cloned to target,
    preferring nodes outside any @<file> tree.
    Never return any node in any @views or @view tree.
    '''
    trace = False and not g.unitTesting
    assert target
    assert root
    vc = self
    # Pass 1: accept only nodes outside any @file tree.
    p = vc.c.rootPosition()
    while p:
        if p.h.startswith('@view'):
            p.moveToNodeAfterTree()
        elif p.isAnyAtFileNode():
            p.moveToNodeAfterTree()
        elif p.v == target.v:
            if trace: g.trace('success 1:',p,p.parent())
            return p
        else:
            p.moveToThreadNext()
    # Pass 2: accept any node outside the root tree.
    p = vc.c.rootPosition()
    while p:
        if p.h.startswith('@view'):
            p.moveToNodeAfterTree()
        elif p == root:
            p.moveToNodeAfterTree()
        elif p.v == target.v:
            if trace: g.trace('success 2:',p,p.parent())
            return p
        else:
            p.moveToThreadNext()
    g.trace('no representative node for:',target,'parent:',target.parent())
    return None
#@+node:ekr.20150312225028.103: *7* vc.find_views_node
def find_at_views_node(self):
    '''
    Find the first @views node in the outline.
    If it does not exist, create it as the *last* top-level node,
    so that no existing positions become invalid.
    '''
    vc = self
    c = vc.c
    p = g.findNodeAnywhere(c,'@views')
    if not p:
        last = c.rootPosition()
        while last.hasNext():
            last.moveToNext()
        p = last.insertAfter()
        p.h = '@views'
        # c.selectPosition(p)
        # c.redraw()
    return p
#@+node:ekr.20150312225028.104: *6* vc.has...
# The has commands return None if the node does not exist.
#@+node:ekr.20150312225028.105: *7* vc.has_at_auto_view_node
def has_at_auto_view_node(self,root):
    '''
    Return the @auto-view node corresponding to root, an @root node.
    Return None if no such node exists.
    '''
    vc = self
    c = vc.c
    assert vc.is_at_auto_node(root) or vc.is_at_file_node(root),root
    views = g.findNodeAnywhere(c,'@views')
    if views:
        # Find a direct child of views with matching headline and body.
        for p in views.children():
            if vc.match_at_auto_body(p,root):
                return p
    return None
#@+node:ekr.20150312225028.106: *7* vc.has_clones_node
def has_at_clones_node(self,root):
    '''
    Find the @clones node for an @auto node with the given unl.
    Return None if it does not exist.
    '''
    vc = self
    p = vc.has_at_auto_view_node(root)
    return p and g.findNodeInTree(vc.c,p,'@clones')
#@+node:ekr.20150312225028.107: *7* vc.has_at_headlines_node
def has_at_headlines_node(self,root):
    '''
    Find the @clones node for an @auto node with the given unl.
    Return None if it does not exist.
    '''
    vc = self
    p = vc.has_at_auto_view_node(root)
    return p and g.findNodeInTree(vc.c,p,'@headlines')
#@+node:ekr.20150312225028.108: *7* vc.has_organizers_node
def has_at_organizers_node(self,root):
    '''
    Find the @organizers node for root, an @auto node.
    Return None if it does not exist.
    '''
    vc = self
    p = vc.has_at_auto_view_node(root)
    return p and g.findNodeInTree(vc.c,p,'@organizers')
#@+node:ekr.20150312225028.109: *7* vc.has_views_node
def has_at_views_node(self):
    '''Return the @views or None if it does not exist.'''
    vc = self
    return g.findNodeAnywhere(vc.c,'@views')
#@+node:ekr.20150312225028.110: *6* vc.is...
#@+node:ekr.20150312225028.111: *7* vc.is_at_auto_node
def is_at_auto_node(self,p):
    '''Return True if p is an @auto node.'''
    return g.match_word(p.h,0,'@auto') and not g.match(p.h,0,'@auto-')
        # Does not match @auto-rst, etc.

def is_at_file_node(self,p):
    '''Return True if p is an @file node.'''
    return g.match_word(p.h,0,'@file')
#@+node:ekr.20150312225028.112: *7* vc.is_cloned_outside_parent_tree
def is_cloned_outside_parent_tree(self,p):
    '''Return True if a clone of p exists outside the tree of p.parent().'''
    return len(list(set(p.v.parents))) > 1
#@+node:ekr.20150312225028.113: *7* vc.is_organizer_node
def is_organizer_node(self,p,root):
    '''
    Return True if p is an organizer node in the given @auto tree.
    '''
    vc = self
    return p.hasChildren() and vc.is_comment_node(p,root)

#@+node:ekr.20150312225028.114: *6* vc.testing...
#@+node:ekr.20150312225028.115: *7* vc.compare_test_trees
def compare_test_trees(self,root1,root2):
    '''
    Compare the subtrees whose roots are given.
    This is called only from unit tests.
    '''
    vc = self
    s1,s2 = vc.trial_write(root1),vc.trial_write(root2)
    if s1 == s2:
        return True
    g.trace('Compare:',root1.h,root2.h)
    p2 = root2.copy().moveToThreadNext()
    for p1 in root1.subtree():
        if p1.h == p2.h:
            g.trace('Match:',p1.h)
        else:
            g.trace('Fail: %s != %s' % (p1.h,p2.h))
            break
        p2.moveToThreadNext()
    return False
#@+node:ekr.20150312225028.116: *7* vc.compare_trial_writes
def compare_trial_writes(self,s1,s2):
    '''
    Compare the two strings, the results of trial writes.
    Stop the comparison after the first mismatch.
    '''
    trace_matches = False
    full_compare = False
    lines1,lines2 = g.splitLines(s1),g.splitLines(s2)
    i,n1,n2 = 0,len(lines1),len(lines2)
    while i < n1 and i < n2:
        s1,s2 = lines1[i].rstrip(),lines2[i].rstrip()
        i += 1
        if s1 == s2:
            if trace_matches: g.trace('Match:',s1)
        else:
            g.trace('Fail:  %s != %s' % (s1,s2))
            if not full_compare: return
    if i < n1:
        g.trace('Extra line 1:',lines1[i])
    if i < n2:
        g.trace('Extra line 2:',lines2[i])
#@+node:ekr.20150312225028.117: *7* vc.dump_list
def dump_list(self,aList,indent=4):
    '''Dump a list, one item per line.'''
    lead = '\n' + ' '*indent
    return lead+lead.join(sorted(aList))
#@+node:ekr.20150312225028.118: *7* vc.trial_write
def trial_write(self,root):
    '''
    Return a trial write of outline whose root is given.
    
    **Important**: the @auto import and write code end all nodes with
    newlines. Because no imported nodes are empty, the code below is
    *exactly* equivalent to the @auto write code as far as trailing
    newlines are concerned. Furthermore, we can treat Leo directives as
    ordinary text here.
    '''
    vc = self
    if 1:
        # Do a full trial write, exactly as will be done later.
        at = vc.c.atFileCommands
        ok = at.writeOneAtAutoNode(root,
            toString=True,force=True,trialWrite=True)
        if ok:
            return at.stringOutput
        else:
            g.trace('===== can not happen')
            return ''
    elif 1:
        # Concatenate all body text.  Close, but not exact.
        return ''.join([p.b for p in root.self_and_subtree()])
    else:
        # Compare headlines, ignoring nodes without body text and comment nodes.
        # This was handy during early development.
        return '\n'.join([p.h for p in root.self_and_subtree()
            if p.b and not p.h.startswith('#')])
#@+node:ekr.20150312225028.119: *6* vc.unls...
#@+node:ekr.20150312225028.120: *7* vc.drop_all_organizers_in_unl
def drop_all_organizers_in_unl(self,organizer_unls,unl):
    '''Drop all organizer unl's in unl, recreating the imported unl.'''
    vc = self
    def unl_sort_key(s):
        return s.count('-->')
    for s in reversed(sorted(organizer_unls,key=unl_sort_key)):
        if unl.startswith(s):
            s2 = vc.drop_unl_tail(s)
            unl = s2 + unl[len(s):]
    return unl[3:] if unl.startswith('-->') else unl
#@+node:ekr.20150312225028.121: *7* vc.drop_unl_tail & vc.drop_unl_parent
def drop_unl_tail(self,unl):
    '''Drop the last part of the unl.'''
    return '-->'.join(unl.split('-->')[:-1])

def drop_unl_parent(self,unl):
    '''Drop the penultimate part of the unl.'''
    aList = unl.split('-->')
    return '-->'.join(aList[:-2] + aList[-1:])
#@+node:ekr.20150312225028.122: *7* vc.get_at_organizer_unls
def get_at_organizer_unls(self,p):
    '''Return the unl: lines in an @organizer: node.'''
    return [s[len('unl:'):].strip()
        for s in g.splitLines(p.b)
            if s.startswith('unl:')]

#@+node:ekr.20150312225028.123: *7* vc.relative_unl & unl
def relative_unl(self,p,root):
    '''Return the unl of p relative to the root position.'''
    vc = self
    result = []
    ivar = vc.headline_ivar
    for p in p.self_and_parents():
        if p == root:
            break
        else:
            h = getattr(p.v,ivar,p.h)
            result.append(h)
    return '-->'.join(reversed(result))

def unl(self,p):
    '''Return the unl corresponding to the given position.'''
    vc = self
    return '-->'.join(reversed([
        getattr(p.v,vc.headline_ivar,p.h)
            for p in p.self_and_parents()]))
    # return '-->'.join(reversed([p.h for p in p.self_and_parents()]))
#@+node:ekr.20150312225028.124: *7* vc.source_unl
def source_unl(self,organizer_unls,organizer_unl):
    '''Return the unl of the source node for the given organizer_unl.'''
    vc = self
    return vc.drop_all_organizers_in_unl(organizer_unls,organizer_unl)
#@+node:ekr.20150312225028.125: *7* vc.unl_tail
def unl_tail(self,unl):
    '''Return the last part of a unl.'''
    return unl.split('-->')[:-1][0]
#@+node:ekr.20150312225028.126: *4* vc.Commands
@g.command('view-pack')
def view_pack_command(event):
    c = event.get('c')
    if c and c.viewController:
        c.viewController.pack()

@g.command('view-unpack')
def view_unpack_command(event):
    c = event.get('c')
    if c and c.viewController:
        c.viewController.unpack()
        
@g.command('at-file-to-at-auto')
def at_file_to_at_auto_command(event):
    c = event.get('c')
    if c and c.viewController:
        c.viewController.convert_at_file_to_at_auto(c.p)
#@+node:ekr.20140711111623.17795: *4* class ConvertController (leoPersistence.py)
class ConvertController(object):
    '''A class to convert @file trees to @auto trees.'''

    def __init__(self, c, p):
        self.c = c
        self.pd = c.persistenceController
        self.root = p.copy()
    @others
#@+node:ekr.20140711111623.17796: *5* convert.delete_at_data_nodes
def delete_at_data_nodes(self, root):
    '''Delete all @data nodes pertaining to root.'''
    cc = self
    pd = cc.pd
    while True:
        p = pd.has_at_data_node(root)
        if not p: break
        p.doDelete()
#@+node:ekr.20140711111623.17797: *5* convert.import_from_string
def import_from_string(self, s):
    '''Import from s into a temp outline.'''
    cc = self # (ConvertController)
    c = cc.c
    # ic = c.importCommands
    root = cc.root
    language = g.scanForAtLanguage(c, root)
    ext = '.' + g.app.language_extension_dict.get(language)
    scanner = g.app.scanner_for_ext(c, ext)
    # g.trace(language,ext,scanner.__name__)
    p = root.insertAfter()
    ok = scanner(atAuto=True, c=c, parent=p, s=s)
    p.h = root.h.replace('@file', '@auto' if ok else '@@auto')
    return ok, p
#@+node:ekr.20140711111623.17798: *5* convert.run
def run(self):
    '''Convert an @file tree to @auto tree.'''
    trace = True and not g.unitTesting
    trace_s = False
    cc = self
    c = cc.c
    root, pd = cc.root, c.persistenceController
    # set the expected imported headline for all vnodes.
    t1 = time.time()
    cc.set_expected_imported_headlines(root)
    t2 = time.time()
    # Delete all previous @data nodes for this tree.
    cc.delete_at_data_nodes(root)
    t3 = time.time()
    # Ensure that all nodes of the tree are regularized.
    ok = pd.prepass(root)
    t4 = time.time()
    if not ok:
        g.es_print('Can not convert', root.h, color='red')
        if trace: g.trace(
            '\n  set_expected_imported_headlines: %4.2f sec' % (t2 - t1),
            # '\n  delete_at_data_nodes:          %4.2f sec' % (t3-t2),
            '\n  prepass:                         %4.2f sec' % (t4 - t3),
            '\n  total:                           %4.2f sec' % (t4 - t1))
        return
    # Create the appropriate @data node.
    at_auto_view = pd.update_before_write_foreign_file(root)
    t5 = time.time()
    # Write the @file node as if it were an @auto node.
    s = cc.strip_sentinels()
    t6 = time.time()
    if trace and trace_s:
        g.trace('source file...\n', s)
    # Import the @auto string.
    ok, p = cc.import_from_string(s)
    t7 = time.time()
    if ok:
        # Change at_auto_view.b so it matches p.gnx.
        at_auto_view.b = pd.at_data_body(p)
        # Recreate the organizer nodes, headlines, etc.
        pd.update_after_read_foreign_file(p)
        t8 = time.time()
        # if not ok:
            # p.h = '@@' + p.h
            # g.trace('restoring original @auto file')
            # ok,p = cc.import_from_string(s)
            # if ok:
                # p.h = '@@' + p.h + ' (restored)'
                # if p.next():
                    # p.moveAfter(p.next())
        t9 = time.time()
    else:
        t8 = t9 = time.time()
    if trace: g.trace(
        '\n  set_expected_imported_headlines: %4.2f sec' % (t2 - t1),
        # '\n  delete_at_data_nodes:          %4.2f sec' % (t3-t2),
        '\n  prepass:                         %4.2f sec' % (t4 - t3),
        '\n  update_before_write_foreign_file:%4.2f sec' % (t5 - t4),
        '\n  strip_sentinels:                 %4.2f sec' % (t6 - t5),
        '\n  import_from_string:              %4.2f sec' % (t7 - t6),
        '\n  update_after_read_foreign_file   %4.2f sec' % (t8 - t7),
        '\n  import_from_string (restore)     %4.2f sec' % (t9 - t8),
        '\n  total:                           %4.2f sec' % (t9 - t1))
    if p:
        c.selectPosition(p)
    c.redraw()
#@+node:ekr.20140711111623.17799: *5* convert.set_expected_imported_headlines
def set_expected_imported_headlines(self, root):
    '''Set v._imported_headline for every vnode.'''
    trace = False and not g.unitTesting
    cc = self
    c = cc.c
    ic = cc.c.importCommands
    language = g.scanForAtLanguage(c, root)
    ext = '.' + g.app.language_extension_dict.get(language)
    aClass = g.app.classDispatchDict.get(ext)
    scanner = aClass(importCommands=ic, atAuto=True)
    # Duplicate the fn logic from ic.createOutline.
    theDir = g.setDefaultDirectory(c, root, importing=True)
    fn = c.os_path_finalize_join(theDir, root.h)
    fn = root.h.replace('\\', '/')
    junk, fn = g.os_path_split(fn)
    fn, junk = g.os_path_splitext(fn)
    if aClass and hasattr(scanner, 'headlineForNode'):
        for p in root.subtree():
            if not hasattr(p.v, '_imported_headline'):
                h = scanner.headlineForNode(fn, p)
                setattr(p.v, '_imported_headline', h)
                if trace and h != p.h:
                    g.trace('==>', h) # p.h,'==>',h
#@+node:ekr.20140711111623.17800: *5* convert.strip_sentinels
def strip_sentinels(self):
    '''Write the file to a string without headlines or sentinels.'''
    trace = False and not g.unitTesting
    cc = self
    at = cc.c.atFileCommands
    # ok = at.writeOneAtAutoNode(cc.root,
        # toString=True,force=True,trialWrite=True)
    at.errors = 0
    at.write(cc.root,
        kind='@file',
        nosentinels=True,
        perfectImportFlag=False,
        scriptWrite=False,
        thinFile=True,
        toString=True)
    ok = at.errors == 0
    s = at.stringOutput
    if trace: g.trace('ok:', ok, 's:...\n' + s)
    return s
#@+node:ekr.20140711111623.17794: *4* pd.convert_at_file_to_at_auto
def convert_at_file_to_at_auto(self, root):
    if root.isAtFileNode():
        ConvertController(self.c, root).run()
    else:
        g.es_print('not an @file node:', root.h)
#@+node:ekr.20140131101641.15495: *4* pd.prepass & helper
def prepass(self, root):
    '''Make sure root's tree has no hard-to-handle nodes.'''
    c, pd = self.c, self
    ic = c.importCommands
    ic.tab_width = c.getTabWidth(root)
    language = g.scanForAtLanguage(c, root)
    ext = g.app.language_extension_dict.get(language)
    if not ext: return
    if not ext.startswith('.'): ext = '.' + ext
    scanner = g.app.scanner_for_ext(c, ext)
    if not scanner:
        g.trace('no scanner for', root.h)
        return True # Pretend all went well.
    # Pass 1: determine the nodes to be inserted.
    ok = True
    # parts_list = []
    for p in root.subtree():
        ok2 = pd.regularize_node(p, scanner)
        ok = ok and ok2
    return ok
#@+node:ekr.20140131101641.15496: *5* pd.regularize_node
def regularize_node(self, p, scanner):
    '''Regularize node p so that it will not cause problems.'''
    c = self.c
    ok = scanner(atAuto=True, c=c, parent=p, s=p.b)
        # The scanner is a callback returned by g.app.scanner_for_ext.
        # It must have a c argument.
    if not ok:
        g.es_print('please regularize:', p.h)
    return ok
#@+node:ekr.20191224054725.1: **  Retired plugins
#@+node:ekr.20191224054733.1: *3* Retired plugin: scripts_menu.py
"""Creates a Scripts menu for LeoPy.leo."""

# The new Execute Script command seems much safer and more convenient.

@language python
@tabwidth -4

import leo.core.leoGlobals as g
import glob
import os

__version__ = "1.5"

@others
#@+node:ekr.20191224054733.2: *4*  init
def init():
    '''Return True if the plugin has loaded successfully.'''
    # Ok for unit testing: creates menu.
    g.registerHandler("create-optional-menus",create_scripts_menu)
    g.plugin_signon(__name__)
    return True
#@+node:ekr.20191224054733.3: *4* create_scripts_menu & helpers
def create_scripts_menu (tag,keywords):
    """
    Populate a new Scripts menu with all .py files
    in leo/scripts and subdirectories.
    """
    c = keywords.get("c")
    if not c:
        return
    # finalize = g.os_path_finalize
    join = g.os_path_finalize_join
    path = join(g.app.loadDir,"..","scripts")
    if not os.path.exists(path):
        return
    # Get all files and directories.
    entries = glob.glob(join(path, "*"))
    # Get all top-level modules.
    top_mods = glob.glob(join(path, "*.py"))
    top_mods = [z for z in top_mods
        if not z.endswith('__init__.py')]
    # Get all inner modules.
    dirs = [f for f in entries if os.path.isdir(f)]
    inner_mods = [glob.glob(join(z, "*.py")) for z in dirs]
    inner_mods = [z for z in inner_mods if z]
    # g.printObj(top_mods, tag='top_mods')
    # g.printObj(inner_mods, tag='inner_mods')
    if not top_mods and not inner_mods:
        return
    # Create the top-level scripts menu.
    scriptsMenu = c.frame.menu.createNewMenu("&Scripts")
    create_top_level_scripts(c, scriptsMenu, top_mods)
    for directory in dirs:
        files = glob.glob(join(directory, "*.py"))
        if files:
            create_inner_scripts(c, directory, files)
#@+node:ekr.20191224054733.4: *5* create_inner_scripts
def create_inner_scripts(c, directory, files):
    """Create a submenu of the Scripts menu."""
    name = os.path.join("scripts", g.shortFileName(directory))
    menu = c.frame.menu.createNewMenu(name,"&Scripts")
    
    # Populate the submenu.
    table = []
    for filename in files:
        if filename.endswith('__init__.py'):
            continue
        prefix = g.os_path_finalize_join(g.app.loadDir, "..", "..")
        name = filename[len(prefix)+1:-3]
        name = name.replace('\\','.').replace('/','.')
        
        def inner_script_callback(event=None, name=name):
            g.import_module(name)

        table.append((name, None, inner_script_callback))
    c.frame.menu.createMenuEntries(menu, table, dynamicMenu=True)
#@+node:ekr.20191224054733.5: *5* create_top_level_scripts
def create_top_level_scripts(c, scriptsMenu, top_scripts):
 
    table = []
    for script in sorted(top_scripts):
        name = g.shortFileName(script)[:-3]

        def script_callback(event=None, name=name):
            g.import_module(f"leo.scripts.{name}")

        table.append((name, None, script_callback))
    c.frame.menu.createMenuEntries(
        scriptsMenu, table, dynamicMenu=True)
#@+node:ekr.20190506094028.1: ** Demo stuff
#@+node:ekr.20190506094028.2: *3* @@button demo1 @key=Ctrl-8
g.cls()
if c.isChanged(): c.save()
import imp
import leo.plugins.demo as demo
imp.reload(demo)
<< class MyDemo >>
h = 'demo1-commands'
button_p = g.findNodeAnywhere(c, '@button demo1 @key=Ctrl-8')
commands = g.findNodeInTree(c, button_p, h)
if commands:
    MyDemo(c).start(commands)
else:
    print('not found', h, c.p.h)
#@+node:ekr.20190506094028.3: *4* << class MyDemo >>
class MyDemo(demo.Demo):
    
    @others
    
#@+node:ekr.20190506094028.4: *5* setup
def setup(self, p):
    
    c = self.c
    self.delta = 0
    self.clear_log()
    p = g.findNodeAnywhere(c, 'Demo area')
    if p:
        c.selectPosition(p)
#@+node:ekr.20190506094028.5: *5* teardown
def teardown(self):
    
    c = self.c
    if self.delta:
        self.set_text_delta(-self.delta)
    p = g.findNodeAnywhere(c, 'Demo area')
    if p:
        c.selectPosition(p)
        next = p.next()
        if next and next.h == 'This is a test':
            c.selectPosition(next)
            next.doDelete()
            c.selectPosition(p)
            c.setChanged(False)
            c.redraw()
    

#@+node:ekr.20190506094028.6: *4* demo1-commands
print('demo1-commands')
# c.contractAllHeadlines()
#@+node:ekr.20190506094028.7: *5* @ignore-tree
#@+node:ekr.20190506094028.8: *6* set_text_delta
print('increasing text size by 10')
demo.delta = 10
demo.set_text_delta(demo.delta)
#@+node:ekr.20190506094028.9: *6* undo
undo_type = c.undoer.undoType
if undo_type == 'Insert Node':
    c.undoer.undo()
#@+node:ekr.20190506094028.10: *6* caption
demo.caption('My Caption', 'body')
#@+node:ekr.20190506094028.11: *6* @image
demo.delete_widgets()
fn = 'SplashScreen.ico'
demo.image('body', fn, center=True, height=None, width=None)
#@+node:ekr.20190506094028.12: *6* open menu
demo.delete_widgets()
demo.open_menu('Import')
#@+node:ekr.20190506094028.13: *6* close menu
demo.dismiss_menu_bar()
#@+node:ekr.20190506094028.14: *6* Alt-X insert-node
demo.key('Alt+x') # Not the same as Alt-X
demo.keys('insert-node')
# demo.wait(0.8)
# demo.key('\n') # Works.
#@+node:ekr.20190506094028.15: *6* Return
demo.key('\n')
#@+node:ekr.20190506094028.16: *5* headline
c.k.simulateCommand('insert-node')
demo.head_keys('This is a test')
#@+node:ekr.20190506094028.17: *3* Test: import c:\test\demo-it.el
g.cls()
import imp
import leo.plugins.importers.linescanner as linescanner
import leo.plugins.importers.elisp as elisp
imp.reload(linescanner)
imp.reload(elisp)
x = elisp.Elisp_Importer(c.importCommands, atAuto=False)
with open('c:/test/demo-it.el') as f:
    s = f.read()
parent = p.next()
assert parent.h == 'demo.el', parent.h
parent.b = ''
parent.deleteAllChildren()
try:
    x.run(s, parent)
except Exception:
    g.es_exception()
parent.expand()
c.selectPosition(parent)
c.redraw()
# g.printList(g.splitLines(s))
#@+node:ekr.20190506094028.18: *3* demo.image & helper
def image(self, fn, center=None, height=None, pane=None, width=None):
    '''Put an image in the indicated pane.'''
    parent = self.pane_widget(pane or 'body')
    if parent:
        w = QtWidgets.QLabel('label', parent)
        fn = self.resolve_icon_fn(fn)
        if not fn: return None
        pixmap = QtGui.QPixmap(fn)
        if not pixmap:
            return g.trace('Not a pixmap: %s' % (fn))
        if height:
            pixmap = pixmap.scaledToHeight(height)
        if width:
            pixmap = pixmap.scaledToWidth(width)
        w.setPixmap(pixmap)
        if center:
            g_w = w.geometry()
            g_p = parent.geometry()
            dx = (g_p.width() - g_w.width()) / 2
            w.move(g_w.x() + dx, g_w.y() + 10)
        w.show()
        self.widgets.append(w)
        return w
    else:
        g.trace('bad pane: %s' % (pane))
        return None
#@+node:ekr.20190506094028.19: *4* demo.resolve_icon_fn
def resolve_icon_fn(self, fn):
    '''Resolve fn relative to the Icons directory.'''
    dir_ = g.os_path_finalize_join(g.app.loadDir, '..', 'Icons')
    path = g.os_path_finalize_join(dir_, fn)
    if g.os_path_exists(path):
        return path
    else:
        g.trace('does not exist: %s' % (path))
        return None
#@+node:ekr.20190506094028.20: *3* demo.caption & body, log, tree
def caption(self, s, pane): # To do: center option.
    '''Pop up a QPlainTextEdit in the indicated pane.'''
    parent = self.pane_widget(pane)
    if parent:
        s = s.rstrip()
        if s and s[-1].isalpha(): s = s + '.'
        w = QtWidgets.QPlainTextEdit(s, parent)
        w.setObjectName('screencastcaption')
        self.widgets.append(w)
        w2 = self.pane_widget(pane)
        geom = w2.geometry()
        w.resize(geom.width(), min(150, geom.height() / 2))
        off = QtCore.Qt.ScrollBarAlwaysOff
        w.setHorizontalScrollBarPolicy(off)
        w.setVerticalScrollBarPolicy(off)
        w.show()
        return w
    else:
        g.trace('bad pane: %s' % (pane))
        return None

def body(self, s):
    return self.caption(s, 'body')

def log(self, s):
    return self.caption(s, 'log')

def tree(self, s):
    return self.caption(s, 'tree')
#@+node:ekr.20190506094028.21: *3* demo.body, log, tree
def body(self, s):
    return TextEdit(s, 'body')

def log(self, s):
    return TextEdit(s, 'log')

def tree(self, s):
    return TextEdit(s, 'tree')
#@+node:ekr.20190506094028.22: *3* Demo area
@language python

# A python comment.
#@+node:ekr.20190508062044.1: ** Do not delete
#@+node:ekr.20150312225028.6: *3* class LogManager (not used yet)
class LogManager:

    '''A class to handle the global log, and especially
    switching the log from commander to commander.'''

    def __init__ (self):

        trace = (False or g.trace_startup) and not g.unitTesting
        if trace: g.es_debug('(LogManager)')

        self.log = None             # The LeoFrame containing the present log.
        self.logInited = False      # False: all log message go to logWaiting list.
        self.logIsLocked = False    # True: no changes to log are allowed.
        self.logWaiting = []        # List of messages waiting to go to a log.
        self.printWaiting = []      # Queue of messages to be sent to the printer.
        self.signon_printed = False # True: the global signon has been printed.

    @others
#@+node:ekr.20150312225028.7: *4* LogM.setLog, lockLog, unlocklog
def setLog (self,log):

    """set the frame to which log messages will go"""

    # print("app.setLog:",log,g.callers())
    if not self.logIsLocked:
        self.log = log

def lockLog(self):
    """Disable changes to the log"""
    self.logIsLocked = True

def unlockLog(self):
    """Enable changes to the log"""
    self.logIsLocked = False
#@+node:ekr.20150312225028.8: *4* LogM.writeWaitingLog
def writeWaitingLog (self,c):
    '''Write all waiting lines to the log.'''
    trace = True
    lm = self
    if trace:
        # Do not call g.es, g.es_print, g.pr or g.trace here!
        print('** writeWaitingLog','silent',g.app.silentMode,c.shortFileName())
        # print('writeWaitingLog',g.callers())
        # import sys ; print('writeWaitingLog: argv',sys.argv)
    if not c or not c.exists:
        return
    if g.unitTesting:
        lm.printWaiting = []
        lm.logWaiting = []
        g.app.setLog(None) # Prepare to requeue for other commanders.
        return
    table = [
        ('Leo Log Window','red'),
        (g.app.signon,'black'),
        (g.app.signon2,'black'),
    ]
    table.reverse()
    c.setLog()
    lm.logInited = True # Prevent recursive call.
    if not lm.signon_printed:
        lm.signon_printed = True
        if not g.app.silentMode:
            print('')
            print('** isPython3: %s' % g.isPython3)
            if not g.enableDB:
                print('** caching disabled')
            print(g.app.signon)
            print(g.app.signon2)
    if not g.app.silentMode:
        for s in lm.printWaiting:
            print(s)
    lm.printWaiting = []
    if not g.app.silentMode:
        for s,color in table:
            lm.logWaiting.insert(0,(s+'\n',color),)
        for s,color in lm.logWaiting:
            g.es('',s,color=color,newline=0)
                # The caller must write the newlines.
    lm.logWaiting = []
    # Essential when opening multiple files...
    lm.setLog(None)
#@+node:ekr.20150526115312.1: *3* compare_ast (can hang!?!)
# http://stackoverflow.com/questions/3312989/
# elegant-way-to-test-python-asts-for-equality-not-reference-or-object-identity

def compare_ast(node1, node2):

    trace = False and not g.unitTesting

    def fail(node1, node2, tag):
        '''Report a failed mismatch in the beautifier. This is a bug.'''
        name1 = node1.__class__.__name__
        name2 = node2.__class__.__name__
        format = 'compare_ast failed: %s: %s %s %r %r'
        if name1 == 'str':
            print(format % (tag, name1, name2, node1, node2))
        elif name1 == 'Str':
            print(format % (tag, name1, name2, node1.s, node2.s))
        elif 1:
            format = 'compare_ast failed: %s: %s %s\n%r\n%r'
            print(format % (tag, name1, name2, node1, node2))
        else:
            format = 'compare_ast failed: %s: %s %s\n%r\n%r\n%r %r'
            attr1 = getattr(node1, 'lineno', '<no lineno>')
            attr2 = getattr(node2, 'lineno', '<no lineno>')
            print(format % (tag, name1, name2, node1, node2, attr1, attr2))

    # pylint: disable=unidiomatic-typecheck
    if type(node1) != type(node2):
        if trace: fail(node1, node2, 'type mismatch')
        return False
    # The types of node1 and node2 match. Recursively compare components.
    if isinstance(node1, ast.AST):
        for kind, var in vars(node1).items():
            if kind not in ('lineno', 'col_offset', 'ctx'):
                var2 = vars(node2).get(kind) # Bug fix: 2016/05/16.
                if not compare_ast(var, var2):
                    if trace: fail(var, var2, 'AST subnode mismatch')
                    return False
        return True
    elif isinstance(node1, list):
        if len(node1) != len(node2):
            if trace: fail(node1, node2, 'list len mismatch')
            return False
        for i in range(len(node1)):
            if not compare_ast(node1[i], node2[i]):
                if trace: fail(node1, node2, 'list element mismatch')
                return False
        return True
    elif node1 != node2:
        if trace: fail(node1, node2, 'node mismatch')
        return False
    else:
        return True
#@+node:ekr.20180826065640.1: *3* vr.embed_pyplot_widget (not used)
def embed_pyplot_widget(self):

    pc = self
    c = pc.c
    # Careful: we may be unit testing.
    splitter = c.free_layout.get_top_splitter()
    if not splitter:
        return
    if not pc.pyplot_canvas:

        # TODO Create the widgets.
        w = None
        ### Ref
        # pc.gs = QtWidgets.QGraphicsScene(splitter)
        # pc.gv = QtWidgets.QGraphicsView(pc.gs)
        # w = pc.gv.viewport() # A QWidget
        # Embed the widgets.
        pc.pyplot_canvas = w

        def delete_callback():
            pc.pyplot_canvas.deleteLater()
            pc.pyplot_canvas = None

    if pc.pyplot_canvas:
        pc.embed_widget(w, delete_callback=delete_callback)
#@+node:ekr.20150521114057.1: *3* test_beautifier (prints stats)
def test_beautifier(c, h, p, settings):
    '''Test Leo's beautifier code'''
    if not p:
        g.trace('not found: %s' % h)
        return None
    s = g.getScript(c, p,
            useSelectedText=False,
            forcePythonSentinels=True,
            useSentinels=False)
    g.trace(h.strip())
    t1 = time.time()
    s1 = g.toEncodedString(s)
    node1 = ast.parse(s1, filename='before', mode='exec')
    t2 = time.time()
    readlines = g.ReadLinesClass(s).next
    tokens = list(tokenize.generate_tokens(readlines))
    t3 = time.time()
    beautifier = PythonTokenBeautifier(c)
    keep_blank_lines = settings.get('tidy-keep-blank-lines')
    if keep_blank_lines is not None:
        beautifier.delete_blank_lines = not keep_blank_lines
    s2 = beautifier.run(tokens)
    t4 = time.time()
    try:
        s2_e = g.toEncodedString(s2)
        node2 = ast.parse(s2_e, filename='before', mode='exec')
        ok = compare_ast(node1, node2)
    except Exception:
        g.es_exception()
        ok = False
    t5 = time.time()
    #  Update the stats
    beautifier.n_input_tokens += len(tokens)
    beautifier.n_output_tokens += len(beautifier.code_list)
    beautifier.n_strings += len(s2)
    beautifier.parse_time += (t2 - t1)
    beautifier.tokenize_time += (t3 - t2)
    beautifier.beautify_time += (t4 - t3)
    beautifier.check_time += (t5 - t4)
    beautifier.total_time += (t5 - t1)
    if settings.get('input_string'):
        print('==================== input_string')
        for i, z in enumerate(g.splitLines(s)):
            print('%4s %s' % (i + 1, z.rstrip()))
    if settings.get('input_lines'):
        print('==================== input_lines')
        dump_tokens(tokens, verbose=False)
    if settings.get('input_tokens'):
        print('==================== input_tokens')
        dump_tokens(tokens, verbose=True)
    if settings.get('output_tokens'):
        print('==================== code_list')
        for i, z in enumerate(beautifier.code_list):
            print('%4s %s' % (i, z))
    if settings.get('output_string'):
        print('==================== output_string')
        for i, z in enumerate(g.splitLines(s2)):
            if z == '\n':
                print('%4s' % (i + 1))
            elif z.rstrip():
                print('%4s %s' % (i + 1, z.rstrip()))
            else:
                print('%4s %r' % (i + 1, str(z)))
    if settings.get('stats'):
        beautifier.print_stats()
    if not ok:
        print('*************** fail: %s ***************' % (h))
    return beautifier
        # For statistics.
#@+node:ekr.20191217092340.1: ** From leoAtFile.py
@nosearch
#@+node:ekr.20190111112432.1: *3* at.checkDirectory
def checkDirectory(self, directory):
    """Return True if directory exists or could be created."""
    at, c = self, self.c
    assert directory, g.callers()
    if g.os_path_exists(directory):
        return at.isWritable(directory)
    if c.config and c.config.create_nonexistent_directories:
        directory = c.expand_path_expression(directory)
        ok = g.makeAllNonExistentDirectories(directory)
        if not ok:
            g.error(f"did not create {directory}")
            return False
    return at.isWritable(directory)
#@+node:ekr.20190111111608.1: *3* at.checkPath
def checkPath(self, fileName):
    """Return True if we can write to the file's directory."""
    at = self
    assert g.os_path_isabs(fileName), (repr(fileName), g.callers())
    directory = g.os_path_dirname(fileName)
    if not at.checkDirectory(directory):
        return False
    if g.os_path_exists(fileName):
        return at.isWritable(fileName)
    return True
<<<<<<< HEAD
#@+node:ekr.20031218072017.3138: ** g.executeScript
def executeScript(name):
    """Execute a script whose short python file name is given.

    This is called only from the scripts_menu plugin."""
    mod_name, ext = g.os_path_splitext(name)
    try:
        g.import_module(mod_name)  # #1454.
    except Exception:
        g.error("exception executing", name)
        g.es_exception()
#@+node:ekr.20191220052124.1: ** import functions from leoGlobals.py
#@+node:ekr.20041219071407: *3* g.importExtension
def importExtension(moduleName, pluginName=None, verbose=False, required=False):
    """
    Try to import a module. If that fails, try to import the module from
    Leo's extensions directory.

    moduleName is the module's name, without file extension.
    """
    module = g.importModule(moduleName, pluginName=pluginName, verbose=verbose)
    if not module and verbose:
        g.pr(f"Warning: '{pluginName}' failed to import '{moduleName}'")
    return module
#@+node:ekr.20031218072017.2278: *3* g.importFromPath
def importFromPath(moduleName, path, verbose=False):
    """
    Import a module whose name is given from the directory given by path.

    **Warning**: This is a thin wrapper for imp.load_module, which is
    equivalent to reload! Reloading Leo files while running will crash Leo.
    """
    trace = 'plugins' in g.app.debug
    path = g.os_path_normpath(path)
    assert isinstance(path, str), repr(path)
    #
    # Bug fix 2011/10/28: Always import the path from the specified path!
    try:
        module, theFile = None, None
        try:
            data = imp.find_module(moduleName, [path])  # This can open the file.
            theFile, pathname, description = data
            module = imp.load_module(moduleName, theFile, pathname, description)
            if trace: g.trace('loaded', moduleName, 'from', path)
        except ImportError:
            if trace or verbose:
                g.error(f"no module {moduleName} in path {path}")
        except UiTypeException:
            if not g.unitTesting and not g.app.batchMode:
                g.es_print(f"Plugin {moduleName} does not support {g.app.gui.guiName()} gui")
        except Exception:
            g.error(f"unexpected exception in g.importFromPath({moduleName})")
            g.es_exception()
    # Put no return statements before here!
    finally:
        if theFile: theFile.close()
    return module
#@+node:ekr.20041219095213.1: *3* g.importModule
def importModule(moduleName, pluginName=None, verbose=False):
    """
    Try to import a module as Python's import command does.

    moduleName is the module's name, without file extension.

    This function first attempts to import from sys.modules,
    then from the extensions and external directories.
    """
    # Important: g is Null during startup.
    trace = 'plugins' in g.app.debug
    module = sys.modules.get(moduleName)
    if module:
        return module
    if verbose: g.blue(f"loading {moduleName}")
    exceptions = []
    try:
        theFile = None
        try:
            # New in Leo 4.7. We no longer add Leo directories to sys.path,
            # so search extensions and external directories here explicitly.
            for findPath in (None, 'extensions', 'external'):
                if findPath:
                    findPath2 = g.os_path_finalize_join(g.app.loadDir, '..', findPath)
                    findPath3 = g.os_path_finalize_join(findPath2, moduleName)
                    findPath = [findPath2, findPath3]
                if trace and verbose:
                    g.trace('findPath', findPath)
                try:
                    data = imp.find_module(moduleName, findPath)  # This can open the file.
                    theFile, pathname, description = data
                    if trace and verbose:
                        g.trace(theFile, moduleName, pathname)
                    module = imp.load_module(moduleName, theFile, pathname, description)
                    if module:
                        # This trace is usually annoying.
                        if trace and verbose: g.es(f"{moduleName} loaded")
                        break
                except Exception:
                    t, v, tb = sys.exc_info()
                    del tb  # don't need the traceback
                    v = v or str(t)  # in case v is empty, we'll at least have the execption type
                    if trace and verbose:
                        g.trace(v, moduleName, findPath)
                    if v not in exceptions:
                        exceptions.append(v)
            else:
                # Unable to load module, display all exception messages
                if verbose:
                    for e in exceptions:
                        g.warning(e)
        except Exception:
            # Importing a module can throw exceptions other than ImportError.
            if verbose:
                t, v, tb = sys.exc_info()
                del tb  # don't need the traceback
                v = v or str(t)  # in case v is empty, we'll at least have the execption type
                g.es_exception(v)
    finally:
        if theFile: theFile.close()
    if not module and verbose:
        g.cantImport(moduleName, pluginName=pluginName, verbose=verbose)
    return module
=======
>>>>>>> b9f3229b
#@-all
#@@nosearch
#@-leo<|MERGE_RESOLUTION|>--- conflicted
+++ resolved
@@ -3503,130 +3503,6 @@
     if g.os_path_exists(fileName):
         return at.isWritable(fileName)
     return True
-<<<<<<< HEAD
-#@+node:ekr.20031218072017.3138: ** g.executeScript
-def executeScript(name):
-    """Execute a script whose short python file name is given.
-
-    This is called only from the scripts_menu plugin."""
-    mod_name, ext = g.os_path_splitext(name)
-    try:
-        g.import_module(mod_name)  # #1454.
-    except Exception:
-        g.error("exception executing", name)
-        g.es_exception()
-#@+node:ekr.20191220052124.1: ** import functions from leoGlobals.py
-#@+node:ekr.20041219071407: *3* g.importExtension
-def importExtension(moduleName, pluginName=None, verbose=False, required=False):
-    """
-    Try to import a module. If that fails, try to import the module from
-    Leo's extensions directory.
-
-    moduleName is the module's name, without file extension.
-    """
-    module = g.importModule(moduleName, pluginName=pluginName, verbose=verbose)
-    if not module and verbose:
-        g.pr(f"Warning: '{pluginName}' failed to import '{moduleName}'")
-    return module
-#@+node:ekr.20031218072017.2278: *3* g.importFromPath
-def importFromPath(moduleName, path, verbose=False):
-    """
-    Import a module whose name is given from the directory given by path.
-
-    **Warning**: This is a thin wrapper for imp.load_module, which is
-    equivalent to reload! Reloading Leo files while running will crash Leo.
-    """
-    trace = 'plugins' in g.app.debug
-    path = g.os_path_normpath(path)
-    assert isinstance(path, str), repr(path)
-    #
-    # Bug fix 2011/10/28: Always import the path from the specified path!
-    try:
-        module, theFile = None, None
-        try:
-            data = imp.find_module(moduleName, [path])  # This can open the file.
-            theFile, pathname, description = data
-            module = imp.load_module(moduleName, theFile, pathname, description)
-            if trace: g.trace('loaded', moduleName, 'from', path)
-        except ImportError:
-            if trace or verbose:
-                g.error(f"no module {moduleName} in path {path}")
-        except UiTypeException:
-            if not g.unitTesting and not g.app.batchMode:
-                g.es_print(f"Plugin {moduleName} does not support {g.app.gui.guiName()} gui")
-        except Exception:
-            g.error(f"unexpected exception in g.importFromPath({moduleName})")
-            g.es_exception()
-    # Put no return statements before here!
-    finally:
-        if theFile: theFile.close()
-    return module
-#@+node:ekr.20041219095213.1: *3* g.importModule
-def importModule(moduleName, pluginName=None, verbose=False):
-    """
-    Try to import a module as Python's import command does.
-
-    moduleName is the module's name, without file extension.
-
-    This function first attempts to import from sys.modules,
-    then from the extensions and external directories.
-    """
-    # Important: g is Null during startup.
-    trace = 'plugins' in g.app.debug
-    module = sys.modules.get(moduleName)
-    if module:
-        return module
-    if verbose: g.blue(f"loading {moduleName}")
-    exceptions = []
-    try:
-        theFile = None
-        try:
-            # New in Leo 4.7. We no longer add Leo directories to sys.path,
-            # so search extensions and external directories here explicitly.
-            for findPath in (None, 'extensions', 'external'):
-                if findPath:
-                    findPath2 = g.os_path_finalize_join(g.app.loadDir, '..', findPath)
-                    findPath3 = g.os_path_finalize_join(findPath2, moduleName)
-                    findPath = [findPath2, findPath3]
-                if trace and verbose:
-                    g.trace('findPath', findPath)
-                try:
-                    data = imp.find_module(moduleName, findPath)  # This can open the file.
-                    theFile, pathname, description = data
-                    if trace and verbose:
-                        g.trace(theFile, moduleName, pathname)
-                    module = imp.load_module(moduleName, theFile, pathname, description)
-                    if module:
-                        # This trace is usually annoying.
-                        if trace and verbose: g.es(f"{moduleName} loaded")
-                        break
-                except Exception:
-                    t, v, tb = sys.exc_info()
-                    del tb  # don't need the traceback
-                    v = v or str(t)  # in case v is empty, we'll at least have the execption type
-                    if trace and verbose:
-                        g.trace(v, moduleName, findPath)
-                    if v not in exceptions:
-                        exceptions.append(v)
-            else:
-                # Unable to load module, display all exception messages
-                if verbose:
-                    for e in exceptions:
-                        g.warning(e)
-        except Exception:
-            # Importing a module can throw exceptions other than ImportError.
-            if verbose:
-                t, v, tb = sys.exc_info()
-                del tb  # don't need the traceback
-                v = v or str(t)  # in case v is empty, we'll at least have the execption type
-                g.es_exception(v)
-    finally:
-        if theFile: theFile.close()
-    if not module and verbose:
-        g.cantImport(moduleName, pluginName=pluginName, verbose=verbose)
-    return module
-=======
->>>>>>> b9f3229b
 #@-all
 #@@nosearch
 #@-leo