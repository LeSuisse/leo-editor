--- conflicted
+++ resolved
@@ -611,10 +611,6 @@
     Save a Leo outline as a zipped (.db) file with a new file name.
     """
     c = self
-<<<<<<< HEAD
-    ### fn = c.mFileName
-=======
->>>>>>> 5862a68a
     fileName = g.app.gui.runSaveFileDialog(c,
         initialfile=c.mFileName,  # .db will be added if necessary.
         title="Save As Zipped",
