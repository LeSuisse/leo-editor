--- conflicted
+++ resolved
@@ -43,13 +43,8 @@
         Do the common processing at the end of each command.
         Handles undo only if we are in the body pane.
         """
-<<<<<<< HEAD
-        c = self.c
-        k, p, u, w = c.k, c.p, c.undoer, self.editWidget(event=None)
-=======
         c, k, p, u= self.c, self.c.k, self.c.p, self.c.undoer
         w = self.editWidget(event=None)
->>>>>>> c49e6146
         b = self.undoData
         if b and b.name.startswith('body') and changed:
             newText = w.getAllText()
