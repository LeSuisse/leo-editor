--- conflicted
+++ resolved
@@ -117,18 +117,6 @@
     tag = 'mark-node-and-parents'
     if not c:
         return changed
-<<<<<<< HEAD
-    command = 'mark-first-parents'
-    u = c.undoer
-    u.beforeChangeGroup(c.p, command)
-    undoType = 'Mark'
-    for parent in c.p.self_and_parents():
-        if not parent.isMarked():
-            bunch = u.beforeMark(parent, undoType)
-            parent.setMarked()
-            parent.setDirty()
-            u.afterMark(parent, undoType, bunch)
-=======
     c.endEditing()
     u = c.undoer
     u.beforeChangeGroup(c.p, command=tag)
@@ -138,7 +126,6 @@
             parent.setMarked()
             parent.setDirty()
             u.afterMark(parent, command='mark', bunch=bunch)
->>>>>>> 55a707ac
             changed.append(parent.copy())
     if changed:
         u.afterChangeGroup(c.p, undoType=tag)
@@ -382,18 +369,6 @@
     tag = 'unmark-node-and-parents'
     if not c:
         return changed
-<<<<<<< HEAD
-    command = 'unmark-first-parents'
-    u = c.undoer
-    u.beforeChangeGroup(c.p, command)
-    undoType = 'Unmark'
-    for parent in c.p.self_and_parents():
-        if parent.isMarked():
-            bunch = u.beforeMark(parent, undoType)
-            parent.clearMarked()
-            parent.setDirty()
-            u.afterMark(parent, undoType, bunch)
-=======
     u = c.undoer
     u.beforeChangeGroup(c.p, command=tag)
     for parent in c.p.self_and_parents():
@@ -402,7 +377,6 @@
             parent.clearMarked()
             parent.setDirty()
             u.afterMark(parent, command='unmark', bunch=bunch)
->>>>>>> 55a707ac
             changed.append(parent.copy())
     if changed:
         u.afterChangeGroup(c.p, undoType=tag)
