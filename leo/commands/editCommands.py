--- conflicted
+++ resolved
@@ -2061,31 +2061,21 @@
             return
         # Bug fix: 2012/02/28: don't use the Qt end-line logic:
         # it apparently does not work for wrapped lines.
-<<<<<<< HEAD
-        if hasattr(w, 'leoMoveCursorHelper') and spot != 'end-line':
-=======
         spots = ('end-line', 'finish-line', 'start-line')
         if hasattr(w, 'leoMoveCursorHelper') and spot not in spots:
->>>>>>> eaa9635c
             extend = extend or self.extendMode
             w.leoMoveCursorHelper(kind=spot, extend=extend)
         else:
             s = w.getAllText()
             ins = w.getInsertPoint()
             i, j = g.getLine(s, ins)
-<<<<<<< HEAD
-            if spot == 'start-line':
-=======
             line = s[i:j]
             if spot == 'begin-line': # was 'start-line'
->>>>>>> eaa9635c
                 self.moveToHelper(event, i, extend=extend)
             elif spot == 'end-line':
                 # Bug fix: 2011/11/13: Significant in external tests.
                 if g.match(s, j - 1, '\n'): j -= 1
                 self.moveToHelper(event, j, extend=extend)
-<<<<<<< HEAD
-=======
             elif spot == 'finish-line':
                 if not line.isspace():
                     if g.match(s, j - 1, '\n'): j -= 1
@@ -2097,7 +2087,6 @@
                     while i < j and s[i].isspace():
                         i += 1
                 self.moveToHelper(event, i, extend=extend)
->>>>>>> eaa9635c
             else:
                 g.trace('can not happen: bad spot: %s' % spot)
     #@+node:ekr.20150514063305.289: *5* ec.setMoveCol
@@ -2756,32 +2745,6 @@
     def endOfLineExtendSelection(self, event):
         '''Extend the selection by moving the cursor to the last character of the line.'''
         self.moveWithinLineHelper(event, 'end-line', extend=True)
-<<<<<<< HEAD
-    #@+node:ekr.20150514063305.290: *5* ec.backToHome/ExtendSelection
-    @cmd('back-to-home')
-    def backToHome(self, event, extend=False):
-        '''
-        Smart home:
-        Position the point at the first non-blank character on the line,
-        or the start of the line if already there.
-        '''
-        w = self.editWidget(event)
-        if not w: return
-        s = w.getAllText()
-        ins = w.getInsertPoint()
-        if s:
-            i, j = g.getLine(s, ins)
-            i1 = i
-            while i < j and s[i] in (' \t'):
-                i += 1
-            if i == ins:
-                i = i1
-            self.moveToHelper(event, i, extend=extend)
-
-    @cmd('back-to-home-extend-selection')
-    def backToHomeExtendSelection(self, event):
-        self.backToHome(event, extend=True)
-=======
     #@+node:ekr.20170707072837.1: *5* ec.finishOfLine/ExtendSelection (new)
     @cmd('finish-of-line')
     def finishOfLine(self, event):
@@ -2805,7 +2768,6 @@
         of the line.
         '''
         self.moveWithinLineHelper(event, 'start-line', extend=True)
->>>>>>> eaa9635c
     #@+node:ekr.20150514063305.316: *4* ec.words & helper
     @cmd('back-word')
     def backwardWord(self, event):
