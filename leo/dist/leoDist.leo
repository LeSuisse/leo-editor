<?xml version="1.0" encoding="utf-8"?>
<?xml-stylesheet ekr_test?>
<leo_file>
<leo_header file_format="2" tnodes="0" max_tnode_index="0" clone_windows="0"/>
<globals body_outline_ratio="0.5">
	<global_window_position top="119" left="376" height="810" width="888"/>
	<global_log_window_position top="0" left="0" height="0" width="0"/>
</globals>
<preferences/>
<find_panel_settings/>
<vnodes>
<<<<<<< HEAD
<v t="ekr.20050315084904" str_leo_pos="3"><vh>Startup</vh>
=======
<v t="ekr.20050315084904" str_leo_pos="0"><vh>Startup</vh>
>>>>>>> 9039ec77
<v t="ekr.20070325123540"><vh>@chapters</vh></v>
<v t="ekr.20050315084922"><vh>@button Spell</vh></v>
</v>
<v t="ekr.20090620084709.1387"><vh>No longer used</vh>
<v t="ekr.20090620084709.1389"><vh>Windows installation (old)</vh></v>
<v t="EKR.20040519082027.32"><vh>Linux install/uninstall scripts</vh>
<v t="EKR.20040519082027.33"><vh>@@file-thin ../../install</vh></v>
<v t="EKR.20040519082027.34"><vh>@@file-thin ../../uninstall</vh></v>
</v>
</v>
<v t="EKR.20040519091259"><vh>Annoucements</vh>
<v t="EKR.20040519091259.1"><vh>Download statistics</vh></v>
<v t="EKR.20040519091259.2"><vh>Quotes of the month</vh>
<v t="ekr.20080901114425.2"><vh>Sept 2008</vh></v>
<v t="ekr.20070425092712"><vh>April 2007</vh></v>
<v t="ekr.20070101093904"><vh>January 2007</vh></v>
<v t="ekr.20060823090437"><vh>August 2006</vh></v>
<v t="ekr.20060213160806"><vh>February 2005</vh></v>
<v t="ekr.20040828084148"><vh>August 2004</vh></v>
<v t="ekr.20040630210818"><vh>July 2004</vh></v>
<v t="EKR.20040519091259.3"><vh>November 2003</vh></v>
<v t="EKR.20040519091259.4"><vh>October 2003</vh></v>
</v>
<v t="ekr.20090718093249.5927"><vh>ANN: Leo 4.6.1 final</vh></v>
<v t="ekr.20090803090630.1408"><vh>ANN: Leo 4.6.2 final</vh></v>
<v t="EKR.20040519091259.30"><vh>Previous announcements</vh>
<v t="ekr.20090718093249.5928"><vh>4.6</vh>
<v t="ekr.20090709085944.1401"><vh>ANN: Leo 4.6 rc1</vh></v>
<v t="ekr.20090620122333.1392"><vh>ANN: Leo 4.6 b2</vh></v>
<v t="ekr.20090325065530.1"><vh>ANN: Leo 4.6 b1</vh></v>
</v>
<v t="ekr.20080807093308.2"><vh>4.5</vh>
<v t="ekr.20080628062747.73"><vh>ANN: Leo 4.5 b1</vh></v>
<v t="ekr.20080807093308.1"><vh>ANN: Leo 4.5 b2</vh></v>
<v t="ekr.20080815093141.108"><vh>ANN: Leo 4.5 b3</vh></v>
<v t="ekr.20080825085446.1"><vh>ANN: Leo 4.5 b4</vh></v>
<v t="ekr.20080828073358.1"><vh>ANN: Leo 4.5 rc1</vh></v>
<v t="ekr.20080830082008.6"><vh>ANN: Leo 4.5 rc2</vh></v>
<v t="ekr.20080902080927.1"><vh>ANN: Leo 4.5 final</vh></v>
<v t="ekr.20080912152259.1"><vh>ANN: Leo 4.5.1 final</vh></v>
</v>
</v>
</v>
<<<<<<< HEAD
<v t="EKR.20040519090846"><vh>Distribution files</vh>
<v t="EKR.20040519090846.2" a="E"><vh>@asis ../doc/INSTALL.TXT</vh>
=======
<v t="EKR.20040519090846" a="E"><vh>Distribution files</vh>
<v t="EKR.20040519090846.2"><vh>@asis ../doc/INSTALL.TXT</vh>
>>>>>>> 9039ec77
<v t="EKR.20040519090846.3"><vh>System requirements</vh></v>
<v t="ekr.20080825083632.262"><vh>Leo's HOME directory</vh></v>
<v t="EKR.20040519090846.4"><vh>Linux installation</vh></v>
<v t="EKR.20040519090846.5"><vh>Windows installation</vh></v>
<v t="EKR.20040519090846.6"><vh>MacOS installation</vh></v>
<v t="ekr.20080825083632.263"><vh>Running Leo</vh></v>
</v>
<v t="EKR.20040519090846.1"><vh>@asis ../doc/LICENSE.TXT</vh></v>
<v t="EKR.20040519090846.8"><vh>@asis ../doc/PKG-INFO.TXT</vh></v>
<v t="EKR.20040519090846.9"><vh>@asis ../doc/README.TXT</vh></v>
</v>
<v t="ekr.20090620072519.1389"><vh>Distribution checklist</vh></v>
<v t="ekr.20080916084557.1"><vh>Make stuff</vh>
<v t="ekr.20080916084557.2" a="M"><vh>&lt;&lt; make version &gt;&gt;</vh></v>
<v t="ekr.20080913110741.1"
marks="ekr.20080916084557.2,"><vh>@thin leo-post-install-script.py</vh></v>
<v t="ekr.20080826091039.1"><vh>@button make</vh>
<v t="ekr.20080826091039.2"><vh>&lt;&lt; includes &gt;&gt;</vh></v>
<v t="ekr.20080916084557.2" a="M"></v>
<v t="ekr.20080913110741.8"><vh>make</vh></v>
<v t="ekr.20080826091039.4"><vh>class createExe</vh>
<v t="ekr.20080826091039.5"><vh>ctor</vh></v>
<v t="ekr.20080826091039.6"><vh>create_exe</vh></v>
<v t="ekr.20080826091039.7"><vh>escape</vh></v>
<v t="ekr.20080826091039.8"><vh>get_exe_bytes</vh></v>
<v t="ekr.20080826091039.9"><vh>get_inidata</vh>
<v t="ekr.20080826091039.10"><vh>get_metaData</vh></v>
<v t="ekr.20080826091039.11"><vh>get_setup</vh></v>
</v>
<v t="ekr.20080826091039.12"><vh>get_python_version</vh></v>
</v>
<v t="ekr.20080826091039.3"><vh>unlink</vh></v>
</v>
</v>
</vnodes>
<tnodes>
<t tx="EKR.20040519082027.32">@color
@lineending nl
@language shell</t>
<t tx="EKR.20040519082027.33">@first #!/bin/sh

# This script installs Leo on *nix.
# Initial version by by Frank Merenda (fmerenda@yahoo.com)

# Variables...
LEO_PREFIX=${LEO_PREFIX:-/usr/local}
LEO_RUN_SCRIPT_OUTPUT="${LEO_PREFIX}/bin/leo"

# Bug fix: 2008/4/8: replace /lib/leo by /lib.
LEO_LIB_DIR="${LEO_PREFIX}/lib"

echo ""
echo "Prefix directory set to \"$LEO_PREFIX\""

# Make the directory structure
if [ ! -d $LEO_LIB_DIR ] ; then
    echo ""
    echo Making directory structure $LEO_LIB_DIR

    RESULTS=`mkdir -p -m755 $LEO_LIB_DIR 2&gt;&amp;1`
    if [ $? -ne 0 ]; then
        echo Failure making directory $LEO_LIB_DIR!
        exit 1;
    fi
fi

if [ ! -d $LEO_PREFIX/bin ] ; then
    echo ""
    echo Making directory structure $LEO_PREFIX/bin
    RESULTS=`mkdir -p -m755 $LEO_PREFIX/bin 2&gt;&amp;1`
    if [ $? -ne 0 ]; then
        echo Failure making directory $LEO_PREFIX/bin!
        exit 1;
    fi
fi

# Copy the files
cp -rp leo $LEO_LIB_DIR

echo "python ${LEO_PREFIX}/lib/leo/core/runLeo.py \"$@\"" &gt; $LEO_RUN_SCRIPT_OUTPUT

RESULTS=`chmod 755 $LEO_RUN_SCRIPT_OUTPUT`   

echo ""
echo "Leo installed successfully"
echo "Make sure ${LEO_PREFIX}/bin is in your path then"
echo "type 'leo filename.leo' to use it."   
echo ""

exit 0;
</t>
<t tx="EKR.20040519082027.34">@first #!/bin/sh

# This script uninstalls Leo on Linux.
#
# Initial version by by Frank Merenda (fmerenda@yahoo.com)

# Variables...
LEO_PREFIX=${LEO_PREFIX:-/usr/local}
LEO_RUN_SCRIPT_OUTPUT="${LEO_PREFIX}/bin/leo"
LEO_LIB_DIR="${LEO_PREFIX}/lib/leo"

# Show the commands to remove Leo.
echo ""
echo "Prefix directory set to \"$LEO_PREFIX\""
echo ""
echo "To uninstall leo check the following \"rm\" commands"
echo "if they look ok execute them."
echo "
rm -fr $LEO_LIB_DIR
rm -f  $LEO_RUN_SCRIPT_OUTPUT
"
</t>
<t tx="EKR.20040519090846">@nocolor

Do a search and replace on this suffix.

Latest suffix:  -final


</t>
<t tx="EKR.20040519090846.1">Leo is Open Software and is distributed under the terms of the Python License.
The gist of the license is that Leo is absolutely free, even for commercial use
(including resale). There is no GNU-like "copyleft" restriction. The Open Source
Initiative board has voted to certify the Python license as Open Source. This
license is compatible with the GPL.

Copyright (c) 1997-2009 by Edward K. Ream. All Rights Reserved.

Permission to use, copy, modify, and distribute this software and its
documentation for any purpose and without fee is hereby granted, provided that
the above copyright notice appear in all copies and that both that copyright
notice and this permission notice appear in supporting documentation, and that
the names of Leo or Edward K. Ream not be used in advertising or publicity
pertaining to distribution of the software without specific, written prior
permission.

DISCLAIMER OF WARRANTIES

EDWARD K. REAM (REAM) SPECIFICALLY DISCLAIMS ALL WARRANTIES, EXPRESSED OR
IMPLIED, WITH RESPECT TO THIS COMPUTER SOFTWARE, INCLUDING BUT NOT LIMITED TO
IMPLIED WARRANTIES OF MERCHANTABILITY AND FITNESS FOR A PARTICULAR PURPOSE. IN
NO EVENT SHALL REAM BE LIABLE FOR ANY LOSS OF PROFIT OR ANY COMMERCIAL DAMAGE,
INCLUDING BUT NOT LIMITED TO SPECIAL, INCIDENTAL, CONSEQUENTIAL OR OTHER
DAMAGES.</t>
<t tx="EKR.20040519090846.2"></t>
<t tx="EKR.20040519090846.3">System requirements for leo.py
------------------------------

leo.py requires Python 2.5 or above and tcl/tk 8.4 or above.

	Download Python from http://python.org/ 
	Download tcl/Tk from http://tcl.activestate.com/software/tcltk/

Warning: When building Tcl on Linux, do not specify "--enable-threads" .
Only use Tcl with the default "threads not enabled" case.
</t>
<t tx="EKR.20040519090846.4">
Installing the leo.py on Linux
------------------------------

Download the latest version of Leo (a .zip file) from `Leo's download page`_.

Unzip the downloaded .zip file into the **unpacked folder** in your home directory.
The unpacked folder will be called something like leo-4-5.

You can run Leo from your home directory.
You can add  ~/leo-4-5 to your path, or you can create an alias that executes::

    python ~/leo-4-5/launchLeo.py
</t>
<t tx="EKR.20040519090846.5">
Installing the leo.py on Windows
--------------------------------

Leo is distributed as a .zip file.
To install Leo from the .zip file:

    1. Download the latest version of Leo (a .zip file) from:    
       http://sourceforge.net/project/showfiles.php?group_id=3458&amp;package_id=29106

    2. Unzip the .zip file and place the unpacked leo folder in 
       the 'Program Files' folder or any convenient location.

After you have installed Leo, you should add the location of your leo/core folder to your python path.
One way to do this is adding something like the following to python/Lib/sitecustomize.py:

    import sys
    sys.path.append(r'&lt;path-to-leo&gt;leo\core')

Another way is to append &lt;path-to-leo&gt; to the Windows PYTHONPATH environment variable.
</t>
<t tx="EKR.20040519090846.6">
Installing leo.py on MacOs
--------------------------

Leo works reliably only on MacOS X 10.3 and above.

To run Leo on Macintosh OS X 10.3 (There will be slight changes for later versions of Mac Os X):

1) Download and install "MacPython 2.3 for Panther addons".

Python is already included in OS X 10.3 so only the addons are necessary

	http://www.cwi.nl/~jack/macpython.html

2) Download and install TclTkAqua.

	http://tcltkaqua.sourceforge.net/

3) Run the PackageManager found in /Applications/MacPython-2.3 and  
install "_tkinter-2.3-binary" by clicking on the package in the list  
and clicking the [Install:] button with "Install dependencies" checked

4)  Install Leo.  There are two ways to do this.

a)  The NEW way: Download Leo-version-number.pkg from

    http://leo.sourceforge.net/

Double-click Leo.pkg to install the Leo folder. I recommend that you install Leo
in your home directory.

b) The OLD way: Download Leo-version-number.zip:

	http://leo.sourceforge.net/

Unzip the contents into the desired directory by double-clicking the downloaded file.

5) Run Leo by ontrol-clicking on /path_to_unzipped_dir/leo/core/leo.py and open
with PythonLauncher.

6) It is a good idea to set PythonLauncher as the default program to  
open python scripts by clicking on "leo.py", choosing Get Info from the  
Finder's File menu, and selecting "PythonLauncher" as the default  
program to "Open With:"

By clicking the "Change All..." button, all python scripts will be  
opened with PythonLauncher.

8) (optional) Download and install Pmw. (Leo now contains Pmw in the extensions folder).

    http://pmw.sourceforge.net/

Pmw must be installed in order to use the Settings panel.

Drag the downloaded gzip file into

/System/Library/Frameworks/Python.framework/Versions/2.3/lib/python2.3/site-packages

Double click on it to unzip and untar the file into a folder to make it
available to Python

Thanks to Randall Voth for these instructions.
</t>
<t tx="EKR.20040519090846.8">Metadata-Version: 1.0
Name: leo
Version: 4.6.2-final
Summary: Leo: Literate Editor with Outlines
Home-page: http://webpages.charter.net/edreamleo/front.html
Author: Edward K. Ream
Author-email: edreamleo@charter.net
License: Python
Description: Leo is an outline-oriented editor written in 100% pure Python.
		Leo works on any platform that supports Python 2.5 or above.
     Leo will work with either Qt or Tk guis.
		You may download Python from http://python.org/ and
		tcl/Tk from http://tcl.activestate.com/software/tcltk/
		Leo features a multi-window outlining editor, Python colorizing,
		powerful outline commands and many other things, including 
		Unlimited Undo/Redo and an integrated Python shell(IDLE) window.
		Leo will place its own icon in Leo windows provided that you have
		installed Fredrik Lundh's PIL and tkIcon packages:
		Download PIL from http://www.pythonware.com/downloads/index.htm#pil
		Download tkIcon from http://www.effbot.org/downloads/#tkIcon
Platform: Windows, Linux, Macintosh
</t>
<t tx="EKR.20040519090846.9">Leo 4.6.2 final                             August 3, 2009

Leo 4.6.2 final is now available at:
http://sourceforge.net/project/showfiles.php?group_id=3458&amp;package_id=29106

Leo is a text editor, data organizer, project manager and much more. See:
http://webpages.charter.net/edreamleo/intro.html

Leo 4.6.2 fixes several bugs reported since Leo 4.6 was released.

The highlights of Leo 4.6
--------------------------
?
- Cached external files *greatly* reduces the time to load .leo files.
- Leo now features a modern Qt interface by default.
  Leo's legacy Tk interface can also be used.
- New --config, --file and --gui command-line options.
- Leo tests syntax of .py files when saving them.
- Leo can now open any kind of file into @edit nodes.
- @auto-rst nodes allow easy editing of reStructuredText files.
- Properties of commanders, positions and nodes simplify programming.
- Improved Leo's unit testing framework.
- Leo now requires Python 2.5 or later.
- Dozens of small improvements and bug fixes.

Links:
------
Leo:      http://webpages.charter.net/edreamleo/front.html
Forum:    http://groups.google.com/group/leo-editor
Download: http://sourceforge.net/project/showfiles.php?group_id=3458
Bzr:      http://code.launchpad.net/leo-editor/
Quotes:   http://webpages.charter.net/edreamleo/testimonials.html</t>
<t tx="EKR.20040519091259">@pagewidth 70
@killcolor</t>
<t tx="EKR.20040519091259.1">4.4.5       setup: 547  zip: 379  2007-12-11
4.4.4       setup: 856  zip: 539  2007-11-02
4.4.3.1     setup: 1092 zip: 743  2007-7-03
4.4.3       setup: 363  zip: 282  2007-6-26
4.4.2.1     setup: 2847 zip: 2044 2006-10-19
4.4.1.1     setup: 1041 zip: 813  2006-9-3
4.4         setup: 1318 zip: 1075 2006-5-11
3.3.3       setup: 1503 zip: 1145 2005-9-19
4.3.2 final setup: 409  zip: 222
4.3.1 final setup: 2168 zip: 1781
4.3 final   setup: 942  zip: 686
4.2.1 final setup: 413  zip: 490
4.2-final   setup: 1828 zip: 1508
4.2b3       setup: 563, zip: 338
4.1rc3      setup: 870  zip: 630
4.1 b5      setup: 195, zip: 128
4.0.4       setup: 340, zip: 385
4.0                     zip: 382
3.12        setup: 953  zip: 592
3.11                    zip: 102
3.10                    zip: 1193</t>
<t tx="EKR.20040519091259.2"></t>
<t tx="EKR.20040519091259.3">I like Leo more the more I use it...It's an unexpected pleasure to
see my (linearly written) code outlined in Leo. I can't wait to use
Leo to start a new project, going from outline to code...Thanks again
for providing the computing community with such a fine piece of
software. -- Jim Shapiro, Ph.D.

If you think you have used all possible programmer's editors, but
have not yet tried Leo, you are wrong...I rate Leo as a "must have"
for Python programmers. The code makes for a good read.
-- John Tobler  http://weblogs.asp.net/Jtobler/
</t>
<t tx="EKR.20040519091259.4">I've written documentation in WordPerfert, Ventura, Word, PageMaker, and
FrameMaker and even though they create wonderfully looking and useful
documents, they've never been able to do what I've been looking for. HTML,
compiled help files, and later PDF came closer, but still not there. I think
I've found it in LEO, a way to make a "living" document. A document built out
of discrete parts that can be re-organized on the fly to meet the needs of a
varying audience...Being a convert for less than a day I've still got a lot to
learn, but just the possibility of keeping system maintenance scripts in the IT
manual is mind boggling.  -- David Nichols dnichols@amci.com</t>
<t tx="EKR.20040519091259.30"></t>
<t tx="ekr.20040630210818">HTML Editing in Leo is soooo much easier then with NoNodeEditors. Ive
had a blast working on a web page. Usually I had to look at a bunch of
gunk all at once. Now I can look at little pieces of gunk! :) 

-Anon (for now)

Before leo, I try to avoid or refactor long functions. With leo, I am
very tempted not to. Being able to view and slice my code at a higher
level in pretty much anyway I want, I feel like a commanding master in
my own mess...Leo lets me be lazy and get away with it. ;)

Mark Ng

[Quote] I have just finished a little embedded system for someone, written in
C using leo as the editor. I told the customer he _had_ to use leo for
ongoing maintenance, after I looked at one of the main state machines:
600 lines in the derived file, but trivialy easy to get your head
around in Leo...

The good news is that having been forced to meet leo he thinks it'll
solve many other problems that his company has with code maintenance.
Another step to world domination!

Leo allows you to do things that you'd never consider with another editor. 

BTW: in a real-time embedded system like I was working on, not having
the overhead of a function call (which you'd have had if you'd split
the case statement as you would with a normal editor) saves time, and
makes the system more flexible...
[End Quote]</t>
<t tx="ekr.20040828084148">Leo is the best IDE that I have had the pleasure to use. I have been using it
now for about 2 -- 3 months. It has totally changed not only the way that I
program, but also the way that I store and organise all of the information that
I need for the job that I do. -- Ian Mulvany</t>
<t tx="ekr.20050315084904"></t>
<t tx="ekr.20050315084922">c.spellCommands.openSpellTab()</t>
<t tx="ekr.20060213160806">"Thanks for a wonderful program – everybody should be using it! It blows the
socks off that Java Mind mapping software that won project of the month a while
back on sourceforge!" -- Derick van Niekerk.
</t>
<t tx="ekr.20060823090437">Thanks for creating the most useful and amazing application that
I've come across in years. I use Leo every day.</t>
<t tx="ekr.20070101093904">Leo is THE BEST THING to ever had happened to me. I've done in two
weeks what would have taken me years (not exaggerating!). Thanks Ed
for a terrific tool!!!!
 
Julian S. Fecteau 
</t>
<t tx="ekr.20070325123540"></t>
<t tx="ekr.20070425092712">Leo--especially with its feature of user-controllable outlining and
overview __has for the last 4-5 years had the greatest positive effect
on my overall programming quality of life than anything else out there
in the software world (apart maybe from the Python language itself,
and those who contribute Python modules to the world). -- David McNab
</t>
<t tx="ekr.20080628062747.73">Leo 4.5 beta 1                      June 28, 2008

Leo 4.5 beta 1 is now available at:
http://sourceforge.net/project/showfiles.php?group_id=3458&amp;package_id=29106

Leo is a text editor, data organizer, project manager and much more. See:
http://webpages.charter.net/edreamleo/intro.html

The highlights of Leo 4.5:
--------------------------
- A major revision of Leo's node structures, compatible with so-called unified nodes.
- A major revision of Leo's key-handling code.  Most per-pane key bindings have been eliminated.
- A major revision of Leo's outline drawing and focus handling code.
  Calls to c.beginUpdate and c.endUpdate simply request later redrawing in c.outerUpdate.
- The beginning of usable vim-like bindings.  More support is coming.
- Many small improvements and bug fixes.

Links:
------
Leo:      http://webpages.charter.net/edreamleo/front.html
Forum:    http://groups.google.com/group/leo-editor
Download: http://sourceforge.net/project/showfiles.php?group_id=3458
Bzr:      http://code.launchpad.net/leo-editor/
Quotes:   http://webpages.charter.net/edreamleo/testimonials.html</t>
<t tx="ekr.20080807093308.1">Leo 4.5 beta 2                      August 7, 2008

Leo 4.5 beta 2 is now available at:
http://sourceforge.net/project/showfiles.php?group_id=3458&amp;package_id=29106

Leo 4.5 contains many important new features.  See below for details.

Leo is a text editor, data organizer, project manager and much more. See:
http://webpages.charter.net/edreamleo/intro.html

The highlights of Leo 4.5:
--------------------------

- Full support for @shadow files in Leo's core.
- Major improvements to Leo's key binding code.
- The beginning of usable vim-like bindings.
- uA's may now be associated with vnodes in @thin and @shadow files.
- Several major reorganizations of Leo's code:
  including sax-based parsing, support for the Graph world (unified nodes),
  simplified drawing code.
- Leo is now an installable package.
- Prepared code to be ready for Python 3.0.
- Many small improvements and bug fixes.

Links:
------
Leo:      http://webpages.charter.net/edreamleo/front.html
Forum:    http://groups.google.com/group/leo-editor
Download: http://sourceforge.net/project/showfiles.php?group_id=3458
Bzr:      http://code.launchpad.net/leo-editor/
Quotes:   http://webpages.charter.net/edreamleo/testimonials.html</t>
<t tx="ekr.20080807093308.2"></t>
<t tx="ekr.20080815093141.108">Leo 4.5 beta 3                      August 15, 2008

Leo 4.5 beta 3 is now available at:
http://sourceforge.net/project/showfiles.php?group_id=3458&amp;package_id=29106

Leo 4.5 contains many important new features.  See below for details.

Leo is a text editor, data organizer, project manager and much more. See:
http://webpages.charter.net/edreamleo/intro.html

The highlights of Leo 4.5:
--------------------------

- Full support for @shadow files in Leo's core.
- Major improvements to Leo's key binding code.
- The beginning of usable vim-like bindings.
- uA's may now be associated with vnodes in @thin and @shadow files.
- Several major reorganizations of Leo's code:
  including sax-based parsing, support for the Graph world (unified nodes),
  simplified drawing code.
- Leo is now an installable package.
- Prepared code to be ready for Python 3.0.
- Many small improvements and bug fixes.

Links:
------
Leo:      http://webpages.charter.net/edreamleo/front.html
Forum:    http://groups.google.com/group/leo-editor
Download: http://sourceforge.net/project/showfiles.php?group_id=3458
Bzr:      http://code.launchpad.net/leo-editor/
Quotes:   http://webpages.charter.net/edreamleo/testimonials.html</t>
<t tx="ekr.20080825083632.262">Python's HOME environment variable specifies Leo's HOME directory.
See http://docs.python.org/lib/os-procinfo.html for details.

Leo puts several files in your HOME/.leo directory:
.leoID.txt, .leoRecentFiles.txt, and myLeoSettings.leo.
There are various fallback directories if there is no home directory.
</t>
<t tx="ekr.20080825083632.263">
Running Leo
-----------

You can run Leo from a Python interpreter as follows::

    import leo
    leo.run() # runs Leo, opening a new outline or,
    leo.run(fileName=aFileName) # runs Leo, opening the given file name.

Another way to run Leo is as follows::

    cd &lt;path-to-launchLeo.py&gt;
    python launchLeo.py

Here are some tips that may make running Leo easier:

**Linux**
    The following shell script will allow you to open foo.leo files by typing leo foo::

        #!/bin/sh 
        python &lt;leopath&gt;launchLeo.py $1

    where &lt;leopath&gt; is the path to the directory *containing* the leo directory. 

**Windows**
    If you have `associated .leo files with Leo`_ you may run Leo by double-clicking any .leo file.
    You can also use a batch file.
    Put the following .bat file in c:\\Windows::

        cd &lt;path-to-leo&gt;
        c:\python25\python &lt;path-to-leo&gt;launchLeo.py %1

    where &lt;path-to-leo&gt; is the path to the directory *containing* the leo directory.

    This opens the file specified by the first argument (%1).

The first time you start Leo, a dialog will ask you for a unique identifier. If
you are using cvs, use your cvs login name. Otherwise your initials will do. Leo
stores this identifier in the file ``.leoID.txt``. Leo attempts to create
``leoID.txt`` in the .leo sub-directory of your home directory, then in Leo's config directory, and
finally in Leo's core directory. You can change this identifier at any time by
editing ``.leoID.txt``.</t>
<t tx="ekr.20080825085446.1">Leo 4.5 beta 4                      August 25, 2008

Leo 4.5 beta 4 is now available at:
http://sourceforge.net/project/showfiles.php?group_id=3458&amp;package_id=29106

This beta 4 release will likely be the last release before Leo 4.5 final.

Leo 4.5 contains many important new features.  See below for details.

Leo is a text editor, data organizer, project manager and much more. See:
http://webpages.charter.net/edreamleo/intro.html

The highlights of Leo 4.5:
--------------------------

- Full support for @shadow files in Leo's core.
- Major improvements to Leo's key binding code.
- The beginning of usable vim-like bindings.
- uA's may now be associated with vnodes in @thin and @shadow files.
- Several major reorganizations of Leo's code:
  including sax-based parsing, support for the Graph world (unified nodes),
  simplified drawing code.
- Leo is now an installable package.
- Prepared code to be ready for Python 3.0.
- Many small improvements and bug fixes.

Links:
------
Leo:      http://webpages.charter.net/edreamleo/front.html
Forum:    http://groups.google.com/group/leo-editor
Download: http://sourceforge.net/project/showfiles.php?group_id=3458
Bzr:      http://code.launchpad.net/leo-editor/
Quotes:   http://webpages.charter.net/edreamleo/testimonials.html</t>
<t tx="ekr.20080826091039.1">'''Create a Windows .exe installer directly from a .zip file.
This code is based on create_exe in distutils/command/bdist_windinst.py.

See: http://docs.python.org/dist/postinstallation-script.html'''

# To do: Leo bitmap.

&lt;&lt; includes &gt;&gt;
&lt;&lt; make version &gt;&gt;
@others

createExeFile = False # True: create installer .exe file.

if createExeFile:
    assert sys.version_info &gt;= (2,5,0) and sys.version_info &lt; (2,6,0) # Require Python 2.5.

abspath,exists,join = g.os_path_abspath,g.os_path_exists,g.os_path_join

root                = join('Lib','site-packages','Leo-%s' % (version)) # Do not use abspath here!
docDir              = abspath(join(g.app.loadDir,'..','doc'))
top                 = abspath(join(g.app.loadDir,'..','..'))
zipFile             = abspath(join(top,'Leo-%s.zip' % (version)))
zipFile2            = abspath(join(top,'Leo-%s-temp.zip' % (version)))
exeFile             = abspath(join(top,'Leo-%s.exe' % (version)))

# pre_install_script  = abspath(join(g.app.loadDir,'..','dist','pre-install-script.py'))
pre_install_script  = None
post_install_script = r'..\Lib\site-packages\Leo-%s\leo\dist\leo-post-install-script.py' % version
    # Installed in Python/Scripts.

make()

print('@button make: done')
</t>
<t tx="ekr.20080826091039.2">import os
import shutil
import struct
import sys
import time</t>
<t tx="ekr.20080826091039.3">def unlink (fileName):

    print ('removing: %s' % fileName)
    os.remove(fileName)
</t>
<t tx="ekr.20080826091039.4">class createExe:

    @others
</t>
<t tx="ekr.20080826091039.5">def __init__ (self,exeFile,pre_install_script,post_install_script,zipFile,version):

    self.exeFile = exeFile
    self.zipFile = zipFile
    self.theDir = os.path.dirname(zipFile)

    # The path to distutils.command
    self.distutils_command_path = r'C:\Python25\Lib\distutils\command'

    # Hard-code the meta-data.
    self.author = 'Edward K. Ream'
    self.author_email = 'edreamleo@gmail.com'
    self.description = "Leo: a programmer's editor, and more"
    self.long_description = ''
    self.maintainer = ''
    self.maintainer_email = ''
    self.name = 'Leo' # Appears as 'Python (version) Leo' in Add and Remove Programs control panel.
    self.url = 'http://webpages.charter.net/edreamleo/front.html'
    self.version = version

    # Hard-coded options from initialize options.
    self.no_target_compile = False # True value may interfere with uninstall.
    self.no_target_optimize = False # True value may interfere with uninstall.
    self.target_version = None # Require specific python version.
    self.bitmap = None # bitmap to use for the installer instead of python-powered logo
    self.title = 'Leo' # title to display on the installer background instead of default
    self.post_install_script = post_install_script
        # basename of installation script to be run after installation or before deinstallation
    self.pre_install_script = pre_install_script
        # Fully qualified filename of a script to be run before any files are installed.
        # This script need not be in the distribution
</t>
<t tx="ekr.20080826091039.6">def create_exe (self, bitmap=None):

    cfgdata = self.get_inidata()

    g.es_print("creating %s" % self.exeFile)

    f = open(self.exeFile,"wb")
    f.write(self.get_exe_bytes())

    if bitmap:
        bitmapdata = open(bitmap, "rb").read()
        bitmaplen = len(bitmapdata)
        f.write(bitmapdata)
    else:
        bitmaplen = 0

    # Convert cfgdata from unicode to ascii, mbcs encoded
    if isinstance(cfgdata, unicode):
        cfgdata = cfgdata.encode("mbcs")

    # Append the pre-install script
    cfgdata = cfgdata + "\0"

    if self.pre_install_script:
        script_data = open(self.pre_install_script, "r").read()
        cfgdata = cfgdata + script_data + "\n\0"
    else:
        cfgdata = cfgdata + "\0"

    f.write(cfgdata)

    # The 'magic number' is used to make sure that the binary
    # layout of 'cfgdata' is what the wininst.exe binary expects.
    # If the layout changes, increment that number here and in
    # the wininst.exe sources, and recompile.
    header = struct.pack("&lt;iii",
        0x1234567B,       # Magic number.
        len(cfgdata),     # length
        bitmaplen,        # number of bytes in bitmap
    )
    f.write(header)

    # Now append the zip file(!!)
    f.write(open(self.zipFile, "rb").read())</t>
<t tx="ekr.20080826091039.7">def escape(self,s):

    return s.replace("\n", "\\n")
</t>
<t tx="ekr.20080826091039.8">def get_exe_bytes (self):

    from distutils.msvccompiler import get_build_version
    # If a target-version other than the current version has been
    # specified, then using the MSVC version from *this* build is no good.
    # Without actually finding and executing the target version and parsing
    # its sys.version, we just hard-code our knowledge of old versions.
    cur_version = self.get_python_version()

    if self.target_version and self.target_version != cur_version:
        # If the target version is *later* than us, then we assume they
        # use what we use.
        # string compares seem wrong, but are what sysconfig.py itself uses
        if self.target_version &gt; cur_version:
            bv = get_build_version()
        else:
            if self.target_version &lt; "2.4":
                bv = "6"
            else:
                bv = "7.1"
    else:
        # for current version - use authoritative check.
        bv = get_build_version()

    # wininst-x.y.exe is in the same directory as this file
    directory = self.distutils_command_path ## os.path.dirname(__file__)

    # we must use a wininst-x.y.exe built with the same C compiler
    # used for python.  XXX What about mingw, borland, and so on?
    filename = os.path.join(directory, "wininst-%s.exe" % bv)

    # g.es_print('reading %s' % filename)
    return open(filename, "rb").read()</t>
<t tx="ekr.20080826091039.9">def get_inidata (self):
    # Return data describing the installation.

    lines = []
    lines,info = self.get_metaData(lines)
    lines = self.get_setup(lines,info)

    result = '\n'.join(lines)
    # g.trace(result)

    return result
</t>
<t tx="ekr.20080826091039.10">def get_metaData(self,lines):

    '''Create the lines of the metadata section.'''

    lines.append("[metadata]")

    # 'info' will be displayed in the installer's dialog box.
    info = (self.long_description or '') + '\n'

    table = (
        "author", "author_email","description",
        "maintainer","maintainer_email",
        "name", "url", "version",)

    for ivar in table:
        data = self.escape(getattr(self,ivar))
        if data:
            info = info + ("\n    %s: %s" % (ivar.capitalize(), data))
            lines.append("%s=%s" % (ivar, data))

    return lines, info
</t>
<t tx="ekr.20080826091039.11">def get_setup (self,lines,info):

    '''Append the lines of the setup section.'''

    lines.append("\n[Setup]")

    if self.post_install_script:
        # The post-install script.  Apparently must be in Python/Scripts.
        lines.append("install_script=%s" % self.post_install_script)

    lines.append("info=%s" % self.escape(info))
    lines.append("target_compile=%d" % (not self.no_target_compile))
    lines.append("target_optimize=%d" % (not self.no_target_optimize))

    if self.target_version:
        lines.append("target_version=%s" % self.target_version)

    lines.append("title=%s" % self.escape(self.title))

    build_info = "Built at %s" % (time.ctime(time.time()))
    lines.append("build_info=%s" % build_info)

    return lines
</t>
<t tx="ekr.20080826091039.12">def get_python_version(self):

    """Return a string containing the major and minor Python version,
    leaving off the patchlevel.  Sample return values could be '1.5'
    or '2.2'.
    """
    return sys.version[:3]</t>
<t tx="ekr.20080828073358.1">Leo 4.5 release candidate 1                      August 28, 2008

Leo 4.5 rc1 is now available at:
http://sourceforge.net/project/showfiles.php?group_id=3458&amp;package_id=29106

Leo 4.5 contains many important new features.  See below for details.

Leo is a text editor, data organizer, project manager and much more. See:
http://webpages.charter.net/edreamleo/intro.html

The highlights of Leo 4.5:
--------------------------

- Full support for @shadow files in Leo's core.
- Major improvements to Leo's key binding code.
- The beginning of usable vim-like bindings.
- uA's may now be associated with vnodes in @thin and @shadow files.
- Several major reorganizations of Leo's code:
  including sax-based parsing, support for the Graph world (unified nodes),
  and simplified drawing code.
- Leo is now an installable package.
- Prepared code to be ready for Python 3.0.
- Many small improvements and bug fixes.

Links:
------
Leo:      http://webpages.charter.net/edreamleo/front.html
Forum:    http://groups.google.com/group/leo-editor
Download: http://sourceforge.net/project/showfiles.php?group_id=3458
Bzr:      http://code.launchpad.net/leo-editor/
Quotes:   http://webpages.charter.net/edreamleo/testimonials.html</t>
<t tx="ekr.20080830082008.6">Leo 4.5 release candidate 2                     August 30, 2008

Leo 4.5 rc2 is now available at:
http://sourceforge.net/project/showfiles.php?group_id=3458&amp;package_id=29106

Leo 4.5 contains many important new features.  See below for details.

Leo is a text editor, data organizer, project manager and much more. See:
http://webpages.charter.net/edreamleo/intro.html

The highlights of Leo 4.5:
--------------------------

- Full support for @shadow files in Leo's core.
- Major improvements to Leo's key binding code.
- The beginning of usable vim-like bindings.
- uA's may now be associated with vnodes in @thin and @shadow files.
- Several major reorganizations of Leo's code:
  including sax-based parsing, support for the Graph world (unified nodes),
  and simplified drawing code.
- Leo is now an installable package.
- Prepared code to be ready for Python 3.0.
- Many small improvements and bug fixes.

Quote of the month:
-------------------
For me Squeak and Leo have been two of the most significant technologies to
redefine my personal computer experience and the ideas behind computing.

Links:
------
Leo:      http://webpages.charter.net/edreamleo/front.html
Forum:    http://groups.google.com/group/leo-editor
Download: http://sourceforge.net/project/showfiles.php?group_id=3458
Bzr:      http://code.launchpad.net/leo-editor/
Quotes:   http://webpages.charter.net/edreamleo/testimonials.html</t>
<t tx="ekr.20080901114425.2">For me Squeak and Leo have been two of the most significant technologies to
redefine my personal computer experience and the ideas behind computing.</t>
<t tx="ekr.20080902080927.1">Leo 4.5 release final                     September 2, 2008

Leo 4.5 final is now available at:
http://sourceforge.net/project/showfiles.php?group_id=3458&amp;package_id=29106

Leo is a text editor, data organizer, project manager and much more. See:
http://webpages.charter.net/edreamleo/intro.html

The highlights of Leo 4.5:
--------------------------

- Full support for @shadow files in Leo's core.
- Major improvements to Leo's key binding code.
- The beginning of usable vim-like bindings.
- uA's may now be associated with vnodes in @thin and @shadow files.
- Several major reorganizations of Leo's code:
  including sax-based parsing, support for the Graph world (unified nodes),
  and simplified drawing code.
- Leo is now an installable package.
- Prepared code to be ready for Python 3.0.
- Many small improvements and bug fixes.

Quote of the month:
-------------------
Squeak and Leo have been two of the most significant technologies to
redefine my personal computer experience and the ideas behind computing.

Links:
------
Leo:      http://webpages.charter.net/edreamleo/front.html
Forum:    http://groups.google.com/group/leo-editor
Download: http://sourceforge.net/project/showfiles.php?group_id=3458
Bzr:      http://code.launchpad.net/leo-editor/
Quotes:   http://webpages.charter.net/edreamleo/testimonials.html</t>
<t tx="ekr.20080912152259.1">Leo 4.5.1 final                                  September 14, 2008

Leo 4.5.1 final is now available at:
http://sourceforge.net/project/showfiles.php?group_id=3458&amp;package_id=29106

Leo 4.5.1 final fixes several important bugs in Leo 4.5 final:

- Eliminated spurious error messages in the goto-global-line command.
- @shadow files with unknown file extensions now work properly.
- Leo's installer now properly finds Python's install directory.

Leo is a text editor, data organizer, project manager and much more. See:
http://webpages.charter.net/edreamleo/intro.html

The highlights of Leo 4.5:
--------------------------

- Full support for @shadow files in Leo's core.
- Major improvements to Leo's key binding code.
- The beginning of usable vim-like bindings.
- uA's may now be associated with vnodes in @thin and @shadow files.
- Several Major reorganizations of Leo's code:
  including sax-based parsing, support for the Graph world (unified nodes),
  and simplified drawing code.
- Leo is now an installable package.
- Prepared code to be ready for Python 3.0.
- Many small improvements and bug fixes.

Quote of the month:
-------------------
Squeak and Leo have been two of the most significant technologies to
redefine my personal computer experience and the ideas behind computing.

Links:
------
Leo:      http://webpages.charter.net/edreamleo/front.html
Forum:    http://groups.google.com/group/leo-editor
Download: http://sourceforge.net/project/showfiles.php?group_id=3458
Bzr:      http://code.launchpad.net/leo-editor/
Quotes:   http://webpages.charter.net/edreamleo/testimonials.html</t>
<t tx="ekr.20080913110741.8">def make():

    # Copy files from the doc directory to the top directory.
    for theFile in ('PKG-INFO.TXT','INSTALL.TXT','README.TXT',):
        path= abspath(join(docDir,theFile))
        shutil.copy(path,top)
        g.es_print('created in %s: %s' % (top,theFile))

    for z in (zipFile,zipFile2,exeFile):
        if exists(z): unlink(z)

    commands = (
        r'cd %s' % (top),
        r'bzr status',
        # This commit ensures the proper files are included in the distribution.
        r'bzr commit -m "commit doc files during make"',
        r'bzr status',
        r'bzr export "%s"' % (zipFile),
        r'bzr export --root="%s" "%s"' % (root,zipFile2),
    )

    for z in commands:
        print ('command: %s' % z)
        os.system(z)

    if createExeFile:
        x = createExe(exeFile,pre_install_script,post_install_script,zipFile2,version=version)
        x.create_exe()

    # Unlink temp files.
    unlink(zipFile2)
    for z in ('PKG-INFO.TXT','INSTALL.TXT','README.TXT',):
        path= abspath(join(top,z))
        if exists(z): unlink(z)

    os.system('dir %s' % (top))
</t>
<t tx="ekr.20080916084557.1"></t>
<t tx="ekr.20080916084557.2">version = '4-6-rc1'</t>
<t tx="ekr.20090325065530.1">Leo 4.6 b1 is now available at:
http://sourceforge.net/project/showfiles.php?group_id=3458&amp;package_id=29106

Leo is a text editor, data organizer, project manager and much more. See:
http://webpages.charter.net/edreamleo/intro.html

The highlights of Leo 4.6:
--------------------------

- Leo now requires Python 2.4 or later.
- A new qt gui plugin, supporting Qt's look and feel.
- New --config --file and --gui command-line options.
- Dozens of small improvements and bug fixes.

Links:
------
Leo:      http://webpages.charter.net/edreamleo/front.html
Forum:    http://groups.google.com/group/leo-editor
Download: http://sourceforge.net/project/showfiles.php?group_id=3458
Bzr:      http://code.launchpad.net/leo-editor/
Quotes:   http://webpages.charter.net/edreamleo/testimonials.html</t>
<t tx="ekr.20090620072519.1389">Testing:
    - Run all unit tests.
    - Run pylint-leo.bat.
LeoDocs.leo:
    ** Update version on home page.
    - Remove top-level clones.
    - Select the readme node.
LeoPlugins.leo:
    - Remove top-level clones.
LeoPy.leo:
    - Update version numbers.
LeoDist.leo:
    - Update version numbers.
    - Update announcement.
    - Update readme.txt
Create a bzr tag:
    - bzr tag leo-x-y
    - bzr commit --unchanged -m "added tag"
    - bzr push
Create distribution files using @button make in leoDist.leo
Test files
	- test the files created in c:\Python\Lib\site-packages\leo-x-y folder
    ** Open unitTest.leo: does it open without errors?
    ** Open leoPlugins.leo: does it open without errors?

@color
# **** Scan all folders &amp; files before uploading.
@nocolor

Create Release on SourceForge: https://frs.sourceforge.net/webupload

Announcements
- Update version number on Leo's wikipedia site: http://en.wikipedia.org/wiki/Leo_(editor)
    - Edit with the 'Edit this page' *tab* (not a link)
- Update version number on web site.
- Announce to SourceForge itself.
- Announce to leo-editor.
- Announce to comp.lang.python
- Register Leo at http://www.python.org/pypi?:action=submit_form</t>
<t tx="ekr.20090620084709.1387"></t>
<t tx="ekr.20090620084709.1389">
Installing the leo.py on Windows
--------------------------------

Leo is distributed either as an executable installer (.exe) file or as a .zip file.

To install Leo using the executable installer:

    1. Download the latest version of Leo's installer from:    
       http://sourceforge.net/project/showfiles.php?group_id=3458&amp;package_id=29106
       The installer will be called something like LeoSetup-4-4-3.exe.

    2. Run the installer.
       By default, the install will install Leo in your 'Program Files' directory.

To install Leo from the .zip file:

    1. Download the latest version of Leo (a .zip file) from:    
       http://sourceforge.net/project/showfiles.php?group_id=3458&amp;package_id=29106

    2. Unzip the .zip file and place the unpacked leo folder in 
       the 'Program Files' folder or any convenient location.

After you have installed Leo, you should add the location of your leo/core folder to your python path.
One way to do this is adding something like the following to python/Lib/sitecustomize.py:

    import sys
    sys.path.append(r'&lt;path-to-leo&gt;leo\core')

Another way is to append &lt;path-to-leo&gt; to the Windows PYTHONPATH environment variable.
</t>
<t tx="ekr.20090620122333.1392">Leo 4.6 beta 2                                  June 22, 2009

Leo 4.6 b2 is now available at:
http://sourceforge.net/project/showfiles.php?group_id=3458&amp;package_id=29106

Leo is a text editor, data organizer, project manager and much more. See:
http://webpages.charter.net/edreamleo/intro.html

The highlights of Leo 4.6:
--------------------------

- Cached external files *greatly* reduces the time to load .leo files.
- Leo now features a modern Qt interface by default.
  Leo's legacy Tk interface can also be used.
- New --config, --file and --gui command-line options.
- Leo tests syntax of .py files when saving them.
- Leo can now open any kind of file into @edit nodes.
- @auto-rst nodes support "round-tripping" of reStructuredText files.
- Properties of commanders, positions and nodes simplify programming.
- Improved Leo's unit testing framework.
- Leo now requires Python 2.4 or later.
- Dozens of small improvements and bug fixes.

Links:
------
Leo:      http://webpages.charter.net/edreamleo/front.html
Forum:    http://groups.google.com/group/leo-editor
Download: http://sourceforge.net/project/showfiles.php?group_id=3458
Bzr:      http://code.launchpad.net/leo-editor/
Quotes:   http://webpages.charter.net/edreamleo/testimonials.html</t>
<t tx="ekr.20090709085944.1401">Leo 4.6 release candidate 1                             July 9, 2009

Leo 4.6 rc1 is now available at:
http://sourceforge.net/project/showfiles.php?group_id=3458&amp;package_id=29106

Leo is a text editor, data organizer, project manager and much more. See:
http://webpages.charter.net/edreamleo/intro.html

The highlights of Leo 4.6:
--------------------------

- Cached external files *greatly* reduces the time to load .leo files.
- Leo now features a modern Qt interface by default.
  Leo's legacy Tk interface can also be used.
- New --config, --file and --gui command-line options.
- Leo tests syntax of .py files when saving them.
- Leo can now open any kind of file into @edit nodes.
- @auto-rst nodes allow easy editing of reStructuredText files.
- Properties of commanders, positions and nodes simplify programming.
- Improved Leo's unit testing framework.
- Leo now requires Python 2.5 or later.
- Dozens of small improvements and bug fixes.

Links:
------
Leo:      http://webpages.charter.net/edreamleo/front.html
Forum:    http://groups.google.com/group/leo-editor
Download: http://sourceforge.net/project/showfiles.php?group_id=3458
Bzr:      http://code.launchpad.net/leo-editor/
Quotes:   http://webpages.charter.net/edreamleo/testimonials.html
</t>
<t tx="ekr.20090718093249.5927">Leo 4.6.1 final                             July 30, 2009

Leo 4.6.1 final is now available at:
http://sourceforge.net/project/showfiles.php?group_id=3458&amp;package_id=29106

Leo is a text editor, data organizer, project manager and much more. See:
http://webpages.charter.net/edreamleo/intro.html

Leo 4.6.1 fixes several minor bugs in Leo 4.6.

The highlights of Leo 4.6
--------------------------

- Cached external files *greatly* reduces the time to load .leo files.
- Leo now features a modern Qt interface by default.
  Leo's legacy Tk interface can also be used.
- New --config, --file and --gui command-line options.
- Leo tests syntax of .py files when saving them.
- Leo can now open any kind of file into @edit nodes.
- @auto-rst nodes allow easy editing of reStructuredText files.
- Properties of commanders, positions and nodes simplify programming.
- Improved Leo's unit testing framework.
- Leo now requires Python 2.5 or later.
- Dozens of small improvements and bug fixes.

Links:
------
Leo:      http://webpages.charter.net/edreamleo/front.html
Forum:    http://groups.google.com/group/leo-editor
Download: http://sourceforge.net/project/showfiles.php?group_id=3458
Bzr:      http://code.launchpad.net/leo-editor/
Quotes:   http://webpages.charter.net/edreamleo/testimonials.html</t>
<t tx="ekr.20090718093249.5928"></t>
<t tx="ekr.20090803090630.1408">Leo 4.6.2 final                             August 3, 2009

Leo 4.6.2 final is now available at:
http://sourceforge.net/project/showfiles.php?group_id=3458&amp;package_id=29106

Leo is a text editor, data organizer, project manager and much more. See:
http://webpages.charter.net/edreamleo/intro.html

Leo 4.6.2 fixes several bugs reported since Leo 4.6 was released.

The highlights of Leo 4.6
--------------------------
?
- Cached external files *greatly* reduces the time to load .leo files.
- Leo now features a modern Qt interface by default.
  Leo's legacy Tk interface can also be used.
- New --config, --file and --gui command-line options.
- Leo tests syntax of .py files when saving them.
- Leo can now open any kind of file into @edit nodes.
- @auto-rst nodes allow easy editing of reStructuredText files.
- Properties of commanders, positions and nodes simplify programming.
- Improved Leo's unit testing framework.
- Leo now requires Python 2.5 or later.
- Dozens of small improvements and bug fixes.

Links:
------
Leo:      http://webpages.charter.net/edreamleo/front.html
Forum:    http://groups.google.com/group/leo-editor
Download: http://sourceforge.net/project/showfiles.php?group_id=3458
Bzr:      http://code.launchpad.net/leo-editor/
Quotes:   http://webpages.charter.net/edreamleo/testimonials.html</t>
</tnodes>
</leo_file><|MERGE_RESOLUTION|>--- conflicted
+++ resolved
@@ -9,11 +9,7 @@
 <preferences/>
 <find_panel_settings/>
 <vnodes>
-<<<<<<< HEAD
-<v t="ekr.20050315084904" str_leo_pos="3"><vh>Startup</vh>
-=======
 <v t="ekr.20050315084904" str_leo_pos="0"><vh>Startup</vh>
->>>>>>> 9039ec77
 <v t="ekr.20070325123540"><vh>@chapters</vh></v>
 <v t="ekr.20050315084922"><vh>@button Spell</vh></v>
 </v>
@@ -57,13 +53,8 @@
 </v>
 </v>
 </v>
-<<<<<<< HEAD
-<v t="EKR.20040519090846"><vh>Distribution files</vh>
-<v t="EKR.20040519090846.2" a="E"><vh>@asis ../doc/INSTALL.TXT</vh>
-=======
 <v t="EKR.20040519090846" a="E"><vh>Distribution files</vh>
 <v t="EKR.20040519090846.2"><vh>@asis ../doc/INSTALL.TXT</vh>
->>>>>>> 9039ec77
 <v t="EKR.20040519090846.3"><vh>System requirements</vh></v>
 <v t="ekr.20080825083632.262"><vh>Leo's HOME directory</vh></v>
 <v t="EKR.20040519090846.4"><vh>Linux installation</vh></v>
@@ -213,7 +204,7 @@
 <t tx="EKR.20040519090846.3">System requirements for leo.py
 ------------------------------
 
-leo.py requires Python 2.5 or above and tcl/tk 8.4 or above.
+leo.py requires Python 2.4 or above and tcl/tk 8.4 or above.
 
 	Download Python from http://python.org/ 
 	Download tcl/Tk from http://tcl.activestate.com/software/tcltk/
@@ -328,7 +319,7 @@
 Author-email: edreamleo@charter.net
 License: Python
 Description: Leo is an outline-oriented editor written in 100% pure Python.
-		Leo works on any platform that supports Python 2.5 or above.
+		Leo works on any platform that supports Python 2.4 or above.
      Leo will work with either Qt or Tk guis.
 		You may download Python from http://python.org/ and
 		tcl/Tk from http://tcl.activestate.com/software/tcltk/
