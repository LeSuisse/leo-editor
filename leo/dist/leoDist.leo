<?xml version="1.0" encoding="utf-8"?>
<!-- Created by Leo: http://leoeditor.com/leo_toc.html -->
<leo_file xmlns:leo="http://leoeditor.com/namespaces/leo-python-editor/1.1" >
<leo_header file_format="2"/>
<globals/>
<preferences/>
<find_panel_settings/>
<vnodes>
<v t="ekr.20050315084904"><vh>Startup</vh>
<v t="ekr.20141117135127.2"><vh>@settings</vh>
<v t="ekr.20141117135127.3"><vh>@bool wikiview-active = False</vh></v>
</v>
<v t="ekr.20070325123540"><vh>@chapters</vh></v>
<v t="ekr.20170911061827.1"><vh>@button check .leo files</vh>
<v t="ekr.20170911062209.1"><vh>&lt;&lt; define files &gt;&gt;</vh></v>
</v>
<v t="DSR.20181126072740.2"><vh>@file git_install.py</vh></v>
<v t="ekr.20150416081546.1"><vh>Scripts</vh>
<v t="ekr.20150416081546.2"><vh>Catch mixed newlines in distribution files</vh>
<v t="ekr.20150416081546.3"><vh>check</vh></v>
</v>
<v t="ekr.20150416081546.4"><vh>Catch mixed tab &amp; space in derived files</vh>
<v t="ekr.20150416081546.5"><vh>check</vh></v>
</v>
<v t="ekr.20150416081546.6"><vh>Check all colorizer files for problem regex's</vh></v>
<v t="ekr.20150416081546.7"><vh>Clean ekr-spellpyx.txt</vh></v>
<v t="ekr.20150416081546.8"><vh>Linux install script</vh></v>
<v t="ekr.20150416081546.9"><vh>Warn if leoProjects.txt or leoToDo.txt contain clones</vh></v>
</v>
</v>
<v t="ekr.20161024113526.1"><vh>Notes</vh>
<v t="ekr.20161024113542.1"><vh>#106 Homebrew (MacOS) notes</vh>
<v t="ekr.20161025114444.1"><vh>The latest formula</vh></v>
<v t="ekr.20161025114433.1"><vh>Posts</vh>
<v t="ekr.20161024113553.1"><vh>Post 1: Winn Dixie</vh></v>
<v t="ekr.20161024113810.1"><vh>Post 2: ludwigschwardt</vh></v>
<v t="ekr.20161024114150.1"><vh>Post 3: me April 15, 2015</vh></v>
<v t="ekr.20161025091538.1"><vh>Post 4: me April 24, 2015</vh></v>
<v t="ekr.20161025091621.1"><vh>Post 5: ludwidswardt April 24, 2015</vh></v>
<v t="ekr.20161024115114.1"><vh>Post 4: me May 1, 2015</vh></v>
</v>
<v t="ekr.20161024115257.1"><vh>How to compute the sha256 hash</vh></v>
</v>
<v t="EKR.20040519091259.1"><vh>Download statistics from SourceForge</vh></v>
<v t="maphew.20180128212042.1"><vh>How to build Leo's PyPi Package</vh>
<v t="maphew.20180128212042.3"><vh>Create an PyPi.org account</vh></v>
<v t="maphew.20180128212042.2"><vh>Build requirements</vh></v>
<v t="maphew.20180128212042.4"><vh>Build &amp; publish a release</vh></v>
<v t="maphew.20180128213245.1"><vh>Not recommended: Test with TestPyPI</vh></v>
<v t="maphew.20180128212042.5"><vh>Caveats</vh></v>
</v>
<v t="maphew.20200506223713.1"><vh>How to build Leo exe (draft)</vh></v>
<v t="ekr.20141118074110.3"><vh>How to Install Leo on Linux</vh></v>
<v t="ekr.20101027160251.1500"><vh>NSIS Notes</vh>
<v t="ekr.20101027135430.1492"><vh>@url nsi new ui readme</vh></v>
<v t="ekr.20101027135430.1493"><vh>@url about pages</vh></v>
<v t="ekr.20101027160251.1497"><vh>@url nsDialogs</vh></v>
</v>
<v t="ekr.20101027131034.1490"><vh>Obsolete: NSIS source files</vh>
<v t="ekr.20160510090441.1"><vh>@@file ../../leo_assoc.nsi</vh>
<v t="ekr.20160510090943.1"><vh>&lt;&lt; assoc prolog &gt;&gt;</vh></v>
<v t="ekr.20160510091130.1"><vh>&lt;&lt; assoc pages &gt;&gt;</vh></v>
<v t="ekr.20160510093344.1"><vh>LeoAssoc</vh></v>
<v t="ekr.20160510093411.1"><vh>Section FileAssociation</vh></v>
<v t="ekr.20160510093822.1"><vh>Section Desktop Shortcut</vh></v>
<v t="ekr.20160510093859.1"><vh>Section Start Menu</vh></v>
<v t="ekr.20160510095724.1"><vh>Section Uninstall</vh></v>
<v t="ekr.20160510095711.1"><vh>Section -Post</vh></v>
</v>
<v t="ekr.20101027054254.1590"><vh>@@file ../../leo.nsi</vh>
<v t="ekr.20161017094430.1"><vh>&lt;&lt; defines &gt;&gt;</vh></v>
<v t="ekr.20161017094235.2"><vh>&lt;&lt; prolog &gt;&gt;</vh></v>
<v t="ekr.20161017094235.3"><vh>&lt;&lt; pages &gt;&gt;</vh></v>
<v t="ekr.20161017094235.4"><vh>onInit</vh></v>
<v t="ekr.20161017094235.5"><vh>Section Leo</vh></v>
<v t="ekr.20161017094235.6"><vh>Section File Association</vh></v>
<v t="ekr.20161017094235.7"><vh>Section Desktop Shortcut</vh></v>
<v t="ekr.20161017094235.8"><vh>Section Start Menu</vh></v>
<v t="ekr.20161017094235.9"><vh>Section -Post</vh></v>
<v t="ekr.20161017094235.10"><vh>Section Uninstall</vh></v>
</v>
</v>
<v t="ekr.20100202061222.1494"><vh>Obsolete: SourceForce distribution checklist</vh>
<v t="ekr.20161015091353.2"><vh>Files</vh></v>
<v t="ekr.20161015091353.1"><vh>Web docs</vh></v>
<v t="ekr.20161015091350.1"><vh>Pre-testing</vh></v>
<v t="ekr.20161015092224.1"><vh>Create distribution</vh></v>
<v t="ekr.20161020040946.1"><vh>Test</vh></v>
<v t="ekr.20161020041000.1"><vh>Create git tag</vh></v>
<v t="ekr.20170316104916.1"><vh>Publish release</vh></v>
<v t="ekr.20161015091353.3"><vh>Announcements</vh></v>
<v t="ekr.20180301115911.1"><vh>Create python wheel</vh></v>
<v t="ekr.20150326055410.1"><vh>Update versions</vh></v>
</v>
<v t="EKR.20040519091259.2"><vh>Quotes of the month</vh>
<v t="ekr.20080901114425.2"><vh>Sept 2008</vh></v>
<v t="ekr.20070425092712"><vh>April 2007</vh></v>
<v t="ekr.20070101093904"><vh>January 2007</vh></v>
<v t="ekr.20060823090437"><vh>August 2006</vh></v>
<v t="ekr.20060213160806"><vh>February 2005</vh></v>
<v t="ekr.20040828084148"><vh>August 2004</vh></v>
<v t="ekr.20040630210818"><vh>July 2004</vh></v>
<v t="EKR.20040519091259.3"><vh>November 2003</vh></v>
<v t="EKR.20040519091259.4"><vh>October 2003</vh></v>
</v>
<v t="matt.20181004031246.1"><vh>Travis Continual Integration</vh>
<v t="maphew.20181010205346.1"><vh>Troubleshooting</vh></v>
</v>
</v>
<v t="EKR.20040519090846"><vh>Distribution files</vh>
<v t="ekr.20141016105045.2119"><vh>@clean ../../.gitattributes</vh></v>
<v t="EKR.20040519090846.1"><vh>@clean ../../LICENSE</vh></v>
<v t="EKR.20040519090846.8"><vh>@clean ../../PKG-INFO.TXT</vh></v>
<v t="EKR.20040519090846.9"><vh>@clean ../../README.md</vh></v>
<v t="ekr.20210814054641.1"><vh>@clean ../../MANIFEST.in</vh></v>
<v t="maphew.20200605112459.1"><vh>Continual Integration</vh>
<v t="matt.20190205105334.1"><vh>@@@clean ../../.travis.yml</vh></v>
<v t="maphew.20200605112532.1"><vh>@@@clean ../../.github/workflows/build-leo-exe.yml</vh></v>
</v>
<v t="mhw.20191107064451.1"><vh>Desktop integration</vh>
<v t="mhw.20191107064521.1"><vh>@clean leo-editor.desktop</vh></v>
</v>
<v t="ekr.20150425135153.1"><vh>homebrew install script</vh>
<v t="ekr.20150425135153.2"><vh>brew install formula</vh></v>
</v>
<v t="mhw-nc.20190126223741.1"><vh>Pip</vh>
<v t="maphew.20180224170853.1"><vh>@file ../../setup.py</vh></v>
<v t="maphew.20190208135916.1"><vh>@clean ../../setup.cfg</vh></v>
<v t="maphew.20190206032329.1"><vh>@clean ../../pyproject.toml</vh></v>
</v>
<v t="maphew.20200424174643.1"><vh>Conda</vh>
<v t="maphew.20200426185115.1"><vh>Outdated Preliminary build recipe</vh></v>
<v t="maphew.20200424174722.1"><vh>@auto ../dist/conda/leo/meta.yaml</vh></v>
</v>
</v>
<v t="ekr.20180405171433.1"><vh>Distribution checklist</vh>
<v t="ekr.20180405171433.4"><vh>Pre-testing (in release branch)</vh></v>
<v t="ekr.20230301070738.1"><vh>LeoSettings.leo</vh></v>
<v t="ekr.20230301070807.1"><vh>LeoPyRef.leo</vh></v>
<v t="ekr.20180405171433.2"><vh>LeoDocs.leo</vh></v>
<v t="ekr.20230301070404.1"><vh>LeoDist.leo</vh></v>
<v t="ekr.20180405171433.3"><vh>Web docs</vh></v>
<v t="ekr.20180828095843.1"><vh>Update versions.py in release branch</vh></v>
<v t="ekr.20190618104430.1"><vh>Merge release branch into master</vh></v>
<v t="ekr.20190802115604.1"><vh>After-merge testing in master</vh></v>
<v t="ekr.20180405171433.7"><vh>Create git tag in master</vh></v>
<v t="ekr.20190618104622.1"><vh>Publish release</vh></v>
<v t="ekr.20210815103531.1"><vh>Create pypi distro</vh></v>
<v t="ekr.20181001112218.1"><vh>Update version in devel</vh></v>
<v t="ekr.20190618104704.1"><vh>Announcements</vh></v>
</v>
</vnodes>
<tnodes>
<t tx="EKR.20040519090846">@language rest
@wrap
</t>
<t tx="EKR.20040519090846.1">MIT License

Copyright (c) 1997-2023 by Edward K. Ream.

Permission is hereby granted, free of charge, to any person obtaining a copy
of this software and associated documentation files (the "Software"), to deal
in the Software without restriction, including without limitation the rights
to use, copy, modify, merge, publish, distribute, sublicense, and/or sell
copies of the Software, and to permit persons to whom the Software is
furnished to do so, subject to the following conditions:

The above copyright notice and this permission notice shall be included in all
copies or substantial portions of the Software.

THE SOFTWARE IS PROVIDED "AS IS", WITHOUT WARRANTY OF ANY KIND, EXPRESS OR
IMPLIED, INCLUDING BUT NOT LIMITED TO THE WARRANTIES OF MERCHANTABILITY,
FITNESS FOR A PARTICULAR PURPOSE AND NONINFRINGEMENT. IN NO EVENT SHALL THE
AUTHORS OR COPYRIGHT HOLDERS BE LIABLE FOR ANY CLAIM, DAMAGES OR OTHER
LIABILITY, WHETHER IN AN ACTION OF CONTRACT, TORT OR OTHERWISE, ARISING FROM,
OUT OF OR IN CONNECTION WITH THE SOFTWARE OR THE USE OR OTHER DEALINGS IN THE
SOFTWARE.

################
Other Copyrights
################

Portions of Leo's pygments interface use code from the Jupyter qtconsole package.

These parts are are clearly marked in Leo's code as follows:

    Copyright (c) Jupyter Development Team.
    Distributed under the terms of the Modified BSD License.
    
Portions of Leo's pyzo interface uses code from pyzo:

    Copyright (C) 2013-2020, the Pyzo development team
    
    Pyzo is distributed under the terms of the (new) BSD License.
    The full license can be found in 'license.txt'.
    
    Yoton is distributed under the terms of the (new) BSD License.
    The full license can be found in 'license.txt'.

</t>
<t tx="EKR.20040519090846.8">Metadata-Version: 1.0
Name: leo
Version: 6.7.2
Summary: An IDE, PIM and Outliner. See http://leo-editor.github.io/leo-editor/preface.html.
Description: See users own descriptions of Leo at leo-editor.github.io/leo-editor/testimonials.html.
Home-page: http://leo-editor.github.io/leo-editor/
Author: Edward K. Ream
Author-email: edreamleo@gmail.com
License: MIT
Keywords: Outliner, IDE, PIM, DAG, Scripting
Platform: Windows, Linux, MacOS
Classifier: Development Status :: 6 - Mature
Classifier: License :: OSI Approved :: MIT License
Classifier: Operating System :: MacOS
Classifier: Operating System :: Microsoft :: Windows
Classifier: Operating System :: POSIX :: Linux
Classifier: Programming Language :: Python
Classifier: Topic :: Software Development
Classifier: Topic :: Text Processing
Download-URL: https://github.com/leo-editor/leo-editor/releases
</t>
<t tx="EKR.20040519090846.9">Leo https://leo-editor.github.io/leo-editor/ 6.7.2 is now available on
[GitHub](https://github.com/leo-editor/leo-editor/releases) and
[pypi](https://pypi.org/project/leo/).

Leo is an [IDE, outliner and PIM](https://leo-editor.github.io/leo-editor/preface.html).

**The highlights of Leo 6.7.2**

- PR #3019: Leo's website has moved to Github Pages: https://leo-editor.github.io/leo-editor/

Commands:

- PR #3031: Add `check-nodes` command. It helps keep `@clean` files in sync.
- PR #3056: Leo's beautify command is now PEP8 compliant.
- PR #3140: Run pylint on node.
- PR #3166: Add the `execute-external-file` command.

Settings and features:

- PR #2979: Add `@bool run-flake8-on-write` setting.
- PR #2983: Add `--black-sentinels` command-line option.
- PR #3038: Add `@string rst3-action` setting.
- PR #3053: Add `@string gxn-kind` setting: Support gnxs formatted as UUIDs.
- PR #3132: Add `@bool rst3-remove-leo-directives` setting.

Other changes:

- 80+ issues and 100+ pull requests.

**Links**

- [Download Leo](https://leo-editor.github.io/leo-editor/download.html)
- [Install Leo](https://leo-editor.github.io/leo-editor/installing.html)
- [6.7.2 Issues](https://github.com/leo-editor/leo-editor/issues?q=is%3Aissue+milestone%3A6.7.2+)
- [6.7.2 Pull Requests](https://github.com/leo-editor/leo-editor/pulls?q=is%3Apr+milestone%3A6.7.2)
- [Documentation](https://leo-editor.github.io/leo-editor/leo_toc.html)
- [Tutorials](https://leo-editor.github.io/leo-editor/tutorial.html)
- [Video tutorials](https://leo-editor.github.io/leo-editor/screencasts.html)
- [Forum](http://groups.google.com/group/leo-editor)
- [Download](http://sourceforge.net/projects/leo/files/)
- [Leo on GitHub](https://github.com/leo-editor/leo-editor)
- [LeoVue](https://github.com/kaleguy/leovue#leo-vue)
- [What people are saying about Leo](https://leo-editor.github.io/leo-editor/testimonials.html)
- [A web page that displays .leo files](https://leo-editor.github.io/leo-editor/load-leo.html)
- [More links](https://leo-editor.github.io/leo-editor/leoLinks.html)
</t>
<t tx="EKR.20040519091259.1">5.1:        setup: 1,114    zip: 2,912
5.0:        setup: 552      zip: 1,617
4.4.5       setup: 547   zip: 379  2007-12-11
4.4.4       setup: 856  zip: 539  2007-11-02
4.4.3.1     setup: 1092 zip: 743  2007-7-03
4.4.3       setup: 363  zip: 282  2007-6-26
4.4.2.1     setup: 2847 zip: 2044 2006-10-19
4.4.1.1     setup: 1041 zip: 813  2006-9-3
4.4         setup: 1318 zip: 1075 2006-5-11
3.3.3       setup: 1503 zip: 1145 2005-9-19
4.3.2 final setup: 409  zip: 222
4.3.1 final setup: 2168 zip: 1781
4.3 final   setup: 942  zip: 686
4.2.1 final setup: 413  zip: 490
4.2-final   setup: 1828 zip: 1508
4.2b3       setup: 563, zip: 338
4.1rc3      setup: 870  zip: 630
4.1 b5      setup: 195, zip: 128
4.0.4       setup: 340, zip: 385
4.0                     zip: 382
3.12        setup: 953  zip: 592
3.11                    zip: 102
3.10                    zip: 1193</t>
<t tx="EKR.20040519091259.2"></t>
<t tx="EKR.20040519091259.3">I like Leo more the more I use it...It's an unexpected pleasure to
see my (linearly written) code outlined in Leo. I can't wait to use
Leo to start a new project, going from outline to code...Thanks again
for providing the computing community with such a fine piece of
software. -- Jim Shapiro, Ph.D.

If you think you have used all possible programmer's editors, but
have not yet tried Leo, you are wrong...I rate Leo as a "must have"
for Python programmers. The code makes for a good read.
-- John Tobler  http://weblogs.asp.net/Jtobler/
</t>
<t tx="EKR.20040519091259.4">I've written documentation in WordPerfect, Ventura, Word, PageMaker, and
FrameMaker and even though they create wonderfully looking and useful
documents, they've never been able to do what I've been looking for. HTML,
compiled help files, and later PDF came closer, but still not there. I think
I've found it in LEO, a way to make a "living" document. A document built out
of discrete parts that can be re-organized on the fly to meet the needs of a
varying audience...Being a convert for less than a day I've still got a lot to
learn, but just the possibility of keeping system maintenance scripts in the IT
manual is mind boggling.  -- David Nichols dnichols@amci.com</t>
<t tx="ekr.20040630210818">HTML Editing in Leo is soooo much easier then with NoNodeEditors. I've
had a blast working on a web page. Usually I had to look at a bunch of
gunk all at once. Now I can look at little pieces of gunk! :) 

-Anon (for now)

Before leo, I try to avoid or refactor long functions. With leo, I am
very tempted not to. Being able to view and slice my code at a higher
level in pretty much anyway I want, I feel like a commanding master in
my own mess...Leo lets me be lazy and get away with it. ;)

Mark Ng

[Quote] I have just finished a little embedded system for someone, written in
C using leo as the editor. I told the customer he _had_ to use leo for
ongoing maintenance, after I looked at one of the main state machines:
600 lines in the derived file, but trivially easy to get your head
around in Leo...

The good news is that having been forced to meet leo he thinks it'll
solve many other problems that his company has with code maintenance.
Another step to world domination!

Leo allows you to do things that you'd never consider with another editor. 

BTW: in a real-time embedded system like I was working on, not having
the overhead of a function call (which you'd have had if you'd split
the case statement as you would with a normal editor) saves time, and
makes the system more flexible...
[End Quote]</t>
<t tx="ekr.20040828084148">Leo is the best IDE that I have had the pleasure to use. I have been using it
now for about 2 -- 3 months. It has totally changed not only the way that I
program, but also the way that I store and organize all of the information that
I need for the job that I do. -- Ian Mulvany</t>
<t tx="ekr.20050315084904"></t>
<t tx="ekr.20060213160806">"Thanks for a wonderful program – everybody should be using it! It blows the
socks off that Java Mind mapping software that won project of the month a while
back on sourceforge!" -- Derick van Niekerk.
</t>
<t tx="ekr.20060823090437">Thanks for creating the most useful and amazing application that
I've come across in years. I use Leo every day.</t>
<t tx="ekr.20070101093904">Leo is THE BEST THING to ever had happened to me. I've done in two
weeks what would have taken me years (not exaggerating!). Thanks Ed
for a terrific tool!!!!
 
Julian S. Fecteau 
</t>
<t tx="ekr.20070325123540"></t>
<t tx="ekr.20070425092712">Leo--especially with its feature of user-controllable outlining and
overview--has for the last 4-5 years had the greatest positive effect
on my overall programming quality of life than anything else out there
in the software world (apart maybe from the Python language itself,
and those who contribute Python modules to the world). -- David McNab
</t>
<t tx="ekr.20080901114425.2">For me Squeak and Leo have been two of the most significant technologies to
redefine my personal computer experience and the ideas behind computing.</t>
<t tx="ekr.20100202061222.1494">@language rest

This checklist is obsolete, for the following reasons:

1. There never was a SourceForge release for Leo 5.8.
2. Matt's distribution script creates a more standard way of releasing Leo.</t>
<t tx="ekr.20101027054254.1590">@language nsi

&lt;&lt; defines &gt;&gt;

;;; !include nsi-boilerplate.txt

; RequestExecutionLevel highest
; RequestExecutionLevel admin

&lt;&lt; prolog &gt;&gt;
&lt;&lt; pages &gt;&gt;

; Language should follow pages.
!insertmacro MUI_LANGUAGE "English"

; The order of sections *does* matter slightly.
; It determines the order of items in the components dialog.
; It may also have some other very subtle effects.

@others
</t>
<t tx="ekr.20101027131034.1490">@color
</t>
<t tx="ekr.20101027135430.1492">http://nsis.sourceforge.net/Docs/Modern%20UI%202/Readme.html</t>
<t tx="ekr.20101027135430.1493">http://nsis.sourceforge.net/Docs/Chapter4.html#4.5</t>
<t tx="ekr.20101027160251.1497">http://nsis.sourceforge.net/Docs/nsDialogs/Readme.html</t>
<t tx="ekr.20101027160251.1500"></t>
<t tx="ekr.20141016105045.2119"># .gitattributes file for Leo distribution

# Commit this file after changing it!

.gitattributes                  export-ignore
.gitignore                      export-ignore

git-manifest.txt                export-ignore
MakeFile                        export-ignore

leoStandAloneGlobals.py         export-ignore
stand_alone_globals.leo         export-ignore

# Do not include the top-level docs folder in distributions
docs/                           export-ignore
docs/*                          export-ignore

# Do not include various local files.
leo/core/leoPy.leo              export-ignore
leo/core/ekrLeoPy.leo           export-ignore
leo/test/unittest/.leo_shadow/  export-ignore
</t>
<t tx="ekr.20141117135127.2"></t>
<t tx="ekr.20141117135127.3"></t>
<t tx="ekr.20141118074110.3">https://groups.google.com/forum/#!topic/leo-editor/VvnDYjV4aIk</t>
<t tx="ekr.20150326055410.1">@language rest

1. Search for ##version

    **Note**: The final version in PKG-INFO.TXT must be called 5.x, not 5.x-final.
    See Pep 440: https://www.python.org/dev/peps/pep-0440/

2. Search for copyright

    Latest copyright date: 2021.

    Note: install.txt file embeds a copyright message in the nsi installer.</t>
<t tx="ekr.20150416081546.1"></t>
<t tx="ekr.20150416081546.2">import glob

@others

verbose = False

# extraFiles = ('..\\install','..\\uninstall','test\\unittest\\perfectImport\\formatter.py',)
extraFiles = () # 'test\\test-line-ending.py',)

baseDir = g.os_path_abspath(g.os_path_join(g.app.loadDir,'..'))
n = 0
dirs = ('','src','scripts','plugins',)
# dirs = ('src',)

if 1:
    for dir2 in dirs:
        theDir = g.os_path_abspath(g.os_path_join(baseDir,dir2))
        print theDir
        files1 = glob.glob('%s\*.py' % theDir)
        files2 = glob.glob('%s\*.leo' % theDir)
        files = files1
        files.extend(files2)
        for name in files:
            f = file(name)
            lines = f.readlines()
            # print '%5d %s' % (len(lines),name)
            f.close()
            check(name,lines)
            n += 1

for z in extraFiles:
    name = g.os_path_abspath(g.os_path_join(baseDir,z))
    f = file(name)
    lines = f.readlines()
    # print '%5d %s' % (len(lines),name)
    f.close()
    check(name,lines)
    n += 1

print 'done.  checked %d files' % (n)
</t>
<t tx="ekr.20150416081546.3">def check(name,lines):

    cr = 0 ; nl = 0

    for s in lines:
       for ch in s:
        if ch == '\r': cr += 1
        if ch == '\n': nl += 1

    if verbose or cr &gt; 0:
        print "%55s %s cr's %4s nl's" % (name,cr,nl)
</t>
<t tx="ekr.20150416081546.4">import glob

@others

baseDir = g.os_path_abspath(g.os_path_join(g.app.loadDir,'..'))
n = 0
for dir2 in ('','src','scripts','plugins',):

    theDir = g.os_path_abspath(g.os_path_join(baseDir,dir2))
    print theDir
    files = glob.glob('%s\*.py' % theDir)
    for name in files:
        f = file(name)
        lines = f.readlines()
        # print '%5d %s' % (len(lines),name)
        f.close()
        check(name,lines)
        n += 1

print 'done.  checked %d files' % (n)
</t>
<t tx="ekr.20150416081546.5">def check(name,lines):

    n = 0
    for line in lines:
        n += 1
        i = g.skip_ws(line,0)
        lws = line[0:i]
        if lws:
            if lws.find(' ') &gt; -1 and lws.find('\t') &gt; -1:
                print '%20s %5d %s' % (name,n,repr(line))
</t>
<t tx="ekr.20150416081546.6">import glob
pattern = g.os_path_finalize_join(g.app.loadDir,'..','modes','*.py')
for fn in glob.glob(pattern):
    sfn = g.shortFileName(fn)
    f = open(fn)
    s = f.read()
    f.close()
    if s.find(r'regexp="\\') &gt; -1:
        g.es(sfn)

@ found: Rules indicated are dubious or broken

md.py:
    [ \t]   leadins: 8,20,24,25(?),50,51
    space   leadins: 23,46,49
    [=-]    leadins: 21,47
    [\\_]   leadins: 54,55
    #       leadins: 22
    other   leadins: 7,12,19,53

moin.py:
    [ \t]           rule 3.
    single-quote    rule 6.

erlang.py:  no obvious problem.
lilypond.py:no obvious problem.
perl.py:    no obvious problem.
pl1.py:     no obvious problem.
rest.py:    no obvious problem.
rtf.py:     no obvious problem.
scala.py:   no obvious problem.
yaml.py:    fixed</t>
<t tx="ekr.20150416081546.7">'''
Regularize newlines in ekr-spellpyx.txt.

Replaces sorts the file, removes duplicate lines and ensuring a trailing newline.
'''
fn = g.os_path_finalize_join(g.app.loadDir,'..','..','ekr-spellpyx.txt')
with open(fn) as f:
    s = ''.join(sorted(set(g.splitLines(f.read().strip()+'\n'))))
with open(fn,'w') as f:
    f.write(s)
</t>
<t tx="ekr.20150416081546.8">@first

"""
A simple script to install Leo on Linux.

Contributed by David McNab &lt;david@rebirthing.co.nz&gt;
"""

import commands,os,sys # commands module is for Unix only.

# We must be root to use this script.
if os.getuid() != 0:
    print "You need to run this install script as root"
    sys.exit(1)

# Create /usr/lib/leo and copy all files there.
print "***** Installing Leo to /usr/lib/leo..."
commands.getoutput("mkdir -p /usr/lib/leo")
commands.getoutput("cp -rp * /usr/lib/leo")

# Create user's 'leo' command script into /usr/bin/leo
print "***** Creating Leo startup script -&gt; /usr/bin/leo"
fd = open("/usr/bin/leo", "w")
fd.write("""#!/usr/bin/python
import commands,sys
files = " ".join(sys.argv[1:])
print commands.getoutput("python /usr/lib/leo/leo.py %s" % files)
""")
fd.close()
commands.getoutput("chmod 755 /usr/bin/leo")
print "***** Leo installed successfully - type 'leo filename.leo' to use it."
</t>
<t tx="ekr.20150416081546.9">@language python

# This script must be run from leoPy.leo.

'''Warn if leoProjects.txt or leoToDo.txt contain any clones.'''

clones,nodes,seen = 0,0,set()
table = (
  '@file ../doc/leoProjects.txt',
  '@file ../doc/leoToDo.txt',
)

def check_clone(c,p0,root):
    '''Warn if p appears in any @&lt;file&gt; node outside of root's tree.'''
    global nodes,seen
    v = p0.v
    for p in c.all_positions():
        nodes += 1
        if p.v == v:
            # Check *all* ancestors, not just the nearest one.
            for parent in p.self_and_parents():
                nodes += 1
                if parent.isAnyAtFileNode() and parent.v != root.v:
                    if parent.v not in seen:
                        seen.add(parent.v)
                        g.es_print('%s and %s contain clone: %s' % (
                            root.h,parent.h,p0.h))

for h in table:
    root = g.findNodeAnywhere(c,h)
    if root:
        for p in root.self_and_subtree():
            nodes += 1
            if p.isCloned():
                clones += 1
                check_clone(c,p,root)
    else:
        g.es_print('not found',h,color='red')
print('done: %s nodes, %s clones' % (nodes,clones))
</t>
<t tx="ekr.20150425135153.1">@language ruby
@tabwidth -2
</t>
<t tx="ekr.20150425135153.2">class Leo &lt; Formula

  homepage "http://leo-editor.github.io/leo-editor/"
  url "http://sourceforge.net/projects/leo/files/Leo/5.0-final/Leo-5.0-final.zip"
  sha256 "2d742f9825959ba5c7624d1179b9f3065e14e055c90272fbce199f91770de826"
  head "https://github.com/leo-editor/leo-editor", :using =&gt; :git

  depends_on "pyqt"
  depends_on "enchant" =&gt; :recommended
  depends_on :python if MacOS.version &lt;= :snow_leopard

  def install
    (lib+"python2.7/site-packages").install "leo"
    bin.install "launchLeo.py" =&gt; "leo" 
  end

  test do
    system bin/"python", "-c", "import leo"
  end
end
</t>
<t tx="ekr.20160510090441.1">@language nsi

;#version # No longer used
!define version         "5.9"

!include MUI2.nsh
!include nsDialogs.nsh
!include LogicLib.nsh

; Globals.
Var PythonDirectory
    ; Directory containing Python.exe
Var PythonExe
    ; "python.exe" or "pythonw.exe"
Var PythonExecutable
    ; $PythonDirectory/$PythonExe

!define app_icon        "leo\Icons\LeoApp.ico"
!define doc_icon        "leo\Icons\LeoDoc.ico"
!define ext             ".leo"
!define leo_hklm        "SOFTWARE\EKR\Leo"
!define license         "LICENSE"
!define name            "Leo"
!define publisher       "Edward K. Ream"
!define site            "https://leo-editor.github.io/leo-editor/"
!define target_file     "LeoAssoc.exe"
!define uninst_key      "Software\Microsoft\Windows\CurrentVersion\Uninstall\leo"

; Locations
Name "Leo Associations"
OutFile "LeoAssoc.exe"
InstallDir "$PROGRAMFILES\Leo-${version}"

; Icons
!define MUI_ICON "${app_icon}"

&lt;&lt; assoc prolog &gt;&gt;
&lt;&lt; assoc pages &gt;&gt;
@others
; Language should follow pages.
!insertmacro MUI_LANGUAGE "English"
</t>
<t tx="ekr.20160510090943.1">

!addincludedir C:\leo.repo\leo-editor\leo\dist

; Boilerplate
SetCompressor bzip2
Caption "Leo File Associations Installer"
AutoCloseWindow false 
SilentInstall normal
CRCCheck on
SetCompress auto
SetDatablockOptimize on
WindowIcon on
ShowInstDetails show
ShowUnInstDetails show
</t>
<t tx="ekr.20160510091130.1">@language nsi

Var StartMenuFolder

!insertmacro MUI_PAGE_WELCOME
!insertmacro MUI_PAGE_LICENSE       ${license}
!insertmacro MUI_PAGE_COMPONENTS

; Define these here so the back button works.
!define MUI_PAGE_HEADER_TEXT "Choose Installed Location"
!define MUI_PAGE_HEADER_SUBTEXT "Choose the folder in which Leo has been installed."
!define MUI_DIRECTORYPAGE_TEXT_TOP "Setup installs file associations for Leo in the Windows registry."
!define MUI_DIRECTORYPAGE_TEXT_DESTINATION "Select the top-level leo-editor Folder"
!insertmacro MUI_PAGE_DIRECTORY

; It's so easy: just set these *before* creating another directory page!
!define MUI_PAGE_HEADER_TEXT "Choose Python Location"
!define MUI_PAGE_HEADER_SUBTEXT "Select the top-level Python directory"
!define MUI_DIRECTORYPAGE_TEXT_TOP "Choose the top-level Python folder."
!define MUI_DIRECTORYPAGE_TEXT_DESTINATION "Python Folder"
!define MUI_DIRECTORYPAGE_VARIABLE $PythonDirectory
!insertmacro MUI_PAGE_DIRECTORY

!insertmacro MUI_PAGE_STARTMENU "Application" $StartMenuFolder
!insertmacro MUI_PAGE_INSTFILES
!insertmacro MUI_PAGE_FINISH

; ----- uninstaller pages -----

!insertmacro MUI_UNPAGE_WELCOME
!insertmacro MUI_UNPAGE_DIRECTORY
!insertmacro MUI_UNPAGE_INSTFILES
!insertmacro MUI_UNPAGE_FINISH
</t>
<t tx="ekr.20160510093344.1">; The name of this section must be "Leo".
Section "LeoAssoc" SEC01
    ; This section is required, but does not need any contents.
    ; It must have the name of the .exe file.
SectionEnd
</t>
<t tx="ekr.20160510093411.1">Section "${ext} File Association" SEC02
    MessageBox MB_YESNO "Launch Leo in Python console? (recommended for Python 3)" IDYES true IDNO false
    true:
        StrCpy $PythonExe "python.exe"
        goto next
    false:
        StrCpy $PythonExe "pythonw.exe"
    next:
    StrCpy $PythonExecutable "$PythonDirectory\$PythonExe"
        ; Set for all other sections.
    SectionIn 1 2 3 4
    WriteRegStr HKCR "${ext}" "" "Leo File"
    WriteRegStr HKCR "LeoFile" "" "Leo File"
    WriteRegStr HKCR "LeoFile\shell" "" "open"
    ; The single quotes below appear to be required.
    WriteRegStr HKCR "LeoFile\DefaultIcon" "" '"$INSTDIR\${app_icon}"'
        ; https://github.com/leo-editor/leo-editor/issues/24
    WriteRegStr HKCR "LeoFile\shell\open\command" "" '"$PythonExecutable" "$INSTDIR\launchLeo.py %*"'
SectionEnd
</t>
<t tx="ekr.20160510093822.1">
Section "Leo Desktop Shortcut" SEC03
  ; This sets the "Start in folder" box!!!"
  SetOutPath "$INSTDIR\leo"
  ;This is **tricky**.  We need single quotes to handle paths containing spaces.
  ;Add single quotes around PythonExecutable and launchLeo.py args, but *not* the app_icon arg.
  CreateShortCut "$DESKTOP\Leo.lnk" '"$PythonExecutable"' '"$INSTDIR\launchLeo.py"' "$INSTDIR\${app_icon}"
SectionEnd
</t>
<t tx="ekr.20160510093859.1">
Section "Leo Start Menu" SEC04
  ; This is **tricky**.
  ; We need single quotes to handle paths containing spaces.
  ; Add single quotes around PythonExecutable and launchLeo.py args,
  ; but *not* the app_icon arg.
  CreateShortCut "$SMPROGRAMS\Leo\Leo.lnk" '"$PythonExecutable"' '"$INSTDIR\launchLeo.py"' "$INSTDIR\${app_icon}"
  CreateShortCut "$SMPROGRAMS\Leo\Uninstall.lnk" '"$INSTDIR\uninst.exe"'
SectionEnd
</t>
<t tx="ekr.20160510095711.1">
Section -Post
  WriteRegStr HKLM ${leo_hklm} "" "$INSTDIR"
  WriteUninstaller "$INSTDIR\uninst.exe"
  WriteRegStr HKLM "${uninst_key}" "DisplayName" "Leo File Associations (remove only)"
  WriteRegStr HKLM "${uninst_key}" "UninstallString" "$INSTDIR\uninst.exe"
  WriteRegStr HKLM "${uninst_key}" "DisplayVersion" "Leo File Associations"
  WriteRegStr HKLM "${uninst_key}" "URLInfoAbout" "${site}"
  WriteRegStr HKLM "${uninst_key}" "Publisher" "${publisher}"
SectionEnd
</t>
<t tx="ekr.20160510095724.1">
Section Uninstall
    DeleteRegKey HKLM "${leo_hklm}"
    DeleteRegKey HKCR "${ext}"
    DeleteRegKey HKCR "LeoFile"
    ; Remove links.
    Delete "$SMPROGRAMS\Leo\Uninstall.lnk"
    Delete "$SMPROGRAMS\Leo.lnk"
    Delete "$DESKTOP\Leo.lnk"
    DeleteRegKey HKLM "${uninst_key}" 
    SetAutoClose false

SectionEnd ; end Uninstall section
</t>
<t tx="ekr.20161015091350.1">- Make sure no distributed .leo file contains xml-stylesheet elements.
  Run @button check .leo files in leo-dist.leo.
- Make sure Leo looks good without myLeoSettings.leo.
- Run the "check-bindings" button in leoSettings.leo.
- Run all unit tests with *both* Python 2 and 3.
- Run ll -a with *both* Python 2 and 3.</t>
<t tx="ekr.20161015091353.1">- Regenerate all .html files.
- Copy files to web, including leo/doc/html/index.html
  Do **not** copy searchindex.js.
</t>
<t tx="ekr.20161015091353.2">LeoDocs.leo:
- Make sure copyright dates are correct.
- Update the "last updated" text in index.html.
- Update version numbers in html/conf.py
- Update the release notes.
- Remove @language rest where possible in new notes.
- Create new "what's new" section.
- Remove top-level clones.
- Spell check entire file.
- Copy release notes to leoDist.leo.
- Copy release notes to LeoReleaseNotes.leo
- Select the readme node.

LeoDist.leo:
- Make sure copyright dates are correct.
- Update version numbers: search leoDist.leo for ##version.
- Update readme.md.
- Check readme.md spelling.
- Check 'PKG-INFO.TXT'

leoVersion.py:
- Update version constant.

LeoPyRef.leo and LeoPluginsRef.leo:
- Regenerate from corresponding local file.
- Remove top-level clones.
</t>
<t tx="ekr.20161015091353.3">- Update the *GitHub* release at https://github.com/leo-editor/leo-editor/releases
   This must be done *soon* after the release's actual commit.
   There is a "Draft New Release" button at the top-right of the page.

- Update version number on Leo's wikipedia site:
  http://en.wikipedia.org/wiki/Leo_%28editor%29
  - Edit with the 'Edit this page' *tab* (not a link)
  - Update version number on web site.

- Announce to SourceForge:  http://sourceforge.net/projects/leo/
   **Markdown accepted, so paste release notes in LeoDocs.leo.**.

- Announce to leo-editor: **Paste source-forge announcement**.

- Announce to Python-announce-list using email:
   mailto:python-announce-list@python.org
   **Paste source-forge or leo-editor announcement**.

  - Check it by visiting the archive:
  https://mail.python.org/pipermail/python-announce-list/

- Register Leo at https://pypi.python.org/pypi/leo

- My blog: http://edreamleo.blogspot.com/
  **Paste source-forge or leo-editor announcement**.
  **To get HTML, just use html tab**.
</t>
<t tx="ekr.20161015092224.1">Run make-leo.
- Commit all files before running make-leo.
- Run make-leo button in leoDist.leo.
- Commit any changed files.
- If any files change, rerun make-leo.

Create the executable installer:
- Double-click leo.nsi. (Run with makeNSIS.exe)

Run pyinstaller on Windows:
- Delete leo-editor/dist and leo-editor/build folders.
- Run [a32]&gt; pyinstaller --clean --win-private-assemblies launchLeo-unified.spec
- Test a *copy* of the result so .pyo files are not added to the package)
- Rename leo/dist/LeoAppFolder to LeoApp (fixes windows naming problem).
- Compress the LeoApp folder to Leo_&lt;version&gt;_Win.zip.
    
Run pyinstaller on Linux:
- (optional) Delete leo-editor/dist and leo-editor/build folders.
- Run pyinstaller2 launchLeo-unified.spec
- Test a *copy* of the result so .pyo files are not added to the package)
- Compress the folder to Leo_&lt;version&gt;_Linux_64_bit.tar.gz.
</t>
<t tx="ekr.20161017094235.10">
Section Uninstall

    DeleteRegKey HKLM "${leo_hklm}"
    DeleteRegKey HKCR "${ext}"
    DeleteRegKey HKCR "${name}File"
    ; Safely removes all files and directories, including $INSTDIR.
    ; The make-leo button creates nsi-uninstall-files.txt.
    !include nsi-uninstall-files.txt
    ; Remove links.
    Delete "$SMPROGRAMS\${name}\Uninstall.lnk"
    Delete "$SMPROGRAMS\${name}.lnk"
    ; RMDir  "$SMPROGRAMS\${name}-${version}"
    RMDir  "$SMPROGRAMS\${name}"
    Delete "$DESKTOP\${name}.lnk"
    DeleteRegKey HKLM "${uninst_key}" 
    SetAutoClose false

SectionEnd ; end Uninstall section
</t>
<t tx="ekr.20161017094235.2">; Globals.
Var PythonDirectory
    ; Directory containing Pythonw.exe
    ; Set by onInit.  May be set in Python Directory page.

!define PythonExecutable "$PythonDirectory\pythonw.exe"
    ;;; Always use pythonw.exe here.
    ;;; To debug, set the target to python.exe in the desktop icon properties.

!addincludedir C:\leo.repo\leo-editor\leo\dist

; Boilerplate
SetCompressor bzip2
Caption "${name}-${version} Installer"
AutoCloseWindow false 
SilentInstall normal
CRCCheck on
SetCompress auto
SetDatablockOptimize on
WindowIcon on
ShowInstDetails show
ShowUnInstDetails show

; Locations
Name "${name}"
OutFile "${target_file}"
InstallDir "$PROGRAMFILES\${name}-${version}"

; Icons
!define MUI_ICON "${app_icon}"
</t>
<t tx="ekr.20161017094235.3">@language nsi

Var StartMenuFolder

; Define the TEXT_TOP for both the MUI_PAGE_DIRECTORY pages.
; "${s1a} ${s2} ${s3}" is the TEXT_TOP for the Install Location page.
; "${s2b} ${s2} ${s3}" is the TEXT_TOP for the Choose Python Folder page.
!define s1a "Setup will install ${name} in the following folder."
!define s1b "Setup will use the following folder as the Python location."
!define s2 "To install in a different folder, click Browse and select another folder."
!define s3 "Click next to continue."

!insertmacro MUI_PAGE_WELCOME
!insertmacro MUI_PAGE_LICENSE       ${license}
!insertmacro MUI_PAGE_COMPONENTS

; These are the defaults, but defined them here so the back button works.
!define MUI_PAGE_HEADER_TEXT "Choose Install Location"
!define MUI_PAGE_HEADER_SUBTEXT "Choose the folder in which to install ${name}"
!define MUI_DIRECTORYPAGE_TEXT_TOP "${s1a} ${s2} ${s3}"
!define MUI_DIRECTORYPAGE_TEXT_DESTINATION "Destination Folder"
!insertmacro MUI_PAGE_DIRECTORY

; It's so easy: just set these *before* creating another directory page!
!define MUI_PAGE_HEADER_TEXT "Choose Python Location"
!define MUI_PAGE_HEADER_SUBTEXT "Select the top-level Python directory"
!define MUI_DIRECTORYPAGE_TEXT_TOP "${s1b} ${s2} ${s3}"
!define MUI_DIRECTORYPAGE_TEXT_DESTINATION "Python Folder"
!define MUI_DIRECTORYPAGE_VARIABLE $PythonDirectory
!insertmacro MUI_PAGE_DIRECTORY

!insertmacro MUI_PAGE_STARTMENU     "Application" $StartMenuFolder
!insertmacro MUI_PAGE_INSTFILES
!insertmacro MUI_PAGE_FINISH

; ----- uninstaller pages -----

!insertmacro MUI_UNPAGE_WELCOME
; !insertmacro MUI_UNPAGE_LICENSE   ${license}
; !insertmacro MUI_UNPAGE_CONFIRM
; !insertmacro MUI_UNPAGE_COMPONENTS ; doesn't actually list components.
!insertmacro MUI_UNPAGE_DIRECTORY
!insertmacro MUI_UNPAGE_INSTFILES
!insertmacro MUI_UNPAGE_FINISH
</t>
<t tx="ekr.20161017094235.4">
; Set PythonDirectory to the top-level Python path.
; For now, prefer Python 2.x to Python 3.x.
Function .onInit
    ;try27:
        SetRegView 64
        ReadRegStr $9 HKLM Software\Python\PythonCore\2.7\InstallPath ""
        StrCmp $9 "" try26 ok
    try26:
        ReadRegStr $9 HKLM SOFTWARE\Python\PythonCore\2.6\InstallPath ""
        StrCmp $9 "" try35 ok
    try35:
        ReadRegStr $9 HKLM Software\Python\PythonCore\3.5\InstallPath ""
        StrCmp $9 "" try34 ok
    try34:
        ReadRegStr $9 HKLM Software\Python\PythonCore\3.4\InstallPath ""
        StrCmp $9 "" try33 ok
    try33:
        ReadRegStr $9 HKLM Software\Python\PythonCore\3.3\InstallPath ""
        StrCmp $9 "" try32 ok
    try32:
        ReadRegStr $9 HKLM Software\Python\PythonCore\3.2\InstallPath ""
        StrCmp $9 "" try31 ok
    try31:
        ReadRegStr $9 HKLM Software\Python\PythonCore\3.1\InstallPath ""
        StrCmp $9 "" try30 ok
    try30:
        ReadRegStr $9 HKLM Software\Python\PythonCore\3.0\InstallPath ""
        StrCmp $9 "" tryReg32 ok
    ; Entries not found in 64-bit registry: try 32-bit registry...
    tryReg32:
        SetRegView 32
        ReadRegStr $9 HKLM Software\Python\PythonCore\2.7\InstallPath ""
        StrCmp $9 "" try26_32 ok
    try26_32:
        ReadRegStr $9 HKLM Software\Python\PythonCore\2.6\InstallPath ""
        StrCmp $9 "" try35_32 ok
    try35_32:
        ReadRegStr $9 HKLM Software\Python\PythonCore\3.5\InstallPath ""
        StrCmp $9 "" try34_32 ok
    try34_32:
        ReadRegStr $9 HKLM Software\Python\PythonCore\3.4\InstallPath ""
        StrCmp $9 "" try33_32 ok
    try33_32:
        ReadRegStr $9 HKLM Software\Python\PythonCore\3.3\InstallPath ""
        StrCmp $9 "" try32_32 ok
    try32_32:
        ReadRegStr $9 HKLM Software\Python\PythonCore\3.2\InstallPath ""
        StrCmp $9 "" try31_32 ok
    try31_32:
        ReadRegStr $9 HKLM Software\Python\PythonCore\3.1\InstallPath ""
        StrCmp $9 "" try30_32 ok
    try30_32:
        ReadRegStr $9 HKLM Software\Python\PythonCore\3.0\InstallPath ""
        StrCmp $9 "" oops ok
    oops:
        MessageBox MB_OK "Python not found"
        StrCpy $PythonDirectory ""
        Goto done
    ok:
        StrCpy $PythonDirectory $9
    done:
FunctionEnd ; End .onInit
</t>
<t tx="ekr.20161017094235.5">
; The name of this section must be "Leo".
Section "Leo" SEC01
    ; Add all files and directories.
    ; The make-leo button creates nsi-install-files.txt.
    !include nsi-install-files.txt
SectionEnd
</t>
<t tx="ekr.20161017094235.6">
Section "${ext} File Association" SEC02
    SectionIn 1 2 3 4
    WriteRegStr HKCR "${ext}" "" "${name}File"
    WriteRegStr HKCR "${name}File" "" "${name} File"
    WriteRegStr HKCR "${name}File\shell" "" "open"
    ; The single quotes below appear to be required.
    WriteRegStr HKCR "${name}File\DefaultIcon" "" '"$INSTDIR\${app_icon}"'
    ; https://github.com/leo-editor/leo-editor/issues/24
    WriteRegStr HKCR "${name}File\shell\open\command" "" '"${PythonExecutable}" "$INSTDIR\launchLeo.py %*"'
SectionEnd
</t>
<t tx="ekr.20161017094235.7">
Section "${name} Desktop Shortcut" SEC03
  ; This sets the "Start in folder" box!!!"
  SetOutPath "$INSTDIR\leo"
  ;;; This is **tricky**.  We need single quotes to handle paths containing spaces.
  ;;; Add single quotes around PythonExecutable and launchLeo.py args, but *not* the app_icon arg.
  CreateShortCut "$DESKTOP\${name}.lnk" '"${PythonExecutable}"' '"$INSTDIR\launchLeo.py"' "$INSTDIR\${app_icon}"
SectionEnd
</t>
<t tx="ekr.20161017094235.8">
Section "${name} Start Menu" SEC04
  CreateDirectory "$SMPROGRAMS\${name}"
  ;;; This is **tricky**.  We need single quotes to handle paths containing spaces.
  ;;; Add single quotes around PythonExecutable and launchLeo.py args, but *not* the app_icon arg.
  CreateShortCut "$SMPROGRAMS\${name}\${name}.lnk" '"${PythonExecutable}"' '"$INSTDIR\launchLeo.py"' "$INSTDIR\${app_icon}"
  CreateShortCut "$SMPROGRAMS\${name}\Uninstall.lnk" '"$INSTDIR\uninst.exe"'
SectionEnd
</t>
<t tx="ekr.20161017094235.9">
Section -Post
  WriteRegStr HKLM ${leo_hklm} "" "$INSTDIR"
  WriteUninstaller "$INSTDIR\uninst.exe"
  WriteRegStr HKLM "${uninst_key}" "DisplayName" "${name}-${version} (remove only)"
  WriteRegStr HKLM "${uninst_key}" "UninstallString" "$INSTDIR\uninst.exe"
  WriteRegStr HKLM "${uninst_key}" "DisplayVersion" "${version}"
  WriteRegStr HKLM "${uninst_key}" "URLInfoAbout" "${site}"
  WriteRegStr HKLM "${uninst_key}" "Publisher" "${publisher}"
SectionEnd
</t>
<t tx="ekr.20161017094430.1">;;; This doesn't work.
;;; !addincludedir C:\leo.repo\leo-editor\leo\dist

!include MUI2.nsh
!include nsDialogs.nsh
!include LogicLib.nsh

;#version
!define version         "5.9"

; These are *not* Python strings--backslashes are fine.

!define app_icon        "leo\Icons\LeoApp.ico"
!define doc_icon        "leo\Icons\LeoDoc.ico"
; This works, but the icon is too small.
;!define icon            "C:\leo.repo\trunk\leo\Icons\SplashScreen.ico"
!define ext             ".leo"
!define leo_hklm        "SOFTWARE\EKR\Leo"
!define license         "LICENSE"
!define name            "Leo"
!define publisher       "Edward K. Ream"
!define site            "https://leo-editor.github.io/leo-editor/"
!define target_file     "LeoSetup-${version}.exe"
!define uninst_key      "Software\Microsoft\Windows\CurrentVersion\Uninstall\leo"
</t>
<t tx="ekr.20161020040946.1">Test files in installed folder:

- Run all unit tests in the installed folder, with the installed Leo.

- Make sure the following open without errors:
    - leoPlugins.leo
    - leoPy.leo
    - LeoDocs.leo
</t>
<t tx="ekr.20161020041000.1">- Create a full (annotated) tag:
  - Do not use the -f option.
  - Make sure the tag does not conflict with the release branch.
    Release *branches* should end with "-rel"
    Tags should start with "v".
    Tags should *not* end with "-rel"

git tag -a v5.9.x -m "Added v5.9.x tag"
git push --follow-tags
</t>
<t tx="ekr.20161024113526.1">@language rest
@wrap

See LeoDocs.leo for all previous release notes.</t>
<t tx="ekr.20161024113542.1">@language rest
@wrap

https://github.com/leo-editor/leo-editor/issues/106

How to Create and Maintain a Tap
https://github.com/Homebrew/brew/blob/master/docs/How-to-Create-and-Maintain-a-Tap.md

How To Open a Homebrew Pull Request (and get it merged)
https://github.com/Homebrew/brew/blob/master/docs/How-To-Open-a-Homebrew-Pull-Request-(and-get-it-merged).md
</t>
<t tx="ekr.20161024113553.1">From: Winn Dixie incredible0n3@gmail.com

Would be stellar to have a brew install leo. http://brew.sh/

Homebrew formulae are simple Ruby scripts::

require "formula"

class Wget &lt; Formula
  homepage "http://www.gnu.org/software/wget/"
  url "http://ftp.gnu.org/gnu/wget/wget-1.15.tar.gz"
  sha1 "f3c925f19dfe5ed386daae4f339175c108c50574"

  def install
    system "./configure", "--prefix=#{prefix}"
    system "make", "install"
  end
end

To install homebrew, paste this in a terminal::

ruby -e "$(curl -fsSL https://raw.githubusercontent.com/Homebrew/install/master/install)"

The script explains what it will do and then pauses before it does it.
</t>
<t tx="ekr.20161024113810.1">https://github.com/ludwigschwardt

I've made a first draft of this many moons ago (1 Oct 2013, to be exact :-)).

It still installs Leo 4.10 final. That is if it still works, as I haven't tested it in a while...

You can try it out like this from my tap:

brew tap ska-sa/tap
brew install leo

You are more than welcome to copy it from [here](https://github.com/ska-sa/homebrew-tap/blob/master/leo.rb) and tinker with it.
</t>
<t tx="ekr.20161024114150.1">Whew. Added this pull request: https://github.com/Homebrew/legacy-homebrew/pull/38980
We'll see what happens...

Here is the updated leo.rb file that passes brew audit --strict Leo:

@language ruby

class Leo &lt; Formula
  homepage "http://leo-editor.github.io/leo-editor/"
  url "https://downloads.sourceforge.net/projects/leo/files/Leo/5.1-final/Leo-5.1-final.zip"
  sha256 "2d742f9825959ba5c7624d1179b9f3065e14e055c90272fbce199f91770de826"

  depends_on "pyqt"
  depends_on "enchant" =&gt; :recommended

  def install
    # Obtain information on Python installation
    python_xy = "python" + `%x(python -c "import sys;print(sys.version[:3])")`.chomp
    python_site_packages = lib + "#{python_xy}/site-packages"
    python_site_packages.install "leo"
    bin.install ["launchLeo.py", "profileLeo.py"]
    ln_s "#{bin}/launchLeo.py", "#{bin}/leo"
  end

  test do
    # Create, run in and delete a temporary directory.
    if system "python" "-c" "import leo"
      onoe "Leo FAILED"
    else
      ohai "Leo OK"
    end
  end
end

@language rest

It took quite awhile to grok what was going on. Here are my notes:

brew update
  # updates formulae.
brew doctor
# Clone homebrew into ~/leo.repo/homebrew
cd ~/leo.repo
git clone https://github.com/leo-editor/homebrew.git
brew create http://sourceforge.net/projects/leo/files/Leo/5.1-final/Leo-5.1-final.zip
    # This Downloaded the file and opened vim:
    # ==&gt; Downloading http://sourceforge.net/projects/leo/files/Leo/5.1-final/Leo-5.1-
    # The second time I did this I simply replaced the file with the proper leo.rb.
brew audit --strict Leo
  # Caught various problems.
cd homebrew
  # Not part of the instructions.
git checkout -b Leo
  # Switched to a new branch 'Homebrew-Leo'
git add Library/Formula/leo.rb
  # Not part of the instructions.
git commit Library/Formula/leo.rb ### &amp;&amp; git push
git push
  # (within SourceTree) using my normal GitHub username and password.

</t>
<t tx="ekr.20161024115114.1">Here is the latest leo.rb:

@language ruby

class Leo &lt; Formula
  homepage "http://leo-editor.github.io/leo-editor/"
  url "http://sourceforge.net/projects/leo/files/Leo/5.0-final/Leo-5.0-final.zip"
  sha256 "2d742f9825959ba5c7624d1179b9f3065e14e055c90272fbce199f91770de826"
  head "https://github.com/leo-editor/leo-editor", :using =&gt; :git

  depends_on "pyqt"
  depends_on "enchant" =&gt; :recommended
  depends_on :python if MacOS.version &lt;= :snow_leopard

  def install
    (lib+"python2.7/site-packages").install "leo"
    bin.install "launchLeo.py" =&gt; "leo"
  end

  test do
    system bin/"python", "-c", "import leo"
  end
end

@language rest


This passes the following::

    brew audit --strict Leo
    brew install --verbose --debug Leo

However, after:

    brew uninstall Leo
    brew install Leo

I get the following:

    sh: -c: line 0: syntax error near unexpected token `python'
    sh: -c: line 0: `%x(python -c "import sys;print(sys.version[:3])")'

This looks like an old version of leo.rb is being used, but a thorough
search shows no such file. Any help would be appreciated.</t>
<t tx="ekr.20161024115257.1">*Note*: Brew create now computes the hash automatically.

http://stackoverflow.com/questions/32673943/how-to-update-homebrew-sha256

After editing the formula, you can run:

    brew fetch your-formula --build-from-source

to fetch the tarball and display the new checksum.

If you've already downloaded the tarball somewhere, you can calculate the hash with:

    openssl sha256 &lt; some_tarball.tar.gz

or:

    shasum -a 256 some_tarball.tar.gz
</t>
<t tx="ekr.20161025091538.1">Here, I'd like to add to the previous post, to show the big picture. Creating a pull request is actually pretty simple, as the homebrew readme suggests:

1. Fork Homebrew.
2. brew create http://example.com/foo-0.1.tar.gz
3. git checkout -b foo
4. git commit Library/Formula/foo.rb &amp;&amp; git push
5. Pull Request: links to https://github.com/Homebrew/homebrew/pulls

This kind of abbreviated list strikes a good balance for those who know the big picture. But for those who don't, a few more details would be helpful:

Directories

The instructions don't mention directories, which was confusing:

    I forked homebrew in ~/leo.repo, my standard place for repos. This created all kinds of stuff in /usr/local, but those places don't matter. Everything actually should happen in ~/leo.repo/homebrew. It took me awhile to realize I could ignore everything in /usr/local.

    Steps 2, 3 and 4 happened, iirc, in ~/leo.repo or in ~/leo.repo/homebrew, which, in retrospect, makes sense, but did not at the time.

Pushing &amp; the pull request

The following may be blindingly obvious to those with more experience with git, but this was the first time I had used git in a more collaborative way:

    The push happens in my fork, so I can (must) use my own GitHub credentials to do the push. I'm simply modifying my own fork.
    The link in the step 5, pull request, isn't really helpful. Instead, after the push, a button in my fork of homebrew appeared called something like "submit pull request". I pressed the button, added a few comments, and off we went. Next time, I'll add a link to Leo's home page. The email link was redundant, but it may have encouraged the helpful comments that I received...

Changing the pull request

The first pull request had problems, so I assume it won't be pulled. I also assume that I can simply make the changes in leo.rb in my already existing branch, push them, and then issue a new pull request.

Summary: This is actually a straightforward process, but nobody knows better than I that describing a straightforward process is anything but straightforward!
</t>
<t tx="ekr.20161025091621.1">he Formula Cookbook, https://github.com/Homebrew/brew/blob/master/docs/Formula-Cookbook.md, is a must-read, especially the Python-related parts!)

These instructions for contributing to Homebrew (specifically calling brew commands) assume that you are actually *using* Homebrew, and normally the Homebrew repo then lives in /usr/local. I normally work in that repo and would then copy the formula elsewhere for pushing (typically to my tap repo).

You don't have to issue a new pull request. Just add your changes to the same branch and push them, and they will remain associated with the same pull request. This is a great feature of the PR: you can commit and discuss until everyone is happy and the PR then gets accepted.

I would rename the pull request "leo 5.1 (new formula)". :-)
</t>
<t tx="ekr.20161025114433.1"></t>
<t tx="ekr.20161025114444.1">@language ruby

class LeoEditor &lt; Formula
  desc "The Leo IDE/Outliner/PIM"
  homepage "http://leo-editor.github.io/leo-editor/"
  url "https://github.com/leo-editor/leo-editor/archive/5.4.1.tar.gz"
  sha256 "2cf0f598aa46e8ced6dd7da0229157e7b523704d0a03604a4da14b715c0a232f"

  depends_on :python if MacOS.version &lt;= :snow_leopard
  depends_on "pyqt"
  depends_on "enchant" =&gt; :recommended

  def install
    bin.install "leo"
    bin.install ["launchLeo.py", "profileLeo.py"]
    ln_s "#{bin}/launchLeo.py", "#{bin}/leo"
  end

  test do
    if system "python", "-c", "import", "leo"
      onoe "Leo FAILED"
    else
      ohai "Leo OK"
    end
  end
end</t>
<t tx="ekr.20170316104916.1">- Create Release on SourceForge: http://sourceforge.net/projects/leo/
    - Make sure to upload readme.md and Readme-quick-install.txt.
</t>
<t tx="ekr.20170911061827.1">'''Make sure no distributed .leo file contains xml-stylesheet elements.'''
# g.cls()
&lt;&lt; define files &gt;&gt;
for fn in files:
    path = g.os_path_finalize_join(g.app.loadDir, '..', fn)
    if g.os_path_exists(path):
        with open(path, 'rb') as f:
            s = f.read()
        s = g.toUnicode(s)
        if s.find('&lt;xml-stylesheet') &gt; -1:
            g.es_print('contains xml-stylesheet element: %s' % (path))
    else:
        g.es_print('does not exist: %s' % path)
g.es_print('done')
</t>
<t tx="ekr.20170911062209.1">files = (
    'config/exampleSettings.leo',
    'config/leoSettings.leo',
    'core/leoPyRef.leo',
    'dist/leoDist.leo',
    'doc/LeoReleaseNotes.leo',
    'doc/cheatSheet.leo',
    'doc/default_workbook.leo',
    'doc/leoDocs.leo',
    'doc/leoSlideShows.leo',
    'doc/quickstart.leo',
    'external/leo2html.leo',
    'plugins/leoGuiPluginsRef.leo',
    'scripts/scripts.leo',
    'test/test.leo',
)</t>
<t tx="ekr.20180301115911.1">- git checkout {release-tag}
- python setup.py bdist_wheel
- twine upload dist/leo*.whl
</t>
<t tx="ekr.20180405171433.1">Overview

<<<<<<< HEAD
First: Create release branch, 6.7.2.
Change version in this checklist to match.

*Never* merge devel into 6.7.2!
=======
Create the **release branch**: `6.7.2`.
- Change version in this checklist to match.
- Do all release work in `6.7.2` or `gh-pages`.
>>>>>>> 5328808c

About merges:
- Merge bug fix branches into `devel` and `6.7.2`
- Merge `6.7.2` into `devel` any time.
- Do *not* merge devel into 6.7.2.

@language rest
</t>
<<<<<<< HEAD
<t tx="ekr.20180405171433.2" __bookmarks="7d7100580700000069735f6475706571014930300a732e">LeoDocs.leo:
- Make sure copyright dates are correct.
=======
<t tx="ekr.20180405171433.2" __bookmarks="7d7100580700000069735f6475706571014930300a732e">- Make sure copyright dates are correct.
>>>>>>> 5328808c
- Update the version numbers in index.html and conf.py:
  Search for 6.7.
- Update the release notes. *Make sure to update links*.
- Create new "what's new" section.
- Remove top-level clones.
- Spell check entire file, starting at the "Web pages" node.
- Copy release notes to leoDist.leo.
- Copy release notes to LeoReleaseNotes.leo

</t>
<t tx="ekr.20180405171433.3" __bookmarks="7d7100580700000069735f6475706571014930300a732e">- git checkout `gh-pages`.
- git merge 6.7.2
- Run the `make-sphinx` from LeoDocs.leo
- Copy files from leo/doc/html/_build/html to leo-editor/docs
- Commit the changes and push.
</t>
<t tx="ekr.20180405171433.4" __bookmarks="7d7100580700000069735f6475706571014930300a732e">- Make sure Leo looks good without myLeoSettings.leo.

- Make sure Leo runs with Python 3.9.

- Run the full-tests script. See #2867:
  https://github.com/leo-editor/leo-editor/issues/2867
<<<<<<< HEAD

LeoSettings.leo:
- Run all "check" buttons in leoSettings.leo.

LeoPyRef.leo:
Do *not* use the write-LeoPyRef button in LeoPy.leo. It is buggy.
- Create LeoPyRef.leo by copying leoPy.leo to it, then deleting unwanted nodes.
- Open LeoPyRef.leo. Verify the diff after saving.
=======
>>>>>>> 5328808c
</t>
<t tx="ekr.20180405171433.7" __bookmarks="7d7100580700000069735f6475706571014930300a732e">Create a git tag **last**

git checkout master
git tag -a v6.7.2 -m "Added v6.7.2 tag"
git push --follow-tags
</t>
<t tx="ekr.20180828095843.1" __bookmarks="7d7100580700000069735f6475706571014930300a732e">leoVersion.py:
- Update version constant.
- Update static date.
- Update date of the release, in &lt;&lt; version dates &gt;&gt; section.
</t>
<t tx="ekr.20181001112218.1" __bookmarks="7d7100580700000069735f6475706571014930300a732e">git checkout devel
git merge 6.7.2
update version in leoVersion.py.
git tag -a v6.7.2-devel -m "Added v6.7.2-devel tag"
git push --follow-tags
</t>
<t tx="ekr.20190618104430.1" __bookmarks="7d7100580700000069735f6475706571014930300a732e">From 6.7.2 branch:

- git merge master
- Fix any conflicts and push.
- git checkout master
- git merge 6.7.2</t>
<t tx="ekr.20190618104622.1" __bookmarks="7d7100580700000069735f6475706571014930300a732e">Update the *GitHub* release at https://github.com/leo-editor/leo-editor/releases

This must be done *soon* after the release's actual commit.
There is a "Draft New Release" button at the top-right of the page.
</t>
<t tx="ekr.20190618104704.1" __bookmarks="7d7100580700000069735f6475706571014930300a732e">- Announce to leo-editor first.

Public announcements, after creating a package.

- Announce to SourceForge:  http://sourceforge.net/projects/leo/
   **Markdown accepted, so paste release notes in LeoDocs.leo.**.

- Announce to Python-announce-list using email:
   python-announce-list@python.org
   **Paste source-forge or leo-editor announcement**.

  - Check it by visiting the archive:
    https://mail.python.org/archives/list/python-announce-list@python.org/
  
- My blog: http://edreamleo.blogspot.com/
  **Paste GitHub announcement**.
</t>
<t tx="ekr.20190802115604.1" __bookmarks="7d7100580700000069735f6475706571014930300a732e">git checkout master

- test-all
- mypy leo
- Run pylint on all files.
</t>
<t tx="ekr.20210814054641.1">@language unknown_language
# Processed in order listed
# Global
#recursive-include leo *.*     # not needed when using `graft`
graft leo
global-exclude *.py[cod] __pycache__ *.so

# Root folder
include *.TXT
include launchLeo.py
include profileLeo.py
include pylint-leo.bat
include pylint-leo.py
include *.nsi
include LICENSE
# obscure pip bug fix https://github.com/pypa/setuptools/issues/1694
include pyproject.toml

# Exclusions
# same as scrub_datafiles in setup.py, prior to Github commit 9982d17e2470ac8313050b8a0288cd39d7ad4f5b
# Issue #2633: execute-script requires that leo/test exist.
#              test-all requires that leo/test/test.leo exist.
# prune leo/test
prune leo/doc/html
# EKR: 2021/08/14: further exclusions.
prune leo/core/.mypy_cache
prune leo/core/mypy_stubs
prune leo/core/.gitattributes
prune leo/unittests/htmlcov

# Issue #603, https://github.com/leo-editor/leo-editor/issues/603
include leo/doc/html/conf.py
include leo/doc/html/index.html

# Issue #3177: https://github.com/leo-editor/leo-editor/issues/3177
prune leo/docs</t>
<t tx="ekr.20210815103531.1">**build**

- git checkout master
- Delete files in leoeditor/dist
- python -m build

**upload**

python -m twine upload -r pypi dist/*

username:  __token__
password:  EKR: Copy contents of leo_pypi_token.txt
           Then paste using "Paste" from console Edit menu.
           
File names must be unique.
If there are conflicting names, add -NNN to the filename, like this:
    leo-6.7.2-2-py3-none-any.whl
    leo-6.7.2-2.tar.gz

**install**

python -m pip install --index-url https://pypi.org/simple/ --no-deps leo==6.7.2

**test**

cd ~  # Anywhere except leo-editor folder!
python -m leo.core.runLeo

**uninstall after testing**

python -m pip uninstall leo</t>
<t tx="ekr.20230301070404.1">LeoDist.leo:
- Make sure copyright dates are correct.
- Update version numbers. Search for ##version
  The final version in PKG-INFO.TXT must be called 6.7.2, not 6.7.2-final.
  See Pep 440: https://www.python.org/dev/peps/pep-0440/
- Update readme.md.
- Update version in 'PKG-INFO.TXT'
- Check readme.md spelling.
- Make sure no distributed .leo file contains xml-stylesheet elements.
  Run @button check .leo files in leo-dist.leo.
</t>
<t tx="ekr.20230301070738.1">- Run all "check" buttons in leoSettings.leo.

</t>
<t tx="ekr.20230301070807.1">Do *not* use the (disabled) write-LeoPyRef button in LeoPy.leo. It is buggy.

- Create LeoPyRef.leo by copying leoPy.leo to it, then deleting unwanted nodes.
- Open LeoPyRef.leo. Verify the diff after saving.
</t>
<t tx="maphew.20180128212042.1">@language md
@wrap

Written by Matt Wilkie. Slightly revised by EKR.

PyPi is the Python Package Index Page: https://pypi.python.org/pypi

See https://github.com/leo-editor/leo-editor/issues/562

Once published to pypi Leo can be installed with:

    pip install leo

Developers should install from git as some files are left out when using pip (see Caveats):

    git clone --depth=500 https://github.com/leo-editor/leo-editor.git
    pip install -e .\leo-editor

nb: Optional `--depth=500` fetches the last 3-4 months of activity and is
    orders of magnitude faster than a full clone. If needed later use `git pull
    --unshallow` to grab everything that was missed.
</t>
<t tx="maphew.20180128212042.2">Install using pip if needed:

 - Wheel: for building cross platform binaries (might be installed already)
 - Setuptools: because ...setup!
 - Twine: for secure upload to pypi.org
 - Setupext-janitor: extend clean command (e.g. `python setup.py clean --all`)

    pip install setuptools twine wheel setupext-janitor
</t>
<t tx="maphew.20180128212042.3">A PyPi account is needed to update Leo's pypi reference. Contact one of the
package index owners to be added as a maintainer if needed. See end of
https://pypi.python.org/pypi/leo

Verify access Leo package edit page at:
https://pypi.python.org/pypi?%3Aaction=pkg_edit&amp;name=leo
</t>
<t tx="maphew.20180128212042.4">## Overview

_All of this is now handled in Travis Continual Integration build system. This recipe kept here for troubleshooting if something goes wrong in Travis._


* Remove stale distribution files &amp; folders.  
* Optionally set local checkout to specific version tag.  
* Build redistributable source and binary wheel package.  
* Upload to PyPi (assumes account registration already completed).  
* Test download and install from PyPi. Best to uninstall old Leo first or run in clean virtual env.

## Example

Windows syntax. 'Activate/deactivate' assume using virtual environments; skip those lines if not:

    activate leo-build
    
    rmdir /s/q dist build leo.egg-info
    git checkout tags/5.7
    python setup.py sdist bdist_wheel
    
    :: Optional, test install locally
    pip install dist\*.whl
    leo-console --version
    pip uninstall leo
    
    twine upload dist\*
    
    :: Optional, inspect public page for problems
    start https://pypi.python.org/pypi/leo
    
    deactivate
    
    :: For fuller test `conda create --name py3-clean` first instead of re-using
    activate py3-clean
    
    pip install leo
    leo-console --version

Twine upload will use username and password stored in `.pypirc`, or will prompt
if that doesn't exist.
</t>
<t tx="maphew.20180128212042.5">`pip install leo` only installs the contents of `leo` folder.
So links to files in the project root or other folders will be broken. (Background https://github.com/leo-editor/leo-editor/issues/573)

    ./leo-editor/*         --&gt; left out
    ./leo-editor/docs/*    --&gt; left out
    ./leo-editor/leo/*/*/* --&gt; PYTHONHOME/Lib/site-packages/leo

Docs: of little concern. These can regenerated from sources in ./leo (leoDocs.leo), and are on the website: http://leo-editor.github.io/leo-editor

Root: these files should only be involved in building installers and similar activities (e.g. leoDist.leo). Work from a git checkout or source tarball instead: https://github.com/leo-editor/leo-editor</t>
<t tx="maphew.20180128213245.1">TestPyPI: https://packaging.python.org/guides/using-testpypi/
is a separate instance of the Python Package Index (PyPI) that allows
trying out the distribution tools and process without worrying about affecting
the real index.

I (Matt) don't recommend using Test PyPi for Leo unless problems with the
package on the PyPi side are anticipated. It's too much of a pain to switch back
and forth between test and production when testing installs. In practice most
problems will be found and encountered when testing an install straight from the
whl file on disk:

    pip install dist\Leo-*.whl

That said, here's my recipe for packaging a new release for Test PyPi:
(Windows syntax)

    ::Verify integrity and Build (see leo\dist\build-*.bat)
    python setup.py check
    python setup.py bdist_wheel

    ::Test default install locally
    pip install dist\leo-5.7.dev344-py2.py3-none-any.whl
    leo-c --version
    pip uninstall leo

    ::Upload
    twine upload --repository-url https://test.pypi.org/legacy/ dist/leo-5.7.dev344-py2.py3-none-any

    ::Install from remote
    pip install --pre --index-url https://test.pypi.org/simple/ leo
    leo-c --version

Remove broken releases (still can't re-use identical version numbers and file names though):
https://testpypi.python.org/pypi?%3Aaction=pkg_edit&amp;name=leo
</t>
<t tx="maphew.20181010205346.1">**Pushed a commit but nothing is happening in the dashboard?**
Check the _requests_ log: https://travis-ci.org/leo-editor/leo-editor/requests
The link is hidden under [more options] at right.

**"Could not parse .travis.yml" requests error**
Debug with `travis lint` local client.

**Clarification on using `travis encrypt` for passwords**
https://github.com/travis-ci/travis-ci/issues/10051

**fatal: No names found, cannot describe anything**
The git clone is too shallow and `git describe --tags` doesn't include a tag. Increase the depth in `.travis.yml`:

    git:
      depth: 100

Or from command line:

    git fetch --depth=100

**Build only dependencies don't get installed**
Signified by error like `('\n', ImportError('No module named
semantic_version',))` in Travis report log even though module is listed in
`pyproject.toml`. Is because travis pip version in Oct 2018 is v9 and v10+ is
needed to leverage PEP-518. Fix: upgrade pip in `.travis.yml`

    python -m pip install --upgrade pip

</t>
<t tx="maphew.20190206032329.1">[build-system]
requires = ["setuptools&gt;=38.6.0",
    "build&gt;=0.6.0",
    "setupext-janitor&gt;=1.1",
    "wheel&gt;=0.31.0",
    "twine&gt;=1.11.0"]
    
build-backend = 'setuptools.build_meta'
</t>
<t tx="maphew.20190208135916.1">[bdist_wheel]

# Leo only supports Python 3, so universal should be zero.
universal=0

[flake8]

exclude =
    .git,
    __pycache__,
    leo/build,
    leo/dist,
    leo/doc,
    leo/extensions,
    leo/external,
    leo/modes,
    leo/plugins,
    leo/scripts,
    leo/test,
    leo/unittests,

extend-ignore =

    # Don't check B020. It conflicts with Leo idioms like `for p in p.children():
    # Found for loop that reassigns the iterable it is iterating with each iterable value.
    B020
    
    # Don't complain on every save. Let reindent handle this later.
    # blank line contains whitespace
    W293

    # Harmless...
    
    # expected an indented block (comment)
    E115

    # unexpected indentation (comment)
    E116
    
    # over-indented (comment)
    E117
    
    # continuation line over-indented for visual indent
    E127
    
    # continuation line missing indentation or outdented.
    E122
    
    # closing bracket does not match visual indentation.
    E124
    
    # continuation line with same indent as next logical line
    E125
    
    # continuation line under-indented for visual indent.
    E128
    
    # visually indented line with same indent as next logical line
    E129
    
    # continuation line unaligned for hanging indent.
    E131

    # whitespace before '['
    E211
    
    # multiple spaces before operator
    E221
    
    # multiple spaces after operator
    E222
    
    # missing whitespace around operator
    E225
    
    # missing whitespace after ','
    E231
    
    # unexpected spaces around keyword / parameter equals
    E251
    
    # at least two spaces before inline comment
    E261
    
    # missing whitespace around parameter equals.
    E252
    
    # inline comment should start with '# '
    E262
    
    # block comment should start with '# '.
    E265
    
    # too many leading '#' for block comment
    E266
    
    # multiple spaces before keyword
    E272
    
    # missing whitespace after keyword.
    E275

    # expected 1 blank line, found 0.
    E301
    
    # expected 2 blank lines, found 1.
    E302
    
    # whitespace before ':'
    E203
    
    # too many blank lines (2)
    E303
    
    # expected 2 blank lines after class or function definition, found 0.
    E305
    
    # expected 1 blank line before a nested definition, found 0.
    E306

    # Line too long.
    E501
</t>
<t tx="maphew.20200424174643.1">@language md

# Build new Leo Anaconda Release
_a work in progress (matt)_

_I discovered Conda-Forge recipes already integrated with Continual Integration, and, once accepted, publishing to the conda forge package system. Here's what I know so far._

Local fork:
https://github.com/leo-editor/conda-forge-recipes/tree/leo

PR to merge with upstream:
https://github.com/conda-forge/staged-recipes/pull/11380


Note: the `meta.yaml` file in this folder is for reference not the real one used by the Conda Forge system. The local _staged recipes_ fork is the authoritative version:

https://github.com/leo-editor/conda-forge-recipes/tree/leo/recipes/leo/meta.yaml

## Release Procedure

1. Get tag name of release
2. Get sha256 hash for the release archive
3. Update `leo/meta.yaml` accordingly
4. Push to local fork
5. Check CI results in about 10 minutes

Follow up as needed.




### References

 - Conda Forge docs - [contributing packages][0]
 
 
 [0]: https://conda-forge.org/docs/maintainer/adding_pkgs.html
 </t>
<t tx="maphew.20200426185115.1"># Preliminary build recipe

    pushd code\leo-editor
    python setup.py sdist

Make note of archive name in dist/ and update meta.yaml accordingly:

    url: "../../../../dist/leo-6.2.dev106.tar.gz"

then:

    conda build leo\dist\conda\leo

There's **a lot** of disk use and screen output. Takes about 10 minutes. Basically it packages and installs Leo in a test env, and then packages that into final output, and then tests installing that again in turn.

If successful, test a local install in new env:

    conda create -n leo-conda
    conda activate leo-conda
    conda install c:\apps\Miniconda3\conda-bld\win-64\leo-6.2.dev106-py36_0.tar.bz2

If successful (according to docs, haven't made it this far yet):

    anaconda upload c:\apps\Miniconda3\conda-bld\win-64\leo-6.2.dev106-py36_0.tar.bz2

### Sources

- Official docs - https://docs.conda.io/projects/conda-build/en/latest/concepts/recipe.html

- @stas00; creating tarball using setup.py to stop copying entire work folder; https://github.com/conda/conda-build/issues/3214#issuecomment-431920525
</t>
<t tx="maphew.20200506223713.1">2020-05-06, matt

Having another go at building an all-in-one portable Leo executable with
PyInstaller


Guide: https://blog.aaronhktan.com/posts/2018/05/14/pyqt5-pyinstaller-executable

fix ModuleNotFoundError: No module named 'pkg_resources.py2_warn'
https://github.com/pypa/setuptools/issues/1963#issuecomment-574265532

-----

&gt; pip install pyinstaller
&gt; pyinstaller launchLeo.py
    # one time only, to make template .spec file

&gt; rename launchLeo.spec leo.spec

#edit .spec file and add:

a = Analysis(['launchLeo.py'],
             ...
             datas=[('leo', 'leo')],
             hiddenimports=['pkg_resources.py2_warn'],
             ...
             )

&gt; pyinstaller leo\dist\leo.spec

# open new CMD shell, verify no python or leo present, then:

&gt; dist\leo\leo.exe

# fix errors as can until everything works.

-----</t>
<t tx="maphew.20200605112459.1">Disabled for now.</t>
<t tx="maphew.20200605112532.1">@language yaml
# Create an "all in one" bundle of Leo and all dependencies for Windows that 
# doesn't need to be installed in order to run, just unzip and use.

name: Build standalone leo.exe

on:
  push:
    branches: [ master, devel, gh-act ]
    tags: 
      - 'v*' 
  pull_request:
    branches: [ master, devel, gh-act ]
    tags: 
      - 'v*' 

jobs:
  build:
    runs-on: windows-latest
    strategy:
      matrix:
        python-version: [3.6]

    steps:
    - uses: actions/checkout@v2
    - name: Set up Python ${{ matrix.python-version }}
      uses: actions/setup-python@v1
      with:
        python-version: ${{ matrix.python-version }}
    
    - name: Cache pip packages
      uses: actions/cache@v2
      with:
        path: ~\Appdata\Local\pip\Cache
        # note addition of py ver, https://github.com/actions/cache/issues/175#issuecomment-586641991
        #key: ${{ runner.os }}-${{ matrix.python-version }}-pip-${{ hashFiles('**/requirements.txt') }}
        key: ${{ runner.os }}-${{ matrix.python-version }}-pip-${{ hashFiles('**/setup.py') }}
        restore-keys: |
          ${{ runner.os }}-${{ matrix.python-version }}-pip
    
    - name: Install Leo and dependencies
      run: |
        python -m pip install --upgrade pip
        #if [ -f requirements.txt ]; then pip install -r requirements.txt; fi
        pip install wheel pyinstaller
        pip install --editable .
    - name: pyinstaller build
      run: |
        $ErrorView = 'NormalView'
        pwd
        ls
        pyinstaller leo/dist/leo.spec
    - name: create dist archive
      run: |
        $ErrorView = 'NormalView'
        python leo/dist/zip-leo-exe.py
    - uses: actions/upload-artifact@v2
      with:
        name: leo-windows-exe
        path: dist/*.zip
</t>
<t tx="matt.20181004031246.1">@language md

_Initiating issue: https://github.com/leo-editor/leo-editor/issues/672_

Everything is controlled by `.travis.yml`. With this file present every commit
triggers a travis build and test. Build status and history can be viewed at
https://travis-ci.org/leo-editor/leo-editor

As currently configured if the commit is a tag AND the branch is `master` travis
will also attempt to deploy a release automatically to PyPi.org.
- Deploying to PyPi, https://docs.travis-ci.com/user/deployment/pypi/

Command line client: https://github.com/travis-ci/travis.rb
Not essential, but useful. Note: using `travis` command line client in a way
that updates yml file will delete any comments within it. (e.g. `travis encrypt
...`)

</t>
<t tx="matt.20190205105334.1">@language yaml
language: python
python:
  - "3.6"
git:
    ## Clone depth, must be big enough to include a tag
    depth: 500
install:
    - python -m pip install --upgrade pip
    - pip --version
    - pip install setupext-janitor asttokens
script:
    ## Test: Unit tests
    - python run_travis_unit_tests.py

    ## Test: Build python wheel, install, and run Leo in console mode
    - python setup.py --quiet bdist_wheel
    - pip install dist/*.whl
    - leo-console --version
    
deploy:
  - provider: pypi
    user: maphew
    password:
      secure: pZeDQzNu1XKDcGVEELttI/NqXMP5b5e99DgNzgTG+DVWU76sQ2wf4Jb1opIriHFQhN1etlndxVxp6YkugHDnu/B5rRklx+6WdAgHrIKcmbKzw86BsCzIwWqn1BqRlNT3mHo6uz1eQwQfJ/0/wptB5nougn8Z/E+hEIWbNgpu4CYr2TTa+9aWEpkg2h2ogOzZ1brp4hW2bJ0xW6XWBj+/bOsrgVKEmBvTZHkqFQSlODgHMJwsU3BWe/ntZ0J4QvLxseBSZM5tJTIG3w0pvGydGqxxAzbg1IY/4HZZFAttLGTr5ZJPBI2gPmz9FxmvJrWeV2iqkmMo8/OACqzSKYnMc2s8ACwUILNEZMSW+Z3IzFIUmomee3XKkkCCfbMi6eGHGYH2SFJLMnH11hGbr3yKY60FlWx8Hhds/aliGeEUdd6VqKfFeUgxcA4eDVSaAZCDFO9UWaFgrWdxEsi5aK+ElvrV/WYstouCOeMsfPIQREN8CPhQyvL4Q/gndLW904pmUkRQb9QMDzevL0gsBcP2I0mq742MmX3Kwk2gDyVxu1KafF1J6lFCBTWNyWqE18+CJxW/Qe7t1Qx7PPpDMf5kJwGtgOwg4hLELvSrA2hDL5h2kRtDoE1jkX0U5OLK2XWSHzFLLKt1VBNAal2JtJB1ii/7pC38jxFm/ZFRnOtJU0I=
    distributions: sdist bdist_wheel
    on:
      tags: true
      branch: master
</t>
<t tx="mhw-nc.20190126223741.1"></t>
<t tx="mhw.20191107064451.1">There is conceptual overlap between this node and the Desktop-integration
scripts held in Scripts.leo. My current thinking is the scripts should be moved
to or at least managed from Dist.

-matt  </t>
<t tx="mhw.20191107064521.1">@language unknown_language
[Desktop Entry]
Encoding=UTF-8
Version=master
Type=Application
Terminal=true
Exec=/snap/bin/leo-editor.leo
Name=Leo Editor
Icon=/snap/meta/gui/icon.png
</t>
</tnodes>
</leo_file><|MERGE_RESOLUTION|>--- conflicted
+++ resolved
@@ -1443,16 +1443,9 @@
 </t>
 <t tx="ekr.20180405171433.1">Overview
 
-<<<<<<< HEAD
-First: Create release branch, 6.7.2.
-Change version in this checklist to match.
-
-*Never* merge devel into 6.7.2!
-=======
 Create the **release branch**: `6.7.2`.
 - Change version in this checklist to match.
 - Do all release work in `6.7.2` or `gh-pages`.
->>>>>>> 5328808c
 
 About merges:
 - Merge bug fix branches into `devel` and `6.7.2`
@@ -1461,12 +1454,7 @@
 
 @language rest
 </t>
-<<<<<<< HEAD
-<t tx="ekr.20180405171433.2" __bookmarks="7d7100580700000069735f6475706571014930300a732e">LeoDocs.leo:
-- Make sure copyright dates are correct.
-=======
 <t tx="ekr.20180405171433.2" __bookmarks="7d7100580700000069735f6475706571014930300a732e">- Make sure copyright dates are correct.
->>>>>>> 5328808c
 - Update the version numbers in index.html and conf.py:
   Search for 6.7.
 - Update the release notes. *Make sure to update links*.
@@ -1489,17 +1477,6 @@
 
 - Run the full-tests script. See #2867:
   https://github.com/leo-editor/leo-editor/issues/2867
-<<<<<<< HEAD
-
-LeoSettings.leo:
-- Run all "check" buttons in leoSettings.leo.
-
-LeoPyRef.leo:
-Do *not* use the write-LeoPyRef button in LeoPy.leo. It is buggy.
-- Create LeoPyRef.leo by copying leoPy.leo to it, then deleting unwanted nodes.
-- Open LeoPyRef.leo. Verify the diff after saving.
-=======
->>>>>>> 5328808c
 </t>
 <t tx="ekr.20180405171433.7" __bookmarks="7d7100580700000069735f6475706571014930300a732e">Create a git tag **last**
 
