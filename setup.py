--- conflicted
+++ resolved
@@ -111,12 +111,7 @@
 #@+node:maphew.20171120133429.1: ** User requirements
 user_requires = [
     'PyQt5>=5.12; python_version >= "3.0"', # v5.12+ to close #1217
-<<<<<<< HEAD
-    'PyQtWebEngine', # #1202 QtWebKit deprecated in Qt 5.5, removed in 5.6
-    'black', # python code formatter
-=======
     'PyQtWebEngine', # #1202 QtWebKit needs to be installed separately starting Qt 5.6
->>>>>>> 28c849c3
     'docutils', # used by Sphinx, rST plugin
     'flexx; python_version >= "3.5"', # for LeoWapp browser gui, requires python v3.5+
     'meta', # for livecode.py plugin, which is enabled by default
