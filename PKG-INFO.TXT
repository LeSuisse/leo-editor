Metadata-Version: 1.0
Name: leo
<<<<<<< HEAD
Version: 5.7.3
=======
Version: 5.8
>>>>>>> 04f07770
Summary: An IDE, PIM and Outliner. See leoeditor.com/preface.html.
Description: See users own descriptions of Leo at leoeditor.com/testimonials.html.
Home-page: http://leoeditor.com/
Author: Edward K. Ream
Author-email: edreamleo@gmail.com
License: MIT
Keywords: Outliner, IDE, PIM, DAG, Scripting
Platform: Windows, Linux, MaxOS
Classifier: Development Status :: 6 - Mature
Classifier: License :: OSI Approved :: MIT License
Classifier: Operating System :: MacOS
Classifier: Operating System :: Microsoft :: Windows
Classifier: Operating System :: POSIX :: Linux
Classifier: Programming Language :: Python
Classifier: Topic :: Software Development
Classifier: Topic :: Text Processing
Download-URL: http://sourceforge.net/projects/leo/files/
<|MERGE_RESOLUTION|>--- conflicted
+++ resolved
@@ -1,10 +1,6 @@
 Metadata-Version: 1.0
 Name: leo
-<<<<<<< HEAD
-Version: 5.7.3
-=======
 Version: 5.8
->>>>>>> 04f07770
 Summary: An IDE, PIM and Outliner. See leoeditor.com/preface.html.
 Description: See users own descriptions of Leo at leoeditor.com/testimonials.html.
 Home-page: http://leoeditor.com/
