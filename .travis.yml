--- conflicted
+++ resolved
@@ -1,11 +1,4 @@
 language: python
-<<<<<<< HEAD
-install: 
-script:
-- python setup.py bdist_wheel | grep -v -e '^adding' -e '^copying'
-- pip install dist/*.whl
-- leo-console --version
-=======
 git:
     ## Clone depth, must be big enough to include a tag
     depth: 100
@@ -28,7 +21,6 @@
 
     # There are no travis tests after checking out release tag
     #- pytest travis_tests/*
->>>>>>> 87cc9fc6
 deploy:
   provider: pypi
   user: maphew
